--- conflicted
+++ resolved
@@ -82,15 +82,8 @@
 
 Mining is also possible in disable-wallet mode using the `getblocktemplate` RPC call.
 
-<<<<<<< HEAD
-Running
--------
-
-Bitcoin Core is now available at `./src/elementsd`
-=======
 ## Running
-Bitcoin Core is now available at `./src/bitcoind`
->>>>>>> 04710b6d
+Elements Core is now available at `./src/elementsd`
 
 Before running, you may create an empty configuration file:
 ```shell
@@ -101,42 +94,20 @@
 chmod 600 "/Users/${USER}/Library/Application Support/Bitcoin/bitcoin.conf"
 ```
 
-<<<<<<< HEAD
-The first time you run the daemon, it will start downloading the blockchain. This process could take many hours, or even days on slower than average systems.
-=======
-The first time you run bitcoind, it will start downloading the blockchain. This process could
+The first time you run elementsd, it will start downloading the blockchain. This process could
 take many hours, or even days on slower than average systems.
->>>>>>> 04710b6d
 
 You can monitor the download process by looking at the debug.log file:
 ```shell
 tail -f $HOME/Library/Application\ Support/Bitcoin/debug.log
 ```
 
-<<<<<<< HEAD
-    tail -f $HOME/Library/Application\ Support/Bitcoin/debug.log
-
-Other commands:
--------
-
-    ./src/elementsd -daemon # Starts the bitcoin daemon.
-    ./src/elements-cli --help # Outputs a list of command-line options.
-    ./src/elements-cli help # Outputs a list of RPC commands when the daemon is running.
-
-Notes
------
-
-* Tested on OS X 10.10 Yosemite through macOS 10.13 High Sierra on 64-bit Intel processors only.
-
-* Building with downloaded Qt binaries is not officially supported. See the notes in [#7714](https://github.com/bitcoin/bitcoin/issues/7714)
-=======
 ## Other commands:
 ```shell
-./src/bitcoind -daemon      # Starts the bitcoin daemon.
-./src/bitcoin-cli --help    # Outputs a list of command-line options.
-./src/bitcoin-cli help      # Outputs a list of RPC commands when the daemon is running.
-```
->>>>>>> 04710b6d
+./src/elementsd -daemon      # Starts the Elements daemon.
+./src/elements-cli --help    # Outputs a list of command-line options.
+./src/elements-cli help      # Outputs a list of RPC commands when the daemon is running.
+```
 
 ## Notes
 * Tested on OS X 10.10 Yosemite through macOS 10.14 Mojave on 64-bit Intel
