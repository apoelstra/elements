// Copyright (c) 2010 Satoshi Nakamoto
// Copyright (c) 2009-2018 The Bitcoin Core developers
// Distributed under the MIT software license, see the accompanying
// file COPYING or http://www.opensource.org/licenses/mit-license.php.

#include <chainparams.h>

#include <chainparamsseeds.h>
#include <consensus/merkle.h>
#include <issuance.h>
#include <primitives/transaction.h>
#include <tinyformat.h>
#include <util/system.h>
#include <util/strencodings.h>
#include <crypto/sha256.h>
#include <versionbitsinfo.h>

#include <assert.h>

#include <boost/algorithm/string/classification.hpp>
#include <boost/algorithm/string/split.hpp>
static CScript StrHexToScriptWithDefault(std::string strScript, const CScript defaultScript)
{
    CScript returnScript;
    if (!strScript.empty()) {
        std::vector<unsigned char> scriptData = ParseHex(strScript);
        returnScript = CScript(scriptData.begin(), scriptData.end());
    } else {
        returnScript = defaultScript;
    }
    return returnScript;
}

// Safer for users if they load incorrect parameters via arguments.
static std::vector<unsigned char> CommitToArguments(const Consensus::Params& params, const std::string& networkID)
{
    CSHA256 sha2;
    unsigned char commitment[32];
    sha2.Write((const unsigned char*)networkID.c_str(), networkID.length());
    sha2.Write((const unsigned char*)HexStr(params.fedpegScript).c_str(), HexStr(params.fedpegScript).length());
    sha2.Write((const unsigned char*)HexStr(params.signblockscript).c_str(), HexStr(params.signblockscript).length());
    sha2.Finalize(commitment);
    return std::vector<unsigned char>(commitment, commitment + 32);
}

static CBlock CreateGenesisBlock(const Consensus::Params& params, const CScript& genesisScriptSig, const CScript& genesisOutputScript, uint32_t nTime, uint32_t nNonce, uint32_t nBits, int32_t nVersion, const CAmount& genesisReward)
{
    CMutableTransaction txNew;
    txNew.nVersion = 1;
    txNew.vin.resize(1);
    txNew.vin[0].scriptSig = genesisScriptSig;
    txNew.vout.push_back(CTxOut(CAsset(), genesisReward, genesisOutputScript));

    CBlock genesis;
    genesis.nTime    = nTime;
    genesis.nBits    = nBits;
    genesis.nNonce   = nNonce;
    genesis.nVersion = nVersion;
    genesis.vtx.push_back(MakeTransactionRef(std::move(txNew)));
    genesis.hashPrevBlock.SetNull();
    genesis.hashMerkleRoot = BlockMerkleRoot(genesis);
    if (g_signed_blocks) {
        genesis.proof = CProof(params.signblockscript, CScript());
    }
    return genesis;
}

/**
 * Build the genesis block. Note that the output of its generation
 * transaction cannot be spent since it did not originally exist in the
 * database.
 *
 * CBlock(hash=000000000019d6, ver=1, hashPrevBlock=00000000000000, hashMerkleRoot=4a5e1e, nTime=1231006505, nBits=1d00ffff, nNonce=2083236893, vtx=1)
 *   CTransaction(hash=4a5e1e, ver=1, vin.size=1, vout.size=1, nLockTime=0)
 *     CTxIn(COutPoint(000000, -1), coinbase 04ffff001d0104455468652054696d65732030332f4a616e2f32303039204368616e63656c6c6f72206f6e206272696e6b206f66207365636f6e64206261696c6f757420666f722062616e6b73)
 *     CTxOut(nValue=50.00000000, scriptPubKey=0x5F1DF16B2B704C8A578D0B)
 *   vMerkleTree: 4a5e1e
 */
static CBlock CreateGenesisBlock(uint32_t nTime, uint32_t nNonce, uint32_t nBits, int32_t nVersion, const CAmount& genesisReward, const Consensus::Params& params)
{
    const char* pszTimestamp = "The Times 03/Jan/2009 Chancellor on brink of second bailout for banks";
    const CScript genesisScriptSig = CScript() << 486604799 << CScriptNum(4) << std::vector<unsigned char>((const unsigned char*)pszTimestamp, (const unsigned char*)pszTimestamp + strlen(pszTimestamp));
    const CScript genesisOutputScript = CScript() << ParseHex("04678afdb0fe5548271967f1a67130b7105cd6a828e03909a67962e0ea1f61deb649f6bc3f4cef38c4f35504e51ec112de5c384df7ba0b8d578a4c702b6bf11d5f") << OP_CHECKSIG;
    return CreateGenesisBlock(params, genesisScriptSig, genesisOutputScript, nTime, nNonce, nBits, nVersion, genesisReward);
}

/**
 * Main network
 */
class CMainParams : public CChainParams {
public:
    CMainParams() {
        strNetworkID = CBaseChainParams::MAIN;
        consensus.nSubsidyHalvingInterval = 210000;
        consensus.BIP16Exception = uint256S("0x00000000000002dc756eebf4f49723ed8d30cc28a5f108eb94b1ba88ac4f9c22");
        consensus.BIP34Height = 227931;
        consensus.BIP34Hash = uint256S("0x000000000000024b89b42a942fe0d9fea3bb44ab7bd1b19115dd6a759c0808b8");
        consensus.BIP65Height = 388381; // 000000000000000004c2b624ed5d7756c508d90fd0da2c7c679febfa6c4735f0
        consensus.BIP66Height = 363725; // 00000000000000000379eaa19dce8c9b722d46ae6a57c2f1a988119488b50931
        consensus.CSVHeight = 419328; // 000000000000000004a1b34462cb8aeebd5799177f7a29cf28f2d1961716b5b5
        consensus.SegwitHeight = 481824; // 0000000000000000001c8018d9cb3b742ef25114f27563e3fc4a1902167f9893
        consensus.MinBIP9WarningHeight = consensus.SegwitHeight + consensus.nMinerConfirmationWindow;
        consensus.powLimit = uint256S("00000000ffffffffffffffffffffffffffffffffffffffffffffffffffffffff");
        consensus.nPowTargetTimespan = 14 * 24 * 60 * 60; // two weeks
        consensus.nPowTargetSpacing = 10 * 60;
        consensus.fPowAllowMinDifficultyBlocks = false;
        consensus.fPowNoRetargeting = false;
        consensus.nRuleChangeActivationThreshold = 1916; // 95% of 2016
        consensus.nMinerConfirmationWindow = 2016; // nPowTargetTimespan / nPowTargetSpacing
        consensus.vDeployments[Consensus::DEPLOYMENT_TESTDUMMY].bit = 28;
        consensus.vDeployments[Consensus::DEPLOYMENT_TESTDUMMY].nStartTime = 1199145601; // January 1, 2008
        consensus.vDeployments[Consensus::DEPLOYMENT_TESTDUMMY].nTimeout = 1230767999; // December 31, 2008

        // The best chain should have at least this much work.
        consensus.nMinimumChainWork = uint256S("0x000000000000000000000000000000000000000008ea3cf107ae0dec57f03fe8");

        // By default assume that the signatures in ancestors of this block are valid.
        consensus.defaultAssumeValid = uint256S("0x00000000000000000005f8920febd3925f8272a6a71237563d78c2edfdd09ddf"); // 597379

        consensus.genesis_subsidy = 50*COIN;
        consensus.connect_genesis_outputs = false;
        consensus.subsidy_asset = CAsset();
        anyonecanspend_aremine = false;
        enforce_pak = false;
        multi_data_permitted = false;
        consensus.has_parent_chain = false;
        g_signed_blocks = false;
        g_con_elementsmode = false;
        g_con_blockheightinheader = false;
        consensus.total_valid_epochs = 0;

        /**
         * The message start string is designed to be unlikely to occur in normal data.
         * The characters are rarely used upper ASCII, not valid as UTF-8, and produce
         * a large 32-bit integer with any alignment.
         */
        pchMessageStart[0] = 0xf9;
        pchMessageStart[1] = 0xbe;
        pchMessageStart[2] = 0xb4;
        pchMessageStart[3] = 0xd9;
        nDefaultPort = 8333;
        nPruneAfterHeight = 100000;
        m_assumed_blockchain_size = 280;
        m_assumed_chain_state_size = 4;

        genesis = CreateGenesisBlock(1231006505, 2083236893, 0x1d00ffff, 1, 50 * COIN, consensus);
        consensus.hashGenesisBlock = genesis.GetHash();
        assert(consensus.hashGenesisBlock == uint256S("0x000000000019d6689c085ae165831e934ff763ae46a2a6c172b3f1b60a8ce26f"));
        assert(genesis.hashMerkleRoot == uint256S("0x4a5e1e4baab89f3a32518a88c31bc87f618f76673e2cc77ab2127b7afdeda33b"));

        // Note that of those which support the service bits prefix, most only support a subset of
        // possible options.
        // This is fine at runtime as we'll fall back to using them as a oneshot if they don't support the
        // service bits we want, but we should get them updated to support all service bits wanted by any
        // release ASAP to avoid it where possible.
        vSeeds.emplace_back("seed.bitcoin.sipa.be"); // Pieter Wuille, only supports x1, x5, x9, and xd
        vSeeds.emplace_back("dnsseed.bluematt.me"); // Matt Corallo, only supports x9
        vSeeds.emplace_back("dnsseed.bitcoin.dashjr.org"); // Luke Dashjr
        vSeeds.emplace_back("seed.bitcoinstats.com"); // Christian Decker, supports x1 - xf
        vSeeds.emplace_back("seed.bitcoin.jonasschnelli.ch"); // Jonas Schnelli, only supports x1, x5, x9, and xd
        vSeeds.emplace_back("seed.btc.petertodd.org"); // Peter Todd, only supports x1, x5, x9, and xd
        vSeeds.emplace_back("seed.bitcoin.sprovoost.nl"); // Sjors Provoost
        vSeeds.emplace_back("dnsseed.emzy.de"); // Stephan Oeste

        base58Prefixes[PUBKEY_ADDRESS] = std::vector<unsigned char>(1,0);
        base58Prefixes[SCRIPT_ADDRESS] = std::vector<unsigned char>(1,5);
        base58Prefixes[SECRET_KEY] =     std::vector<unsigned char>(1,128);
        base58Prefixes[EXT_PUBLIC_KEY] = {0x04, 0x88, 0xB2, 0x1E};
        base58Prefixes[EXT_SECRET_KEY] = {0x04, 0x88, 0xAD, 0xE4};

        bech32_hrp = "bc";
        blech32_hrp = bech32_hrp;

        vFixedSeeds = std::vector<SeedSpec6>(pnSeed6_main, pnSeed6_main + ARRAYLEN(pnSeed6_main));

        fDefaultConsistencyChecks = false;
        fRequireStandard = true;
        m_is_test_chain = false;

        checkpointData = {
            {
                { 11111, uint256S("0x0000000069e244f73d78e8fd29ba2fd2ed618bd6fa2ee92559f542fdb26e7c1d")},
                { 33333, uint256S("0x000000002dd5588a74784eaa7ab0507a18ad16a236e7b1ce69f00d7ddfb5d0a6")},
                { 74000, uint256S("0x0000000000573993a3c9e41ce34471c079dcf5f52a0e824a81e7f953b8661a20")},
                {105000, uint256S("0x00000000000291ce28027faea320c8d2b054b2e0fe44a773f3eefb151d6bdc97")},
                {134444, uint256S("0x00000000000005b12ffd4cd315cd34ffd4a594f430ac814c91184a0d42d2b0fe")},
                {168000, uint256S("0x000000000000099e61ea72015e79632f216fe6cb33d7899acb35b75c8303b763")},
                {193000, uint256S("0x000000000000059f452a5f7340de6682a977387c17010ff6e6c3bd83ca8b1317")},
                {210000, uint256S("0x000000000000048b95347e83192f69cf0366076336c639f9b7228e9ba171342e")},
                {216116, uint256S("0x00000000000001b4f4b433e81ee46494af945cf96014816a4e2370f11b23df4e")},
                {225430, uint256S("0x00000000000001c108384350f74090433e7fcf79a606b8e797f065b130575932")},
                {250000, uint256S("0x000000000000003887df1f29024b06fc2200b55f8af8f35453d7be294df2d214")},
                {279000, uint256S("0x0000000000000001ae8c72a0b0c301f67e3afca10e819efa9041e458e9bd7e40")},
                {295000, uint256S("0x00000000000000004d9b4ef50f0f9d686fd69db2e03af35a100370c64632a983")},
            }
        };

        chainTxData = ChainTxData{
            // Data from RPC: getchaintxstats 4096 00000000000000000005f8920febd3925f8272a6a71237563d78c2edfdd09ddf
            /* nTime    */ 1569926786,
            /* nTxCount */ 460596047,
            /* dTxRate  */ 3.77848885073875,
        };
    }
};

/**
 * Testnet (v3)
 */
class CTestNetParams : public CChainParams {
public:
    CTestNetParams() {
        strNetworkID = CBaseChainParams::TESTNET;
        consensus.nSubsidyHalvingInterval = 210000;
        consensus.BIP16Exception = uint256S("0x00000000dd30457c001f4095d208cc1296b0eed002427aa599874af7a432b105");
        consensus.BIP34Height = 21111;
        consensus.BIP34Hash = uint256S("0x0000000023b3a96d3484e5abb3755c413e7d41500f8e2a5c3f0dd01299cd8ef8");
        consensus.BIP65Height = 581885; // 00000000007f6655f22f98e72ed80d8b06dc761d5da09df0fa1dc4be4f861eb6
        consensus.BIP66Height = 330776; // 000000002104c8c45e99a8853285a3b592602a3ccde2b832481da85e9e4ba182
        consensus.CSVHeight = 770112; // 00000000025e930139bac5c6c31a403776da130831ab85be56578f3fa75369bb
        consensus.SegwitHeight = 834624; // 00000000002b980fcd729daaa248fd9316a5200e9b367f4ff2c42453e84201ca
        consensus.MinBIP9WarningHeight = consensus.SegwitHeight + consensus.nMinerConfirmationWindow;
        consensus.powLimit = uint256S("00000000ffffffffffffffffffffffffffffffffffffffffffffffffffffffff");
        consensus.nPowTargetTimespan = 14 * 24 * 60 * 60; // two weeks
        consensus.nPowTargetSpacing = 10 * 60;
        consensus.fPowAllowMinDifficultyBlocks = true;
        consensus.fPowNoRetargeting = false;
        consensus.nRuleChangeActivationThreshold = 1512; // 75% for testchains
        consensus.nMinerConfirmationWindow = 2016; // nPowTargetTimespan / nPowTargetSpacing
        consensus.vDeployments[Consensus::DEPLOYMENT_TESTDUMMY].bit = 28;
        consensus.vDeployments[Consensus::DEPLOYMENT_TESTDUMMY].nStartTime = 1199145601; // January 1, 2008
        consensus.vDeployments[Consensus::DEPLOYMENT_TESTDUMMY].nTimeout = 1230767999; // December 31, 2008

        // The best chain should have at least this much work.
        consensus.nMinimumChainWork = uint256S("0x00000000000000000000000000000000000000000000012b2a3a62424f21c918");

        // By default assume that the signatures in ancestors of this block are valid.
        consensus.defaultAssumeValid = uint256S("0x00000000000000b7ab6ce61eb6d571003fbe5fe892da4c9b740c49a07542462d"); // 1580000

        consensus.genesis_subsidy = 50*COIN;
        consensus.connect_genesis_outputs = false;
        consensus.subsidy_asset = CAsset();
        anyonecanspend_aremine = false;
        enforce_pak = false;
        multi_data_permitted = false;
        consensus.has_parent_chain = false;
        g_signed_blocks = false;
        g_con_elementsmode = false;
        g_con_blockheightinheader = false;
        consensus.total_valid_epochs = 0;

        pchMessageStart[0] = 0x0b;
        pchMessageStart[1] = 0x11;
        pchMessageStart[2] = 0x09;
        pchMessageStart[3] = 0x07;
        nDefaultPort = 18333;
        nPruneAfterHeight = 1000;
        m_assumed_blockchain_size = 30;
        m_assumed_chain_state_size = 2;

        genesis = CreateGenesisBlock(1296688602, 414098458, 0x1d00ffff, 1, 50 * COIN, consensus);
        consensus.hashGenesisBlock = genesis.GetHash();
        assert(consensus.hashGenesisBlock == uint256S("0x000000000933ea01ad0ee984209779baaec3ced90fa3f408719526f8d77f4943"));
        assert(genesis.hashMerkleRoot == uint256S("0x4a5e1e4baab89f3a32518a88c31bc87f618f76673e2cc77ab2127b7afdeda33b"));

        vFixedSeeds.clear();
        vSeeds.clear();
        // nodes with support for servicebits filtering should be at the top
        vSeeds.emplace_back("testnet-seed.bitcoin.jonasschnelli.ch");
        vSeeds.emplace_back("seed.tbtc.petertodd.org");
        vSeeds.emplace_back("seed.testnet.bitcoin.sprovoost.nl");
        vSeeds.emplace_back("testnet-seed.bluematt.me"); // Just a static list of stable node(s), only supports x9

        base58Prefixes[PUBKEY_ADDRESS] = std::vector<unsigned char>(1,111);
        base58Prefixes[SCRIPT_ADDRESS] = std::vector<unsigned char>(1,196);
        base58Prefixes[SECRET_KEY] =     std::vector<unsigned char>(1,239);
        base58Prefixes[EXT_PUBLIC_KEY] = {0x04, 0x35, 0x87, 0xCF};
        base58Prefixes[EXT_SECRET_KEY] = {0x04, 0x35, 0x83, 0x94};

        bech32_hrp = "tb";
        blech32_hrp = bech32_hrp;

        vFixedSeeds = std::vector<SeedSpec6>(pnSeed6_test, pnSeed6_test + ARRAYLEN(pnSeed6_test));

        fDefaultConsistencyChecks = false;
        fRequireStandard = false;
        m_is_test_chain = true;


        checkpointData = {
            {
                {546, uint256S("000000002a936ca763904c3c35fce2f3556c559c0214345d31b1bcebf76acb70")},
            }
        };

        chainTxData = ChainTxData{
            // Data from RPC: getchaintxstats 4096 00000000000000b7ab6ce61eb6d571003fbe5fe892da4c9b740c49a07542462d
            /* nTime    */ 1569741320,
            /* nTxCount */ 52318009,
            /* dTxRate  */ 0.1517002392872353,
        };
    }
};

/**
 * Regression test
 */
class CRegTestParams : public CChainParams {
public:
    explicit CRegTestParams(const ArgsManager& args) {
        strNetworkID =  CBaseChainParams::REGTEST;
        consensus.nSubsidyHalvingInterval = 150;
        consensus.BIP16Exception = uint256();
        consensus.BIP34Height = 500; // BIP34 activated on regtest (Used in functional tests)
        consensus.BIP34Hash = uint256();
        consensus.BIP65Height = 1351; // BIP65 activated on regtest (Used in functional tests)
        consensus.BIP66Height = 1251; // BIP66 activated on regtest (Used in functional tests)
        consensus.CSVHeight = 432; // CSV activated on regtest (Used in rpc activation tests)
        consensus.SegwitHeight = 0; // SEGWIT is always activated on regtest unless overridden
        consensus.MinBIP9WarningHeight = 0;
        consensus.powLimit = uint256S("7fffffffffffffffffffffffffffffffffffffffffffffffffffffffffffffff");
        consensus.nPowTargetTimespan = 14 * 24 * 60 * 60; // two weeks
        consensus.nPowTargetSpacing = 10 * 60;
        consensus.fPowAllowMinDifficultyBlocks = true;
        consensus.fPowNoRetargeting = true;
        consensus.nRuleChangeActivationThreshold = 108; // 75% for testchains
        consensus.nMinerConfirmationWindow = 144; // Faster than normal for regtest (144 instead of 2016)
        consensus.vDeployments[Consensus::DEPLOYMENT_TESTDUMMY].bit = 28;
        consensus.vDeployments[Consensus::DEPLOYMENT_TESTDUMMY].nStartTime = 0;
        consensus.vDeployments[Consensus::DEPLOYMENT_TESTDUMMY].nTimeout = Consensus::BIP9Deployment::NO_TIMEOUT;

        // The best chain should have at least this much work.
        consensus.nMinimumChainWork = uint256S("0x00");

        // By default assume that the signatures in ancestors of this block are valid.
        consensus.defaultAssumeValid = uint256S("0x00");

        consensus.genesis_subsidy = 50*COIN;
        consensus.connect_genesis_outputs = false;
        consensus.subsidy_asset = CAsset();
        anyonecanspend_aremine = false;
        enforce_pak = false;
        multi_data_permitted = false;
        consensus.has_parent_chain = false;
        g_signed_blocks = false;
        g_con_elementsmode = false;
        g_con_blockheightinheader = false;
        consensus.total_valid_epochs = 0;

        pchMessageStart[0] = 0xfa;
        pchMessageStart[1] = 0xbf;
        pchMessageStart[2] = 0xb5;
        pchMessageStart[3] = 0xda;
        nDefaultPort = 18444;
        nPruneAfterHeight = 1000;
        m_assumed_blockchain_size = 0;
        m_assumed_chain_state_size = 0;

        UpdateActivationParametersFromArgs(args);

        genesis = CreateGenesisBlock(1296688602, 2, 0x207fffff, 1, 50 * COIN, consensus);
        consensus.hashGenesisBlock = genesis.GetHash();
        assert(consensus.hashGenesisBlock == uint256S("0x0f9188f13cb7b2c71f2a335e3a4fc328bf5beb436012afca590b1a11466e2206"));
        assert(genesis.hashMerkleRoot == uint256S("0x4a5e1e4baab89f3a32518a88c31bc87f618f76673e2cc77ab2127b7afdeda33b"));

        vFixedSeeds.clear(); //!< Regtest mode doesn't have any fixed seeds.
        vSeeds.clear();      //!< Regtest mode doesn't have any DNS seeds.

        fDefaultConsistencyChecks = true;
        fRequireStandard = true;
        m_is_test_chain = true;

        checkpointData = {
            {
                {0, uint256S("0f9188f13cb7b2c71f2a335e3a4fc328bf5beb436012afca590b1a11466e2206")},
            }
        };

        chainTxData = ChainTxData{
            0,
            0,
            0
        };

        base58Prefixes[PUBKEY_ADDRESS] = std::vector<unsigned char>(1,111);
        base58Prefixes[SCRIPT_ADDRESS] = std::vector<unsigned char>(1,196);
        base58Prefixes[SECRET_KEY] =     std::vector<unsigned char>(1,239);
        base58Prefixes[EXT_PUBLIC_KEY] = {0x04, 0x35, 0x87, 0xCF};
        base58Prefixes[EXT_SECRET_KEY] = {0x04, 0x35, 0x83, 0x94};

        bech32_hrp = "bcrt";
        blech32_hrp = bech32_hrp;
    }

    /**
     * Allows modifying the Version Bits regtest parameters.
     */
    void UpdateVersionBitsParameters(Consensus::DeploymentPos d, int64_t nStartTime, int64_t nTimeout)
    {
        consensus.vDeployments[d].nStartTime = nStartTime;
        consensus.vDeployments[d].nTimeout = nTimeout;
    }
    void UpdateActivationParametersFromArgs(const ArgsManager& args);
};

void CRegTestParams::UpdateActivationParametersFromArgs(const ArgsManager& args)
{
    if (gArgs.IsArgSet("-segwitheight")) {
        int64_t height = gArgs.GetArg("-segwitheight", consensus.SegwitHeight);
        if (height < -1 || height >= std::numeric_limits<int>::max()) {
            throw std::runtime_error(strprintf("Activation height %ld for segwit is out of valid range. Use -1 to disable segwit.", height));
        } else if (height == -1) {
            LogPrintf("Segwit disabled for testing\n");
            height = std::numeric_limits<int>::max();
        }
        consensus.SegwitHeight = static_cast<int>(height);
    }

    if (!args.IsArgSet("-vbparams")) return;

    for (const std::string& strDeployment : args.GetArgs("-vbparams")) {
        std::vector<std::string> vDeploymentParams;
        boost::split(vDeploymentParams, strDeployment, boost::is_any_of(":"));
        if (vDeploymentParams.size() != 3) {
            throw std::runtime_error("Version bits parameters malformed, expecting deployment:start:end");
        }
        int64_t nStartTime, nTimeout;
        if (!ParseInt64(vDeploymentParams[1], &nStartTime)) {
            throw std::runtime_error(strprintf("Invalid nStartTime (%s)", vDeploymentParams[1]));
        }
        if (!ParseInt64(vDeploymentParams[2], &nTimeout)) {
            throw std::runtime_error(strprintf("Invalid nTimeout (%s)", vDeploymentParams[2]));
        }
        bool found = false;
        for (int j=0; j < (int)Consensus::MAX_VERSION_BITS_DEPLOYMENTS; ++j) {
            if (vDeploymentParams[0] == VersionBitsDeploymentInfo[j].name) {
                UpdateVersionBitsParameters(Consensus::DeploymentPos(j), nStartTime, nTimeout);
                found = true;
                LogPrintf("Setting version bits activation parameters for %s to start=%ld, timeout=%ld\n", vDeploymentParams[0], nStartTime, nTimeout);
                break;
            }
        }
        if (!found) {
            throw std::runtime_error(strprintf("Invalid deployment (%s)", vDeploymentParams[0]));
        }
    }
}

/**
 * Custom params for testing.
 */
class CCustomParams : public CRegTestParams {
    void UpdateFromArgs(ArgsManager& args)
    {
        UpdateActivationParametersFromArgs(args);

        consensus.nSubsidyHalvingInterval = args.GetArg("-con_nsubsidyhalvinginterval", consensus.nSubsidyHalvingInterval);
        consensus.BIP16Exception = uint256S(args.GetArg("-con_bip16exception", "0x0"));
        consensus.BIP34Height = args.GetArg("-con_bip34height", 0);
        consensus.BIP34Hash = uint256S(args.GetArg("-con_bip34hash", "0x0"));
        consensus.BIP65Height = args.GetArg("-con_bip65height", 0);
        consensus.BIP66Height = args.GetArg("-con_bip66height", 0);
        consensus.CSVHeight = args.GetArg("-con_csv_deploy_start", 432);
        consensus.powLimit = uint256S(args.GetArg("-con_powlimit", "7fffffffffffffffffffffffffffffffffffffffffffffffffffffffffffffff"));
        consensus.nPowTargetTimespan = args.GetArg("-con_npowtargettimespan", consensus.nPowTargetTimespan);
        consensus.nPowTargetSpacing = args.GetArg("-con_npowtargetspacing", consensus.nPowTargetSpacing);
        consensus.fPowAllowMinDifficultyBlocks = args.GetBoolArg("-con_fpowallowmindifficultyblocks", consensus.fPowAllowMinDifficultyBlocks);
        consensus.fPowNoRetargeting = args.GetBoolArg("-con_fpownoretargeting", consensus.fPowNoRetargeting);
        consensus.nRuleChangeActivationThreshold = (uint32_t)args.GetArg("-con_nrulechangeactivationthreshold", consensus.nRuleChangeActivationThreshold);
        consensus.nMinerConfirmationWindow = (uint32_t)args.GetArg("-con_nminerconfirmationwindow", consensus.nMinerConfirmationWindow);

        consensus.nMinimumChainWork = uint256S(args.GetArg("-con_nminimumchainwork", "0x0"));
        consensus.defaultAssumeValid = uint256S(args.GetArg("-con_defaultassumevalid", "0x00"));
        // TODO: Embed in genesis block in nTime field with new genesis block type
        consensus.dynamic_epoch_length = args.GetArg("-dynamic_epoch_length", 10);
        // Default junk keys for testing
        consensus.first_extension_space = {ParseHex("03fcba7ecf41bc7e1be4ee122d9d22e3333671eb0a3a87b5cdf099d59874e1940f02fcba7ecf41bc7e1be4ee122d9d22e3333671eb0a3a87b5cdf099d59874e1940f")};
        std::vector<std::string> pak_list_str = args.GetArgs("-pak");
        if (!pak_list_str.empty()) {
            consensus.first_extension_space.clear();
            for (const auto& entry : pak_list_str) {
                consensus.first_extension_space.push_back(ParseHex(entry));
            }
        }

        nPruneAfterHeight = (uint64_t)args.GetArg("-npruneafterheight", nPruneAfterHeight);
        fDefaultConsistencyChecks = args.GetBoolArg("-fdefaultconsistencychecks", fDefaultConsistencyChecks);
        m_is_test_chain = args.GetBoolArg("-fmineblocksondemand", m_is_test_chain);

        bech32_hrp = args.GetArg("-bech32_hrp", "ert");
        blech32_hrp = args.GetArg("-blech32_hrp", "el");
        base58Prefixes[PUBKEY_ADDRESS] = std::vector<unsigned char>(1, args.GetArg("-pubkeyprefix", 235));
        base58Prefixes[SCRIPT_ADDRESS] = std::vector<unsigned char>(1, args.GetArg("-scriptprefix", 75));
        base58Prefixes[BLINDED_ADDRESS] = std::vector<unsigned char>(1, args.GetArg("-blindedprefix", 4));
        base58Prefixes[SECRET_KEY] =     std::vector<unsigned char>(1, args.GetArg("-secretprefix", 239));
        base58Prefixes[PARENT_PUBKEY_ADDRESS] = std::vector<unsigned char>(1, args.GetArg("-parentpubkeyprefix", 111));
        base58Prefixes[PARENT_SCRIPT_ADDRESS] = std::vector<unsigned char>(1, args.GetArg("-parentscriptprefix", 196));
        parent_bech32_hrp = args.GetArg("-parent_bech32_hrp", "bcrt");
        parent_blech32_hrp = args.GetArg("-parent_blech32_hrp", "bcrt");


        std::string extpubprefix = args.GetArg("-extpubkeyprefix", "043587CF");
        assert(IsHex(extpubprefix) && extpubprefix.size() == 8 && "-extpubkeyprefix must be hex string of length 8");
        base58Prefixes[EXT_PUBLIC_KEY] = ParseHex(extpubprefix);

        std::string extprvprefix = args.GetArg("-extprvkeyprefix", "04358394");
        assert(IsHex(extprvprefix) && extprvprefix.size() == 8 && "-extprvkeyprefix must be hex string of length 8");
        base58Prefixes[EXT_SECRET_KEY] = ParseHex(extprvprefix);

        const std::string magic_str = args.GetArg("-pchmessagestart", "FABFB5DA");
        assert(IsHex(magic_str) && magic_str.size() == 8 && "-pchmessagestart must be hex string of length 8");
        const std::vector<unsigned char> magic_byte = ParseHex(magic_str);
        std::copy(begin(magic_byte), end(magic_byte), pchMessageStart);

        vSeeds.clear();
        if (args.IsArgSet("-seednode")) {
            const auto seednodes = args.GetArgs("-seednode");
            if (seednodes.size() != 1 || seednodes[0] != "0") {
                vSeeds = seednodes;
            }
        }

        //
        // ELEMENTS fields

        // Determines type of genesis block
        consensus.genesis_style = gArgs.GetArg("-con_genesis_style", "elements");

        // Block signing encumberance script, default of 51 aka OP_TRUE
        std::vector<unsigned char> sign_bytes = ParseHex(gArgs.GetArg("-signblockscript", "51"));
        consensus.signblockscript = CScript(sign_bytes.begin(), sign_bytes.end());
        // Default signature size is the size of dummy push, and single 72 byte DER signature
        consensus.max_block_signature_size = gArgs.GetArg("-con_max_block_sig_size", 74);
        g_signed_blocks = gArgs.GetBoolArg("-con_signed_blocks", true);

        // Note: These globals are needed to avoid circular dependencies.
        // Default to true for custom chains.
        g_con_blockheightinheader = args.GetBoolArg("-con_blockheightinheader", true);
        g_con_elementsmode = args.GetBoolArg("-con_elementsmode", true);

        // No subsidy for custom chains by default
        consensus.genesis_subsidy = args.GetArg("-con_blocksubsidy", 0);

        // All non-zero coinbase outputs must go to this scriptPubKey
        std::vector<unsigned char> man_bytes = ParseHex(args.GetArg("-con_mandatorycoinbase", ""));
        consensus.mandatory_coinbase_destination = CScript(man_bytes.begin(), man_bytes.end()); // Blank script allows any coinbase destination

        // Custom chains connect coinbase outputs to db by default
        consensus.connect_genesis_outputs = args.GetArg("-con_connect_genesis_outputs", true);

        initialFreeCoins = gArgs.GetArg("-initialfreecoins", 0);

        anyonecanspend_aremine = args.GetBoolArg("-anyonecanspendaremine", true);

        consensus.has_parent_chain = args.GetBoolArg("-con_has_parent_chain", true);

        enforce_pak = args.GetBoolArg("-enforce_pak", false);

        // Allow multiple op_return outputs by relay policy
        multi_data_permitted = args.GetBoolArg("-multi_data_permitted", enforce_pak);

        // bitcoin regtest is the parent chain by default
        parentGenesisBlockHash = uint256S(args.GetArg("-parentgenesisblockhash", "0f9188f13cb7b2c71f2a335e3a4fc328bf5beb436012afca590b1a11466e2206"));
        // Either it has a parent chain or not
        const bool parent_genesis_is_null = parentGenesisBlockHash == uint256();
        assert(consensus.has_parent_chain != parent_genesis_is_null);
        consensus.parentChainPowLimit = uint256S(args.GetArg("-con_parentpowlimit", "7fffffffffffffffffffffffffffffffffffffffffffffffffffffffffffffff"));
        consensus.parent_chain_signblockscript = StrHexToScriptWithDefault(args.GetArg("-con_parent_chain_signblockscript", ""), CScript());
        consensus.pegin_min_depth = args.GetArg("-peginconfirmationdepth", DEFAULT_PEGIN_CONFIRMATION_DEPTH);

        const CScript default_script(CScript() << OP_TRUE);
        consensus.fedpegScript = StrHexToScriptWithDefault(args.GetArg("-fedpegscript", ""), default_script);

        // Calculate pegged Bitcoin asset
        std::vector<unsigned char> commit = CommitToArguments(consensus, strNetworkID);
        uint256 entropy;
        GenerateAssetEntropy(entropy,  COutPoint(uint256(commit), 0), parentGenesisBlockHash);

        consensus.total_valid_epochs = args.GetArg("-total_valid_epochs", 2);

        // Elements serialization uses derivation, bitcoin serialization uses 0x00
        if (g_con_elementsmode) {
            CalculateAsset(consensus.pegged_asset, entropy);
        } else {
            assert(consensus.pegged_asset == CAsset());
        }

        consensus.parent_pegged_asset.SetHex(args.GetArg("-con_parent_pegged_asset", "0x00"));
        initial_reissuance_tokens = args.GetArg("-initialreissuancetokens", 0);

        // Subsidy asset, like policyAsset, defaults to the pegged_asset
        consensus.subsidy_asset = consensus.pegged_asset;
        if (gArgs.IsArgSet("-subsidyasset")) {
            consensus.subsidy_asset = CAsset(uint256S(gArgs.GetArg("-subsidyasset", "0x00")));
        }

        consensus.vDeployments[Consensus::DEPLOYMENT_DYNA_FED].bit = 25;
        consensus.vDeployments[Consensus::DEPLOYMENT_DYNA_FED].nStartTime = args.GetArg("-con_dyna_deploy_start", Consensus::BIP9Deployment::ALWAYS_ACTIVE);
        consensus.vDeployments[Consensus::DEPLOYMENT_DYNA_FED].nTimeout = Consensus::BIP9Deployment::NO_TIMEOUT;
        // END ELEMENTS fields
    }

    void SetGenesisBlock() {
        if (consensus.genesis_style == "bitcoin") {
            // For compatibility with bitcoin (regtest)
            genesis = CreateGenesisBlock(1296688602, 2, 0x207fffff, 1, 50 * COIN, consensus);
        } else if (consensus.genesis_style == "elements") {
            // Intended compatibility with Liquid v1 and elements-0.14.1
            std::vector<unsigned char> commit = CommitToArguments(consensus, strNetworkID);
            genesis = CreateGenesisBlock(consensus, CScript() << commit, CScript(OP_RETURN), 1296688602, 2, 0x207fffff, 1, 0);
            if (initialFreeCoins != 0 || initial_reissuance_tokens != 0) {
                AppendInitialIssuance(genesis, COutPoint(uint256(commit), 0), parentGenesisBlockHash, (initialFreeCoins > 0) ? 1 : 0, initialFreeCoins, (initial_reissuance_tokens > 0) ? 1 : 0, initial_reissuance_tokens, CScript() << OP_TRUE);
            }
        } else if (consensus.genesis_style == "dynamic") {
            // Liquid v2 HF, from genesis. Upgrading networks still use "elements".
            // TODO fill out genesis block with special commitments including epoch
            // length in nTime
            throw std::runtime_error(strprintf("Invalid -genesis_style (%s)", consensus.genesis_style));
        } else {
            throw std::runtime_error(strprintf("Invalid -genesis_style (%s)", consensus.genesis_style));
        }
    }

public:
    CCustomParams(const std::string& chain, ArgsManager& args) : CRegTestParams(args)
    {
        strNetworkID = chain;
        UpdateFromArgs(args);
        SetGenesisBlock();
        consensus.hashGenesisBlock = genesis.GetHash();
    }
};

/**
 * Liquid v1
 */
class CLiquidV1Params : public CChainParams {
public:
    CLiquidV1Params()
    {

        strNetworkID = "liquidv1";
        consensus.nSubsidyHalvingInterval = 150;
        consensus.BIP16Exception = uint256();
        consensus.BIP34Height = 0;
        consensus.BIP34Hash = uint256();
        consensus.BIP65Height = 0;
        consensus.BIP66Height = 0;
        consensus.CSVHeight = 0;
        consensus.SegwitHeight = 0;
        consensus.powLimit = uint256S("7fffffffffffffffffffffffffffffffffffffffffffffffffffffffffffffff");
        consensus.nPowTargetTimespan = 14 * 24 * 60 * 60; // two weeks;
        consensus.nPowTargetSpacing = 60; // Minute block assumption
        consensus.fPowAllowMinDifficultyBlocks = true;
        consensus.fPowNoRetargeting = true;
        consensus.nRuleChangeActivationThreshold = 108;
        consensus.nMinerConfirmationWindow = 144;

        consensus.nMinimumChainWork = uint256();
        consensus.defaultAssumeValid = uint256();

        nPruneAfterHeight = 1000;
        fDefaultConsistencyChecks = false;
        fRequireStandard = true;
        m_is_test_chain = false;

        bech32_hrp = "ex"; // ex(plicit)
        blech32_hrp = "lq"; // l(i)q(uid)
        parent_bech32_hrp = "bc";
        parent_blech32_hrp = "bc"; // Doesn't exist but...

        base58Prefixes[PUBKEY_ADDRESS] = std::vector<unsigned char>(1, 57);
        base58Prefixes[SCRIPT_ADDRESS] = std::vector<unsigned char>(1, 39);
        base58Prefixes[SECRET_KEY] =     std::vector<unsigned char>(1, 128);
        base58Prefixes[BLINDED_ADDRESS]= std::vector<unsigned char>(1,12);

        base58Prefixes[EXT_PUBLIC_KEY] = {0x04, 0x88, 0xB2, 0x1E};
        base58Prefixes[EXT_SECRET_KEY] = {0x04, 0x88, 0xAD, 0xE4};

        base58Prefixes[PARENT_PUBKEY_ADDRESS] = std::vector<unsigned char>(1,0);
        base58Prefixes[PARENT_SCRIPT_ADDRESS] = std::vector<unsigned char>(1,5);

        pchMessageStart[0] = 0xfa;
        pchMessageStart[1] = 0xbf;
        pchMessageStart[2] = 0xb5;
        pchMessageStart[3] = 0xda;

        nDefaultPort = 7042;

        vSeeds.clear();
        vSeeds.emplace_back("seed.liquidnetwork.io");
        vFixedSeeds = std::vector<SeedSpec6>(pnSeed6_liquidv1, pnSeed6_liquidv1 + ARRAYLEN(pnSeed6_liquidv1));

        //
        // ELEMENTS fields

        consensus.genesis_style = "elements"; // unused here but let's set it anyways

        // Block signing encumberance script, default of 51 aka OP_TRUE
        std::vector<unsigned char> sign_bytes = ParseHex("5b21026a2a106ec32c8a1e8052e5d02a7b0a150423dbd9b116fc48d46630ff6e6a05b92102791646a8b49c2740352b4495c118d876347bf47d0551c01c4332fdc2df526f1a2102888bda53a424466b0451627df22090143bbf7c060e9eacb1e38426f6b07f2ae12102aee8967150dee220f613de3b239320355a498808084a93eaf39a34dcd62024852102d46e9259d0a0bb2bcbc461a3e68f34adca27b8d08fbe985853992b4b104e27412102e9944e35e5750ab621e098145b8e6cf373c273b7c04747d1aa020be0af40ccd62102f9a9d4b10a6d6c56d8c955c547330c589bb45e774551d46d415e51cd9ad5116321033b421566c124dfde4db9defe4084b7aa4e7f36744758d92806b8f72c2e943309210353dcc6b4cf6ad28aceb7f7b2db92a4bf07ac42d357adf756f3eca790664314b621037f55980af0455e4fb55aad9b85a55068bb6dc4740ea87276dc693f4598db45fa210384001daa88dabd23db878dbb1ce5b4c2a5fa72c3113e3514bf602325d0c37b8e21039056d089f2fe72dbc0a14780b4635b0dc8a1b40b7a59106325dd1bc45cc70493210397ab8ea7b0bf85bc7fc56bb27bf85e75502e94e76a6781c409f3f2ec3d1122192103b00e3b5b77884bf3cae204c4b4eac003601da75f96982ffcb3dcb29c5ee419b92103c1f3c0874cfe34b8131af34699589aacec4093399739ae352e8a46f80a6f68375fae");
        consensus.signblockscript = CScript(sign_bytes.begin(), sign_bytes.end());
        consensus.max_block_signature_size = 12*74; // 11 signatures plus wiggle room
        g_signed_blocks = true;

        g_con_blockheightinheader = true;
        g_con_elementsmode = true;
        // TODO: Pick appropriate value for this network.
        consensus.total_valid_epochs = 2;


        consensus.genesis_subsidy = 0;

        // All non-zero coinbase outputs must go to this scriptPubKey
        std::vector<unsigned char> man_bytes = ParseHex("76a914fc26751a5025129a2fd006c6fbfa598ddd67f7e188ac");
        consensus.mandatory_coinbase_destination = CScript(man_bytes.begin(), man_bytes.end()); // Blank script allows any coinbase destination

        // Custom chains connect coinbase outputs to db by default
        consensus.connect_genesis_outputs = true;

        initialFreeCoins = 0;

        anyonecanspend_aremine = false;

        consensus.has_parent_chain = true;

        enforce_pak = true;

        multi_data_permitted = true;

        parentGenesisBlockHash = uint256S("000000000019d6689c085ae165831e934ff763ae46a2a6c172b3f1b60a8ce26f");
        const bool parent_genesis_is_null = parentGenesisBlockHash == uint256();
        assert(consensus.has_parent_chain != parent_genesis_is_null);
        consensus.parentChainPowLimit = uint256S("0000000000000000ffffffffffffffffffffffffffffffffffffffffffffffff");
        consensus.parent_chain_signblockscript = CScript(); // It has PoW
        consensus.pegin_min_depth = 100;

        const CScript default_script(CScript() << OP_TRUE);
        consensus.fedpegScript = StrHexToScriptWithDefault("745c87635b21020e0338c96a8870479f2396c373cc7696ba124e8635d41b0ea581112b678172612102675333a4e4b8fb51d9d4e22fa5a8eaced3fdac8a8cbf9be8c030f75712e6af992102896807d54bc55c24981f24a453c60ad3e8993d693732288068a23df3d9f50d4821029e51a5ef5db3137051de8323b001749932f2ff0d34c82e96a2c2461de96ae56c2102a4e1a9638d46923272c266631d94d36bdb03a64ee0e14c7518e49d2f29bc40102102f8a00b269f8c5e59c67d36db3cdc11b11b21f64b4bffb2815e9100d9aa8daf072103079e252e85abffd3c401a69b087e590a9b86f33f574f08129ccbd3521ecf516b2103111cf405b627e22135b3b3733a4a34aa5723fb0f58379a16d32861bf576b0ec2210318f331b3e5d38156da6633b31929c5b220349859cc9ca3d33fb4e68aa08401742103230dae6b4ac93480aeab26d000841298e3b8f6157028e47b0897c1e025165de121035abff4281ff00660f99ab27bb53e6b33689c2cd8dcd364bc3c90ca5aea0d71a62103bd45cddfacf2083b14310ae4a84e25de61e451637346325222747b157446614c2103cc297026b06c71cbfa52089149157b5ff23de027ac5ab781800a578192d175462103d3bde5d63bdb3a6379b461be64dad45eabff42f758543a9645afd42f6d4248282103ed1e8d5109c9ed66f7941bc53cc71137baa76d50d274bda8d5e8ffbd6e61fe9a5f6702c00fb275522103aab896d53a8e7d6433137bbba940f9c521e085dd07e60994579b64a6d992cf79210291b7d0b1b692f8f524516ed950872e5da10fb1b808b5a526dedc6fed1cf29807210386aa9372fbab374593466bc5451dc59954e90787f08060964d95c87ef34ca5bb5368ae", default_script);


        // Calculate pegged Bitcoin asset
        std::vector<unsigned char> commit = CommitToArguments(consensus, strNetworkID);
        uint256 entropy;
        GenerateAssetEntropy(entropy,  COutPoint(uint256(commit), 0), parentGenesisBlockHash);

        // Elements serialization uses derivation, bitcoin serialization uses 0x00
        if (g_con_elementsmode) {
            CalculateAsset(consensus.pegged_asset, entropy);
        } else {
            assert(consensus.pegged_asset == CAsset());
        }

        consensus.parent_pegged_asset.SetHex("0x00"); // No parent pegged asset
        initial_reissuance_tokens = 0;

        consensus.subsidy_asset = consensus.pegged_asset;

<<<<<<< HEAD
=======
        // Legacy PAK list
        consensus.first_extension_space = {
            ParseHex("0362f0cf4898e44a20472664daed460156976bab5cc8bb8431b206bbafddd230c9"
                    "0399dadeeedc2cefe9042ffa596c553cad1967cda04de6aa0f9fbd96b6044292e7"),
            ParseHex("033fad80bd2b818d1ca8a8d4a25dafcf5e740be07db6788be1f2f15266e3c6805d"
                    "0253ff3f140ef8f594d54996eab810a82550c79204279920d95681afe699d00da5"),
            ParseHex("03f2d35e88741f930a3938bfa7075377ec2da4f1d7699a779e2cbf7a389195dc67"
                    "026132199a025299b5e0f4ab3f44294c81c5302f6d45ddda6316c18ae515793cf6"),
            ParseHex("036286d30d20ddcd3e867851936802dd8a2d84846c7e52aece0fc303c6deec9e04"
                    "02c7581da9d9ac0001e1c560c348b5df07d42de166d74eccd4c3bda467fe84f898"),
            ParseHex("0327b1884b3d743f4859db7c2df07e6e346d61d77fbc46c1da6db113fbbd43d7c5"
                    "0383c832ec502cf0990b199a4e46a45a63bfa6c6eb3f4b231472f144e684d6e9f8"),
            ParseHex("03075f118532928c7ef27a77644a12a87fbada3cd94cf67b2d2ae5cb169ddaefa4"
                    "02882c4fed938b20f3472af337cd7674a99f0aab0ae1803e27e978c52c417ce5e1"),
            ParseHex("02b988448e337c15cd6ac82b4737e3e2b5e92947da2f7fa96a81db7f9be3fabeb2"
                    "02f660c7675a1ed4893df838a5c4c07a287997cbd7dc5d884044b338ed606231bc"),
            ParseHex("0245b763999e3152418b9cd08b5f54c410a072d5e486826823791848e1bb879061"
                    "0259740ea12e953db0c5fd135c1a9564ce81a318729668811cf54f884c2f980eb8"),
            ParseHex("032f8814144351d5d05ca40c87cbbda67bb5f8b1920a38cf3bd008c1d266bb4682"
                    "039eb3a0b89656b338c3f4a9fc7bba582dd21935f59471c18e6b43c57e063053d9"),
            ParseHex("03d8b2ed1813370955cfb8dec24b7c5cb34b13fa4545d9e6d47d8c05af56a2c7d2"
                    "026392f13fefce606c60adadfe9e729e0af84f5f8cb6a35b76be244351635b38f7"),
            ParseHex("03e2a56e47f41eb83af34fb65c4dfb77ac442b01b5134fd92219bd3f4a999c7de5"
                    "034e93391cea816e5141dace7e5477bbed90c9daa0670b68b7acc8a44af556bbc1"),
            ParseHex("03156b39a4bce80e68c1582aa78f81f0252ccbb039766b5395ee9a0224f41c236d"
                    "0399a5d1d42f5b6cb587560394e1581eb0c76916db317c0d644a1b9f509a06c4e6"),
            ParseHex("029ce033e1dc81164deb04b4c55966b823a025ef47bb1f767017696b68ab9ae201"
                    "03e612d646e71b07e5ce0eaa3a0178e4606dd9a6e8f0d5ace9171fb1e808a3865b"),
            ParseHex("02a8300f0cff92b23e402459e83c52ec5824de82ee4004cf9d254e788304027ef6"
                    "0389cbda672fa9efea51706863f1d7ae5e5015b2e519003ef0178c99f71be6e8be"),
            ParseHex("03fcba7ecf41bc7e1be4ee122d9d22e3333671eb0a3a87b5cdf099d59874e1940f"
                    "02b0fb4fe4670c68329441e47acaaa954ff00e3fd547b9ff4e0fe547df2e775ec5"),
            ParseHex("0335f807a1bdc0906adda1a4166f9cdc2aa974a78b15fc29d79a8d7ca529a96008"
                    "02228dfd7ff95506dd67b1118803eb8ab49352b2e24cd5f38da043847e722009ba"),
            ParseHex("03fcc2963daaf8249bfd220e52c693626254b9295ac4f947ae2e0cddb3046724c1"
                    "02dac03530ac9712a71eafb87766644b61cf4be85d0fdc6a859875b41e7a1dc8e6"),
            ParseHex("039bfd22bf5c41ce14d3fbd50ef226d2066e826b2efba455150d23d958d52bfddf"
                    "03211678d22c45402c993d96ea4a6d861d3e1da33798aebd5424fe5725a7ce8f4b"),
            ParseHex("02d67fcb027c5d8fe354fb36235192cb4fffabffdcc6ce74be255fe869f62d8675"
                    "03d61d857b2a8cb060fd4b9a98a862f250df5825068665a3c8d93f2ac8a7085888"),
            ParseHex("02cfe983eb588975958e9ce832937ba7f24592882cf5c0fc0f07896097fd66a8e7"
                    "0344744d01c091eacea5730ed1205b0a83378418644ea7938ed664649e88dcbb29"),
            ParseHex("029ec6dd0c310513b3720800025a7ad9013d60a7fb041f6e9b9d3963485ba28657"
                    "0277247f28eb9481dd21d664093a2bc19a496c7ffebeca0026a1726a5041e671ba"),
            ParseHex("03f9dea372c4a667dcfe234ff8e0410c22341149ff7d8780c46954ff74998fbe44"
                    "0340c4e534906c06b73874cef00a880ab602641c7883de94296f0f601e6517ae7e"),
            ParseHex("03cf8520f2db93e1ba75fa9043ac7e3476719b2a33a12d7e725688a2de68852c88"
                    "0343b7551ba662fa7071ac93e7e25517967bb8a9420af64d35d41c6d88056ad4ba"),
            ParseHex("03f79461a5559f360c407069b92a8075958bf1f70918872d9dd702db145bccbd42"
                    "0395058fc702f126176ae13e0ebed05107288900a5a35b121f62923e58798b7b2f"),
            ParseHex("02d7f049d9e87c861fc9decfbe167cb13ccc87cce99113f69e3a5dca8bb71b6aed"
                    "03e82197b2e9cc0ee11a59808cfdb52e824445f8fa99e44dc9c30d1e49950ff9d6"),
            ParseHex("0281bfeffcc6841d1355dce039f5d64f72714a4c3adc4d351eaf3c28acbcee15f0"
                    "0270a16ee1cdfc78755a783efbdb66fe822605cc5f53af707e5038615e22b288e2"),
            ParseHex("025651f14b6347a000e15473eaf631fd78c9307e07db85e177e31fcde0b3f2a574"
                    "03d5303909fe1c6665cbc96a538b17274068c8e79757705f68db3df2b561a4c110"),
            ParseHex("03627a4855be1edc657927f30a4a869ad830041c1f0e74ab4670588af9532b8de8"
                    "03444cb85aef9fbba10b3e2662d533858db771010b57b7aedb1ecaa1c5a34918f1"),
            ParseHex("0286951fdc1e81652cdd10a10971966792e5c2a2bbe524f32a561f585b2b3d2057"
                    "034294862542484e49c6fb835919212352527298c689ff7be57e445bf0fe3536de"),
        };

        // CSV always active
        consensus.vDeployments[Consensus::DEPLOYMENT_CSV].bit = 0;
        consensus.vDeployments[Consensus::DEPLOYMENT_CSV].nStartTime = Consensus::BIP9Deployment::ALWAYS_ACTIVE;
        consensus.vDeployments[Consensus::DEPLOYMENT_CSV].nTimeout = Consensus::BIP9Deployment::NO_TIMEOUT;
        // Segwit, likewise
        consensus.vDeployments[Consensus::DEPLOYMENT_SEGWIT].bit = 1;
        consensus.vDeployments[Consensus::DEPLOYMENT_SEGWIT].nStartTime = Consensus::BIP9Deployment::ALWAYS_ACTIVE;
        consensus.vDeployments[Consensus::DEPLOYMENT_SEGWIT].nTimeout = Consensus::BIP9Deployment::NO_TIMEOUT;

>>>>>>> 53afce3b
        consensus.vDeployments[Consensus::DEPLOYMENT_TESTDUMMY].bit = 28;
        consensus.vDeployments[Consensus::DEPLOYMENT_TESTDUMMY].nStartTime = 0;
        consensus.vDeployments[Consensus::DEPLOYMENT_TESTDUMMY].nTimeout = Consensus::BIP9Deployment::NO_TIMEOUT;

        // Not active yet.
        consensus.vDeployments[Consensus::DEPLOYMENT_DYNA_FED].bit = 0;
        consensus.vDeployments[Consensus::DEPLOYMENT_DYNA_FED].nStartTime = 0;
        consensus.vDeployments[Consensus::DEPLOYMENT_DYNA_FED].nTimeout = 0;


        // Finally, create genesis block
        genesis = CreateGenesisBlock(consensus, CScript() << commit, CScript(OP_RETURN), 1296688602, 2, 0x207fffff, 1, 0);
        consensus.hashGenesisBlock = genesis.GetHash();
        assert(consensus.hashGenesisBlock.GetHex() == "1466275836220db2944ca059a3a10ef6fd2ea684b0688d2c379296888a206003");
    }

};


static std::unique_ptr<const CChainParams> globalChainParams;

const CChainParams &Params() {
    assert(globalChainParams);
    return *globalChainParams;
}

std::unique_ptr<const CChainParams> CreateChainParams(const std::string& chain)
{
    // Reserved names for non-custom chains
    if (chain == CBaseChainParams::MAIN)
        return std::unique_ptr<CChainParams>(new CMainParams());
    else if (chain == CBaseChainParams::TESTNET)
        return std::unique_ptr<CChainParams>(new CTestNetParams());
    else if (chain == CBaseChainParams::REGTEST)
        return std::unique_ptr<CChainParams>(new CRegTestParams(gArgs));
    else if (chain == CBaseChainParams::LIQUID1)
        return std::unique_ptr<CChainParams>(new CLiquidV1Params());

    return std::unique_ptr<CChainParams>(new CCustomParams(chain, gArgs));
}

void SelectParams(const std::string& network)
{
    SelectBaseParams(network);
    globalChainParams = CreateChainParams(network);
}<|MERGE_RESOLUTION|>--- conflicted
+++ resolved
@@ -474,7 +474,7 @@
         // TODO: Embed in genesis block in nTime field with new genesis block type
         consensus.dynamic_epoch_length = args.GetArg("-dynamic_epoch_length", 10);
         // Default junk keys for testing
-        consensus.first_extension_space = {ParseHex("03fcba7ecf41bc7e1be4ee122d9d22e3333671eb0a3a87b5cdf099d59874e1940f02fcba7ecf41bc7e1be4ee122d9d22e3333671eb0a3a87b5cdf099d59874e1940f")};
+        consensus.first_extension_space = {ParseHex("02fcba7ecf41bc7e1be4ee122d9d22e3333671eb0a3a87b5cdf099d59874e1940f02fcba7ecf41bc7e1be4ee122d9d22e3333671eb0a3a87b5cdf099d59874e1940f")};
         std::vector<std::string> pak_list_str = args.GetArgs("-pak");
         if (!pak_list_str.empty()) {
             consensus.first_extension_space.clear();
@@ -755,8 +755,6 @@
 
         consensus.subsidy_asset = consensus.pegged_asset;
 
-<<<<<<< HEAD
-=======
         // Legacy PAK list
         consensus.first_extension_space = {
             ParseHex("0362f0cf4898e44a20472664daed460156976bab5cc8bb8431b206bbafddd230c9"
@@ -819,16 +817,6 @@
                     "034294862542484e49c6fb835919212352527298c689ff7be57e445bf0fe3536de"),
         };
 
-        // CSV always active
-        consensus.vDeployments[Consensus::DEPLOYMENT_CSV].bit = 0;
-        consensus.vDeployments[Consensus::DEPLOYMENT_CSV].nStartTime = Consensus::BIP9Deployment::ALWAYS_ACTIVE;
-        consensus.vDeployments[Consensus::DEPLOYMENT_CSV].nTimeout = Consensus::BIP9Deployment::NO_TIMEOUT;
-        // Segwit, likewise
-        consensus.vDeployments[Consensus::DEPLOYMENT_SEGWIT].bit = 1;
-        consensus.vDeployments[Consensus::DEPLOYMENT_SEGWIT].nStartTime = Consensus::BIP9Deployment::ALWAYS_ACTIVE;
-        consensus.vDeployments[Consensus::DEPLOYMENT_SEGWIT].nTimeout = Consensus::BIP9Deployment::NO_TIMEOUT;
-
->>>>>>> 53afce3b
         consensus.vDeployments[Consensus::DEPLOYMENT_TESTDUMMY].bit = 28;
         consensus.vDeployments[Consensus::DEPLOYMENT_TESTDUMMY].nStartTime = 0;
         consensus.vDeployments[Consensus::DEPLOYMENT_TESTDUMMY].nTimeout = Consensus::BIP9Deployment::NO_TIMEOUT;
