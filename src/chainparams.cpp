--- conflicted
+++ resolved
@@ -403,13 +403,7 @@
         base58Prefixes[EXT_SECRET_KEY] = {0x04, 0x35, 0x83, 0x94};
 
         bech32_hrp = "bcrt";
-<<<<<<< HEAD
         blech32_hrp = blech32_hrp;
-
-        /* enable fallback fee on regtest */
-        m_fallback_fee_enabled = true;
-=======
->>>>>>> dfb7fd60
     }
 
     /**
@@ -483,7 +477,6 @@
         nPruneAfterHeight = (uint64_t)args.GetArg("-npruneafterheight", nPruneAfterHeight);
         fDefaultConsistencyChecks = args.GetBoolArg("-fdefaultconsistencychecks", fDefaultConsistencyChecks);
         m_is_test_chain = args.GetBoolArg("-fmineblocksondemand", m_is_test_chain);
-        m_fallback_fee_enabled = args.GetBoolArg("-fallback_fee_enabled", m_fallback_fee_enabled);
 
         bech32_hrp = args.GetArg("-bech32_hrp", "ert");
         blech32_hrp = args.GetArg("-blech32_hrp", "el");
@@ -655,7 +648,6 @@
         fDefaultConsistencyChecks = false;
         fRequireStandard = true;
         m_is_test_chain = false;
-        m_fallback_fee_enabled = false; // TODO Will this break stuff?
 
         bech32_hrp = "ex"; // ex(plicit)
         blech32_hrp = "lq"; // l(i)q(uid)
