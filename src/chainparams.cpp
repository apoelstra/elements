// Copyright (c) 2010 Satoshi Nakamoto
// Copyright (c) 2009-2018 The Bitcoin Core developers
// Distributed under the MIT software license, see the accompanying
// file COPYING or http://www.opensource.org/licenses/mit-license.php.

#include <chainparams.h>

#include <chainparamsseeds.h>
#include <consensus/merkle.h>
#include <issuance.h>
#include <primitives/transaction.h>
#include <tinyformat.h>
#include <util/system.h>
#include <util/strencodings.h>
#include <crypto/sha256.h>
#include <versionbitsinfo.h>

#include <assert.h>

#include <boost/algorithm/string/classification.hpp>
#include <boost/algorithm/string/split.hpp>
static CScript StrHexToScriptWithDefault(std::string strScript, const CScript defaultScript)
{
    CScript returnScript;
    if (!strScript.empty()) {
        std::vector<unsigned char> scriptData = ParseHex(strScript);
        returnScript = CScript(scriptData.begin(), scriptData.end());
    } else {
        returnScript = defaultScript;
    }
    return returnScript;
}

// Safer for users if they load incorrect parameters via arguments.
static std::vector<unsigned char> CommitToArguments(const Consensus::Params& params, const std::string& networkID)
{
    CSHA256 sha2;
    unsigned char commitment[32];
    sha2.Write((const unsigned char*)networkID.c_str(), networkID.length());
    sha2.Write((const unsigned char*)HexStr(params.fedpegScript).c_str(), HexStr(params.fedpegScript).length());
    sha2.Write((const unsigned char*)HexStr(params.signblockscript).c_str(), HexStr(params.signblockscript).length());
    sha2.Finalize(commitment);
    return std::vector<unsigned char>(commitment, commitment + 32);
}

static CBlock CreateGenesisBlock(const Consensus::Params& params, const CScript& genesisScriptSig, const CScript& genesisOutputScript, uint32_t nTime, uint32_t nNonce, uint32_t nBits, int32_t nVersion, const CAmount& genesisReward)
{
    CMutableTransaction txNew;
    txNew.nVersion = 1;
    txNew.vin.resize(1);
    txNew.vin[0].scriptSig = genesisScriptSig;
    txNew.vout.push_back(CTxOut(CAsset(), genesisReward, genesisOutputScript));

    CBlock genesis;
    genesis.nTime    = nTime;
    genesis.nBits    = nBits;
    genesis.nNonce   = nNonce;
    genesis.nVersion = nVersion;
    genesis.vtx.push_back(MakeTransactionRef(std::move(txNew)));
    genesis.hashPrevBlock.SetNull();
    genesis.hashMerkleRoot = BlockMerkleRoot(genesis);
    if (g_signed_blocks) {
        genesis.proof = CProof(params.signblockscript, CScript());
    }
    return genesis;
}

/**
 * Build the genesis block. Note that the output of its generation
 * transaction cannot be spent since it did not originally exist in the
 * database.
 *
 * CBlock(hash=000000000019d6, ver=1, hashPrevBlock=00000000000000, hashMerkleRoot=4a5e1e, nTime=1231006505, nBits=1d00ffff, nNonce=2083236893, vtx=1)
 *   CTransaction(hash=4a5e1e, ver=1, vin.size=1, vout.size=1, nLockTime=0)
 *     CTxIn(COutPoint(000000, -1), coinbase 04ffff001d0104455468652054696d65732030332f4a616e2f32303039204368616e63656c6c6f72206f6e206272696e6b206f66207365636f6e64206261696c6f757420666f722062616e6b73)
 *     CTxOut(nValue=50.00000000, scriptPubKey=0x5F1DF16B2B704C8A578D0B)
 *   vMerkleTree: 4a5e1e
 */
static CBlock CreateGenesisBlock(uint32_t nTime, uint32_t nNonce, uint32_t nBits, int32_t nVersion, const CAmount& genesisReward, const Consensus::Params& params)
{
    const char* pszTimestamp = "The Times 03/Jan/2009 Chancellor on brink of second bailout for banks";
    const CScript genesisScriptSig = CScript() << 486604799 << CScriptNum(4) << std::vector<unsigned char>((const unsigned char*)pszTimestamp, (const unsigned char*)pszTimestamp + strlen(pszTimestamp));
    const CScript genesisOutputScript = CScript() << ParseHex("04678afdb0fe5548271967f1a67130b7105cd6a828e03909a67962e0ea1f61deb649f6bc3f4cef38c4f35504e51ec112de5c384df7ba0b8d578a4c702b6bf11d5f") << OP_CHECKSIG;
    return CreateGenesisBlock(params, genesisScriptSig, genesisOutputScript, nTime, nNonce, nBits, nVersion, genesisReward);
}

/**
 * Main network
 */
class CMainParams : public CChainParams {
public:
    CMainParams() {
        strNetworkID = "main";
        consensus.nSubsidyHalvingInterval = 210000;
        consensus.BIP16Exception = uint256S("0x00000000000002dc756eebf4f49723ed8d30cc28a5f108eb94b1ba88ac4f9c22");
        consensus.BIP34Height = 227931;
        consensus.BIP34Hash = uint256S("0x000000000000024b89b42a942fe0d9fea3bb44ab7bd1b19115dd6a759c0808b8");
        consensus.BIP65Height = 388381; // 000000000000000004c2b624ed5d7756c508d90fd0da2c7c679febfa6c4735f0
        consensus.BIP66Height = 363725; // 00000000000000000379eaa19dce8c9b722d46ae6a57c2f1a988119488b50931
        consensus.CSVHeight = 419328; // 000000000000000004a1b34462cb8aeebd5799177f7a29cf28f2d1961716b5b5
        consensus.SegwitHeight = 481824; // 0000000000000000001c8018d9cb3b742ef25114f27563e3fc4a1902167f9893
        consensus.powLimit = uint256S("00000000ffffffffffffffffffffffffffffffffffffffffffffffffffffffff");
        consensus.nPowTargetTimespan = 14 * 24 * 60 * 60; // two weeks
        consensus.nPowTargetSpacing = 10 * 60;
        consensus.fPowAllowMinDifficultyBlocks = false;
        consensus.fPowNoRetargeting = false;
        consensus.nRuleChangeActivationThreshold = 1916; // 95% of 2016
        consensus.nMinerConfirmationWindow = 2016; // nPowTargetTimespan / nPowTargetSpacing
        consensus.vDeployments[Consensus::DEPLOYMENT_TESTDUMMY].bit = 28;
        consensus.vDeployments[Consensus::DEPLOYMENT_TESTDUMMY].nStartTime = 1199145601; // January 1, 2008
        consensus.vDeployments[Consensus::DEPLOYMENT_TESTDUMMY].nTimeout = 1230767999; // December 31, 2008

        // The best chain should have at least this much work.
        consensus.nMinimumChainWork = uint256S("0x0000000000000000000000000000000000000000051dc8b82f450202ecb3d471");

        // By default assume that the signatures in ancestors of this block are valid.
        consensus.defaultAssumeValid = uint256S("0x0000000000000000000f1c54590ee18d15ec70e68c8cd4cfbadb1b4f11697eee"); //563378

        consensus.genesis_subsidy = 50*COIN;
        consensus.connect_genesis_outputs = false;
        consensus.subsidy_asset = CAsset();
        anyonecanspend_aremine = false;
        enforce_pak = false;
        multi_data_permitted = false;
        consensus.has_parent_chain = false;
        g_signed_blocks = false;
        g_con_elementsmode = false;
        g_con_blockheightinheader = false;
        consensus.total_valid_epochs = 0;

        /**
         * The message start string is designed to be unlikely to occur in normal data.
         * The characters are rarely used upper ASCII, not valid as UTF-8, and produce
         * a large 32-bit integer with any alignment.
         */
        pchMessageStart[0] = 0xf9;
        pchMessageStart[1] = 0xbe;
        pchMessageStart[2] = 0xb4;
        pchMessageStart[3] = 0xd9;
        nDefaultPort = 8333;
        nPruneAfterHeight = 100000;
        m_assumed_blockchain_size = 240;
        m_assumed_chain_state_size = 3;

        genesis = CreateGenesisBlock(1231006505, 2083236893, 0x1d00ffff, 1, 50 * COIN, consensus);
        consensus.hashGenesisBlock = genesis.GetHash();
        assert(consensus.hashGenesisBlock == uint256S("0x000000000019d6689c085ae165831e934ff763ae46a2a6c172b3f1b60a8ce26f"));
        assert(genesis.hashMerkleRoot == uint256S("0x4a5e1e4baab89f3a32518a88c31bc87f618f76673e2cc77ab2127b7afdeda33b"));

        // Note that of those which support the service bits prefix, most only support a subset of
        // possible options.
        // This is fine at runtime as we'll fall back to using them as a oneshot if they don't support the
        // service bits we want, but we should get them updated to support all service bits wanted by any
        // release ASAP to avoid it where possible.
        vSeeds.emplace_back("seed.bitcoin.sipa.be"); // Pieter Wuille, only supports x1, x5, x9, and xd
        vSeeds.emplace_back("dnsseed.bluematt.me"); // Matt Corallo, only supports x9
        vSeeds.emplace_back("dnsseed.bitcoin.dashjr.org"); // Luke Dashjr
        vSeeds.emplace_back("seed.bitcoinstats.com"); // Christian Decker, supports x1 - xf
        vSeeds.emplace_back("seed.bitcoin.jonasschnelli.ch"); // Jonas Schnelli, only supports x1, x5, x9, and xd
        vSeeds.emplace_back("seed.btc.petertodd.org"); // Peter Todd, only supports x1, x5, x9, and xd
        vSeeds.emplace_back("seed.bitcoin.sprovoost.nl"); // Sjors Provoost
        vSeeds.emplace_back("dnsseed.emzy.de"); // Stephan Oeste

        base58Prefixes[PUBKEY_ADDRESS] = std::vector<unsigned char>(1,0);
        base58Prefixes[SCRIPT_ADDRESS] = std::vector<unsigned char>(1,5);
        base58Prefixes[SECRET_KEY] =     std::vector<unsigned char>(1,128);
        base58Prefixes[EXT_PUBLIC_KEY] = {0x04, 0x88, 0xB2, 0x1E};
        base58Prefixes[EXT_SECRET_KEY] = {0x04, 0x88, 0xAD, 0xE4};

        bech32_hrp = "bc";
        blech32_hrp = bech32_hrp;

        vFixedSeeds = std::vector<SeedSpec6>(pnSeed6_main, pnSeed6_main + ARRAYLEN(pnSeed6_main));

        fDefaultConsistencyChecks = false;
        fRequireStandard = true;
        m_is_test_chain = false;

        checkpointData = {
            {
                { 11111, uint256S("0x0000000069e244f73d78e8fd29ba2fd2ed618bd6fa2ee92559f542fdb26e7c1d")},
                { 33333, uint256S("0x000000002dd5588a74784eaa7ab0507a18ad16a236e7b1ce69f00d7ddfb5d0a6")},
                { 74000, uint256S("0x0000000000573993a3c9e41ce34471c079dcf5f52a0e824a81e7f953b8661a20")},
                {105000, uint256S("0x00000000000291ce28027faea320c8d2b054b2e0fe44a773f3eefb151d6bdc97")},
                {134444, uint256S("0x00000000000005b12ffd4cd315cd34ffd4a594f430ac814c91184a0d42d2b0fe")},
                {168000, uint256S("0x000000000000099e61ea72015e79632f216fe6cb33d7899acb35b75c8303b763")},
                {193000, uint256S("0x000000000000059f452a5f7340de6682a977387c17010ff6e6c3bd83ca8b1317")},
                {210000, uint256S("0x000000000000048b95347e83192f69cf0366076336c639f9b7228e9ba171342e")},
                {216116, uint256S("0x00000000000001b4f4b433e81ee46494af945cf96014816a4e2370f11b23df4e")},
                {225430, uint256S("0x00000000000001c108384350f74090433e7fcf79a606b8e797f065b130575932")},
                {250000, uint256S("0x000000000000003887df1f29024b06fc2200b55f8af8f35453d7be294df2d214")},
                {279000, uint256S("0x0000000000000001ae8c72a0b0c301f67e3afca10e819efa9041e458e9bd7e40")},
                {295000, uint256S("0x00000000000000004d9b4ef50f0f9d686fd69db2e03af35a100370c64632a983")},
            }
        };

        chainTxData = ChainTxData{
            // Data from rpc: getchaintxstats 4096 0000000000000000000f1c54590ee18d15ec70e68c8cd4cfbadb1b4f11697eee
            /* nTime    */ 1550374134,
            /* nTxCount */ 383732546,
            /* dTxRate  */ 3.685496590998308
        };
    }
};

/**
 * Testnet (v3)
 */
class CTestNetParams : public CChainParams {
public:
    CTestNetParams() {
        strNetworkID = "test";
        consensus.nSubsidyHalvingInterval = 210000;
        consensus.BIP16Exception = uint256S("0x00000000dd30457c001f4095d208cc1296b0eed002427aa599874af7a432b105");
        consensus.BIP34Height = 21111;
        consensus.BIP34Hash = uint256S("0x0000000023b3a96d3484e5abb3755c413e7d41500f8e2a5c3f0dd01299cd8ef8");
        consensus.BIP65Height = 581885; // 00000000007f6655f22f98e72ed80d8b06dc761d5da09df0fa1dc4be4f861eb6
        consensus.BIP66Height = 330776; // 000000002104c8c45e99a8853285a3b592602a3ccde2b832481da85e9e4ba182
        consensus.CSVHeight = 770112; // 00000000025e930139bac5c6c31a403776da130831ab85be56578f3fa75369bb
        consensus.SegwitHeight = 834624; // 00000000002b980fcd729daaa248fd9316a5200e9b367f4ff2c42453e84201ca
        consensus.powLimit = uint256S("00000000ffffffffffffffffffffffffffffffffffffffffffffffffffffffff");
        consensus.nPowTargetTimespan = 14 * 24 * 60 * 60; // two weeks
        consensus.nPowTargetSpacing = 10 * 60;
        consensus.fPowAllowMinDifficultyBlocks = true;
        consensus.fPowNoRetargeting = false;
        consensus.nRuleChangeActivationThreshold = 1512; // 75% for testchains
        consensus.nMinerConfirmationWindow = 2016; // nPowTargetTimespan / nPowTargetSpacing
        consensus.vDeployments[Consensus::DEPLOYMENT_TESTDUMMY].bit = 28;
        consensus.vDeployments[Consensus::DEPLOYMENT_TESTDUMMY].nStartTime = 1199145601; // January 1, 2008
        consensus.vDeployments[Consensus::DEPLOYMENT_TESTDUMMY].nTimeout = 1230767999; // December 31, 2008

        // The best chain should have at least this much work.
        consensus.nMinimumChainWork = uint256S("0x00000000000000000000000000000000000000000000007dbe94253893cbd463");

        // By default assume that the signatures in ancestors of this block are valid.
        consensus.defaultAssumeValid = uint256S("0x0000000000000037a8cd3e06cd5edbfe9dd1dbcc5dacab279376ef7cfc2b4c75"); //1354312

        consensus.genesis_subsidy = 50*COIN;
        consensus.connect_genesis_outputs = false;
        consensus.subsidy_asset = CAsset();
        anyonecanspend_aremine = false;
        enforce_pak = false;
        multi_data_permitted = false;
        consensus.has_parent_chain = false;
        g_signed_blocks = false;
        g_con_elementsmode = false;
        g_con_blockheightinheader = false;
        consensus.total_valid_epochs = 0;

        pchMessageStart[0] = 0x0b;
        pchMessageStart[1] = 0x11;
        pchMessageStart[2] = 0x09;
        pchMessageStart[3] = 0x07;
        nDefaultPort = 18333;
        nPruneAfterHeight = 1000;
        m_assumed_blockchain_size = 30;
        m_assumed_chain_state_size = 2;

        genesis = CreateGenesisBlock(1296688602, 414098458, 0x1d00ffff, 1, 50 * COIN, consensus);
        consensus.hashGenesisBlock = genesis.GetHash();
        assert(consensus.hashGenesisBlock == uint256S("0x000000000933ea01ad0ee984209779baaec3ced90fa3f408719526f8d77f4943"));
        assert(genesis.hashMerkleRoot == uint256S("0x4a5e1e4baab89f3a32518a88c31bc87f618f76673e2cc77ab2127b7afdeda33b"));

        vFixedSeeds.clear();
        vSeeds.clear();
        // nodes with support for servicebits filtering should be at the top
        vSeeds.emplace_back("testnet-seed.bitcoin.jonasschnelli.ch");
        vSeeds.emplace_back("seed.tbtc.petertodd.org");
        vSeeds.emplace_back("seed.testnet.bitcoin.sprovoost.nl");
        vSeeds.emplace_back("testnet-seed.bluematt.me"); // Just a static list of stable node(s), only supports x9

        base58Prefixes[PUBKEY_ADDRESS] = std::vector<unsigned char>(1,111);
        base58Prefixes[SCRIPT_ADDRESS] = std::vector<unsigned char>(1,196);
        base58Prefixes[SECRET_KEY] =     std::vector<unsigned char>(1,239);
        base58Prefixes[EXT_PUBLIC_KEY] = {0x04, 0x35, 0x87, 0xCF};
        base58Prefixes[EXT_SECRET_KEY] = {0x04, 0x35, 0x83, 0x94};

        bech32_hrp = "tb";
        blech32_hrp = bech32_hrp;

        vFixedSeeds = std::vector<SeedSpec6>(pnSeed6_test, pnSeed6_test + ARRAYLEN(pnSeed6_test));

        fDefaultConsistencyChecks = false;
        fRequireStandard = false;
        m_is_test_chain = true;


        checkpointData = {
            {
                {546, uint256S("000000002a936ca763904c3c35fce2f3556c559c0214345d31b1bcebf76acb70")},
            }
        };

        chainTxData = ChainTxData{
            // Data from rpc: getchaintxstats 4096 0000000000000037a8cd3e06cd5edbfe9dd1dbcc5dacab279376ef7cfc2b4c75
            /* nTime    */ 1531929919,
            /* nTxCount */ 19438708,
            /* dTxRate  */ 0.626
        };
    }
};

/**
 * Regression test
 */
class CRegTestParams : public CChainParams {
public:
    explicit CRegTestParams(const ArgsManager& args) {
        strNetworkID = "regtest";
        consensus.nSubsidyHalvingInterval = 150;
        consensus.BIP16Exception = uint256();
        consensus.BIP34Height = 500; // BIP34 activated on regtest (Used in functional tests)
        consensus.BIP34Hash = uint256();
        consensus.BIP65Height = 1351; // BIP65 activated on regtest (Used in functional tests)
        consensus.BIP66Height = 1251; // BIP66 activated on regtest (Used in functional tests)
        consensus.CSVHeight = 432; // CSV activated on regtest (Used in rpc activation tests)
        consensus.SegwitHeight = 0; // SEGWIT is always activated on regtest unless overridden
        consensus.powLimit = uint256S("7fffffffffffffffffffffffffffffffffffffffffffffffffffffffffffffff");
        consensus.nPowTargetTimespan = 14 * 24 * 60 * 60; // two weeks
        consensus.nPowTargetSpacing = 10 * 60;
        consensus.fPowAllowMinDifficultyBlocks = true;
        consensus.fPowNoRetargeting = true;
        consensus.nRuleChangeActivationThreshold = 108; // 75% for testchains
        consensus.nMinerConfirmationWindow = 144; // Faster than normal for regtest (144 instead of 2016)
        consensus.vDeployments[Consensus::DEPLOYMENT_TESTDUMMY].bit = 28;
        consensus.vDeployments[Consensus::DEPLOYMENT_TESTDUMMY].nStartTime = 0;
        consensus.vDeployments[Consensus::DEPLOYMENT_TESTDUMMY].nTimeout = Consensus::BIP9Deployment::NO_TIMEOUT;

        // The best chain should have at least this much work.
        consensus.nMinimumChainWork = uint256S("0x00");

        // By default assume that the signatures in ancestors of this block are valid.
        consensus.defaultAssumeValid = uint256S("0x00");

        consensus.genesis_subsidy = 50*COIN;
        consensus.connect_genesis_outputs = false;
        consensus.subsidy_asset = CAsset();
        anyonecanspend_aremine = false;
        enforce_pak = false;
        multi_data_permitted = false;
        consensus.has_parent_chain = false;
        g_signed_blocks = false;
        g_con_elementsmode = false;
        g_con_blockheightinheader = false;
        consensus.total_valid_epochs = 0;

        pchMessageStart[0] = 0xfa;
        pchMessageStart[1] = 0xbf;
        pchMessageStart[2] = 0xb5;
        pchMessageStart[3] = 0xda;
        nDefaultPort = 18444;
        nPruneAfterHeight = 1000;
        m_assumed_blockchain_size = 0;
        m_assumed_chain_state_size = 0;

        UpdateActivationParametersFromArgs(args);

        genesis = CreateGenesisBlock(1296688602, 2, 0x207fffff, 1, 50 * COIN, consensus);
        consensus.hashGenesisBlock = genesis.GetHash();
        assert(consensus.hashGenesisBlock == uint256S("0x0f9188f13cb7b2c71f2a335e3a4fc328bf5beb436012afca590b1a11466e2206"));
        assert(genesis.hashMerkleRoot == uint256S("0x4a5e1e4baab89f3a32518a88c31bc87f618f76673e2cc77ab2127b7afdeda33b"));

        vFixedSeeds.clear(); //!< Regtest mode doesn't have any fixed seeds.
        vSeeds.clear();      //!< Regtest mode doesn't have any DNS seeds.

        fDefaultConsistencyChecks = true;
        fRequireStandard = true;
        m_is_test_chain = true;

        checkpointData = {
            {
                {0, uint256S("0f9188f13cb7b2c71f2a335e3a4fc328bf5beb436012afca590b1a11466e2206")},
            }
        };

        chainTxData = ChainTxData{
            0,
            0,
            0
        };

        base58Prefixes[PUBKEY_ADDRESS] = std::vector<unsigned char>(1,111);
        base58Prefixes[SCRIPT_ADDRESS] = std::vector<unsigned char>(1,196);
        base58Prefixes[SECRET_KEY] =     std::vector<unsigned char>(1,239);
        base58Prefixes[EXT_PUBLIC_KEY] = {0x04, 0x35, 0x87, 0xCF};
        base58Prefixes[EXT_SECRET_KEY] = {0x04, 0x35, 0x83, 0x94};

        bech32_hrp = "bcrt";
<<<<<<< HEAD
        blech32_hrp = blech32_hrp;
=======
        blech32_hrp = bech32_hrp;

        /* enable fallback fee on regtest */
        m_fallback_fee_enabled = true;
>>>>>>> 4d9fa049
    }

    /**
     * Allows modifying the Version Bits regtest parameters.
     */
    void UpdateVersionBitsParameters(Consensus::DeploymentPos d, int64_t nStartTime, int64_t nTimeout)
    {
        consensus.vDeployments[d].nStartTime = nStartTime;
        consensus.vDeployments[d].nTimeout = nTimeout;
    }
    void UpdateActivationParametersFromArgs(const ArgsManager& args);
};

void CRegTestParams::UpdateActivationParametersFromArgs(const ArgsManager& args)
{
    if (gArgs.IsArgSet("-segwitheight")) {
        int64_t height = gArgs.GetArg("-segwitheight", consensus.SegwitHeight);
        if (height < -1 || height >= std::numeric_limits<int>::max()) {
            throw std::runtime_error(strprintf("Activation height %ld for segwit is out of valid range. Use -1 to disable segwit.", height));
        } else if (height == -1) {
            LogPrintf("Segwit disabled for testing\n");
            height = std::numeric_limits<int>::max();
        }
        consensus.SegwitHeight = static_cast<int>(height);
    }

    if (!args.IsArgSet("-vbparams")) return;

    for (const std::string& strDeployment : args.GetArgs("-vbparams")) {
        std::vector<std::string> vDeploymentParams;
        boost::split(vDeploymentParams, strDeployment, boost::is_any_of(":"));
        if (vDeploymentParams.size() != 3) {
            throw std::runtime_error("Version bits parameters malformed, expecting deployment:start:end");
        }
        int64_t nStartTime, nTimeout;
        if (!ParseInt64(vDeploymentParams[1], &nStartTime)) {
            throw std::runtime_error(strprintf("Invalid nStartTime (%s)", vDeploymentParams[1]));
        }
        if (!ParseInt64(vDeploymentParams[2], &nTimeout)) {
            throw std::runtime_error(strprintf("Invalid nTimeout (%s)", vDeploymentParams[2]));
        }
        bool found = false;
        for (int j=0; j < (int)Consensus::MAX_VERSION_BITS_DEPLOYMENTS; ++j) {
            if (vDeploymentParams[0] == VersionBitsDeploymentInfo[j].name) {
                UpdateVersionBitsParameters(Consensus::DeploymentPos(j), nStartTime, nTimeout);
                found = true;
                LogPrintf("Setting version bits activation parameters for %s to start=%ld, timeout=%ld\n", vDeploymentParams[0], nStartTime, nTimeout);
                break;
            }
        }
        if (!found) {
            throw std::runtime_error(strprintf("Invalid deployment (%s)", vDeploymentParams[0]));
        }
    }
}

/**
 * Custom params for testing.
 */
class CCustomParams : public CRegTestParams {
    void UpdateFromArgs(ArgsManager& args)
    {
        UpdateActivationParametersFromArgs(args);

        consensus.nSubsidyHalvingInterval = args.GetArg("-con_nsubsidyhalvinginterval", consensus.nSubsidyHalvingInterval);
        consensus.BIP16Exception = uint256S(args.GetArg("-con_bip16exception", "0x0"));
        consensus.BIP34Height = args.GetArg("-con_bip34height", 0);
        consensus.BIP34Hash = uint256S(args.GetArg("-con_bip34hash", "0x0"));
        consensus.BIP65Height = args.GetArg("-con_bip65height", 0);
        consensus.BIP66Height = args.GetArg("-con_bip66height", 0);
        consensus.CSVHeight = args.GetArg("-con_csv_deploy_start", 432);
        consensus.powLimit = uint256S(args.GetArg("-con_powlimit", "7fffffffffffffffffffffffffffffffffffffffffffffffffffffffffffffff"));
        consensus.nPowTargetTimespan = args.GetArg("-con_npowtargettimespan", consensus.nPowTargetTimespan);
        consensus.nPowTargetSpacing = args.GetArg("-con_npowtargetspacing", consensus.nPowTargetSpacing);
        consensus.fPowAllowMinDifficultyBlocks = args.GetBoolArg("-con_fpowallowmindifficultyblocks", consensus.fPowAllowMinDifficultyBlocks);
        consensus.fPowNoRetargeting = args.GetBoolArg("-con_fpownoretargeting", consensus.fPowNoRetargeting);
        consensus.nRuleChangeActivationThreshold = (uint32_t)args.GetArg("-con_nrulechangeactivationthreshold", consensus.nRuleChangeActivationThreshold);
        consensus.nMinerConfirmationWindow = (uint32_t)args.GetArg("-con_nminerconfirmationwindow", consensus.nMinerConfirmationWindow);

        consensus.nMinimumChainWork = uint256S(args.GetArg("-con_nminimumchainwork", "0x0"));
        consensus.defaultAssumeValid = uint256S(args.GetArg("-con_defaultassumevalid", "0x00"));
        // TODO: Embed in genesis block in nTime field with new genesis block type
        consensus.dynamic_epoch_length = args.GetArg("-dynamic_epoch_length", 10);
        // TODO: pass in serialized vector of byte vectors, parse into extension space
        // Junk keys for testing
        consensus.first_extension_space = {ParseHex("02fcba7ecf41bc7e1be4ee122d9d22e3333671eb0a3a87b5cdf099d59874e1940f02fcba7ecf41bc7e1be4ee122d9d22e3333671eb0a3a87b5cdf099d59874e1940f")};

        nPruneAfterHeight = (uint64_t)args.GetArg("-npruneafterheight", nPruneAfterHeight);
        fDefaultConsistencyChecks = args.GetBoolArg("-fdefaultconsistencychecks", fDefaultConsistencyChecks);
        m_is_test_chain = args.GetBoolArg("-fmineblocksondemand", m_is_test_chain);

        bech32_hrp = args.GetArg("-bech32_hrp", "ert");
        blech32_hrp = args.GetArg("-blech32_hrp", "el");
        base58Prefixes[PUBKEY_ADDRESS] = std::vector<unsigned char>(1, args.GetArg("-pubkeyprefix", 235));
        base58Prefixes[SCRIPT_ADDRESS] = std::vector<unsigned char>(1, args.GetArg("-scriptprefix", 75));
        base58Prefixes[BLINDED_ADDRESS] = std::vector<unsigned char>(1, args.GetArg("-blindedprefix", 4));
        base58Prefixes[SECRET_KEY] =     std::vector<unsigned char>(1, args.GetArg("-secretprefix", 239));
        base58Prefixes[PARENT_PUBKEY_ADDRESS] = std::vector<unsigned char>(1, args.GetArg("-parentpubkeyprefix", 111));
        base58Prefixes[PARENT_SCRIPT_ADDRESS] = std::vector<unsigned char>(1, args.GetArg("-parentscriptprefix", 196));
        parent_bech32_hrp = args.GetArg("-parent_bech32_hrp", "bcrt");
        parent_blech32_hrp = args.GetArg("-parent_blech32_hrp", "bcrt");


        std::string extpubprefix = args.GetArg("-extpubkeyprefix", "043587CF");
        assert(IsHex(extpubprefix) && extpubprefix.size() == 8 && "-extpubkeyprefix must be hex string of length 8");
        base58Prefixes[EXT_PUBLIC_KEY] = ParseHex(extpubprefix);

        std::string extprvprefix = args.GetArg("-extprvkeyprefix", "04358394");
        assert(IsHex(extprvprefix) && extprvprefix.size() == 8 && "-extprvkeyprefix must be hex string of length 8");
        base58Prefixes[EXT_SECRET_KEY] = ParseHex(extprvprefix);

        const std::string magic_str = args.GetArg("-pchmessagestart", "FABFB5DA");
        assert(IsHex(magic_str) && magic_str.size() == 8 && "-pchmessagestart must be hex string of length 8");
        const std::vector<unsigned char> magic_byte = ParseHex(magic_str);
        std::copy(begin(magic_byte), end(magic_byte), pchMessageStart);

        vSeeds.clear();
        if (args.IsArgSet("-seednode")) {
            const auto seednodes = args.GetArgs("-seednode");
            if (seednodes.size() != 1 || seednodes[0] != "0") {
                vSeeds = seednodes;
            }
        }

        //
        // ELEMENTS fields

        // Determines type of genesis block
        consensus.genesis_style = gArgs.GetArg("-con_genesis_style", "elements");

        // Block signing encumberance script, default of 51 aka OP_TRUE
        std::vector<unsigned char> sign_bytes = ParseHex(gArgs.GetArg("-signblockscript", "51"));
        consensus.signblockscript = CScript(sign_bytes.begin(), sign_bytes.end());
        // Default signature size is the size of dummy push, and single 72 byte DER signature
        consensus.max_block_signature_size = gArgs.GetArg("-con_max_block_sig_size", 74);
        g_signed_blocks = gArgs.GetBoolArg("-con_signed_blocks", true);

        // Note: These globals are needed to avoid circular dependencies.
        // Default to true for custom chains.
        g_con_blockheightinheader = args.GetBoolArg("-con_blockheightinheader", true);
        g_con_elementsmode = args.GetBoolArg("-con_elementsmode", true);

        // No subsidy for custom chains by default
        consensus.genesis_subsidy = args.GetArg("-con_blocksubsidy", 0);

        // All non-zero coinbase outputs must go to this scriptPubKey
        std::vector<unsigned char> man_bytes = ParseHex(args.GetArg("-con_mandatorycoinbase", ""));
        consensus.mandatory_coinbase_destination = CScript(man_bytes.begin(), man_bytes.end()); // Blank script allows any coinbase destination

        // Custom chains connect coinbase outputs to db by default
        consensus.connect_genesis_outputs = args.GetArg("-con_connect_genesis_outputs", true);

        initialFreeCoins = gArgs.GetArg("-initialfreecoins", 0);

        anyonecanspend_aremine = args.GetBoolArg("-anyonecanspendaremine", true);

        consensus.has_parent_chain = args.GetBoolArg("-con_has_parent_chain", true);

        enforce_pak = args.GetBoolArg("-enforce_pak", false);

        // Allow multiple op_return outputs by relay policy
        multi_data_permitted = args.GetBoolArg("-multi_data_permitted", enforce_pak);

        // bitcoin regtest is the parent chain by default
        parentGenesisBlockHash = uint256S(args.GetArg("-parentgenesisblockhash", "0f9188f13cb7b2c71f2a335e3a4fc328bf5beb436012afca590b1a11466e2206"));
        // Either it has a parent chain or not
        const bool parent_genesis_is_null = parentGenesisBlockHash == uint256();
        assert(consensus.has_parent_chain != parent_genesis_is_null);
        consensus.parentChainPowLimit = uint256S(args.GetArg("-con_parentpowlimit", "7fffffffffffffffffffffffffffffffffffffffffffffffffffffffffffffff"));
        consensus.parent_chain_signblockscript = StrHexToScriptWithDefault(args.GetArg("-con_parent_chain_signblockscript", ""), CScript());
        consensus.pegin_min_depth = args.GetArg("-peginconfirmationdepth", DEFAULT_PEGIN_CONFIRMATION_DEPTH);

        const CScript default_script(CScript() << OP_TRUE);
        consensus.fedpegScript = StrHexToScriptWithDefault(args.GetArg("-fedpegscript", ""), default_script);

        // Calculate pegged Bitcoin asset
        std::vector<unsigned char> commit = CommitToArguments(consensus, strNetworkID);
        uint256 entropy;
        GenerateAssetEntropy(entropy,  COutPoint(uint256(commit), 0), parentGenesisBlockHash);

        consensus.total_valid_epochs = args.GetArg("-total_valid_epochs", 2);

        // Elements serialization uses derivation, bitcoin serialization uses 0x00
        if (g_con_elementsmode) {
            CalculateAsset(consensus.pegged_asset, entropy);
        } else {
            assert(consensus.pegged_asset == CAsset());
        }

        consensus.parent_pegged_asset.SetHex(args.GetArg("-con_parent_pegged_asset", "0x00"));
        initial_reissuance_tokens = args.GetArg("-initialreissuancetokens", 0);

        // Subsidy asset, like policyAsset, defaults to the pegged_asset
        consensus.subsidy_asset = consensus.pegged_asset;
        if (gArgs.IsArgSet("-subsidyasset")) {
            consensus.subsidy_asset = CAsset(uint256S(gArgs.GetArg("-subsidyasset", "0x00")));
        }

        consensus.vDeployments[Consensus::DEPLOYMENT_DYNA_FED].bit = 25;
        consensus.vDeployments[Consensus::DEPLOYMENT_DYNA_FED].nStartTime = args.GetArg("-con_dyna_deploy_start", Consensus::BIP9Deployment::ALWAYS_ACTIVE);
        consensus.vDeployments[Consensus::DEPLOYMENT_DYNA_FED].nTimeout = Consensus::BIP9Deployment::NO_TIMEOUT;
        // END ELEMENTS fields
    }

    void SetGenesisBlock() {
        if (consensus.genesis_style == "bitcoin") {
            // For compatibility with bitcoin (regtest)
            genesis = CreateGenesisBlock(1296688602, 2, 0x207fffff, 1, 50 * COIN, consensus);
        } else if (consensus.genesis_style == "elements") {
            // Intended compatibility with Liquid v1 and elements-0.14.1
            std::vector<unsigned char> commit = CommitToArguments(consensus, strNetworkID);
            genesis = CreateGenesisBlock(consensus, CScript() << commit, CScript(OP_RETURN), 1296688602, 2, 0x207fffff, 1, 0);
            if (initialFreeCoins != 0 || initial_reissuance_tokens != 0) {
                AppendInitialIssuance(genesis, COutPoint(uint256(commit), 0), parentGenesisBlockHash, (initialFreeCoins > 0) ? 1 : 0, initialFreeCoins, (initial_reissuance_tokens > 0) ? 1 : 0, initial_reissuance_tokens, CScript() << OP_TRUE);
            }
        } else if (consensus.genesis_style == "dynamic") {
            // Liquid v2 HF, from genesis. Upgrading networks still use "elements".
            // TODO fill out genesis block with special commitments including epoch
            // length in nTime
            throw std::runtime_error(strprintf("Invalid -genesis_style (%s)", consensus.genesis_style));
        } else {
            throw std::runtime_error(strprintf("Invalid -genesis_style (%s)", consensus.genesis_style));
        }
    }

public:
    CCustomParams(const std::string& chain, ArgsManager& args) : CRegTestParams(args)
    {
        strNetworkID = chain;
        UpdateFromArgs(args);
        SetGenesisBlock();
        consensus.hashGenesisBlock = genesis.GetHash();
    }
};

/**
 * Liquid v1
 */
class CLiquidV1Params : public CChainParams {
public:
    CLiquidV1Params()
    {

        strNetworkID = "liquidv1";
        consensus.nSubsidyHalvingInterval = 150;
        consensus.BIP16Exception = uint256();
        consensus.BIP34Height = 0;
        consensus.BIP34Hash = uint256();
        consensus.BIP65Height = 0;
        consensus.BIP66Height = 0;
        consensus.CSVHeight = 0;
        consensus.SegwitHeight = 0;
        consensus.powLimit = uint256S("7fffffffffffffffffffffffffffffffffffffffffffffffffffffffffffffff");
        consensus.nPowTargetTimespan = 14 * 24 * 60 * 60; // two weeks;
        consensus.nPowTargetSpacing = 60; // Minute block assumption
        consensus.fPowAllowMinDifficultyBlocks = true;
        consensus.fPowNoRetargeting = true;
        consensus.nRuleChangeActivationThreshold = 108;
        consensus.nMinerConfirmationWindow = 144;

        consensus.nMinimumChainWork = uint256();
        consensus.defaultAssumeValid = uint256();

        nPruneAfterHeight = 1000;
        fDefaultConsistencyChecks = false;
        fRequireStandard = true;
        m_is_test_chain = false;

        bech32_hrp = "ex"; // ex(plicit)
        blech32_hrp = "lq"; // l(i)q(uid)
        parent_bech32_hrp = "bc";
        parent_blech32_hrp = "bc"; // Doesn't exist but...

        base58Prefixes[PUBKEY_ADDRESS] = std::vector<unsigned char>(1, 57);
        base58Prefixes[SCRIPT_ADDRESS] = std::vector<unsigned char>(1, 39);
        base58Prefixes[SECRET_KEY] =     std::vector<unsigned char>(1, 128);
        base58Prefixes[BLINDED_ADDRESS]= std::vector<unsigned char>(1,12);

        base58Prefixes[EXT_PUBLIC_KEY] = {0x04, 0x88, 0xB2, 0x1E};
        base58Prefixes[EXT_SECRET_KEY] = {0x04, 0x88, 0xAD, 0xE4};

        base58Prefixes[PARENT_PUBKEY_ADDRESS] = std::vector<unsigned char>(1,0);
        base58Prefixes[PARENT_SCRIPT_ADDRESS] = std::vector<unsigned char>(1,5);

        pchMessageStart[0] = 0xfa;
        pchMessageStart[1] = 0xbf;
        pchMessageStart[2] = 0xb5;
        pchMessageStart[3] = 0xda;

        nDefaultPort = 7042;

        vSeeds.clear();
        vSeeds.emplace_back("seed.liquidnetwork.io");
        vFixedSeeds = std::vector<SeedSpec6>(pnSeed6_liquidv1, pnSeed6_liquidv1 + ARRAYLEN(pnSeed6_liquidv1));

        //
        // ELEMENTS fields

        consensus.genesis_style = "elements"; // unused here but let's set it anyways

        // Block signing encumberance script, default of 51 aka OP_TRUE
        std::vector<unsigned char> sign_bytes = ParseHex("5b21026a2a106ec32c8a1e8052e5d02a7b0a150423dbd9b116fc48d46630ff6e6a05b92102791646a8b49c2740352b4495c118d876347bf47d0551c01c4332fdc2df526f1a2102888bda53a424466b0451627df22090143bbf7c060e9eacb1e38426f6b07f2ae12102aee8967150dee220f613de3b239320355a498808084a93eaf39a34dcd62024852102d46e9259d0a0bb2bcbc461a3e68f34adca27b8d08fbe985853992b4b104e27412102e9944e35e5750ab621e098145b8e6cf373c273b7c04747d1aa020be0af40ccd62102f9a9d4b10a6d6c56d8c955c547330c589bb45e774551d46d415e51cd9ad5116321033b421566c124dfde4db9defe4084b7aa4e7f36744758d92806b8f72c2e943309210353dcc6b4cf6ad28aceb7f7b2db92a4bf07ac42d357adf756f3eca790664314b621037f55980af0455e4fb55aad9b85a55068bb6dc4740ea87276dc693f4598db45fa210384001daa88dabd23db878dbb1ce5b4c2a5fa72c3113e3514bf602325d0c37b8e21039056d089f2fe72dbc0a14780b4635b0dc8a1b40b7a59106325dd1bc45cc70493210397ab8ea7b0bf85bc7fc56bb27bf85e75502e94e76a6781c409f3f2ec3d1122192103b00e3b5b77884bf3cae204c4b4eac003601da75f96982ffcb3dcb29c5ee419b92103c1f3c0874cfe34b8131af34699589aacec4093399739ae352e8a46f80a6f68375fae");
        consensus.signblockscript = CScript(sign_bytes.begin(), sign_bytes.end());
        consensus.max_block_signature_size = 12*74; // 11 signatures plus wiggle room
        g_signed_blocks = true;

        g_con_blockheightinheader = true;
        g_con_elementsmode = true;

        consensus.genesis_subsidy = 0;

        // All non-zero coinbase outputs must go to this scriptPubKey
        std::vector<unsigned char> man_bytes = ParseHex("76a914fc26751a5025129a2fd006c6fbfa598ddd67f7e188ac");
        consensus.mandatory_coinbase_destination = CScript(man_bytes.begin(), man_bytes.end()); // Blank script allows any coinbase destination

        // Custom chains connect coinbase outputs to db by default
        consensus.connect_genesis_outputs = true;

        initialFreeCoins = 0;

        anyonecanspend_aremine = false;

        consensus.has_parent_chain = true;

        enforce_pak = true;

        multi_data_permitted = true;

        parentGenesisBlockHash = uint256S("000000000019d6689c085ae165831e934ff763ae46a2a6c172b3f1b60a8ce26f");
        const bool parent_genesis_is_null = parentGenesisBlockHash == uint256();
        assert(consensus.has_parent_chain != parent_genesis_is_null);
        consensus.parentChainPowLimit = uint256S("0000000000000000ffffffffffffffffffffffffffffffffffffffffffffffff");
        consensus.parent_chain_signblockscript = CScript(); // It has PoW
        consensus.pegin_min_depth = 100;

        const CScript default_script(CScript() << OP_TRUE);
        consensus.fedpegScript = StrHexToScriptWithDefault("745c87635b21020e0338c96a8870479f2396c373cc7696ba124e8635d41b0ea581112b678172612102675333a4e4b8fb51d9d4e22fa5a8eaced3fdac8a8cbf9be8c030f75712e6af992102896807d54bc55c24981f24a453c60ad3e8993d693732288068a23df3d9f50d4821029e51a5ef5db3137051de8323b001749932f2ff0d34c82e96a2c2461de96ae56c2102a4e1a9638d46923272c266631d94d36bdb03a64ee0e14c7518e49d2f29bc40102102f8a00b269f8c5e59c67d36db3cdc11b11b21f64b4bffb2815e9100d9aa8daf072103079e252e85abffd3c401a69b087e590a9b86f33f574f08129ccbd3521ecf516b2103111cf405b627e22135b3b3733a4a34aa5723fb0f58379a16d32861bf576b0ec2210318f331b3e5d38156da6633b31929c5b220349859cc9ca3d33fb4e68aa08401742103230dae6b4ac93480aeab26d000841298e3b8f6157028e47b0897c1e025165de121035abff4281ff00660f99ab27bb53e6b33689c2cd8dcd364bc3c90ca5aea0d71a62103bd45cddfacf2083b14310ae4a84e25de61e451637346325222747b157446614c2103cc297026b06c71cbfa52089149157b5ff23de027ac5ab781800a578192d175462103d3bde5d63bdb3a6379b461be64dad45eabff42f758543a9645afd42f6d4248282103ed1e8d5109c9ed66f7941bc53cc71137baa76d50d274bda8d5e8ffbd6e61fe9a5f6702c00fb275522103aab896d53a8e7d6433137bbba940f9c521e085dd07e60994579b64a6d992cf79210291b7d0b1b692f8f524516ed950872e5da10fb1b808b5a526dedc6fed1cf29807210386aa9372fbab374593466bc5451dc59954e90787f08060964d95c87ef34ca5bb5368ae", default_script);


        // Calculate pegged Bitcoin asset
        std::vector<unsigned char> commit = CommitToArguments(consensus, strNetworkID);
        uint256 entropy;
        GenerateAssetEntropy(entropy,  COutPoint(uint256(commit), 0), parentGenesisBlockHash);

        // Elements serialization uses derivation, bitcoin serialization uses 0x00
        if (g_con_elementsmode) {
            CalculateAsset(consensus.pegged_asset, entropy);
        } else {
            assert(consensus.pegged_asset == CAsset());
        }

        consensus.parent_pegged_asset.SetHex("0x00"); // No parent pegged asset
        initial_reissuance_tokens = 0;

        consensus.subsidy_asset = consensus.pegged_asset;

        consensus.vDeployments[Consensus::DEPLOYMENT_TESTDUMMY].bit = 28;
        consensus.vDeployments[Consensus::DEPLOYMENT_TESTDUMMY].nStartTime = 0;
        consensus.vDeployments[Consensus::DEPLOYMENT_TESTDUMMY].nTimeout = Consensus::BIP9Deployment::NO_TIMEOUT;

        // Finally, create genesis block
        genesis = CreateGenesisBlock(consensus, CScript() << commit, CScript(OP_RETURN), 1296688602, 2, 0x207fffff, 1, 0);
        consensus.hashGenesisBlock = genesis.GetHash();
        assert(consensus.hashGenesisBlock.GetHex() == "1466275836220db2944ca059a3a10ef6fd2ea684b0688d2c379296888a206003");
    }

};


static std::unique_ptr<const CChainParams> globalChainParams;

const CChainParams &Params() {
    assert(globalChainParams);
    return *globalChainParams;
}

std::unique_ptr<const CChainParams> CreateChainParams(const std::string& chain)
{
    // Reserved names for non-custom chains
    if (chain == CBaseChainParams::MAIN)
        return std::unique_ptr<CChainParams>(new CMainParams());
    else if (chain == CBaseChainParams::TESTNET)
        return std::unique_ptr<CChainParams>(new CTestNetParams());
    else if (chain == CBaseChainParams::REGTEST)
        return std::unique_ptr<CChainParams>(new CRegTestParams(gArgs));
    else if (chain == CBaseChainParams::LIQUID1)
        return std::unique_ptr<CChainParams>(new CLiquidV1Params());

    return std::unique_ptr<CChainParams>(new CCustomParams(chain, gArgs));
}

void SelectParams(const std::string& network)
{
    SelectBaseParams(network);
    globalChainParams = CreateChainParams(network);
}<|MERGE_RESOLUTION|>--- conflicted
+++ resolved
@@ -386,14 +386,7 @@
         base58Prefixes[EXT_SECRET_KEY] = {0x04, 0x35, 0x83, 0x94};
 
         bech32_hrp = "bcrt";
-<<<<<<< HEAD
-        blech32_hrp = blech32_hrp;
-=======
         blech32_hrp = bech32_hrp;
-
-        /* enable fallback fee on regtest */
-        m_fallback_fee_enabled = true;
->>>>>>> 4d9fa049
     }
 
     /**
