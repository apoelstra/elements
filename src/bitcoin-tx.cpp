// Copyright (c) 2009-2018 The Bitcoin Core developers
// Distributed under the MIT software license, see the accompanying
// file COPYING or http://www.opensource.org/licenses/mit-license.php.

#if defined(HAVE_CONFIG_H)
#include <config/bitcoin-config.h>
#endif

#include <asset.h>
#include <clientversion.h>
#include <coins.h>
#include <consensus/consensus.h>
#include <core_io.h>
#include <key_io.h>
#include <policy/policy.h>
#include <policy/rbf.h>
#include <primitives/transaction.h>
#include <script/script.h>
#include <script/sign.h>
#include <script/signingprovider.h>
#include <univalue.h>
#include <util/moneystr.h>
#include <util/rbf.h>
#include <util/strencodings.h>
#include <util/system.h>
#include <util/translation.h>

#include <functional>
#include <memory>
#include <stdio.h>

#include <boost/algorithm/string.hpp>

static bool fCreateBlank;
static std::map<std::string,UniValue> registers;
static const int CONTINUE_EXECUTION=-1;

const std::function<std::string(const char*)> G_TRANSLATION_FUN = nullptr;

static void SetupBitcoinTxArgs()
{
    SetupHelpOptions(gArgs);

    gArgs.AddArg("-create", "Create new, empty TX.", ArgsManager::ALLOW_ANY, OptionsCategory::OPTIONS);
    gArgs.AddArg("-json", "Select JSON output", ArgsManager::ALLOW_ANY, OptionsCategory::OPTIONS);
    gArgs.AddArg("-txid", "Output only the hex-encoded transaction id of the resultant transaction.", ArgsManager::ALLOW_ANY, OptionsCategory::OPTIONS);
    SetupChainParamsBaseOptions();

<<<<<<< HEAD
    gArgs.AddArg("delin=N", "Delete input N from TX", false, OptionsCategory::COMMANDS);
    gArgs.AddArg("delout=N", "Delete output N from TX", false, OptionsCategory::COMMANDS);
    gArgs.AddArg("in=TXID:VOUT(:SEQUENCE_NUMBER)", "Add input to TX", false, OptionsCategory::COMMANDS);
    gArgs.AddArg("locktime=N", "Set TX lock time to N", false, OptionsCategory::COMMANDS);
    gArgs.AddArg("nversion=N", "Set TX version to N", false, OptionsCategory::COMMANDS);
    gArgs.AddArg("outaddr=VALUE:ADDRESS(:ASSET)", "Add address-based output to TX", false, OptionsCategory::COMMANDS);
    gArgs.AddArg("outdata=[VALUE:]DATA", "Add data-based output to TX", false, OptionsCategory::COMMANDS);
=======
    gArgs.AddArg("delin=N", "Delete input N from TX", ArgsManager::ALLOW_ANY, OptionsCategory::COMMANDS);
    gArgs.AddArg("delout=N", "Delete output N from TX", ArgsManager::ALLOW_ANY, OptionsCategory::COMMANDS);
    gArgs.AddArg("in=TXID:VOUT(:SEQUENCE_NUMBER)", "Add input to TX", ArgsManager::ALLOW_ANY, OptionsCategory::COMMANDS);
    gArgs.AddArg("locktime=N", "Set TX lock time to N", ArgsManager::ALLOW_ANY, OptionsCategory::COMMANDS);
    gArgs.AddArg("nversion=N", "Set TX version to N", ArgsManager::ALLOW_ANY, OptionsCategory::COMMANDS);
    gArgs.AddArg("outaddr=VALUE:ADDRESS", "Add address-based output to TX", ArgsManager::ALLOW_ANY, OptionsCategory::COMMANDS);
    gArgs.AddArg("outdata=[VALUE:]DATA", "Add data-based output to TX", ArgsManager::ALLOW_ANY, OptionsCategory::COMMANDS);
>>>>>>> 3a3d8b83
    gArgs.AddArg("outmultisig=VALUE:REQUIRED:PUBKEYS:PUBKEY1:PUBKEY2:....[:FLAGS]", "Add Pay To n-of-m Multi-sig output to TX. n = REQUIRED, m = PUBKEYS. "
        "Optionally add the \"W\" flag to produce a pay-to-witness-script-hash output. "
        "Optionally add the \"S\" flag to wrap the output in a pay-to-script-hash.", ArgsManager::ALLOW_ANY, OptionsCategory::COMMANDS);
    gArgs.AddArg("outpubkey=VALUE:PUBKEY[:FLAGS]", "Add pay-to-pubkey output to TX. "
        "Optionally add the \"W\" flag to produce a pay-to-witness-pubkey-hash output. "
        "Optionally add the \"S\" flag to wrap the output in a pay-to-script-hash.", ArgsManager::ALLOW_ANY, OptionsCategory::COMMANDS);
    gArgs.AddArg("outscript=VALUE:SCRIPT[:FLAGS]", "Add raw script output to TX. "
        "Optionally add the \"W\" flag to produce a pay-to-witness-script-hash output. "
        "Optionally add the \"S\" flag to wrap the output in a pay-to-script-hash.", ArgsManager::ALLOW_ANY, OptionsCategory::COMMANDS);
    gArgs.AddArg("replaceable(=N)", "Set RBF opt-in sequence number for input N (if not provided, opt-in all available inputs)", ArgsManager::ALLOW_ANY, OptionsCategory::COMMANDS);
    gArgs.AddArg("sign=SIGHASH-FLAGS", "Add zero or more signatures to transaction. "
        "This command requires JSON registers:"
        "prevtxs=JSON object, "
        "privatekeys=JSON object. "
        "See signrawtransactionwithkey docs for format of sighash flags, JSON objects.", ArgsManager::ALLOW_ANY, OptionsCategory::COMMANDS);

<<<<<<< HEAD
    gArgs.AddArg("load=NAME:FILENAME", "Load JSON file FILENAME into register NAME", false, OptionsCategory::REGISTER_COMMANDS);
    gArgs.AddArg("set=NAME:JSON-STRING", "Set register NAME to given JSON-STRING", false, OptionsCategory::REGISTER_COMMANDS);

    gArgs.AddArg("-serialization=TYPE", "Sets the serialization of transactions. ELEMENTS or BITCOIN are the two valid options.", false, OptionsCategory::REGISTER_COMMANDS);
=======
    gArgs.AddArg("load=NAME:FILENAME", "Load JSON file FILENAME into register NAME", ArgsManager::ALLOW_ANY, OptionsCategory::REGISTER_COMMANDS);
    gArgs.AddArg("set=NAME:JSON-STRING", "Set register NAME to given JSON-STRING", ArgsManager::ALLOW_ANY, OptionsCategory::REGISTER_COMMANDS);
>>>>>>> 3a3d8b83
}

//
// This function returns either one of EXIT_ codes when it's expected to stop the process or
// CONTINUE_EXECUTION when it's expected to continue further.
//
static int AppInitRawTx(int argc, char* argv[])
{
    //
    // Parameters
    //
    SetupBitcoinTxArgs();
    std::string error;
    if (!gArgs.ParseParameters(argc, argv, error)) {
        tfm::format(std::cerr, "Error parsing command line arguments: %s\n", error.c_str());
        return EXIT_FAILURE;
    }

    // Check for -chain, -testnet or -regtest parameter (Params() calls are only valid after this clause)
    try {
        SelectParams(gArgs.GetChainName());
    } catch (const std::exception& e) {
        tfm::format(std::cerr, "Error: %s\n", e.what());
        return EXIT_FAILURE;
    }

    fCreateBlank = gArgs.GetBoolArg("-create", false);

    if (argc < 2 || HelpRequested(gArgs)) {
        // First part of help message is specific to this utility
        std::string strUsage = PACKAGE_NAME " elements-tx utility version " + FormatFullVersion() + "\n\n" +
            "Usage:  elements-tx [options] <hex-tx> [commands]  Update hex-encoded bitcoin transaction\n" +
            "or:     elements-tx [options] -create [commands]   Create hex-encoded bitcoin transaction\n" +
            "\n";
        strUsage += gArgs.GetHelpMessage();

        tfm::format(std::cout, "%s", strUsage.c_str());

        if (argc < 2) {
            tfm::format(std::cerr, "Error: too few parameters\n");
            return EXIT_FAILURE;
        }
        return EXIT_SUCCESS;
    }
    return CONTINUE_EXECUTION;
}

static void RegisterSetJson(const std::string& key, const std::string& rawJson)
{
    UniValue val;
    if (!val.read(rawJson)) {
        std::string strErr = "Cannot parse JSON for key " + key;
        throw std::runtime_error(strErr);
    }

    registers[key] = val;
}

static void RegisterSet(const std::string& strInput)
{
    // separate NAME:VALUE in string
    size_t pos = strInput.find(':');
    if ((pos == std::string::npos) ||
        (pos == 0) ||
        (pos == (strInput.size() - 1)))
        throw std::runtime_error("Register input requires NAME:VALUE");

    std::string key = strInput.substr(0, pos);
    std::string valStr = strInput.substr(pos + 1, std::string::npos);

    RegisterSetJson(key, valStr);
}

static void RegisterLoad(const std::string& strInput)
{
    // separate NAME:FILENAME in string
    size_t pos = strInput.find(':');
    if ((pos == std::string::npos) ||
        (pos == 0) ||
        (pos == (strInput.size() - 1)))
        throw std::runtime_error("Register load requires NAME:FILENAME");

    std::string key = strInput.substr(0, pos);
    std::string filename = strInput.substr(pos + 1, std::string::npos);

    FILE *f = fopen(filename.c_str(), "r");
    if (!f) {
        std::string strErr = "Cannot open file " + filename;
        throw std::runtime_error(strErr);
    }

    // load file chunks into one big buffer
    std::string valStr;
    while ((!feof(f)) && (!ferror(f))) {
        char buf[4096];
        int bread = fread(buf, 1, sizeof(buf), f);
        if (bread <= 0)
            break;

        valStr.insert(valStr.size(), buf, bread);
    }

    int error = ferror(f);
    fclose(f);

    if (error) {
        std::string strErr = "Error reading file " + filename;
        throw std::runtime_error(strErr);
    }

    // evaluate as JSON buffer register
    RegisterSetJson(key, valStr);
}

static CAmount ExtractAndValidateValue(const std::string& strValue)
{
    CAmount value;
    if (!ParseMoney(strValue, value))
        throw std::runtime_error("invalid TX output value");
    return value;
}

static void MutateTxVersion(CMutableTransaction& tx, const std::string& cmdVal)
{
    int64_t newVersion;
    if (!ParseInt64(cmdVal, &newVersion) || newVersion < 1 || newVersion > CTransaction::MAX_STANDARD_VERSION)
        throw std::runtime_error("Invalid TX version requested: '" + cmdVal + "'");

    tx.nVersion = (int) newVersion;
}

static void MutateTxLocktime(CMutableTransaction& tx, const std::string& cmdVal)
{
    int64_t newLocktime;
    if (!ParseInt64(cmdVal, &newLocktime) || newLocktime < 0LL || newLocktime > 0xffffffffLL)
        throw std::runtime_error("Invalid TX locktime requested: '" + cmdVal + "'");

    tx.nLockTime = (unsigned int) newLocktime;
}

static void MutateTxRBFOptIn(CMutableTransaction& tx, const std::string& strInIdx)
{
    // parse requested index
    int64_t inIdx;
    if (!ParseInt64(strInIdx, &inIdx) || inIdx < 0 || inIdx >= static_cast<int64_t>(tx.vin.size())) {
        throw std::runtime_error("Invalid TX input index '" + strInIdx + "'");
    }

    // set the nSequence to MAX_INT - 2 (= RBF opt in flag)
    int cnt = 0;
    for (CTxIn& txin : tx.vin) {
        if (strInIdx == "" || cnt == inIdx) {
            if (txin.nSequence > MAX_BIP125_RBF_SEQUENCE) {
                txin.nSequence = MAX_BIP125_RBF_SEQUENCE;
            }
        }
        ++cnt;
    }
}

static void MutateTxAddInput(CMutableTransaction& tx, const std::string& strInput)
{
    std::vector<std::string> vStrInputParts;
    boost::split(vStrInputParts, strInput, boost::is_any_of(":"));

    // separate TXID:VOUT in string
    if (vStrInputParts.size()<2)
        throw std::runtime_error("TX input missing separator");

    // extract and validate TXID
    uint256 txid;
    if (!ParseHashStr(vStrInputParts[0], txid)) {
        throw std::runtime_error("invalid TX input txid");
    }

    static const unsigned int minTxOutSz = 9;
    static const unsigned int maxVout = MAX_BLOCK_WEIGHT / (WITNESS_SCALE_FACTOR * minTxOutSz);

    // extract and validate vout
    const std::string& strVout = vStrInputParts[1];
    int64_t vout;
    if (!ParseInt64(strVout, &vout) || vout < 0 || vout > static_cast<int64_t>(maxVout))
        throw std::runtime_error("invalid TX input vout '" + strVout + "'");

    // extract the optional sequence number
    uint32_t nSequenceIn = CTxIn::SEQUENCE_FINAL;
    if (vStrInputParts.size() > 2)
        nSequenceIn = std::stoul(vStrInputParts[2]);

    // append to transaction input list
    CTxIn txin(txid, vout, CScript(), nSequenceIn);
    tx.vin.push_back(txin);
}

static void MutateTxAddOutAddr(CMutableTransaction& tx, const std::string& strInput)
{
    // Separate into VALUE:ADDRESS
    std::vector<std::string> vStrInputParts;
    boost::split(vStrInputParts, strInput, boost::is_any_of(":"));

    if (vStrInputParts.size() < 2)
        throw std::runtime_error("TX output missing or too many separators");

    // Extract and validate VALUE
    CAmount value = ExtractAndValidateValue(vStrInputParts[0]);

    // extract and validate ADDRESS
    std::string strAddr = vStrInputParts[1];
    CTxDestination destination = DecodeDestination(strAddr);
    if (!IsValidDestination(destination)) {
        throw std::runtime_error("invalid TX output address");
    }
    CScript scriptPubKey = GetScriptForDestination(destination);

    // extract and validate ASSET
    CAsset asset;
    if (!g_con_elementsmode && vStrInputParts.size() == 3) {
        throw std::runtime_error("TX output asset type invalid for BITCOIN serialization");
    }
    if (vStrInputParts.size() == 3) {
        asset = CAsset(uint256S(vStrInputParts[2]));
        if (asset.IsNull()) {
            throw std::runtime_error("invalid TX output asset type");
        }
    } else {
        asset = Params().GetConsensus().pegged_asset;
    }

    // construct TxOut, append to transaction output list
    CTxOut txout(asset, CConfidentialValue(value), scriptPubKey);
    tx.vout.push_back(txout);
}

static void MutateTxAddOutPubKey(CMutableTransaction& tx, const std::string& strInput)
{
    // Separate into VALUE:PUBKEY[:FLAGS]
    std::vector<std::string> vStrInputParts;
    boost::split(vStrInputParts, strInput, boost::is_any_of(":"));

    if (vStrInputParts.size() < 2 || vStrInputParts.size() > 3)
        throw std::runtime_error("TX output missing or too many separators");

    // Extract and validate VALUE
    CAmount value = ExtractAndValidateValue(vStrInputParts[0]);

    // Extract and validate PUBKEY
    CPubKey pubkey(ParseHex(vStrInputParts[1]));
    if (!pubkey.IsFullyValid())
        throw std::runtime_error("invalid TX output pubkey");
    CScript scriptPubKey = GetScriptForRawPubKey(pubkey);

    // Extract and validate FLAGS
    bool bSegWit = false;
    bool bScriptHash = false;
    if (vStrInputParts.size() == 3) {
        std::string flags = vStrInputParts[2];
        bSegWit = (flags.find('W') != std::string::npos);
        bScriptHash = (flags.find('S') != std::string::npos);
    }

    if (bSegWit) {
        if (!pubkey.IsCompressed()) {
            throw std::runtime_error("Uncompressed pubkeys are not useable for SegWit outputs");
        }
        // Call GetScriptForWitness() to build a P2WSH scriptPubKey
        scriptPubKey = GetScriptForWitness(scriptPubKey);
    }
    if (bScriptHash) {
        // Get the ID for the script, and then construct a P2SH destination for it.
        scriptPubKey = GetScriptForDestination(ScriptHash(scriptPubKey));
    }

    // construct TxOut, append to transaction output list
    CTxOut txout(Params().GetConsensus().pegged_asset, CConfidentialValue(value), scriptPubKey);
    tx.vout.push_back(txout);
}

static void MutateTxAddOutMultiSig(CMutableTransaction& tx, const std::string& strInput)
{
    // Separate into VALUE:REQUIRED:NUMKEYS:PUBKEY1:PUBKEY2:....[:FLAGS]
    std::vector<std::string> vStrInputParts;
    boost::split(vStrInputParts, strInput, boost::is_any_of(":"));

    // Check that there are enough parameters
    if (vStrInputParts.size()<3)
        throw std::runtime_error("Not enough multisig parameters");

    // Extract and validate VALUE
    CAmount value = ExtractAndValidateValue(vStrInputParts[0]);

    // Extract REQUIRED
    uint32_t required = stoul(vStrInputParts[1]);

    // Extract NUMKEYS
    uint32_t numkeys = stoul(vStrInputParts[2]);

    // Validate there are the correct number of pubkeys
    if (vStrInputParts.size() < numkeys + 3)
        throw std::runtime_error("incorrect number of multisig pubkeys");

    if (required < 1 || required > MAX_PUBKEYS_PER_MULTISIG || numkeys < 1 || numkeys > MAX_PUBKEYS_PER_MULTISIG || numkeys < required)
        throw std::runtime_error("multisig parameter mismatch. Required " \
                            + std::to_string(required) + " of " + std::to_string(numkeys) + "signatures.");

    // extract and validate PUBKEYs
    std::vector<CPubKey> pubkeys;
    for(int pos = 1; pos <= int(numkeys); pos++) {
        CPubKey pubkey(ParseHex(vStrInputParts[pos + 2]));
        if (!pubkey.IsFullyValid())
            throw std::runtime_error("invalid TX output pubkey");
        pubkeys.push_back(pubkey);
    }

    // Extract FLAGS
    bool bSegWit = false;
    bool bScriptHash = false;
    if (vStrInputParts.size() == numkeys + 4) {
        std::string flags = vStrInputParts.back();
        bSegWit = (flags.find('W') != std::string::npos);
        bScriptHash = (flags.find('S') != std::string::npos);
    }
    else if (vStrInputParts.size() > numkeys + 4) {
        // Validate that there were no more parameters passed
        throw std::runtime_error("Too many parameters");
    }

    CScript scriptPubKey = GetScriptForMultisig(required, pubkeys);

    if (bSegWit) {
        for (const CPubKey& pubkey : pubkeys) {
            if (!pubkey.IsCompressed()) {
                throw std::runtime_error("Uncompressed pubkeys are not useable for SegWit outputs");
            }
        }
        // Call GetScriptForWitness() to build a P2WSH scriptPubKey
        scriptPubKey = GetScriptForWitness(scriptPubKey);
    }
    if (bScriptHash) {
        if (scriptPubKey.size() > MAX_SCRIPT_ELEMENT_SIZE) {
            throw std::runtime_error(strprintf(
                        "redeemScript exceeds size limit: %d > %d", scriptPubKey.size(), MAX_SCRIPT_ELEMENT_SIZE));
        }
        // Get the ID for the script, and then construct a P2SH destination for it.
        scriptPubKey = GetScriptForDestination(ScriptHash(scriptPubKey));
    }

    // construct TxOut, append to transaction output list
    CTxOut txout(Params().GetConsensus().pegged_asset, CConfidentialValue(value), scriptPubKey);
    tx.vout.push_back(txout);
}

static void MutateTxAddOutData(CMutableTransaction& tx, const std::string& strInput)
{
    CAmount value = 0;

    // separate [VALUE:]DATA[:ASSET] in string
    std::vector<std::string> vStrInputParts;
    boost::split(vStrInputParts, strInput, boost::is_any_of(":"));

    // Check that there are enough parameters
    if (vStrInputParts[0].empty())
        throw std::runtime_error("TX output value not specified");

    if (vStrInputParts.size()>3)
        throw std::runtime_error("too many separators");

    std::vector<unsigned char> data;
    CAsset asset(Params().GetConsensus().pegged_asset);

    if (vStrInputParts.size()==1) {
        std::string strData = vStrInputParts[0];
        if (!IsHex(strData))
            throw std::runtime_error("invalid TX output data");
        data = ParseHex(strData);

    } else {
        value = ExtractAndValidateValue(vStrInputParts[0]);
        std::string strData = vStrInputParts[1];
        if (!IsHex(strData))
            throw std::runtime_error("invalid TX output data");
        data = ParseHex(strData);

        if (vStrInputParts.size()==3) {
            std::string strAsset = vStrInputParts[2];
            if (!IsHex(strAsset))
                throw std::runtime_error("invalid TX output asset type");

            asset.SetHex(strAsset);
            if (asset.IsNull()) {
                throw std::runtime_error("invalid TX output asset type");
            }
        }
    }

    CTxOut txout(asset, CConfidentialValue(value), CScript() << OP_RETURN << data);
    tx.vout.push_back(txout);
}

static void MutateTxAddOutScript(CMutableTransaction& tx, const std::string& strInput)
{
    // separate VALUE:SCRIPT[:FLAGS]
    std::vector<std::string> vStrInputParts;
    boost::split(vStrInputParts, strInput, boost::is_any_of(":"));
    if (vStrInputParts.size() < 2)
        throw std::runtime_error("TX output missing separator");

    // Extract and validate VALUE
    CAmount value = ExtractAndValidateValue(vStrInputParts[0]);

    // extract and validate script
    std::string strScript = vStrInputParts[1];
    CScript scriptPubKey = ParseScript(strScript);

    // Extract FLAGS
    bool bSegWit = false;
    bool bScriptHash = false;
    if (vStrInputParts.size() == 3) {
        std::string flags = vStrInputParts.back();
        bSegWit = (flags.find('W') != std::string::npos);
        bScriptHash = (flags.find('S') != std::string::npos);
    }

    if (scriptPubKey.size() > MAX_SCRIPT_SIZE) {
        throw std::runtime_error(strprintf(
                    "script exceeds size limit: %d > %d", scriptPubKey.size(), MAX_SCRIPT_SIZE));
    }

    if (bSegWit) {
        scriptPubKey = GetScriptForWitness(scriptPubKey);
    }
    if (bScriptHash) {
        if (scriptPubKey.size() > MAX_SCRIPT_ELEMENT_SIZE) {
            throw std::runtime_error(strprintf(
                        "redeemScript exceeds size limit: %d > %d", scriptPubKey.size(), MAX_SCRIPT_ELEMENT_SIZE));
        }
        scriptPubKey = GetScriptForDestination(ScriptHash(scriptPubKey));
    }

    // construct TxOut, append to transaction output list
    CTxOut txout(Params().GetConsensus().pegged_asset, CConfidentialValue(value), scriptPubKey);
    tx.vout.push_back(txout);
}

static void MutateTxDelInput(CMutableTransaction& tx, const std::string& strInIdx)
{
    // parse requested deletion index
    int64_t inIdx;
    if (!ParseInt64(strInIdx, &inIdx) || inIdx < 0 || inIdx >= static_cast<int64_t>(tx.vin.size())) {
        throw std::runtime_error("Invalid TX input index '" + strInIdx + "'");
    }

    // delete input from transaction
    tx.vin.erase(tx.vin.begin() + inIdx);
}

static void MutateTxDelOutput(CMutableTransaction& tx, const std::string& strOutIdx)
{
    // parse requested deletion index
    int64_t outIdx;
    if (!ParseInt64(strOutIdx, &outIdx) || outIdx < 0 || outIdx >= static_cast<int64_t>(tx.vout.size())) {
        throw std::runtime_error("Invalid TX output index '" + strOutIdx + "'");
    }

    // delete output from transaction
    tx.vout.erase(tx.vout.begin() + outIdx);
}

static const unsigned int N_SIGHASH_OPTS = 6;
static const struct {
    const char *flagStr;
    int flags;
} sighashOptions[N_SIGHASH_OPTS] = {
    {"ALL", SIGHASH_ALL},
    {"NONE", SIGHASH_NONE},
    {"SINGLE", SIGHASH_SINGLE},
    {"ALL|ANYONECANPAY", SIGHASH_ALL|SIGHASH_ANYONECANPAY},
    {"NONE|ANYONECANPAY", SIGHASH_NONE|SIGHASH_ANYONECANPAY},
    {"SINGLE|ANYONECANPAY", SIGHASH_SINGLE|SIGHASH_ANYONECANPAY},
};

static bool findSighashFlags(int& flags, const std::string& flagStr)
{
    flags = 0;

    for (unsigned int i = 0; i < N_SIGHASH_OPTS; i++) {
        if (flagStr == sighashOptions[i].flagStr) {
            flags = sighashOptions[i].flags;
            return true;
        }
    }

    return false;
}

static CAmount AmountFromValue(const UniValue& value)
{
    if (!value.isNum() && !value.isStr())
        throw std::runtime_error("Amount is not a number or string");
    CAmount amount;
    if (!ParseFixedPoint(value.getValStr(), 8, &amount))
        throw std::runtime_error("Invalid amount");
    if (!MoneyRange(amount))
        throw std::runtime_error("Amount out of range");
    return amount;
}

static void MutateTxSign(CMutableTransaction& tx, const std::string& flagStr)
{
    int nHashType = SIGHASH_ALL;

    if (flagStr.size() > 0)
        if (!findSighashFlags(nHashType, flagStr))
            throw std::runtime_error("unknown sighash flag/sign option");

    // mergedTx will end up with all the signatures; it
    // starts as a clone of the raw tx:
    CMutableTransaction mergedTx{tx};
    const CMutableTransaction txv{tx};
    CCoinsView viewDummy;
    CCoinsViewCache view(&viewDummy);

    if (!registers.count("privatekeys"))
        throw std::runtime_error("privatekeys register variable must be set.");
    FillableSigningProvider tempKeystore;
    UniValue keysObj = registers["privatekeys"];

    for (unsigned int kidx = 0; kidx < keysObj.size(); kidx++) {
        if (!keysObj[kidx].isStr())
            throw std::runtime_error("privatekey not a std::string");
        CKey key = DecodeSecret(keysObj[kidx].getValStr());
        if (!key.IsValid()) {
            throw std::runtime_error("privatekey not valid");
        }
        tempKeystore.AddKey(key);
    }

    // Add previous txouts given in the RPC call:
    if (!registers.count("prevtxs"))
        throw std::runtime_error("prevtxs register variable must be set.");
    UniValue prevtxsObj = registers["prevtxs"];
    {
        for (unsigned int previdx = 0; previdx < prevtxsObj.size(); previdx++) {
            UniValue prevOut = prevtxsObj[previdx];
            if (!prevOut.isObject())
                throw std::runtime_error("expected prevtxs internal object");

            std::map<std::string, UniValue::VType> types = {
                {"txid", UniValue::VSTR},
                {"vout", UniValue::VNUM},
                {"scriptPubKey", UniValue::VSTR},
            };
            if (!prevOut.checkObject(types))
                throw std::runtime_error("prevtxs internal object typecheck fail");

            uint256 txid;
            if (!ParseHashStr(prevOut["txid"].get_str(), txid)) {
                throw std::runtime_error("txid must be hexadecimal string (not '" + prevOut["txid"].get_str() + "')");
            }

            const int nOut = prevOut["vout"].get_int();
            if (nOut < 0)
                throw std::runtime_error("vout must be positive");

            COutPoint out(txid, nOut);
            std::vector<unsigned char> pkData(ParseHexUV(prevOut["scriptPubKey"], "scriptPubKey"));
            CScript scriptPubKey(pkData.begin(), pkData.end());

            {
                const Coin& coin = view.AccessCoin(out);
                if (!coin.IsSpent() && coin.out.scriptPubKey != scriptPubKey) {
                    std::string err("Previous output scriptPubKey mismatch:\n");
                    err = err + ScriptToAsmStr(coin.out.scriptPubKey) + "\nvs:\n"+
                        ScriptToAsmStr(scriptPubKey);
                    throw std::runtime_error(err);
                }
                Coin newcoin;
                newcoin.out.scriptPubKey = scriptPubKey;
                newcoin.out.nValue = 0;
                if (prevOut.exists("amount")) {
                    newcoin.out.nValue = CConfidentialValue(AmountFromValue(prevOut["amount"]));
                }
                newcoin.nHeight = 1;
                view.AddCoin(out, std::move(newcoin), true);
            }

            // if redeemScript given and private keys given,
            // add redeemScript to the tempKeystore so it can be signed:
            if ((scriptPubKey.IsPayToScriptHash() || scriptPubKey.IsPayToWitnessScriptHash()) &&
                prevOut.exists("redeemScript")) {
                UniValue v = prevOut["redeemScript"];
                std::vector<unsigned char> rsData(ParseHexUV(v, "redeemScript"));
                CScript redeemScript(rsData.begin(), rsData.end());
                tempKeystore.AddCScript(redeemScript);
            }
        }
    }

    const FillableSigningProvider& keystore = tempKeystore;

    bool fHashSingle = ((nHashType & ~SIGHASH_ANYONECANPAY) == SIGHASH_SINGLE);

    // Sign what we can:
    for (unsigned int i = 0; i < mergedTx.vin.size(); i++) {
        CTxIn& txin = mergedTx.vin[i];
        const Coin& coin = view.AccessCoin(txin.prevout);
        if (coin.IsSpent()) {
            continue;
        }
        const CScript& prevPubKey = coin.out.scriptPubKey;
        const CConfidentialValue& amount = coin.out.nValue;

        SignatureData sigdata = DataFromTransaction(mergedTx, i, coin.out);
        // Only sign SIGHASH_SINGLE if there's a corresponding output:
        if (!fHashSingle || (i < mergedTx.vout.size()))
            ProduceSignature(keystore, MutableTransactionSignatureCreator(&mergedTx, i, amount, nHashType), prevPubKey, sigdata);

        UpdateTransaction(mergedTx, i, sigdata);
    }

    tx = mergedTx;
}

class Secp256k1Init
{
    ECCVerifyHandle globalVerifyHandle;

public:
    Secp256k1Init() {
        ECC_Start();
    }
    ~Secp256k1Init() {
        ECC_Stop();
    }
};

static void MutateTx(CMutableTransaction& tx, const std::string& command,
                     const std::string& commandVal)
{
    std::unique_ptr<Secp256k1Init> ecc;

    if (command == "nversion")
        MutateTxVersion(tx, commandVal);
    else if (command == "locktime")
        MutateTxLocktime(tx, commandVal);
    else if (command == "replaceable") {
        MutateTxRBFOptIn(tx, commandVal);
    }

    else if (command == "delin")
        MutateTxDelInput(tx, commandVal);
    else if (command == "in")
        MutateTxAddInput(tx, commandVal);

    else if (command == "delout")
        MutateTxDelOutput(tx, commandVal);
    else if (command == "outaddr")
        MutateTxAddOutAddr(tx, commandVal);
    else if (command == "outpubkey") {
        ecc.reset(new Secp256k1Init());
        MutateTxAddOutPubKey(tx, commandVal);
    } else if (command == "outmultisig") {
        ecc.reset(new Secp256k1Init());
        MutateTxAddOutMultiSig(tx, commandVal);
    } else if (command == "outscript")
        MutateTxAddOutScript(tx, commandVal);
    else if (command == "outdata")
        MutateTxAddOutData(tx, commandVal);

    else if (command == "sign") {
        ecc.reset(new Secp256k1Init());
        MutateTxSign(tx, commandVal);
    }

    else if (command == "load")
        RegisterLoad(commandVal);

    else if (command == "set")
        RegisterSet(commandVal);

    else
        throw std::runtime_error("unknown command");
}

static void OutputTxJSON(const CTransaction& tx)
{
    UniValue entry(UniValue::VOBJ);
    TxToUniv(tx, uint256(), entry);

    std::string jsonOutput = entry.write(4);
    tfm::format(std::cout, "%s\n", jsonOutput.c_str());
}

static void OutputTxHash(const CTransaction& tx)
{
    std::string strHexHash = tx.GetHash().GetHex(); // the hex-encoded transaction hash (aka the transaction id)

    tfm::format(std::cout, "%s\n", strHexHash.c_str());
}

static void OutputTxHex(const CTransaction& tx)
{
    std::string strHex = EncodeHexTx(tx);

    tfm::format(std::cout, "%s\n", strHex.c_str());
}

static void OutputTx(const CTransaction& tx)
{
    if (gArgs.GetBoolArg("-json", false))
        OutputTxJSON(tx);
    else if (gArgs.GetBoolArg("-txid", false))
        OutputTxHash(tx);
    else
        OutputTxHex(tx);
}

static std::string readStdin()
{
    char buf[4096];
    std::string ret;

    while (!feof(stdin)) {
        size_t bread = fread(buf, 1, sizeof(buf), stdin);
        ret.append(buf, bread);
        if (bread < sizeof(buf))
            break;
    }

    if (ferror(stdin))
        throw std::runtime_error("error reading stdin");

    boost::algorithm::trim_right(ret);

    return ret;
}

static int CommandLineRawTx(int argc, char* argv[])
{
    std::string strPrint;
    int nRet = 0;
    try {
        // Skip switches; Permit common stdin convention "-"
        while (argc > 1 && IsSwitchChar(argv[1][0]) &&
               (argv[1][1] != 0)) {
            argc--;
            argv++;
        }

        CMutableTransaction tx;
        int startArg;

        if (!fCreateBlank) {
            // require at least one param
            if (argc < 2)
                throw std::runtime_error("too few parameters");

            // param: hex-encoded bitcoin transaction
            std::string strHexTx(argv[1]);
            if (strHexTx == "-")                 // "-" implies standard input
                strHexTx = readStdin();

            if (!DecodeHexTx(tx, strHexTx, true))
                throw std::runtime_error("invalid transaction encoding");

            startArg = 2;
        } else
            startArg = 1;

        for (int i = startArg; i < argc; i++) {
            std::string arg = argv[i];
            std::string key, value;
            size_t eqpos = arg.find('=');
            if (eqpos == std::string::npos)
                key = arg;
            else {
                key = arg.substr(0, eqpos);
                value = arg.substr(eqpos + 1);
            }

            std::string serialization = gArgs.GetArg("-serialization", "ELEMENTS");
            if (serialization == "ELEMENTS") {
                g_con_elementsmode = true;
            } else if (serialization == "BITCOIN") {
                g_con_elementsmode = false;
            } else {
                PrintExceptionContinue(nullptr, "Invalid serialization argument");
                throw;
            }

            MutateTx(tx, key, value);
        }

        OutputTx(CTransaction(tx));
    }
    catch (const std::exception& e) {
        strPrint = std::string("error: ") + e.what();
        nRet = EXIT_FAILURE;
    }
    catch (...) {
        PrintExceptionContinue(nullptr, "CommandLineRawTx()");
        throw;
    }

    if (strPrint != "") {
        tfm::format(nRet == 0 ? std::cout : std::cerr, "%s\n", strPrint.c_str());
    }
    return nRet;
}

int main(int argc, char* argv[])
{
    SetupEnvironment();

    try {
        int ret = AppInitRawTx(argc, argv);
        if (ret != CONTINUE_EXECUTION)
            return ret;
    }
    catch (const std::exception& e) {
        PrintExceptionContinue(&e, "AppInitRawTx()");
        return EXIT_FAILURE;
    } catch (...) {
        PrintExceptionContinue(nullptr, "AppInitRawTx()");
        return EXIT_FAILURE;
    }

    int ret = EXIT_FAILURE;
    try {
        ret = CommandLineRawTx(argc, argv);
    }
    catch (const std::exception& e) {
        PrintExceptionContinue(&e, "CommandLineRawTx()");
    } catch (...) {
        PrintExceptionContinue(nullptr, "CommandLineRawTx()");
    }
    return ret;
}<|MERGE_RESOLUTION|>--- conflicted
+++ resolved
@@ -46,15 +46,6 @@
     gArgs.AddArg("-txid", "Output only the hex-encoded transaction id of the resultant transaction.", ArgsManager::ALLOW_ANY, OptionsCategory::OPTIONS);
     SetupChainParamsBaseOptions();
 
-<<<<<<< HEAD
-    gArgs.AddArg("delin=N", "Delete input N from TX", false, OptionsCategory::COMMANDS);
-    gArgs.AddArg("delout=N", "Delete output N from TX", false, OptionsCategory::COMMANDS);
-    gArgs.AddArg("in=TXID:VOUT(:SEQUENCE_NUMBER)", "Add input to TX", false, OptionsCategory::COMMANDS);
-    gArgs.AddArg("locktime=N", "Set TX lock time to N", false, OptionsCategory::COMMANDS);
-    gArgs.AddArg("nversion=N", "Set TX version to N", false, OptionsCategory::COMMANDS);
-    gArgs.AddArg("outaddr=VALUE:ADDRESS(:ASSET)", "Add address-based output to TX", false, OptionsCategory::COMMANDS);
-    gArgs.AddArg("outdata=[VALUE:]DATA", "Add data-based output to TX", false, OptionsCategory::COMMANDS);
-=======
     gArgs.AddArg("delin=N", "Delete input N from TX", ArgsManager::ALLOW_ANY, OptionsCategory::COMMANDS);
     gArgs.AddArg("delout=N", "Delete output N from TX", ArgsManager::ALLOW_ANY, OptionsCategory::COMMANDS);
     gArgs.AddArg("in=TXID:VOUT(:SEQUENCE_NUMBER)", "Add input to TX", ArgsManager::ALLOW_ANY, OptionsCategory::COMMANDS);
@@ -62,7 +53,6 @@
     gArgs.AddArg("nversion=N", "Set TX version to N", ArgsManager::ALLOW_ANY, OptionsCategory::COMMANDS);
     gArgs.AddArg("outaddr=VALUE:ADDRESS", "Add address-based output to TX", ArgsManager::ALLOW_ANY, OptionsCategory::COMMANDS);
     gArgs.AddArg("outdata=[VALUE:]DATA", "Add data-based output to TX", ArgsManager::ALLOW_ANY, OptionsCategory::COMMANDS);
->>>>>>> 3a3d8b83
     gArgs.AddArg("outmultisig=VALUE:REQUIRED:PUBKEYS:PUBKEY1:PUBKEY2:....[:FLAGS]", "Add Pay To n-of-m Multi-sig output to TX. n = REQUIRED, m = PUBKEYS. "
         "Optionally add the \"W\" flag to produce a pay-to-witness-script-hash output. "
         "Optionally add the \"S\" flag to wrap the output in a pay-to-script-hash.", ArgsManager::ALLOW_ANY, OptionsCategory::COMMANDS);
@@ -79,15 +69,10 @@
         "privatekeys=JSON object. "
         "See signrawtransactionwithkey docs for format of sighash flags, JSON objects.", ArgsManager::ALLOW_ANY, OptionsCategory::COMMANDS);
 
-<<<<<<< HEAD
-    gArgs.AddArg("load=NAME:FILENAME", "Load JSON file FILENAME into register NAME", false, OptionsCategory::REGISTER_COMMANDS);
-    gArgs.AddArg("set=NAME:JSON-STRING", "Set register NAME to given JSON-STRING", false, OptionsCategory::REGISTER_COMMANDS);
-
-    gArgs.AddArg("-serialization=TYPE", "Sets the serialization of transactions. ELEMENTS or BITCOIN are the two valid options.", false, OptionsCategory::REGISTER_COMMANDS);
-=======
     gArgs.AddArg("load=NAME:FILENAME", "Load JSON file FILENAME into register NAME", ArgsManager::ALLOW_ANY, OptionsCategory::REGISTER_COMMANDS);
     gArgs.AddArg("set=NAME:JSON-STRING", "Set register NAME to given JSON-STRING", ArgsManager::ALLOW_ANY, OptionsCategory::REGISTER_COMMANDS);
->>>>>>> 3a3d8b83
+
+    gArgs.AddArg("-serialization=TYPE", "Sets the serialization of transactions. ELEMENTS or BITCOIN are the two valid options.", ArgsManager::ALLOW_ANY, OptionsCategory::REGISTER_COMMANDS);
 }
 
 //
