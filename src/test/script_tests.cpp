--- conflicted
+++ resolved
@@ -122,44 +122,6 @@
 
 BOOST_FIXTURE_TEST_SUITE(script_tests, BasicTestingSetup)
 
-<<<<<<< HEAD
-CMutableTransaction BuildCreditingTransaction(const CScript& scriptPubKey, int nValue = 0)
-{
-    CMutableTransaction txCredit;
-    txCredit.nVersion = 1;
-    txCredit.nLockTime = 0;
-    txCredit.vin.resize(1);
-    txCredit.vout.resize(1);
-    txCredit.vin[0].prevout.SetNull();
-    txCredit.vin[0].scriptSig = CScript() << CScriptNum(0) << CScriptNum(0);
-    txCredit.vin[0].nSequence = CTxIn::SEQUENCE_FINAL;
-    txCredit.vout[0].scriptPubKey = scriptPubKey;
-    txCredit.vout[0].nValue = nValue;
-
-    return txCredit;
-}
-
-CMutableTransaction BuildSpendingTransaction(const CScript& scriptSig, const CScriptWitness& scriptWitness, const CTransaction& txCredit)
-{
-    CMutableTransaction txSpend;
-    txSpend.nVersion = 1;
-    txSpend.nLockTime = 0;
-    txSpend.vin.resize(1);
-    txSpend.vout.resize(1);
-    txSpend.witness.vtxinwit.resize(1);
-    txSpend.witness.vtxinwit[0].scriptWitness = scriptWitness;
-    txSpend.vin[0].prevout.hash = txCredit.GetHash();
-    txSpend.vin[0].prevout.n = 0;
-    txSpend.vin[0].scriptSig = scriptSig;
-    txSpend.vin[0].nSequence = CTxIn::SEQUENCE_FINAL;
-    txSpend.vout[0].scriptPubKey = CScript();
-    txSpend.vout[0].nValue = txCredit.vout[0].nValue;
-
-    return txSpend;
-}
-
-=======
->>>>>>> 8f14d200
 void DoTest(const CScript& scriptPubKey, const CScript& scriptSig, const CScriptWitness& scriptWitness, int flags, const std::string& message, int scriptError, CAmount nValue = 0)
 {
     bool expect = (scriptError == SCRIPT_ERR_OK);
