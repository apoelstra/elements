// Copyright (c) 2014-2019 The Bitcoin Core developers
// Distributed under the MIT software license, see the accompanying
// file COPYING or http://www.opensource.org/licenses/mit-license.php.

#include <attributes.h>
#include <clientversion.h>
#include <coins.h>
#include <script/standard.h>
#include <streams.h>
#include <test/util/setup_common.h>
#include <txdb.h>
#include <uint256.h>
#include <undo.h>
#include <util/strencodings.h>

#include <map>
#include <vector>

#include <boost/test/unit_test.hpp>

int ApplyTxInUndo(Coin&& undo, CCoinsViewCache& view, const COutPoint& out, const CTxIn& txin, const CScriptWitness& pegin_witness, const std::vector<std::pair<CScript, CScript>>& fedpegscripts);
void UpdateCoins(const CTransaction& tx, CCoinsViewCache& inputs, CTxUndo &txundo, int nHeight);

namespace
{
//! equality test
bool operator==(const Coin &a, const Coin &b) {
    // Empty Coin objects are always equal.
    if (a.IsSpent() && b.IsSpent()) return true;
    return a.fCoinBase == b.fCoinBase &&
           a.nHeight == b.nHeight &&
           a.out == b.out;
}

class CCoinsViewTest : public CCoinsView
{
    uint256 hashBestBlock_;
    std::map<COutPoint, Coin> map_;

public:
    NODISCARD bool GetCoin(const COutPoint& outpoint, Coin& coin) const override
    {
        std::map<COutPoint, Coin>::const_iterator it = map_.find(outpoint);
        if (it == map_.end()) {
            return false;
        }
        coin = it->second;
        if (coin.IsSpent() && InsecureRandBool() == 0) {
            // Randomly return false in case of an empty entry.
            return false;
        }
        return true;
    }

    uint256 GetBestBlock() const override { return hashBestBlock_; }

    bool BatchWrite(CCoinsMap& mapCoins, const uint256& hashBlock) override
    {
        for (CCoinsMap::iterator it = mapCoins.begin(); it != mapCoins.end(); ) {
            if (it->second.flags & CCoinsCacheEntry::DIRTY) {
                // Same optimization used in CCoinsViewDB is to only write dirty entries.
                map_[it->first.second] = it->second.coin;
                if (it->second.coin.IsSpent() && InsecureRandRange(3) == 0) {
                    // Randomly delete empty entries on write.
                    map_.erase(it->first.second);
                }
            }
            mapCoins.erase(it++);
        }
        if (!hashBlock.IsNull())
            hashBestBlock_ = hashBlock;
        return true;
    }
};

class CCoinsViewCacheTest : public CCoinsViewCache
{
public:
    explicit CCoinsViewCacheTest(CCoinsView* _base) : CCoinsViewCache(_base) {}

    void SelfTest() const
    {
        // Manually recompute the dynamic usage of the whole data, and compare it.
        size_t ret = memusage::DynamicUsage(cacheCoins);
        size_t count = 0;
        for (const auto& entry : cacheCoins) {
            ret += entry.second.coin.DynamicMemoryUsage();
            ++count;
        }
        BOOST_CHECK_EQUAL(GetCacheSize(), count);
        BOOST_CHECK_EQUAL(DynamicMemoryUsage(), ret);
    }

    CCoinsMap& map() const { return cacheCoins; }
    size_t& usage() const { return cachedCoinsUsage; }
};

} // namespace

BOOST_FIXTURE_TEST_SUITE(coins_tests, BasicTestingSetup)

static const unsigned int NUM_SIMULATION_ITERATIONS = 40000;

// This is a large randomized insert/remove simulation test on a variable-size
// stack of caches on top of CCoinsViewTest.
//
// It will randomly create/update/delete Coin entries to a tip of caches, with
// txids picked from a limited list of random 256-bit hashes. Occasionally, a
// new tip is added to the stack of caches, or the tip is flushed and removed.
//
// During the process, booleans are kept to make sure that the randomized
// operation hits all branches.
//
// If fake_best_block is true, assign a random uint256 to mock the recording
// of best block on flush. This is necessary when using CCoinsViewDB as the base,
// otherwise we'll hit an assertion in BatchWrite.
//
void SimulationTest(CCoinsView* base, bool fake_best_block)
{
    // Various coverage trackers.
    bool removed_all_caches = false;
    bool reached_4_caches = false;
    bool added_an_entry = false;
    bool added_an_unspendable_entry = false;
    bool removed_an_entry = false;
    bool updated_an_entry = false;
    bool found_an_entry = false;
    bool missed_an_entry = false;
    bool uncached_an_entry = false;

    // A simple map to track what we expect the cache stack to represent.
    std::map<COutPoint, Coin> result;

    // The cache stack.
    std::vector<CCoinsViewCacheTest*> stack; // A stack of CCoinsViewCaches on top.
    stack.push_back(new CCoinsViewCacheTest(base)); // Start with one cache.

    // Use a limited set of random transaction ids, so we do test overwriting entries.
    std::vector<uint256> txids;
    txids.resize(NUM_SIMULATION_ITERATIONS / 8);
    for (unsigned int i = 0; i < txids.size(); i++) {
        txids[i] = InsecureRand256();
    }

    for (unsigned int i = 0; i < NUM_SIMULATION_ITERATIONS; i++) {
        // Do a random modification.
        {
            uint256 txid = txids[InsecureRandRange(txids.size())]; // txid we're going to modify in this iteration.
            Coin& coin = result[COutPoint(txid, 0)];

            // Determine whether to test HaveCoin before or after Access* (or both). As these functions
            // can influence each other's behaviour by pulling things into the cache, all combinations
            // are tested.
            bool test_havecoin_before = InsecureRandBits(2) == 0;
            bool test_havecoin_after = InsecureRandBits(2) == 0;

            bool result_havecoin = test_havecoin_before ? stack.back()->HaveCoin(COutPoint(txid, 0)) : false;
            const Coin& entry = (InsecureRandRange(500) == 0) ? AccessByTxid(*stack.back(), txid) : stack.back()->AccessCoin(COutPoint(txid, 0));
            BOOST_CHECK(coin == entry);
            BOOST_CHECK(!test_havecoin_before || result_havecoin == !entry.IsSpent());

            if (test_havecoin_after) {
                bool ret = stack.back()->HaveCoin(COutPoint(txid, 0));
                BOOST_CHECK(ret == !entry.IsSpent());
            }

            if (InsecureRandRange(5) == 0 || coin.IsSpent()) {
                Coin newcoin;
                newcoin.out.nValue = InsecureRand32();
                newcoin.nHeight = 1;
                if (InsecureRandRange(16) == 0 && coin.IsSpent()) {
                    newcoin.out.scriptPubKey.assign(1 + InsecureRandBits(6), OP_RETURN);
                    BOOST_CHECK(newcoin.out.scriptPubKey.IsUnspendable());
                    added_an_unspendable_entry = true;
                } else {
                    newcoin.out.scriptPubKey.assign(InsecureRandBits(6), 0); // Random sizes so we can test memory usage accounting
                    (coin.IsSpent() ? added_an_entry : updated_an_entry) = true;
                    coin = newcoin;
                }
                stack.back()->AddCoin(COutPoint(txid, 0), std::move(newcoin), !coin.IsSpent() || InsecureRand32() & 1);
            } else {
                removed_an_entry = true;
                coin.Clear();
                BOOST_CHECK(stack.back()->SpendCoin(COutPoint(txid, 0)));
            }
        }

        // One every 10 iterations, remove a random entry from the cache
        if (InsecureRandRange(10) == 0) {
            COutPoint out(txids[InsecureRand32() % txids.size()], 0);
            int cacheid = InsecureRand32() % stack.size();
            stack[cacheid]->Uncache(out);
            uncached_an_entry |= !stack[cacheid]->HaveCoinInCache(out);
        }

        // Once every 1000 iterations and at the end, verify the full cache.
        if (InsecureRandRange(1000) == 1 || i == NUM_SIMULATION_ITERATIONS - 1) {
            for (const auto& entry : result) {
                bool have = stack.back()->HaveCoin(entry.first);
                const Coin& coin = stack.back()->AccessCoin(entry.first);
                BOOST_CHECK(have == !coin.IsSpent());
                BOOST_CHECK(coin == entry.second);
                if (coin.IsSpent()) {
                    missed_an_entry = true;
                } else {
                    BOOST_CHECK(stack.back()->HaveCoinInCache(entry.first));
                    found_an_entry = true;
                }
            }
            for (const CCoinsViewCacheTest *test : stack) {
                test->SelfTest();
            }
        }

        if (InsecureRandRange(100) == 0) {
            // Every 100 iterations, flush an intermediate cache
            if (stack.size() > 1 && InsecureRandBool() == 0) {
                unsigned int flushIndex = InsecureRandRange(stack.size() - 1);
                if (fake_best_block) stack[flushIndex]->SetBestBlock(InsecureRand256());
                BOOST_CHECK(stack[flushIndex]->Flush());
            }
        }
        if (InsecureRandRange(100) == 0) {
            // Every 100 iterations, change the cache stack.
            if (stack.size() > 0 && InsecureRandBool() == 0) {
                //Remove the top cache
                if (fake_best_block) stack.back()->SetBestBlock(InsecureRand256());
                BOOST_CHECK(stack.back()->Flush());
                delete stack.back();
                stack.pop_back();
            }
            if (stack.size() == 0 || (stack.size() < 4 && InsecureRandBool())) {
                //Add a new cache
                CCoinsView* tip = base;
                if (stack.size() > 0) {
                    tip = stack.back();
                } else {
                    removed_all_caches = true;
                }
                stack.push_back(new CCoinsViewCacheTest(tip));
                if (stack.size() == 4) {
                    reached_4_caches = true;
                }
            }
        }
    }

    // Clean up the stack.
    while (stack.size() > 0) {
        delete stack.back();
        stack.pop_back();
    }

    // Verify coverage.
    BOOST_CHECK(removed_all_caches);
    BOOST_CHECK(reached_4_caches);
    BOOST_CHECK(added_an_entry);
    BOOST_CHECK(added_an_unspendable_entry);
    BOOST_CHECK(removed_an_entry);
    BOOST_CHECK(updated_an_entry);
    BOOST_CHECK(found_an_entry);
    BOOST_CHECK(missed_an_entry);
    BOOST_CHECK(uncached_an_entry);
}

// Run the above simulation for multiple base types.
BOOST_AUTO_TEST_CASE(coins_cache_simulation_test)
{
    CCoinsViewTest base;
    SimulationTest(&base, false);

    CCoinsViewDB db_base{"test", /*nCacheSize*/ 1 << 23, /*fMemory*/ true, /*fWipe*/ false};
    SimulationTest(&db_base, true);
}

// Store of all necessary tx and undo data for next test
typedef std::map<COutPoint, std::tuple<CTransaction,CTxUndo,Coin>> UtxoData;
UtxoData utxoData;

UtxoData::iterator FindRandomFrom(const std::set<COutPoint> &utxoSet) {
    assert(utxoSet.size());
    auto utxoSetIt = utxoSet.lower_bound(COutPoint(InsecureRand256(), 0));
    if (utxoSetIt == utxoSet.end()) {
        utxoSetIt = utxoSet.begin();
    }
    auto utxoDataIt = utxoData.find(*utxoSetIt);
    assert(utxoDataIt != utxoData.end());
    return utxoDataIt;
}


// This test is similar to the previous test
// except the emphasis is on testing the functionality of UpdateCoins
// random txs are created and UpdateCoins is used to update the cache stack
// In particular it is tested that spending a duplicate coinbase tx
// has the expected effect (the other duplicate is overwritten at all cache levels)
BOOST_AUTO_TEST_CASE(updatecoins_simulation_test)
{
    SeedInsecureRand(SeedRand::ZEROS);
    g_mock_deterministic_tests = true;

    bool spent_a_duplicate_coinbase = false;
    // A simple map to track what we expect the cache stack to represent.
    std::map<COutPoint, Coin> result;

    // The cache stack.
    CCoinsViewTest base; // A CCoinsViewTest at the bottom.
    std::vector<CCoinsViewCacheTest*> stack; // A stack of CCoinsViewCaches on top.
    stack.push_back(new CCoinsViewCacheTest(&base)); // Start with one cache.

    // Track the txids we've used in various sets
    std::set<COutPoint> coinbase_coins;
    std::set<COutPoint> disconnected_coins;
    std::set<COutPoint> duplicate_coins;
    std::set<COutPoint> utxoset;

    for (unsigned int i = 0; i < NUM_SIMULATION_ITERATIONS; i++) {
        uint32_t randiter = InsecureRand32();

        // 19/20 txs add a new transaction
        if (randiter % 20 < 19) {
            CMutableTransaction tx;
            tx.vin.resize(1);
            tx.vout.resize(1);
            tx.vout[0].nValue = i; //Keep txs unique unless intended to duplicate
            tx.vout[0].scriptPubKey.assign(InsecureRand32() & 0x3F, 0); // Random sizes so we can test memory usage accounting
            unsigned int height = InsecureRand32();
            Coin old_coin;

            // 2/20 times create a new coinbase
            if (randiter % 20 < 2 || coinbase_coins.size() < 10) {
                // 1/10 of those times create a duplicate coinbase
                if (InsecureRandRange(10) == 0 && coinbase_coins.size()) {
                    auto utxod = FindRandomFrom(coinbase_coins);
                    // Reuse the exact same coinbase
                    tx = CMutableTransaction{std::get<0>(utxod->second)};
                    // shouldn't be available for reconnection if it's been duplicated
                    disconnected_coins.erase(utxod->first);

                    duplicate_coins.insert(utxod->first);
                }
                else {
                    coinbase_coins.insert(COutPoint(tx.GetHash(), 0));
                }
                assert(CTransaction(tx).IsCoinBase());
            }

            // 17/20 times reconnect previous or add a regular tx
            else {

                COutPoint prevout;
                // 1/20 times reconnect a previously disconnected tx
                if (randiter % 20 == 2 && disconnected_coins.size()) {
                    auto utxod = FindRandomFrom(disconnected_coins);
                    tx = CMutableTransaction{std::get<0>(utxod->second)};
                    prevout = tx.vin[0].prevout;
                    if (!CTransaction(tx).IsCoinBase() && !utxoset.count(prevout)) {
                        disconnected_coins.erase(utxod->first);
                        continue;
                    }

                    // If this tx is already IN the UTXO, then it must be a coinbase, and it must be a duplicate
                    if (utxoset.count(utxod->first)) {
                        assert(CTransaction(tx).IsCoinBase());
                        assert(duplicate_coins.count(utxod->first));
                    }
                    disconnected_coins.erase(utxod->first);
                }

                // 16/20 times create a regular tx
                else {
                    auto utxod = FindRandomFrom(utxoset);
                    prevout = utxod->first;

                    // Construct the tx to spend the coins of prevouthash
                    tx.vin[0].prevout = prevout;
                    assert(!CTransaction(tx).IsCoinBase());
                }
                // In this simple test coins only have two states, spent or unspent, save the unspent state to restore
                old_coin = result[prevout];
                // Update the expected result of prevouthash to know these coins are spent
                result[prevout].Clear();

                utxoset.erase(prevout);

                // The test is designed to ensure spending a duplicate coinbase will work properly
                // if that ever happens and not resurrect the previously overwritten coinbase
                if (duplicate_coins.count(prevout)) {
                    spent_a_duplicate_coinbase = true;
                }

            }
            // Update the expected result to know about the new output coins
            assert(tx.vout.size() == 1);
            const COutPoint outpoint(tx.GetHash(), 0);
            result[outpoint] = Coin(tx.vout[0], height, CTransaction(tx).IsCoinBase());

            // Call UpdateCoins on the top cache
            CTxUndo undo;
            UpdateCoins(CTransaction(tx), *(stack.back()), undo, height);

            // Update the utxo set for future spends
            utxoset.insert(outpoint);

            // Track this tx and undo info to use later
            utxoData.emplace(outpoint, std::make_tuple(tx,undo,old_coin));
        } else if (utxoset.size()) {
            //1/20 times undo a previous transaction
            auto utxod = FindRandomFrom(utxoset);

            CTransaction &tx = std::get<0>(utxod->second);
            CTxUndo &undo = std::get<1>(utxod->second);
            Coin &orig_coin = std::get<2>(utxod->second);

            // Update the expected result
            // Remove new outputs
            result[utxod->first].Clear();
            // If not coinbase restore prevout
            if (!tx.IsCoinBase()) {
                result[tx.vin[0].prevout] = orig_coin;
            }

            // Disconnect the tx from the current UTXO
            // See code in DisconnectBlock
            // remove outputs
            BOOST_CHECK(stack.back()->SpendCoin(utxod->first));
            // restore inputs
            if (!tx.IsCoinBase()) {
                const COutPoint &out = tx.vin[0].prevout;
                Coin coin = undo.vprevout[0];
                std::vector<std::pair<CScript, CScript>> fedpegscripts;
                ApplyTxInUndo(std::move(coin), *(stack.back()), out, tx.vin[0], CScriptWitness(), fedpegscripts);
            }
            // Store as a candidate for reconnection
            disconnected_coins.insert(utxod->first);

            // Update the utxoset
            utxoset.erase(utxod->first);
            if (!tx.IsCoinBase())
                utxoset.insert(tx.vin[0].prevout);
        }

        // Once every 1000 iterations and at the end, verify the full cache.
        if (InsecureRandRange(1000) == 1 || i == NUM_SIMULATION_ITERATIONS - 1) {
            for (const auto& entry : result) {
                bool have = stack.back()->HaveCoin(entry.first);
                const Coin& coin = stack.back()->AccessCoin(entry.first);
                BOOST_CHECK(have == !coin.IsSpent());
                BOOST_CHECK(coin == entry.second);
            }
        }

        // One every 10 iterations, remove a random entry from the cache
        if (utxoset.size() > 1 && InsecureRandRange(30) == 0) {
            stack[InsecureRand32() % stack.size()]->Uncache(FindRandomFrom(utxoset)->first);
        }
        if (disconnected_coins.size() > 1 && InsecureRandRange(30) == 0) {
            stack[InsecureRand32() % stack.size()]->Uncache(FindRandomFrom(disconnected_coins)->first);
        }
        if (duplicate_coins.size() > 1 && InsecureRandRange(30) == 0) {
            stack[InsecureRand32() % stack.size()]->Uncache(FindRandomFrom(duplicate_coins)->first);
        }

        if (InsecureRandRange(100) == 0) {
            // Every 100 iterations, flush an intermediate cache
            if (stack.size() > 1 && InsecureRandBool() == 0) {
                unsigned int flushIndex = InsecureRandRange(stack.size() - 1);
                BOOST_CHECK(stack[flushIndex]->Flush());
            }
        }
        if (InsecureRandRange(100) == 0) {
            // Every 100 iterations, change the cache stack.
            if (stack.size() > 0 && InsecureRandBool() == 0) {
                BOOST_CHECK(stack.back()->Flush());
                delete stack.back();
                stack.pop_back();
            }
            if (stack.size() == 0 || (stack.size() < 4 && InsecureRandBool())) {
                CCoinsView* tip = &base;
                if (stack.size() > 0) {
                    tip = stack.back();
                }
                stack.push_back(new CCoinsViewCacheTest(tip));
            }
        }
    }

    // Clean up the stack.
    while (stack.size() > 0) {
        delete stack.back();
        stack.pop_back();
    }

    // Verify coverage.
    BOOST_CHECK(spent_a_duplicate_coinbase);

    g_mock_deterministic_tests = false;
}

BOOST_AUTO_TEST_CASE(ccoins_serialization)
{
    // Good example
    CDataStream ss1(ParseHex("97f23c835800816115944e077fe7c803cfa57f29b36bf87c1d35"), SER_DISK, CLIENT_VERSION);
    Coin cc1;
    ss1 >> cc1;
    BOOST_CHECK_EQUAL(cc1.fCoinBase, false);
    BOOST_CHECK_EQUAL(cc1.nHeight, 203998U);
    BOOST_CHECK_EQUAL(cc1.out.nValue.GetAmount(), 60000000000);
    BOOST_CHECK_EQUAL(HexStr(cc1.out.scriptPubKey), HexStr(GetScriptForDestination(PKHash(uint160(ParseHex("816115944e077fe7c803cfa57f29b36bf87c1d35"))))));

    // Good example
    CDataStream ss2(ParseHex("8ddf77bbd123008c988f1a4a4de2161e0f50aac7f17e7f9555caa4"), SER_DISK, CLIENT_VERSION);
    Coin cc2;
    ss2 >> cc2;
    BOOST_CHECK_EQUAL(cc2.fCoinBase, true);
    BOOST_CHECK_EQUAL(cc2.nHeight, 120891U);
    BOOST_CHECK_EQUAL(cc2.out.nValue.GetAmount(), 110397);
    BOOST_CHECK_EQUAL(HexStr(cc2.out.scriptPubKey), HexStr(GetScriptForDestination(PKHash(uint160(ParseHex("8c988f1a4a4de2161e0f50aac7f17e7f9555caa4"))))));

    // Smallest possible example
    CDataStream ss3(ParseHex("000006"), SER_DISK, CLIENT_VERSION);
    Coin cc3;
    ss3 >> cc3;
    BOOST_CHECK_EQUAL(cc3.fCoinBase, false);
    BOOST_CHECK_EQUAL(cc3.nHeight, 0U);
    BOOST_CHECK_EQUAL(cc3.out.nValue.GetAmount(), 0);
    BOOST_CHECK_EQUAL(cc3.out.scriptPubKey.size(), 0U);

    // scriptPubKey that ends beyond the end of the stream
    CDataStream ss4(ParseHex("000007"), SER_DISK, CLIENT_VERSION);
    try {
        Coin cc4;
        ss4 >> cc4;
        BOOST_CHECK_MESSAGE(false, "We should have thrown");
    } catch (const std::ios_base::failure&) {
    }

    // Very large scriptPubKey (3*10^9 bytes) past the end of the stream
    CDataStream tmp(SER_DISK, CLIENT_VERSION);
    uint64_t x = 3000000000ULL;
    tmp << VARINT(x);
    BOOST_CHECK_EQUAL(HexStr(tmp.begin(), tmp.end()), "8a95c0bb00");
    CDataStream ss5(ParseHex("00008a95c0bb00"), SER_DISK, CLIENT_VERSION);
    try {
        Coin cc5;
        ss5 >> cc5;
        BOOST_CHECK_MESSAGE(false, "We should have thrown");
    } catch (const std::ios_base::failure&) {
    }
}

<<<<<<< HEAD
const static std::pair<uint256, COutPoint> OUTPOINT;
const static CAmount PRUNED = -1;
=======
const static COutPoint OUTPOINT;
const static CAmount SPENT = -1;
>>>>>>> 9e8e813d
const static CAmount ABSENT = -2;
const static CAmount FAIL = -3;
const static CAmount VALUE1 = 100;
const static CAmount VALUE2 = 200;
const static CAmount VALUE3 = 300;
const static char DIRTY = CCoinsCacheEntry::DIRTY;
const static char FRESH = CCoinsCacheEntry::FRESH;
const static char NO_ENTRY = -1;

const static auto FLAGS = {char(0), FRESH, DIRTY, char(DIRTY | FRESH)};
const static auto CLEAN_FLAGS = {char(0), FRESH};
const static auto ABSENT_FLAGS = {NO_ENTRY};

static void SetCoinsValue(CAmount value, Coin& coin)
{
    assert(value != ABSENT);
    coin.Clear();
    assert(coin.IsSpent());
    if (value != SPENT) {
        coin.out.nValue = value;
        coin.nHeight = 1;
        assert(!coin.IsSpent());
    }
}

static size_t InsertCoinsMapEntry(CCoinsMap& map, CAmount value, char flags)
{
    if (value == ABSENT) {
        assert(flags == NO_ENTRY);
        return 0;
    }
    assert(flags != NO_ENTRY);
    CCoinsCacheEntry entry;
    entry.flags = flags;
    SetCoinsValue(value, entry.coin);
    auto inserted = map.emplace(OUTPOINT, std::move(entry));
    assert(inserted.second);
    return inserted.first->second.coin.DynamicMemoryUsage();
}

void GetCoinsMapEntry(const CCoinsMap& map, CAmount& value, char& flags)
{
    auto it = map.find(OUTPOINT);
    if (it == map.end()) {
        value = ABSENT;
        flags = NO_ENTRY;
    } else {
        if (it->second.coin.IsSpent()) {
            value = SPENT;
        } else {
            value = it->second.coin.out.nValue.GetAmount();
        }
        flags = it->second.flags;
        assert(flags != NO_ENTRY);
    }
}

void WriteCoinsViewEntry(CCoinsView& view, CAmount value, char flags)
{
    CCoinsMap map;
    InsertCoinsMapEntry(map, value, flags);
    BOOST_CHECK(view.BatchWrite(map, {}));
}

class SingleEntryCacheTest
{
public:
    SingleEntryCacheTest(CAmount base_value, CAmount cache_value, char cache_flags)
    {
        WriteCoinsViewEntry(base, base_value, base_value == ABSENT ? NO_ENTRY : DIRTY);
        cache.usage() += InsertCoinsMapEntry(cache.map(), cache_value, cache_flags);
    }

    CCoinsView root;
    CCoinsViewCacheTest base{&root};
    CCoinsViewCacheTest cache{&base};
};

static void CheckAccessCoin(CAmount base_value, CAmount cache_value, CAmount expected_value, char cache_flags, char expected_flags)
{
    SingleEntryCacheTest test(base_value, cache_value, cache_flags);
    test.cache.AccessCoin(OUTPOINT.second);
    test.cache.SelfTest();

    CAmount result_value;
    char result_flags;
    GetCoinsMapEntry(test.cache.map(), result_value, result_flags);
    BOOST_CHECK_EQUAL(result_value, expected_value);
    BOOST_CHECK_EQUAL(result_flags, expected_flags);
}

BOOST_AUTO_TEST_CASE(ccoins_access)
{
    /* Check AccessCoin behavior, requesting a coin from a cache view layered on
     * top of a base view, and checking the resulting entry in the cache after
     * the access.
     *
     *               Base    Cache   Result  Cache        Result
     *               Value   Value   Value   Flags        Flags
     */
    CheckAccessCoin(ABSENT, ABSENT, ABSENT, NO_ENTRY   , NO_ENTRY   );
    CheckAccessCoin(ABSENT, SPENT , SPENT , 0          , 0          );
    CheckAccessCoin(ABSENT, SPENT , SPENT , FRESH      , FRESH      );
    CheckAccessCoin(ABSENT, SPENT , SPENT , DIRTY      , DIRTY      );
    CheckAccessCoin(ABSENT, SPENT , SPENT , DIRTY|FRESH, DIRTY|FRESH);
    CheckAccessCoin(ABSENT, VALUE2, VALUE2, 0          , 0          );
    CheckAccessCoin(ABSENT, VALUE2, VALUE2, FRESH      , FRESH      );
    CheckAccessCoin(ABSENT, VALUE2, VALUE2, DIRTY      , DIRTY      );
    CheckAccessCoin(ABSENT, VALUE2, VALUE2, DIRTY|FRESH, DIRTY|FRESH);
    CheckAccessCoin(SPENT , ABSENT, ABSENT, NO_ENTRY   , NO_ENTRY   );
    CheckAccessCoin(SPENT , SPENT , SPENT , 0          , 0          );
    CheckAccessCoin(SPENT , SPENT , SPENT , FRESH      , FRESH      );
    CheckAccessCoin(SPENT , SPENT , SPENT , DIRTY      , DIRTY      );
    CheckAccessCoin(SPENT , SPENT , SPENT , DIRTY|FRESH, DIRTY|FRESH);
    CheckAccessCoin(SPENT , VALUE2, VALUE2, 0          , 0          );
    CheckAccessCoin(SPENT , VALUE2, VALUE2, FRESH      , FRESH      );
    CheckAccessCoin(SPENT , VALUE2, VALUE2, DIRTY      , DIRTY      );
    CheckAccessCoin(SPENT , VALUE2, VALUE2, DIRTY|FRESH, DIRTY|FRESH);
    CheckAccessCoin(VALUE1, ABSENT, VALUE1, NO_ENTRY   , 0          );
    CheckAccessCoin(VALUE1, SPENT , SPENT , 0          , 0          );
    CheckAccessCoin(VALUE1, SPENT , SPENT , FRESH      , FRESH      );
    CheckAccessCoin(VALUE1, SPENT , SPENT , DIRTY      , DIRTY      );
    CheckAccessCoin(VALUE1, SPENT , SPENT , DIRTY|FRESH, DIRTY|FRESH);
    CheckAccessCoin(VALUE1, VALUE2, VALUE2, 0          , 0          );
    CheckAccessCoin(VALUE1, VALUE2, VALUE2, FRESH      , FRESH      );
    CheckAccessCoin(VALUE1, VALUE2, VALUE2, DIRTY      , DIRTY      );
    CheckAccessCoin(VALUE1, VALUE2, VALUE2, DIRTY|FRESH, DIRTY|FRESH);
}

static void CheckSpendCoins(CAmount base_value, CAmount cache_value, CAmount expected_value, char cache_flags, char expected_flags)
{
    SingleEntryCacheTest test(base_value, cache_value, cache_flags);
    test.cache.SpendCoin(OUTPOINT.second);
    test.cache.SelfTest();

    CAmount result_value;
    char result_flags;
    GetCoinsMapEntry(test.cache.map(), result_value, result_flags);
    BOOST_CHECK_EQUAL(result_value, expected_value);
    BOOST_CHECK_EQUAL(result_flags, expected_flags);
};

BOOST_AUTO_TEST_CASE(ccoins_spend)
{
    /* Check SpendCoin behavior, requesting a coin from a cache view layered on
     * top of a base view, spending, and then checking
     * the resulting entry in the cache after the modification.
     *
     *              Base    Cache   Result  Cache        Result
     *              Value   Value   Value   Flags        Flags
     */
    CheckSpendCoins(ABSENT, ABSENT, ABSENT, NO_ENTRY   , NO_ENTRY   );
    CheckSpendCoins(ABSENT, SPENT , SPENT , 0          , DIRTY      );
    CheckSpendCoins(ABSENT, SPENT , ABSENT, FRESH      , NO_ENTRY   );
    CheckSpendCoins(ABSENT, SPENT , SPENT , DIRTY      , DIRTY      );
    CheckSpendCoins(ABSENT, SPENT , ABSENT, DIRTY|FRESH, NO_ENTRY   );
    CheckSpendCoins(ABSENT, VALUE2, SPENT , 0          , DIRTY      );
    CheckSpendCoins(ABSENT, VALUE2, ABSENT, FRESH      , NO_ENTRY   );
    CheckSpendCoins(ABSENT, VALUE2, SPENT , DIRTY      , DIRTY      );
    CheckSpendCoins(ABSENT, VALUE2, ABSENT, DIRTY|FRESH, NO_ENTRY   );
    CheckSpendCoins(SPENT , ABSENT, ABSENT, NO_ENTRY   , NO_ENTRY   );
    CheckSpendCoins(SPENT , SPENT , SPENT , 0          , DIRTY      );
    CheckSpendCoins(SPENT , SPENT , ABSENT, FRESH      , NO_ENTRY   );
    CheckSpendCoins(SPENT , SPENT , SPENT , DIRTY      , DIRTY      );
    CheckSpendCoins(SPENT , SPENT , ABSENT, DIRTY|FRESH, NO_ENTRY   );
    CheckSpendCoins(SPENT , VALUE2, SPENT , 0          , DIRTY      );
    CheckSpendCoins(SPENT , VALUE2, ABSENT, FRESH      , NO_ENTRY   );
    CheckSpendCoins(SPENT , VALUE2, SPENT , DIRTY      , DIRTY      );
    CheckSpendCoins(SPENT , VALUE2, ABSENT, DIRTY|FRESH, NO_ENTRY   );
    CheckSpendCoins(VALUE1, ABSENT, SPENT , NO_ENTRY   , DIRTY      );
    CheckSpendCoins(VALUE1, SPENT , SPENT , 0          , DIRTY      );
    CheckSpendCoins(VALUE1, SPENT , ABSENT, FRESH      , NO_ENTRY   );
    CheckSpendCoins(VALUE1, SPENT , SPENT , DIRTY      , DIRTY      );
    CheckSpendCoins(VALUE1, SPENT , ABSENT, DIRTY|FRESH, NO_ENTRY   );
    CheckSpendCoins(VALUE1, VALUE2, SPENT , 0          , DIRTY      );
    CheckSpendCoins(VALUE1, VALUE2, ABSENT, FRESH      , NO_ENTRY   );
    CheckSpendCoins(VALUE1, VALUE2, SPENT , DIRTY      , DIRTY      );
    CheckSpendCoins(VALUE1, VALUE2, ABSENT, DIRTY|FRESH, NO_ENTRY   );
}

static void CheckAddCoinBase(CAmount base_value, CAmount cache_value, CAmount modify_value, CAmount expected_value, char cache_flags, char expected_flags, bool coinbase)
{
    SingleEntryCacheTest test(base_value, cache_value, cache_flags);

    CAmount result_value;
    char result_flags;
    try {
        CTxOut output;
        output.nValue = modify_value;
        test.cache.AddCoin(OUTPOINT.second, Coin(std::move(output), 1, coinbase), coinbase);
        test.cache.SelfTest();
        GetCoinsMapEntry(test.cache.map(), result_value, result_flags);
    } catch (std::logic_error&) {
        result_value = FAIL;
        result_flags = NO_ENTRY;
    }

    BOOST_CHECK_EQUAL(result_value, expected_value);
    BOOST_CHECK_EQUAL(result_flags, expected_flags);
}

// Simple wrapper for CheckAddCoinBase function above that loops through
// different possible base_values, making sure each one gives the same results.
// This wrapper lets the coins_add test below be shorter and less repetitive,
// while still verifying that the CoinsViewCache::AddCoin implementation
// ignores base values.
template <typename... Args>
static void CheckAddCoin(Args&&... args)
{
    for (const CAmount base_value : {ABSENT, SPENT, VALUE1})
        CheckAddCoinBase(base_value, std::forward<Args>(args)...);
}

BOOST_AUTO_TEST_CASE(ccoins_add)
{
    /* Check AddCoin behavior, requesting a new coin from a cache view,
     * writing a modification to the coin, and then checking the resulting
     * entry in the cache after the modification. Verify behavior with the
     * AddCoin possible_overwrite argument set to false, and to true.
     *
     *           Cache   Write   Result  Cache        Result       possible_overwrite
     *           Value   Value   Value   Flags        Flags
     */
    CheckAddCoin(ABSENT, VALUE3, VALUE3, NO_ENTRY   , DIRTY|FRESH, false);
    CheckAddCoin(ABSENT, VALUE3, VALUE3, NO_ENTRY   , DIRTY      , true );
    CheckAddCoin(SPENT , VALUE3, VALUE3, 0          , DIRTY|FRESH, false);
    CheckAddCoin(SPENT , VALUE3, VALUE3, 0          , DIRTY      , true );
    CheckAddCoin(SPENT , VALUE3, VALUE3, FRESH      , DIRTY|FRESH, false);
    CheckAddCoin(SPENT , VALUE3, VALUE3, FRESH      , DIRTY|FRESH, true );
    CheckAddCoin(SPENT , VALUE3, VALUE3, DIRTY      , DIRTY      , false);
    CheckAddCoin(SPENT , VALUE3, VALUE3, DIRTY      , DIRTY      , true );
    CheckAddCoin(SPENT , VALUE3, VALUE3, DIRTY|FRESH, DIRTY|FRESH, false);
    CheckAddCoin(SPENT , VALUE3, VALUE3, DIRTY|FRESH, DIRTY|FRESH, true );
    CheckAddCoin(VALUE2, VALUE3, FAIL  , 0          , NO_ENTRY   , false);
    CheckAddCoin(VALUE2, VALUE3, VALUE3, 0          , DIRTY      , true );
    CheckAddCoin(VALUE2, VALUE3, FAIL  , FRESH      , NO_ENTRY   , false);
    CheckAddCoin(VALUE2, VALUE3, VALUE3, FRESH      , DIRTY|FRESH, true );
    CheckAddCoin(VALUE2, VALUE3, FAIL  , DIRTY      , NO_ENTRY   , false);
    CheckAddCoin(VALUE2, VALUE3, VALUE3, DIRTY      , DIRTY      , true );
    CheckAddCoin(VALUE2, VALUE3, FAIL  , DIRTY|FRESH, NO_ENTRY   , false);
    CheckAddCoin(VALUE2, VALUE3, VALUE3, DIRTY|FRESH, DIRTY|FRESH, true );
}

void CheckWriteCoins(CAmount parent_value, CAmount child_value, CAmount expected_value, char parent_flags, char child_flags, char expected_flags)
{
    SingleEntryCacheTest test(ABSENT, parent_value, parent_flags);

    CAmount result_value;
    char result_flags;
    try {
        WriteCoinsViewEntry(test.cache, child_value, child_flags);
        test.cache.SelfTest();
        GetCoinsMapEntry(test.cache.map(), result_value, result_flags);
    } catch (std::logic_error&) {
        result_value = FAIL;
        result_flags = NO_ENTRY;
    }

    BOOST_CHECK_EQUAL(result_value, expected_value);
    BOOST_CHECK_EQUAL(result_flags, expected_flags);
}

BOOST_AUTO_TEST_CASE(ccoins_write)
{
    /* Check BatchWrite behavior, flushing one entry from a child cache to a
     * parent cache, and checking the resulting entry in the parent cache
     * after the write.
     *
     *              Parent  Child   Result  Parent       Child        Result
     *              Value   Value   Value   Flags        Flags        Flags
     */
    CheckWriteCoins(ABSENT, ABSENT, ABSENT, NO_ENTRY   , NO_ENTRY   , NO_ENTRY   );
    CheckWriteCoins(ABSENT, SPENT , SPENT , NO_ENTRY   , DIRTY      , DIRTY      );
    CheckWriteCoins(ABSENT, SPENT , ABSENT, NO_ENTRY   , DIRTY|FRESH, NO_ENTRY   );
    CheckWriteCoins(ABSENT, VALUE2, VALUE2, NO_ENTRY   , DIRTY      , DIRTY      );
    CheckWriteCoins(ABSENT, VALUE2, VALUE2, NO_ENTRY   , DIRTY|FRESH, DIRTY|FRESH);
    CheckWriteCoins(SPENT , ABSENT, SPENT , 0          , NO_ENTRY   , 0          );
    CheckWriteCoins(SPENT , ABSENT, SPENT , FRESH      , NO_ENTRY   , FRESH      );
    CheckWriteCoins(SPENT , ABSENT, SPENT , DIRTY      , NO_ENTRY   , DIRTY      );
    CheckWriteCoins(SPENT , ABSENT, SPENT , DIRTY|FRESH, NO_ENTRY   , DIRTY|FRESH);
    CheckWriteCoins(SPENT , SPENT , SPENT , 0          , DIRTY      , DIRTY      );
    CheckWriteCoins(SPENT , SPENT , SPENT , 0          , DIRTY|FRESH, DIRTY      );
    CheckWriteCoins(SPENT , SPENT , ABSENT, FRESH      , DIRTY      , NO_ENTRY   );
    CheckWriteCoins(SPENT , SPENT , ABSENT, FRESH      , DIRTY|FRESH, NO_ENTRY   );
    CheckWriteCoins(SPENT , SPENT , SPENT , DIRTY      , DIRTY      , DIRTY      );
    CheckWriteCoins(SPENT , SPENT , SPENT , DIRTY      , DIRTY|FRESH, DIRTY      );
    CheckWriteCoins(SPENT , SPENT , ABSENT, DIRTY|FRESH, DIRTY      , NO_ENTRY   );
    CheckWriteCoins(SPENT , SPENT , ABSENT, DIRTY|FRESH, DIRTY|FRESH, NO_ENTRY   );
    CheckWriteCoins(SPENT , VALUE2, VALUE2, 0          , DIRTY      , DIRTY      );
    CheckWriteCoins(SPENT , VALUE2, VALUE2, 0          , DIRTY|FRESH, DIRTY      );
    CheckWriteCoins(SPENT , VALUE2, VALUE2, FRESH      , DIRTY      , DIRTY|FRESH);
    CheckWriteCoins(SPENT , VALUE2, VALUE2, FRESH      , DIRTY|FRESH, DIRTY|FRESH);
    CheckWriteCoins(SPENT , VALUE2, VALUE2, DIRTY      , DIRTY      , DIRTY      );
    CheckWriteCoins(SPENT , VALUE2, VALUE2, DIRTY      , DIRTY|FRESH, DIRTY      );
    CheckWriteCoins(SPENT , VALUE2, VALUE2, DIRTY|FRESH, DIRTY      , DIRTY|FRESH);
    CheckWriteCoins(SPENT , VALUE2, VALUE2, DIRTY|FRESH, DIRTY|FRESH, DIRTY|FRESH);
    CheckWriteCoins(VALUE1, ABSENT, VALUE1, 0          , NO_ENTRY   , 0          );
    CheckWriteCoins(VALUE1, ABSENT, VALUE1, FRESH      , NO_ENTRY   , FRESH      );
    CheckWriteCoins(VALUE1, ABSENT, VALUE1, DIRTY      , NO_ENTRY   , DIRTY      );
    CheckWriteCoins(VALUE1, ABSENT, VALUE1, DIRTY|FRESH, NO_ENTRY   , DIRTY|FRESH);
    CheckWriteCoins(VALUE1, SPENT , SPENT , 0          , DIRTY      , DIRTY      );
    CheckWriteCoins(VALUE1, SPENT , FAIL  , 0          , DIRTY|FRESH, NO_ENTRY   );
    CheckWriteCoins(VALUE1, SPENT , ABSENT, FRESH      , DIRTY      , NO_ENTRY   );
    CheckWriteCoins(VALUE1, SPENT , FAIL  , FRESH      , DIRTY|FRESH, NO_ENTRY   );
    CheckWriteCoins(VALUE1, SPENT , SPENT , DIRTY      , DIRTY      , DIRTY      );
    CheckWriteCoins(VALUE1, SPENT , FAIL  , DIRTY      , DIRTY|FRESH, NO_ENTRY   );
    CheckWriteCoins(VALUE1, SPENT , ABSENT, DIRTY|FRESH, DIRTY      , NO_ENTRY   );
    CheckWriteCoins(VALUE1, SPENT , FAIL  , DIRTY|FRESH, DIRTY|FRESH, NO_ENTRY   );
    CheckWriteCoins(VALUE1, VALUE2, VALUE2, 0          , DIRTY      , DIRTY      );
    CheckWriteCoins(VALUE1, VALUE2, FAIL  , 0          , DIRTY|FRESH, NO_ENTRY   );
    CheckWriteCoins(VALUE1, VALUE2, VALUE2, FRESH      , DIRTY      , DIRTY|FRESH);
    CheckWriteCoins(VALUE1, VALUE2, FAIL  , FRESH      , DIRTY|FRESH, NO_ENTRY   );
    CheckWriteCoins(VALUE1, VALUE2, VALUE2, DIRTY      , DIRTY      , DIRTY      );
    CheckWriteCoins(VALUE1, VALUE2, FAIL  , DIRTY      , DIRTY|FRESH, NO_ENTRY   );
    CheckWriteCoins(VALUE1, VALUE2, VALUE2, DIRTY|FRESH, DIRTY      , DIRTY|FRESH);
    CheckWriteCoins(VALUE1, VALUE2, FAIL  , DIRTY|FRESH, DIRTY|FRESH, NO_ENTRY   );

    // The checks above omit cases where the child flags are not DIRTY, since
    // they would be too repetitive (the parent cache is never updated in these
    // cases). The loop below covers these cases and makes sure the parent cache
    // is always left unchanged.
    for (const CAmount parent_value : {ABSENT, SPENT, VALUE1})
        for (const CAmount child_value : {ABSENT, SPENT, VALUE2})
            for (const char parent_flags : parent_value == ABSENT ? ABSENT_FLAGS : FLAGS)
                for (const char child_flags : child_value == ABSENT ? ABSENT_FLAGS : CLEAN_FLAGS)
                    CheckWriteCoins(parent_value, child_value, parent_value, parent_flags, child_flags, parent_flags);
}

BOOST_AUTO_TEST_SUITE_END()<|MERGE_RESOLUTION|>--- conflicted
+++ resolved
@@ -549,13 +549,8 @@
     }
 }
 
-<<<<<<< HEAD
 const static std::pair<uint256, COutPoint> OUTPOINT;
-const static CAmount PRUNED = -1;
-=======
-const static COutPoint OUTPOINT;
 const static CAmount SPENT = -1;
->>>>>>> 9e8e813d
 const static CAmount ABSENT = -2;
 const static CAmount FAIL = -3;
 const static CAmount VALUE1 = 100;
