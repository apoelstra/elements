--- conflicted
+++ resolved
@@ -5,6 +5,7 @@
 #include <test/util/setup_common.h>
 
 #include <asset.h>
+#include <assetsdir.h>
 #include <banman.h>
 #include <chainparams.h>
 #include <consensus/consensus.h>
@@ -69,8 +70,7 @@
     return os;
 }
 
-<<<<<<< HEAD
-BasicTestingSetup::BasicTestingSetup(const std::string& chainName, const std::string& fedpegscript)
+BasicTestingSetup::BasicTestingSetup(const std::string& chainName, const std::string& fedpegscript, const std::vector<const char*>& extra_args)
     : m_path_root{fs::temp_directory_path() / "test_common_" PACKAGE_NAME / g_insecure_rand_ctx_temp_path.rand256().ToString()}
 {
     // Hack to allow testing of fedpeg args
@@ -80,10 +80,6 @@
         gArgs.SoftSetBoolArg("-validatepegin", false);
     }
 
-=======
-BasicTestingSetup::BasicTestingSetup(const std::string& chainName, const std::vector<const char*>& extra_args)
-    : m_path_root{fs::temp_directory_path() / "test_common_" PACKAGE_NAME / g_insecure_rand_ctx_temp_path.rand256().ToString()}
-{
     const std::vector<const char*> arguments = Cat(
         {
             "dummy",
@@ -94,7 +90,7 @@
             "-debugexclude=leveldb",
         },
         extra_args);
->>>>>>> 54470976
+
     fs::create_directories(m_path_root);
     gArgs.ForceSetArg("-datadir", m_path_root.string());
     ClearDatadirCache();
@@ -139,18 +135,15 @@
 
 BasicTestingSetup::~BasicTestingSetup()
 {
+    ClearGlobalAssetDir();
     LogInstance().DisconnectTestLogger();
     fs::remove_all(m_path_root);
     gArgs.ClearArgs();
     ECC_Stop();
 }
 
-<<<<<<< HEAD
-TestingSetup::TestingSetup(const std::string& chainName, const std::string& fedpegscript) : BasicTestingSetup(chainName, fedpegscript)
-=======
-TestingSetup::TestingSetup(const std::string& chainName, const std::vector<const char*>& extra_args)
-    : BasicTestingSetup(chainName, extra_args)
->>>>>>> 54470976
+TestingSetup::TestingSetup(const std::string& chainName, const std::string& fedpegscript, const std::vector<const char*>& extra_args)
+    : BasicTestingSetup(chainName, fedpegscript, extra_args)
 {
     const CChainParams& chainparams = Params();
     // Ideally we'd move all the RPC tests to the functional testing framework
