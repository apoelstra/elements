--- conflicted
+++ resolved
@@ -92,11 +92,8 @@
             "-debugexclude=leveldb",
         },
         extra_args);
-<<<<<<< HEAD
-
-=======
+
     util::ThreadRename("test");
->>>>>>> e1b20e22
     fs::create_directories(m_path_root);
     gArgs.ForceSetArg("-datadir", m_path_root.string());
     ClearDatadirCache();
