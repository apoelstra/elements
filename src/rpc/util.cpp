--- conflicted
+++ resolved
@@ -543,7 +543,20 @@
     assert(false);
 }
 
-<<<<<<< HEAD
+std::pair<int64_t, int64_t> ParseRange(const UniValue& value)
+{
+    if (value.isNum()) {
+        return {0, value.get_int64()};
+    }
+    if (value.isArray() && value.size() == 2 && value[0].isNum() && value[1].isNum()) {
+        int64_t low = value[0].get_int64();
+        int64_t high = value[1].get_int64();
+        if (low > high) throw JSONRPCError(RPC_INVALID_PARAMETER, "Range specified as [begin,end] must not have begin after end");
+        return {low, high};
+    }
+    throw JSONRPCError(RPC_INVALID_PARAMETER, "Range must be specified as end or as [begin,end]");
+}
+
 //
 // ELEMENTS
 
@@ -716,18 +729,3 @@
 
 // END ELEMENTS
 //
-=======
-std::pair<int64_t, int64_t> ParseRange(const UniValue& value)
-{
-    if (value.isNum()) {
-        return {0, value.get_int64()};
-    }
-    if (value.isArray() && value.size() == 2 && value[0].isNum() && value[1].isNum()) {
-        int64_t low = value[0].get_int64();
-        int64_t high = value[1].get_int64();
-        if (low > high) throw JSONRPCError(RPC_INVALID_PARAMETER, "Range specified as [begin,end] must not have begin after end");
-        return {low, high};
-    }
-    throw JSONRPCError(RPC_INVALID_PARAMETER, "Range must be specified as end or as [begin,end]");
-}
->>>>>>> a6d7026a
