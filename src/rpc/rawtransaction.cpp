--- conflicted
+++ resolved
@@ -1268,19 +1268,11 @@
 
             UniValue out(UniValue::VOBJ);
 
-<<<<<<< HEAD
             if (txout.nValue.IsExplicit()) {
-                out.pushKV("amount", ValueFromAmount(txout.nValue.GetAmount()));
+                CAmount nValue = txout.nValue.GetAmount();
+                out.pushKV("amount", ValueFromAmount(nValue));
             } else {
                 out.pushKV("amountcommitment", txout.nValue.GetHex());
-=======
-            out.pushKV("amount", ValueFromAmount(txout.nValue));
-            if (MoneyRange(txout.nValue) && MoneyRange(total_in + txout.nValue)) {
-                total_in += txout.nValue;
-            } else {
-                // Hack to just not show fee later
-                have_all_utxos = false;
->>>>>>> 1326092e
             }
 
             UniValue o(UniValue::VOBJ);
@@ -1291,18 +1283,6 @@
             UniValue non_wit(UniValue::VOBJ);
             TxToUniv(*input.non_witness_utxo, uint256(), non_wit, false);
             in.pushKV("non_witness_utxo", non_wit);
-<<<<<<< HEAD
-=======
-            CAmount utxo_val = input.non_witness_utxo->vout[psbtx.tx->vin[i].prevout.n].nValue;
-            if (MoneyRange(utxo_val) && MoneyRange(total_in + utxo_val)) {
-                total_in += utxo_val;
-            } else {
-                // Hack to just not show fee later
-                have_all_utxos = false;
-            }
-        } else {
-            have_all_utxos = false;
->>>>>>> 1326092e
         }
 
         // Partial sigs
@@ -1513,17 +1493,6 @@
         }
 
         outputs.push_back(out);
-<<<<<<< HEAD
-=======
-
-        // Fee calculation
-        if (MoneyRange(psbtx.tx->vout[i].nValue) && MoneyRange(output_value + psbtx.tx->vout[i].nValue)) {
-            output_value += psbtx.tx->vout[i].nValue;
-        } else {
-            // Hack to just not show fee later
-            have_all_utxos = false;
-        }
->>>>>>> 1326092e
     }
     result.pushKV("outputs", outputs);
 
