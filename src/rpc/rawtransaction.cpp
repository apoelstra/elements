--- conflicted
+++ resolved
@@ -107,58 +107,6 @@
                          RPCResult::Type::STR, "data", "The serialized, hex-encoded data for 'txid'"
                      },
                      RPCResult{"if verbose is set to true",
-<<<<<<< HEAD
-            "{\n"
-            "  \"in_active_chain\" : b, (boolean) Whether specified block is in the active chain or not (only present with explicit \"blockhash\" argument)\n"
-            "  \"hex\" : \"data\",       (string) The serialized, hex-encoded data for 'txid'\n"
-            "  \"txid\" : \"id\",        (string) The transaction id (same as provided)\n"
-            "  \"hash\" : \"id\",        (string) The transaction hash (differs from txid for witness transactions)\n"
-            "  \"size\" : n,             (numeric) The serialized transaction size\n"
-            "  \"vsize\" : n,            (numeric) The virtual transaction size (differs from size for witness transactions)\n"
-            "  \"weight\" : n,           (numeric) The transaction's weight (between vsize*4-3 and vsize*4)\n"
-            "  \"version\" : n,          (numeric) The version\n"
-            "  \"locktime\" : ttt,       (numeric) The lock time\n"
-            "  \"vin\" : [               (array of json objects)\n"
-            "     {\n"
-            "       \"txid\" : \"id\",    (string) The transaction id\n"
-            "       \"vout\" : n,         (numeric) \n"
-            "       \"scriptSig\" : {     (json object) The script\n"
-            "         \"asm\" : \"asm\",  (string) asm\n"
-            "         \"hex\" : \"hex\"   (string) hex\n"
-            "       },\n"
-            "       \"sequence\" : n      (numeric) The script sequence number\n"
-            "       \"txinwitness\" : [\"hex\", ...] (array of string) hex-encoded witness data (if any)\n"
-            "     }\n"
-            "     ,...\n"
-            "  ],\n"
-            "  \"vout\" : [              (array of json objects)\n"
-            "     {\n"
-            "       \"value\" : x.xxx,            (numeric) The value in " + CURRENCY_UNIT + "\n"
-            "       \"n\" : n,                    (numeric) index\n"
-            "       \"scriptPubKey\" : {          (json object)\n"
-            "         \"asm\" : \"asm\",          (string) the asm\n"
-            "         \"hex\" : \"hex\",          (string) the hex\n"
-            "         \"reqSigs\" : n,            (numeric) The required sigs\n"
-            "         \"type\" : \"pubkeyhash\",  (string) The type, eg 'pubkeyhash'\n"
-            "         \"addresses\" : [           (json array of string)\n"
-            "           \"address\"        (string) bitcoin address\n"
-            "           ,...\n"
-            "         ],\n"
-            "         \"pegout_chain\" : \"hex\", (string) (only pegout) Hash of genesis block of parent chain'\n"
-            "         \"pegout_asm\":\"asm\",     (string) (only pegout) pegout scriptpubkey (asm)'\n"
-            "         \"pegout_hex\":\"hex\",     (string) (only pegout) pegout scriptpubkey (hex)'\n"
-            "         \"pegout_type\" : \"pubkeyhash\", (string) (only pegout) The pegout type, eg 'pubkeyhash'\n"
-            "         \"pegout_addresses\" : [    (json array of string) (only pegout)\n"
-            "       }\n"
-            "     }\n"
-            "     ,...\n"
-            "  ],\n"
-            "  \"blockhash\" : \"hash\",   (string) the block hash\n"
-            "  \"confirmations\" : n,      (numeric) The confirmations\n"
-            "  \"blocktime\" : ttt         (numeric) The block time expressed in " + UNIX_EPOCH_TIME + "\n"
-            "  \"time\" : ttt,             (numeric) Same as \"blocktime\"\n"
-            "}\n"
-=======
                          RPCResult::Type::OBJ, "", "",
                          {
                              {RPCResult::Type::BOOL, "in_active_chain", "Whether specified block is in the active chain or not (only present with explicit \"blockhash\" argument)"},
@@ -202,7 +150,15 @@
                                          {RPCResult::Type::STR, "type", "The type, eg 'pubkeyhash'"},
                                          {RPCResult::Type::ARR, "addresses", "",
                                          {
-                                             {RPCResult::Type::STR, "address", "bitcoin address"},
+                                             {RPCResult::Type::STR, "address", ""},
+                                         }},
+                                         {RPCResult::Type::STR_HEX, "pegout_chain", "(only pegout) Hash of genesis block of parent chain"},
+                                         {RPCResult::Type::STR, "pegout_asm", "(only pegout) pegout scriptpubkey (asm)"},
+                                         {RPCResult::Type::STR_HEX, "pegout_hex", "(only pegout) pegout scriptpubkey (hex)"},
+                                         {RPCResult::Type::STR, "pegout_type", "(only pegout) The pegout type, eg 'pubkeyhash'"},
+                                         {RPCResult::Type::ARR, "pegout_addresses", "(only pegout)",
+                                         {
+                                             {RPCResult::Type::STR, "address", ""},
                                          }},
                                      }},
                                  }},
@@ -212,7 +168,6 @@
                              {RPCResult::Type::NUM_TIME, "blocktime", "The block time expressed in " + UNIX_EPOCH_TIME},
                              {RPCResult::Type::NUM, "time", "Same as \"blocktime\""},
                         }
->>>>>>> a71c3474
                     },
                 },
                 RPCExamples{
@@ -824,23 +779,6 @@
                     },
                 },
                 RPCResult{
-<<<<<<< HEAD
-            "{\n"
-            "  \"hex\" : \"value\",                  (string) The hex-encoded raw transaction with signature(s)\n"
-            "  \"complete\" : true|false,          (boolean) If the transaction has a complete set of signatures\n"
-            "  \"errors\" : [                      (json array of objects) Script verification errors (if there are any)\n"
-            "    {\n"
-            "      \"txid\" : \"hash\",              (string) The hash of the referenced, previous transaction\n"
-            "      \"vout\" : n,                   (numeric) The index of the output to spent and used as input\n"
-            "      \"scriptSig\" : \"hex\",          (string) The hex-encoded signature script\n"
-            "      \"sequence\" : n,               (numeric) Script sequence number\n"
-            "      \"error\" : \"text\"              (string) Verification or signing error related to the input\n"
-            "    }\n"
-            "    ,...\n"
-            "  ]\n"
-            "  \"warning\" : \"text\"            (string) Warning that a peg-in input signed may be immature. This could mean lack of connectivity to or misconfiguration of the daemon."
-            "}\n"
-=======
                     RPCResult::Type::OBJ, "", "",
                     {
                         {RPCResult::Type::STR_HEX, "hex", "The hex-encoded raw transaction with signature(s)"},
@@ -856,8 +794,8 @@
                                 {RPCResult::Type::STR, "error", "Verification or signing error related to the input"},
                             }},
                         }},
+                        {RPCResult::Type::STR, "warning", "Warning that a peg-in input signed may be immature. This could mean lack of connectivity to or misconfiguration of the daemon"},
                     }
->>>>>>> a71c3474
                 },
                 RPCExamples{
                     HelpExampleCli("signrawtransactionwithkey", "\"myhex\" \"[\\\"key1\\\",\\\"key2\\\"]\"")
@@ -1097,7 +1035,7 @@
                     {"ignoreblindfail", RPCArg::Type::BOOL, /* default*/ "true", "Return a transaction even when a blinding attempt fails due to number of blinded inputs/outputs."},
                 },
                 RPCResult{
-                    "\"psbt\"       (string) The base64-encoded partially signed transaction\n"
+                    RPCResult::Type::STR, "psbt", "base64-encoded partially signed transaction",
                 },
                 RPCExamples{
                     HelpExampleCli("blindpsbt", "\"psbt\"")
@@ -1217,109 +1155,6 @@
                     {"psbt", RPCArg::Type::STR, RPCArg::Optional::NO, "The PSBT base64 string"},
                 },
                 RPCResult{
-<<<<<<< HEAD
-            "{\n"
-            "  \"tx\" : {                   (json object) The decoded network-serialized unsigned transaction.\n"
-            "    ...                                      The layout is the same as the output of decoderawtransaction.\n"
-            "  },\n"
-            "  \"unknown\" : {                (json object) The unknown global fields\n"
-            "    \"key\" : \"value\"            (key-value pair) An unknown key-value pair\n"
-            "     ...\n"
-            "  },\n"
-            "  \"inputs\" : [                 (array of json objects)\n"
-            "    {\n"
-            "      \"non_witness_utxo\" : {   (json object, optional) Decoded network transaction for non-witness UTXOs\n"
-            "        ...\n"
-            "      },\n"
-            "      \"witness_utxo\" : {            (json object, optional) Transaction output for witness UTXOs\n"
-            "        \"amount\" : x.xxx,           (numeric) The value in " + CURRENCY_UNIT + "\n"
-            "        \"scriptPubKey\" : {          (json object)\n"
-            "          \"asm\" : \"asm\",            (string) The asm\n"
-            "          \"hex\" : \"hex\",            (string) The hex\n"
-            "          \"type\" : \"pubkeyhash\",    (string) The type, eg 'pubkeyhash'\n"
-            "          \"address\" : \"address\"     (string) Bitcoin address if there is one\n"
-            "        }\n"
-            "      },\n"
-            "      \"partial_signatures\" : {             (json object, optional)\n"
-            "        \"pubkey\" : \"signature\",           (string) The public key and signature that corresponds to it.\n"
-            "        ,...\n"
-            "      },\n"
-            "      \"sighash\" : \"type\",                  (string, optional) The sighash type to be used\n"
-            "      \"redeem_script\" : {       (json object, optional)\n"
-            "        \"asm\" : \"asm\",            (string) The asm\n"
-            "        \"hex\" : \"hex\",            (string) The hex\n"
-            "        \"type\" : \"pubkeyhash\",    (string) The type, eg 'pubkeyhash'\n"
-            "      },\n"
-            "      \"witness_script\" : {       (json object, optional)\n"
-            "        \"asm\" : \"asm\",            (string) The asm\n"
-            "        \"hex\" : \"hex\",            (string) The hex\n"
-            "        \"type\" : \"pubkeyhash\",    (string) The type, eg 'pubkeyhash'\n"
-            "      },\n"
-            "      \"bip32_derivs\" : {          (json object, optional)\n"
-            "        \"pubkey\" : {                     (json object, optional) The public key with the derivation path as the value.\n"
-            "          \"master_fingerprint\" : \"fingerprint\"     (string) The fingerprint of the master key\n"
-            "          \"path\" : \"path\",                         (string) The path\n"
-            "        }\n"
-            "        ,...\n"
-            "      },\n"
-            "      \"final_scriptsig\" : {       (json object, optional)\n"
-            "        \"asm\" : \"asm\",            (string) The asm\n"
-            "        \"hex\" : \"hex\",            (string) The hex\n"
-            "      },\n"
-            "      \"final_scriptwitness\" : [\"hex\", ...], (array of string) hex-encoded witness data (if any)\n"
-            "      \"value\" : x.xxx,                      (numeric) The (unblinded) value of the input in " + CURRENCY_UNIT + "\n"
-            "      \"value_blinding_factor\" : \"hex\" ,   (string) The value blinding factor from the output being spent\n"
-            "      \"asset\"k: \"hex\" ,                   (string) The (unblinded) asset id of the input\n"
-            "      \"asset_blinding_factor\" : \"hex\" ,   (string) The asset blinding factor from the output being spent\n"
-            "      \"pegin_bitcoin_tx\" : \"hex\",         (string) The tx providing the peg-in in the format of the getrawtransaction RPC.\n"
-            "      \"pegin_claim_script\" : \"hex\",       (string) The claim script for the peg-in input\n"
-            "      \"pegin_txout_proof\" : \"hex\",        (string) The tx providing the peg-in input\n"
-            "      \"pegin_genesis_hash\" : \"hex\",       (string) The hash of the genesis block for this peg-in\n"
-            "      \"unknown\" : {                (json object) The unknown input fields\n"
-            "        \"key\" : \"value\"            (key-value pair) An unknown key-value pair\n"
-            "        ...\n"
-            "      }\n"
-            "    }\n"
-            "    ,...\n"
-            "  ]\n"
-            "  \"outputs\" : [                 (array of json objects)\n"
-            "    {\n"
-            "      \"redeem_script\" : {       (json object, optional)\n"
-            "          \"asm\" : \"asm\",            (string) The asm\n"
-            "          \"hex\" : \"hex\",            (string) The hex\n"
-            "          \"type\" : \"pubkeyhash\",    (string) The type, eg 'pubkeyhash'\n"
-            "        }\n"
-            "      \"witness_script\" : {       (json object, optional)\n"
-            "          \"asm\" : \"asm\",            (string) The asm\n"
-            "          \"hex\" : \"hex\",            (string) The hex\n"
-            "          \"type\" : \"pubkeyhash\",    (string) The type, eg 'pubkeyhash'\n"
-            "      }\n"
-            "      \"bip32_derivs\" : [          (array of json objects, optional)\n"
-            "        {\n"
-            "          \"pubkey\" : \"pubkey\",                     (string) The public key this path corresponds to\n"
-            "          \"master_fingerprint\" : \"fingerprint\"     (string) The fingerprint of the master key\n"
-            "          \"path\" : \"path\",                         (string) The path\n"
-            "          }\n"
-            "        }\n"
-            "        ,...\n"
-            "      ],\n"
-            "      \"value_commitment\": \"hex\" ,        (string) The blinded value of the output\n"
-            "      \"value_blinding_factor\": \"hex\" ,   (string) The value blinding factor for the output\n"
-            "      \"asset_commitment\": \"hex\" ,        (string) The blinded asset id of the output\n"
-            "      \"asset_blinding_factor\": \"hex\" ,   (string) The asset blinding factor for the output\n"
-            "      \"nonce_commitment\": \"hex\" ,        (string) The nonce for the output\n"
-            "      \"surjection_proof\": \"hex\" ,        (string) The surjection proof for the output\n"
-            "      \"blinding_pubkey\": \"hex\" ,         (string) The blinding pubkey for the output\n"
-            "      \"unknown\" : {                (json object) The unknown output fields\n"
-            "        \"key\" : \"value\"            (key-value pair) An unknown key-value pair\n"
-            "         ...\n"
-            "      },\n"
-            "    }\n"
-            "    ,...\n"
-            "  ]\n"
-            "  \"fee\" : fee                      (numeric, optional) The transaction fee paid if all UTXOs slots in the PSBT have been filled.\n"
-            "}\n"
-=======
                     RPCResult::Type::OBJ, "", "",
                     {
                         {RPCResult::Type::OBJ, "tx", "The decoded network-serialized unsigned transaction.",
@@ -1383,6 +1218,14 @@
                                 {
                                     {RPCResult::Type::STR_HEX, "", "hex-encoded witness data (if any)"},
                                 }},
+                                {RPCResult::Type::NUM, "value", "The (unblinded) value of the input in " + CURRENCY_UNIT},
+                                {RPCResult::Type::STR_HEX, "value_blinding_factor", "The value blinding factor from the output being spent"},
+                                {RPCResult::Type::STR_HEX, "asset", "The (unblinded) asset id of the input"},
+                                {RPCResult::Type::STR_HEX, "asset_blinding_factor", "The asset blinding factor from the output being spent\n"},
+                                {RPCResult::Type::STR_HEX, "pegin_bitcoin_tx", "The tx providing the peg-in in the format of the getrawtransaction RPC"},
+                                {RPCResult::Type::STR_HEX, "pegin_claim_script", "The claim script for the peg-in input"},
+                                {RPCResult::Type::STR_HEX, "pegin_txout_proof", "The tx providing the peg-in input"},
+                                {RPCResult::Type::STR_HEX, "pegin_genesis_hash", "The hash of the genesis block for this peg-in"},
                                 {RPCResult::Type::OBJ_DYN, "unknown", "The unknown global fields",
                                 {
                                     {RPCResult::Type::STR_HEX, "key", "(key-value pair) An unknown key-value pair"},
@@ -1414,6 +1257,13 @@
                                         {RPCResult::Type::STR, "path", "The path"},
                                     }},
                                 }},
+                                {RPCResult::Type::STR_HEX, "value_commitment", "The blinded value of the output"},
+                                {RPCResult::Type::STR_HEX, "value_blinding_factor", "The value blinding factor for the output"},
+                                {RPCResult::Type::STR_HEX, "asset_commiment", "The blinded asset id of the output"},
+                                {RPCResult::Type::STR_HEX, "asset_blinding_factor", "The asset blinding factor for the output"},
+                                {RPCResult::Type::STR_HEX, "nonce_commiment", "The nonce for the output"},
+                                {RPCResult::Type::STR_HEX, "surjection_proof", "The surjection proof for the output"},
+                                {RPCResult::Type::STR_HEX, "blinding_pubkey", "The blinding pubkey for the output"},
                                 {RPCResult::Type::OBJ_DYN, "unknown", "The unknown global fields",
                                 {
                                     {RPCResult::Type::STR_HEX, "key", "(key-value pair) An unknown key-value pair"},
@@ -1422,7 +1272,6 @@
                         }},
                         {RPCResult::Type::STR_AMOUNT, "fee", /* optional */ true, "The transaction fee paid if all UTXOs slots in the PSBT have been filled."},
                     }
->>>>>>> a71c3474
                 },
                 RPCExamples{
                     HelpExampleCli("decodepsbt", "\"psbt\"")
@@ -2333,7 +2182,7 @@
                     {"ignoreblindfail", RPCArg::Type::BOOL, /* default */ "true", "Return a transaction even when a blinding attempt fails due to number of blinded inputs/outputs."},
                 },
                 RPCResult{
-            "\"transaction\"              (string) hex string of the transaction\n"
+                     RPCResult::Type::STR, "transaction", "hex string of the transaction"
                 },
                 RPCExamples{""},
             }.ToString());
@@ -2605,16 +2454,17 @@
                     },
                 },
                 RPCResult{
-            "[                           (json array) Results of issuances, in the order of `issuances` argument\n"
-            "  {                           (json object)\n"
-            "    \"hex\":<hex>,            (string) The transaction with issuances appended. Only appended to final index in returned array.\n"
-            "    \"vin\":\"n\",            (numeric) The input position of the issuance in the transaction.\n"
-            "    \"entropy\":\"<entropy>\" (string) Entropy of the asset type.\n"
-            "    \"asset\":\"<asset>\",    (string) Asset type for issuance if known.\n"
-            "    \"token\":\"<token>\",    (string) Token type for issuance.\n"
-            "  },\n"
-            "  ...\n"
-            "]"
+                    RPCResult::Type::ARR, "", "Results of issuances, in the order of `issuances` arguments",
+                    {
+                        {RPCResult::Type::OBJ, "", "",
+                        {
+                            {RPCResult::Type::STR_HEX, "hex", "The transaction with issuances appended. Only appended to final index in returned array"},
+                            {RPCResult::Type::NUM, "vin", "The input position of the issuance in the transaction"},
+                            {RPCResult::Type::STR_HEX, "entropy", "Entropy of the asset type"},
+                            {RPCResult::Type::STR_HEX, "asset", "Asset type for issuance if known"},
+                            {RPCResult::Type::STR_HEX, "token", "Token type for issuance"},
+                        }},
+                    },
                 },
                 RPCExamples{""},
             }.ToString());
@@ -2726,9 +2576,10 @@
                     },
                 },
                 RPCResult{
-            "{                             (json object)\n"
-            "    \"hex\":<hex>,            (string) The transaction with reissuances appended.\n"
-            "}\n"
+                    RPCResult::Type::OBJ, "", "",
+                    {
+                        {RPCResult::Type::STR_HEX, "hex", "The transaction with reissuances appended"},
+                    },
                 },
                 RPCExamples{""},
             }.ToString());
