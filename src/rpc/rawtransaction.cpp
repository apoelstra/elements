// Copyright (c) 2010 Satoshi Nakamoto
// Copyright (c) 2009-2019 The Bitcoin Core developers
// Distributed under the MIT software license, see the accompanying
// file COPYING or http://www.opensource.org/licenses/mit-license.php.

#include <asset.h>
#include <chain.h>
#include <coins.h>
#include <compat/byteswap.h>
#include <consensus/validation.h>
#include <core_io.h>
#include <index/txindex.h>
#include <key_io.h>
#include <keystore.h>
#include <merkleblock.h>
#include <net.h>
#include <node/coin.h>
#include <node/psbt.h>
#include <node/transaction.h>
#include <pegins.h>
#include <policy/rbf.h>
#include <primitives/transaction.h>
#include <psbt.h>
#include <rpc/rawtransaction_util.h>
#include <rpc/server.h>
#include <rpc/util.h>
#include <script/script.h>
#include <script/script_error.h>
#include <script/sign.h>
#include <script/standard.h>
#include <uint256.h>
#include <util/moneystr.h>
#include <util/strencodings.h>
#include <validation.h>
#include <validationinterface.h>
#include <confidential_validation.h>
#include <blind.h>
#include <issuance.h>


#include <numeric>
#include <stdint.h>

#include <univalue.h>

/** High fee for sendrawtransaction and testmempoolaccept.
 * By default, transaction with a fee higher than this will be rejected by the
 * RPCs. This can be overridden with the maxfeerate argument.
 */
constexpr static CAmount DEFAULT_MAX_RAW_TX_FEE{COIN / 10};

static void TxToJSON(const CTransaction& tx, const uint256 hashBlock, UniValue& entry)
{
    // Call into TxToUniv() in bitcoin-common to decode the transaction hex.
    //
    // Blockchain contextual information (confirmations and blocktime) is not
    // available to code in bitcoin-common, so we query them here and push the
    // data into the returned UniValue.
    TxToUniv(tx, uint256(), entry, true, RPCSerializationFlags());

    if (!hashBlock.IsNull()) {
        LOCK(cs_main);

        entry.pushKV("blockhash", hashBlock.GetHex());
        CBlockIndex* pindex = LookupBlockIndex(hashBlock);
        if (pindex) {
            if (::ChainActive().Contains(pindex)) {
                entry.pushKV("confirmations", 1 + ::ChainActive().Height() - pindex->nHeight);
                entry.pushKV("time", pindex->GetBlockTime());
                entry.pushKV("blocktime", pindex->GetBlockTime());
            }
            else
                entry.pushKV("confirmations", 0);
        }
    }
}

static UniValue getrawtransaction(const JSONRPCRequest& request)
{
    RPCHelpMan{
                "getrawtransaction",
                "\nReturn the raw transaction data.\n"

                "\nBy default this function only works for mempool transactions. When called with a blockhash\n"
                "argument, getrawtransaction will return the transaction if the specified block is available and\n"
                "the transaction is found in that block. When called without a blockhash argument, getrawtransaction\n"
                "will return the transaction if it is in the mempool, or if -txindex is enabled and the transaction\n"
                "is in a block in the blockchain.\n"

                "\nHint: Use gettransaction for wallet transactions.\n"

                "\nIf verbose is 'true', returns an Object with information about 'txid'.\n"
                "If verbose is 'false' or omitted, returns a string that is serialized, hex-encoded data for 'txid'.\n",
                {
                    {"txid", RPCArg::Type::STR_HEX, RPCArg::Optional::NO, "The transaction id"},
                    {"verbose", RPCArg::Type::BOOL, /* default */ "false", "If false, return a string, otherwise return a json object"},
                    {"blockhash", RPCArg::Type::STR_HEX, RPCArg::Optional::OMITTED_NAMED_ARG, "The block in which to look for the transaction"},
                },
                {
                    RPCResult{"if verbose is not set or set to false",
            "\"data\"      (string) The serialized, hex-encoded data for 'txid'\n"
                     },
                     RPCResult{"if verbose is set to true",
            "{\n"
            "  \"in_active_chain\": b, (bool) Whether specified block is in the active chain or not (only present with explicit \"blockhash\" argument)\n"
            "  \"hex\" : \"data\",       (string) The serialized, hex-encoded data for 'txid'\n"
            "  \"txid\" : \"id\",        (string) The transaction id (same as provided)\n"
            "  \"hash\" : \"id\",        (string) The transaction hash (differs from txid for witness transactions)\n"
            "  \"size\" : n,             (numeric) The serialized transaction size\n"
            "  \"vsize\" : n,            (numeric) The virtual transaction size (differs from size for witness transactions)\n"
            "  \"weight\" : n,           (numeric) The transaction's weight (between vsize*4-3 and vsize*4)\n"
            "  \"version\" : n,          (numeric) The version\n"
            "  \"locktime\" : ttt,       (numeric) The lock time\n"
            "  \"vin\" : [               (array of json objects)\n"
            "     {\n"
            "       \"txid\": \"id\",    (string) The transaction id\n"
            "       \"vout\": n,         (numeric) \n"
            "       \"scriptSig\": {     (json object) The script\n"
            "         \"asm\": \"asm\",  (string) asm\n"
            "         \"hex\": \"hex\"   (string) hex\n"
            "       },\n"
            "       \"sequence\": n      (numeric) The script sequence number\n"
            "       \"txinwitness\": [\"hex\", ...] (array of string) hex-encoded witness data (if any)\n"
            "     }\n"
            "     ,...\n"
            "  ],\n"
            "  \"vout\" : [              (array of json objects)\n"
            "     {\n"
            "       \"value\" : x.xxx,            (numeric) The value in " + CURRENCY_UNIT + "\n"
            "       \"n\" : n,                    (numeric) index\n"
            "       \"scriptPubKey\" : {          (json object)\n"
            "         \"asm\" : \"asm\",          (string) the asm\n"
            "         \"hex\" : \"hex\",          (string) the hex\n"
            "         \"reqSigs\" : n,            (numeric) The required sigs\n"
            "         \"type\" : \"pubkeyhash\",  (string) The type, eg 'pubkeyhash'\n"
            "         \"addresses\" : [           (json array of string)\n"
            "           \"address\"        (string) bitcoin address\n"
            "           ,...\n"
            "         ],\n"
            "         \"pegout_chain\" : \"hex\", (string) (only pegout) Hash of genesis block of parent chain'\n"
            "         \"pegout_asm\":\"asm\",     (string) (only pegout) pegout scriptpubkey (asm)'\n"
            "         \"pegout_hex\":\"hex\",     (string) (only pegout) pegout scriptpubkey (hex)'\n"
            "         \"pegout_type\" : \"pubkeyhash\", (string) (only pegout) The pegout type, eg 'pubkeyhash'\n"
            "         \"pegout_addresses\" : [    (json array of string) (only pegout)\n"
            "       }\n"
            "     }\n"
            "     ,...\n"
            "  ],\n"
            "  \"blockhash\" : \"hash\",   (string) the block hash\n"
            "  \"confirmations\" : n,      (numeric) The confirmations\n"
            "  \"blocktime\" : ttt         (numeric) The block time in seconds since epoch (Jan 1 1970 GMT)\n"
            "  \"time\" : ttt,             (numeric) Same as \"blocktime\"\n"
            "}\n"
                    },
                },
                RPCExamples{
                    HelpExampleCli("getrawtransaction", "\"mytxid\"")
            + HelpExampleCli("getrawtransaction", "\"mytxid\" true")
            + HelpExampleRpc("getrawtransaction", "\"mytxid\", true")
            + HelpExampleCli("getrawtransaction", "\"mytxid\" false \"myblockhash\"")
            + HelpExampleCli("getrawtransaction", "\"mytxid\" true \"myblockhash\"")
                },
    }.Check(request);

    bool in_active_chain = true;
    uint256 hash = ParseHashV(request.params[0], "parameter 1");
    CBlockIndex* blockindex = nullptr;

    if (!Params().GetConsensus().connect_genesis_outputs &&
            hash == Params().GenesisBlock().hashMerkleRoot) {
        // Special exception for the genesis block coinbase transaction
        throw JSONRPCError(RPC_INVALID_ADDRESS_OR_KEY, "The genesis block coinbase is not considered an ordinary transaction and cannot be retrieved");
    }

    // Accept either a bool (true) or a num (>=1) to indicate verbose output.
    bool fVerbose = false;
    if (!request.params[1].isNull()) {
        fVerbose = request.params[1].isNum() ? (request.params[1].get_int() != 0) : request.params[1].get_bool();
    }

    if (!request.params[2].isNull()) {
        LOCK(cs_main);

        uint256 blockhash = ParseHashV(request.params[2], "parameter 3");
        blockindex = LookupBlockIndex(blockhash);
        if (!blockindex) {
            throw JSONRPCError(RPC_INVALID_ADDRESS_OR_KEY, "Block hash not found");
        }
        in_active_chain = ::ChainActive().Contains(blockindex);
    }

    bool f_txindex_ready = false;
    if (g_txindex && !blockindex) {
        f_txindex_ready = g_txindex->BlockUntilSyncedToCurrentChain();
    }

    CTransactionRef tx;
    uint256 hash_block;
    if (!GetTransaction(hash, tx, Params().GetConsensus(), hash_block, blockindex)) {
        std::string errmsg;
        if (blockindex) {
            if (!(blockindex->nStatus & BLOCK_HAVE_DATA)) {
                throw JSONRPCError(RPC_MISC_ERROR, "Block not available");
            }
            errmsg = "No such transaction found in the provided block";
        } else if (!g_txindex) {
            errmsg = "No such mempool transaction. Use -txindex or provide a block hash to enable blockchain transaction queries";
        } else if (!f_txindex_ready) {
            errmsg = "No such mempool transaction. Blockchain transactions are still in the process of being indexed";
        } else {
            errmsg = "No such mempool or blockchain transaction";
        }
        throw JSONRPCError(RPC_INVALID_ADDRESS_OR_KEY, errmsg + ". Use gettransaction for wallet transactions.");
    }

    if (!fVerbose) {
        return EncodeHexTx(CTransaction(*tx), RPCSerializationFlags());
    }

    UniValue result(UniValue::VOBJ);
    if (blockindex) result.pushKV("in_active_chain", in_active_chain);
    TxToJSON(*tx, hash_block, result);
    return result;
}

static UniValue gettxoutproof(const JSONRPCRequest& request)
{
            RPCHelpMan{"gettxoutproof",
                "\nReturns a hex-encoded proof that \"txid\" was included in a block.\n"
                "\nNOTE: By default this function only works sometimes. This is when there is an\n"
                "unspent output in the utxo for this transaction. To make it always work,\n"
                "you need to maintain a transaction index, using the -txindex command line option or\n"
                "specify the block in which the transaction is included manually (by blockhash).\n",
                {
                    {"txids", RPCArg::Type::ARR, RPCArg::Optional::NO, "A json array of txids to filter",
                        {
                            {"txid", RPCArg::Type::STR_HEX, RPCArg::Optional::OMITTED, "A transaction hash"},
                        },
                        },
                    {"blockhash", RPCArg::Type::STR_HEX, RPCArg::Optional::OMITTED_NAMED_ARG, "If specified, looks for txid in the block with this hash"},
                },
                RPCResult{
            "\"data\"           (string) A string that is a serialized, hex-encoded data for the proof.\n"
                },
                RPCExamples{""},
            }.Check(request);

    std::set<uint256> setTxids;
    uint256 oneTxid;
    UniValue txids = request.params[0].get_array();
    for (unsigned int idx = 0; idx < txids.size(); idx++) {
        const UniValue& txid = txids[idx];
        uint256 hash(ParseHashV(txid, "txid"));
        if (setTxids.count(hash))
            throw JSONRPCError(RPC_INVALID_PARAMETER, std::string("Invalid parameter, duplicated txid: ")+txid.get_str());
       setTxids.insert(hash);
       oneTxid = hash;
    }

    CBlockIndex* pblockindex = nullptr;
    uint256 hashBlock;
    if (!request.params[1].isNull()) {
        LOCK(cs_main);
        hashBlock = ParseHashV(request.params[1], "blockhash");
        pblockindex = LookupBlockIndex(hashBlock);
        if (!pblockindex) {
            throw JSONRPCError(RPC_INVALID_ADDRESS_OR_KEY, "Block not found");
        }
    } else {
        LOCK(cs_main);

        // Loop through txids and try to find which block they're in. Exit loop once a block is found.
        for (const auto& tx : setTxids) {
            const Coin& coin = AccessByTxid(*pcoinsTip, tx);
            if (!coin.IsSpent()) {
                pblockindex = ::ChainActive()[coin.nHeight];
                break;
            }
        }
    }


    // Allow txindex to catch up if we need to query it and before we acquire cs_main.
    if (g_txindex && !pblockindex) {
        g_txindex->BlockUntilSyncedToCurrentChain();
    }

    LOCK(cs_main);

    if (pblockindex == nullptr)
    {
        CTransactionRef tx;
        if (!GetTransaction(oneTxid, tx, Params().GetConsensus(), hashBlock) || hashBlock.IsNull())
            throw JSONRPCError(RPC_INVALID_ADDRESS_OR_KEY, "Transaction not yet in block");
        pblockindex = LookupBlockIndex(hashBlock);
        if (!pblockindex) {
            throw JSONRPCError(RPC_INTERNAL_ERROR, "Transaction index corrupt");
        }
    }

    CBlock block;
    if(!ReadBlockFromDisk(block, pblockindex, Params().GetConsensus()))
        throw JSONRPCError(RPC_INTERNAL_ERROR, "Can't read block from disk");

    unsigned int ntxFound = 0;
    for (const auto& tx : block.vtx)
        if (setTxids.count(tx->GetHash()))
            ntxFound++;
    if (ntxFound != setTxids.size())
        throw JSONRPCError(RPC_INVALID_ADDRESS_OR_KEY, "Not all transactions found in specified or retrieved block");

    CDataStream ssMB(SER_NETWORK, PROTOCOL_VERSION | SERIALIZE_TRANSACTION_NO_WITNESS);
    CMerkleBlock mb(block, setTxids);
    ssMB << mb;
    std::string strHex = HexStr(ssMB.begin(), ssMB.end());
    return strHex;
}

static UniValue verifytxoutproof(const JSONRPCRequest& request)
{
            RPCHelpMan{"verifytxoutproof",
                "\nVerifies that a proof points to a transaction in a block, returning the transaction it commits to\n"
                "and throwing an RPC error if the block is not in our best chain\n",
                {
                    {"proof", RPCArg::Type::STR_HEX, RPCArg::Optional::NO, "The hex-encoded proof generated by gettxoutproof"},
                },
                RPCResult{
            "[\"txid\"]      (array, strings) The txid(s) which the proof commits to, or empty array if the proof can not be validated.\n"
                },
                RPCExamples{""},
            }.Check(request);

    CDataStream ssMB(ParseHexV(request.params[0], "proof"), SER_NETWORK, PROTOCOL_VERSION | SERIALIZE_TRANSACTION_NO_WITNESS);
    CMerkleBlock merkleBlock;
    ssMB >> merkleBlock;

    UniValue res(UniValue::VARR);

    std::vector<uint256> vMatch;
    std::vector<unsigned int> vIndex;
    if (merkleBlock.txn.ExtractMatches(vMatch, vIndex) != merkleBlock.header.hashMerkleRoot)
        return res;

    LOCK(cs_main);

    const CBlockIndex* pindex = LookupBlockIndex(merkleBlock.header.GetHash());
    if (!pindex || !::ChainActive().Contains(pindex) || pindex->nTx == 0) {
        throw JSONRPCError(RPC_INVALID_ADDRESS_OR_KEY, "Block not found in chain");
    }

    // Check if proof is valid, only add results if so
    if (pindex->nTx == merkleBlock.txn.GetNumTransactions()) {
        for (const uint256& hash : vMatch) {
            res.push_back(hash.GetHex());
        }
    }

    return res;
}

static UniValue createrawtransaction(const JSONRPCRequest& request)
{
<<<<<<< HEAD
    if (request.fHelp || request.params.size() < 2 || request.params.size() > 5) {
        throw std::runtime_error(
=======
>>>>>>> 357488f6
            RPCHelpMan{"createrawtransaction",
                "\nCreate a transaction spending the given inputs and creating new outputs.\n"
                "Outputs can be addresses or data.\n"
                "Returns hex-encoded raw transaction.\n"
                "Note that the transaction's inputs are not signed, and\n"
                "it is not stored in the wallet or transmitted to the network.\n",
                {
                    {"inputs", RPCArg::Type::ARR, RPCArg::Optional::NO, "A json array of json objects",
                        {
                            {"", RPCArg::Type::OBJ, RPCArg::Optional::OMITTED, "",
                                {
                                    {"txid", RPCArg::Type::STR_HEX, RPCArg::Optional::NO, "The transaction id"},
                                    {"vout", RPCArg::Type::NUM, RPCArg::Optional::NO, "The output number"},
                                    {"sequence", RPCArg::Type::NUM, /* default */ "depends on the value of the 'replaceable' and 'locktime' arguments", "The sequence number"},
                                },
                                },
                        },
                        },
                    {"outputs", RPCArg::Type::ARR, RPCArg::Optional::NO, "a json array with outputs (key-value pairs), where none of the keys are duplicated.\n"
                            "That is, each address can only appear once and there can only be one 'data' object.\n"
                            "For compatibility reasons, a dictionary, which holds the key-value pairs directly, is also\n"
                            "                             accepted as second parameter.",
                        {
                            {"", RPCArg::Type::OBJ, RPCArg::Optional::OMITTED, "",
                                {
                                    {"address", RPCArg::Type::AMOUNT, RPCArg::Optional::NO, "A key-value pair. The key (string) is the bitcoin address, the value (float or string) is the amount in " + CURRENCY_UNIT},
                                },
                                },
                            {"", RPCArg::Type::OBJ, RPCArg::Optional::OMITTED, "",
                                {
                                    {"data", RPCArg::Type::STR_HEX, RPCArg::Optional::NO, "A key-value pair. The key must be \"data\", the value is hex-encoded data"},
                                },
                                },
                            {"", RPCArg::Type::OBJ, RPCArg::Optional::OMITTED, "",
                                {
                                    {"vdata", RPCArg::Type::STR_HEX, RPCArg::Optional::NO, "The key is \"vdata\", the value is an array of hex encoded data"},
                                },
                                },
                            {"", RPCArg::Type::OBJ, RPCArg::Optional::OMITTED, "",
                                {
                                    {"burn", RPCArg::Type::STR_HEX, RPCArg::Optional::NO, "A key-value pair. The key must be \"burn\", the value is the amount that will be burned."},
                                },
                                },
                            {"", RPCArg::Type::OBJ, RPCArg::Optional::OMITTED, "",
                                {
                                    {"fee", RPCArg::Type::AMOUNT, RPCArg::Optional::NO, "The key is \"fee\", the value the fee output you want to add."},
                                },
                                },
                        },
                        },
                    {"locktime", RPCArg::Type::NUM, /* default */ "0", "Raw locktime. Non-0 value also locktime-activates inputs"},
                    {"replaceable", RPCArg::Type::BOOL, /* default */ "false", "Marks this transaction as BIP125-replaceable.\n"
            "                             Allows this transaction to be replaced by a transaction with higher fees. If provided, it is an error if explicit sequence numbers are incompatible."},
                    {"output_assets", RPCArg::Type::OBJ, RPCArg::Optional::OMITTED, "A json object of addresses to the assets (label or hex ID) used to pay them. (default: bitcoin)",
                        {
                            {"address", RPCArg::Type::STR, RPCArg::Optional::OMITTED, "A key-value pair. The key (string) is the bitcoin address, the value is the asset label or asset ID."},
                            {"fee", RPCArg::Type::STR, RPCArg::Optional::OMITTED, "A key-value pair. The key (string) is the bitcoin address, the value is the asset label or asset ID."},
                        },
                        },
                },
                RPCResult{
            "\"transaction\"              (string) hex string of the transaction\n"
                },
                RPCExamples{
                    HelpExampleCli("createrawtransaction", "\"[{\\\"txid\\\":\\\"myid\\\",\\\"vout\\\":0}]\" \"[{\\\"address\\\":0.01}]\"")
            + HelpExampleCli("createrawtransaction", "\"[{\\\"txid\\\":\\\"myid\\\",\\\"vout\\\":0}]\" \"[{\\\"data\\\":\\\"00010203\\\"}]\"")
            + HelpExampleRpc("createrawtransaction", "\"[{\\\"txid\\\":\\\"myid\\\",\\\"vout\\\":0}]\", \"[{\\\"address\\\":0.01}]\"")
            + HelpExampleRpc("createrawtransaction", "\"[{\\\"txid\\\":\\\"myid\\\",\\\"vout\\\":0}]\", \"[{\\\"data\\\":\\\"00010203\\\"}]\"")
                },
            }.Check(request);

    RPCTypeCheck(request.params, {
        UniValue::VARR,
        UniValueType(), // ARR or OBJ, checked later
        UniValue::VNUM,
        UniValue::VBOOL,
        UniValue::VOBJ
        }, true
    );

    CMutableTransaction rawTx = ConstructTransaction(request.params[0], request.params[1], request.params[2], request.params[3], request.params[4]);

    return EncodeHexTx(CTransaction(rawTx));
}

static UniValue decoderawtransaction(const JSONRPCRequest& request)
{
    RPCHelpMan{"decoderawtransaction",
                "\nReturn a JSON object representing the serialized, hex-encoded transaction.\n",
                {
                    {"hexstring", RPCArg::Type::STR_HEX, RPCArg::Optional::NO, "The transaction hex string"},
                    {"iswitness", RPCArg::Type::BOOL, /* default */ "depends on heuristic tests", "Whether the transaction hex is a serialized witness transaction.\n"
                        "If iswitness is not present, heuristic tests will be used in decoding.\n"
                        "If true, only witness deserialization will be tried.\n"
                        "If false, only non-witness deserialization will be tried.\n"
                        "This boolean should reflect whether the transaction has inputs\n"
                        "(e.g. fully valid, or on-chain transactions), if known by the caller."
                    },
                },
                RPCResult{
            "{\n"
            "  \"txid\" : \"id\",        (string) The transaction id\n"
            "  \"hash\" : \"id\",        (string) The transaction hash (differs from txid for witness transactions)\n"
            "  \"size\" : n,             (numeric) The transaction size\n"
            "  \"vsize\" : n,            (numeric) The virtual transaction size (differs from size for witness transactions)\n"
            "  \"weight\" : n,           (numeric) The transaction's weight (between vsize*4 - 3 and vsize*4)\n"
            "  \"version\" : n,          (numeric) The version\n"
            "  \"locktime\" : ttt,       (numeric) The lock time\n"
            "  \"vin\" : [               (array of json objects)\n"
            "     {\n"
            "       \"txid\": \"id\",    (string) The transaction id\n"
            "       \"vout\": n,         (numeric) The output number\n"
            "       \"scriptSig\": {     (json object) The script\n"
            "         \"asm\": \"asm\",  (string) asm\n"
            "         \"hex\": \"hex\"   (string) hex\n"
            "       },\n"
            "       \"txinwitness\": [\"hex\", ...] (array of string) hex-encoded witness data (if any)\n"
            "       \"sequence\": n     (numeric) The script sequence number\n"
            "     }\n"
            "     ,...\n"
            "  ],\n"
            "  \"vout\" : [             (array of json objects)\n"
            "     {\n"
            "       \"value\" : x.xxx,            (numeric) The value in " + CURRENCY_UNIT + "\n"
            "       \"n\" : n,                    (numeric) index\n"
            "       \"scriptPubKey\" : {          (json object)\n"
            "         \"asm\" : \"asm\",          (string) the asm\n"
            "         \"hex\" : \"hex\",          (string) the hex\n"
            "         \"reqSigs\" : n,            (numeric) The required sigs\n"
            "         \"type\" : \"pubkeyhash\",  (string) The type, eg 'pubkeyhash'\n"
            "         \"addresses\" : [           (json array of string)\n"
            "           \"12tvKAXCxZjSmdNbao16dKXC8tRWfcF5oc\"   (string) bitcoin address\n"
            "           ,...\n"
            "         ]\n"
            "       }\n"
            "     }\n"
            "     ,...\n"
            "  ],\n"
            "}\n"
                },
                RPCExamples{
                    HelpExampleCli("decoderawtransaction", "\"hexstring\"")
            + HelpExampleRpc("decoderawtransaction", "\"hexstring\"")
                },
    }.Check(request);

    RPCTypeCheck(request.params, {UniValue::VSTR, UniValue::VBOOL});

    CMutableTransaction mtx;

    bool try_witness = request.params[1].isNull() ? true : request.params[1].get_bool();
    bool try_no_witness = request.params[1].isNull() ? true : !request.params[1].get_bool();

    if (!DecodeHexTx(mtx, request.params[0].get_str(), try_no_witness, try_witness)) {
        throw JSONRPCError(RPC_DESERIALIZATION_ERROR, "TX decode failed");
    }

    UniValue result(UniValue::VOBJ);
    TxToUniv(CTransaction(std::move(mtx)), uint256(), result, false);

    return result;
}

static std::string GetAllOutputTypes()
{
    std::string ret;
    for (int i = TX_NONSTANDARD; i <= TX_WITNESS_UNKNOWN; ++i) {
        if (i != TX_NONSTANDARD) ret += ", ";
        ret += GetTxnOutputType(static_cast<txnouttype>(i));
    }
    return ret;
}

static UniValue decodescript(const JSONRPCRequest& request)
{
    RPCHelpMan{"decodescript",
                "\nDecode a hex-encoded script.\n",
                {
                    {"hexstring", RPCArg::Type::STR_HEX, RPCArg::Optional::NO, "the hex-encoded script"},
                },
                RPCResult{
            "{\n"
            "  \"asm\":\"asm\",          (string) Script public key\n"
            "  \"type\":\"type\",        (string) The output type (e.g. "+GetAllOutputTypes()+")\n"
            "  \"reqSigs\": n,         (numeric) The required signatures\n"
            "  \"addresses\": [        (json array of string)\n"
            "     \"address\"          (string) bitcoin address\n"
            "     ,...\n"
            "  ],\n"
            "  \"p2sh\":\"str\"          (string) address of P2SH script wrapping this redeem script (not returned if the script is already a P2SH).\n"
            "  \"segwit\": {           (json object) Result of a witness script public key wrapping this redeem script (not returned if the script is a P2SH or witness).\n"
            "    \"asm\":\"str\",        (string) String representation of the script public key\n"
            "    \"hex\":\"hexstr\",     (string) Hex string of the script public key\n"
            "    \"type\":\"str\",       (string) The type of the script public key (e.g. witness_v0_keyhash or witness_v0_scripthash)\n"
            "    \"reqSigs\": n,       (numeric) The required signatures (always 1)\n"
            "    \"addresses\": [      (json array of string) (always length 1)\n"
            "      \"address\"         (string) segwit address\n"
            "       ,...\n"
            "    ],\n"
            "    \"p2sh-segwit\":\"str\" (string) address of the P2SH script wrapping this witness redeem script.\n"
            "}\n"
                },
                RPCExamples{
                    HelpExampleCli("decodescript", "\"hexstring\"")
            + HelpExampleRpc("decodescript", "\"hexstring\"")
                },
    }.Check(request);

    RPCTypeCheck(request.params, {UniValue::VSTR});

    UniValue r(UniValue::VOBJ);
    CScript script;
    if (request.params[0].get_str().size() > 0){
        std::vector<unsigned char> scriptData(ParseHexV(request.params[0], "argument"));
        script = CScript(scriptData.begin(), scriptData.end());
    } else {
        // Empty scripts are valid
    }
    ScriptPubKeyToUniv(script, r, /* fIncludeHex */ false);

    UniValue type;
    type = find_value(r, "type");

    if (type.isStr() && type.get_str() != "scripthash") {
        // P2SH cannot be wrapped in a P2SH. If this script is already a P2SH,
        // don't return the address for a P2SH of the P2SH.
        r.pushKV("p2sh", EncodeDestination(ScriptHash(script)));
        // P2SH and witness programs cannot be wrapped in P2WSH, if this script
        // is a witness program, don't return addresses for a segwit programs.
        if (type.get_str() == "pubkey" || type.get_str() == "pubkeyhash" || type.get_str() == "multisig" || type.get_str() == "nonstandard") {
            std::vector<std::vector<unsigned char>> solutions_data;
            txnouttype which_type = Solver(script, solutions_data);
            // Uncompressed pubkeys cannot be used with segwit checksigs.
            // If the script contains an uncompressed pubkey, skip encoding of a segwit program.
            if ((which_type == TX_PUBKEY) || (which_type == TX_MULTISIG)) {
                for (const auto& solution : solutions_data) {
                    if ((solution.size() != 1) && !CPubKey(solution).IsCompressed()) {
                        return r;
                    }
                }
            }
            UniValue sr(UniValue::VOBJ);
            CScript segwitScr;
            if (which_type == TX_PUBKEY) {
                segwitScr = GetScriptForDestination(WitnessV0KeyHash(Hash160(solutions_data[0].begin(), solutions_data[0].end())));
            } else if (which_type == TX_PUBKEYHASH) {
                segwitScr = GetScriptForDestination(WitnessV0KeyHash(solutions_data[0]));
            } else {
                // Scripts that are not fit for P2WPKH are encoded as P2WSH.
                // Newer segwit program versions should be considered when then become available.
                segwitScr = GetScriptForDestination(WitnessV0ScriptHash(script));
            }
            ScriptPubKeyToUniv(segwitScr, sr, /* fIncludeHex */ true);
            sr.pushKV("p2sh-segwit", EncodeDestination(ScriptHash(segwitScr)));
            r.pushKV("segwit", sr);
        }
    }

    return r;
}

static UniValue combinerawtransaction(const JSONRPCRequest& request)
{
            RPCHelpMan{"combinerawtransaction",
                "\nCombine multiple partially signed transactions into one transaction.\n"
                "The combined transaction may be another partially signed transaction or a \n"
                "fully signed transaction.",
                {
                    {"txs", RPCArg::Type::ARR, RPCArg::Optional::NO, "A json array of hex strings of partially signed transactions",
                        {
                            {"hexstring", RPCArg::Type::STR_HEX, RPCArg::Optional::OMITTED, "A transaction hash"},
                        },
                        },
                },
                RPCResult{
            "\"hex\"            (string) The hex-encoded raw transaction with signature(s)\n"
                },
                RPCExamples{
                    HelpExampleCli("combinerawtransaction", "[\"myhex1\", \"myhex2\", \"myhex3\"]")
                },
            }.Check(request);


    UniValue txs = request.params[0].get_array();
    std::vector<CMutableTransaction> txVariants(txs.size());

    for (unsigned int idx = 0; idx < txs.size(); idx++) {
        if (!DecodeHexTx(txVariants[idx], txs[idx].get_str(), true)) {
            throw JSONRPCError(RPC_DESERIALIZATION_ERROR, strprintf("TX decode failed for tx %d", idx));
        }
    }

    if (txVariants.empty()) {
        throw JSONRPCError(RPC_DESERIALIZATION_ERROR, "Missing transactions");
    }

    // mergedTx will end up with all the signatures; it
    // starts as a clone of the rawtx:
    CMutableTransaction mergedTx(txVariants[0]);

    // Fetch previous transactions (inputs):
    CCoinsView viewDummy;
    CCoinsViewCache view(&viewDummy);
    {
        LOCK(cs_main);
        LOCK(mempool.cs);
        CCoinsViewCache &viewChain = *pcoinsTip;
        CCoinsViewMemPool viewMempool(&viewChain, mempool);
        view.SetBackend(viewMempool); // temporarily switch cache backend to db+mempool view

        for (const CTxIn& txin : mergedTx.vin) {
            view.AccessCoin(txin.prevout); // Load entries from viewChain into view; can fail.
        }

        view.SetBackend(viewDummy); // switch back to avoid locking mempool for too long
    }

    // Use CTransaction for the constant parts of the
    // transaction to avoid rehashing.
    const CTransaction txConst(mergedTx);
    // Sign what we can:
    for (unsigned int i = 0; i < mergedTx.vin.size(); i++) {
        CTxIn& txin = mergedTx.vin[i];
        const Coin& coin = view.AccessCoin(txin.prevout);
        if (coin.IsSpent()) {
            throw JSONRPCError(RPC_VERIFY_ERROR, "Input not found or already spent");
        }
        SignatureData sigdata;

        // ... and merge in other signatures:
        for (const CMutableTransaction& txv : txVariants) {
            if (txv.vin.size() > i) {
                sigdata.MergeSignatureData(DataFromTransaction(txv, i, coin.out));
            }
        }
        ProduceSignature(DUMMY_SIGNING_PROVIDER, MutableTransactionSignatureCreator(&mergedTx, i, coin.out.nValue, 1), coin.out.scriptPubKey, sigdata);

        UpdateTransaction(mergedTx, i, sigdata);
    }

    return EncodeHexTx(CTransaction(mergedTx));
}

static UniValue signrawtransactionwithkey(const JSONRPCRequest& request)
{
            RPCHelpMan{"signrawtransactionwithkey",
                "\nSign inputs for raw transaction (serialized, hex-encoded).\n"
                "The second argument is an array of base58-encoded private\n"
                "keys that will be the only keys used to sign the transaction.\n"
                "The third optional argument (may be null) is an array of previous transaction outputs that\n"
                "this transaction depends on but may not yet be in the block chain.\n",
                {
                    {"hexstring", RPCArg::Type::STR, RPCArg::Optional::NO, "The transaction hex string"},
                    {"privkeys", RPCArg::Type::ARR, RPCArg::Optional::NO, "A json array of base58-encoded private keys for signing",
                        {
                            {"privatekey", RPCArg::Type::STR_HEX, RPCArg::Optional::OMITTED, "private key in base58-encoding"},
                        },
                        },
                    {"prevtxs", RPCArg::Type::ARR, RPCArg::Optional::OMITTED_NAMED_ARG, "A json array of previous dependent transaction outputs",
                        {
                            {"", RPCArg::Type::OBJ, RPCArg::Optional::OMITTED, "",
                                {
                                    {"txid", RPCArg::Type::STR_HEX, RPCArg::Optional::NO, "The transaction id"},
                                    {"vout", RPCArg::Type::NUM, RPCArg::Optional::NO, "The output number"},
                                    {"scriptPubKey", RPCArg::Type::STR_HEX, RPCArg::Optional::NO, "script key"},
                                    {"redeemScript", RPCArg::Type::STR_HEX, RPCArg::Optional::OMITTED, "(required for P2SH) redeem script"},
                                    {"witnessScript", RPCArg::Type::STR_HEX, RPCArg::Optional::OMITTED, "(required for P2WSH or P2SH-P2WSH) witness script"},
                                    {"amount", RPCArg::Type::AMOUNT, RPCArg::Optional::OMITTED, "The amount spent (required if non-confidential segwit output)"},
                                    {"amountcommitment", RPCArg::Type::STR_HEX, RPCArg::Optional::OMITTED, "The amount commitment spent (required if confidential segwit output)"},
                                },
                                },
                        },
                        },
                    {"sighashtype", RPCArg::Type::STR, /* default */ "ALL", "The signature hash type. Must be one of:\n"
            "       \"ALL\"\n"
            "       \"NONE\"\n"
            "       \"SINGLE\"\n"
            "       \"ALL|ANYONECANPAY\"\n"
            "       \"NONE|ANYONECANPAY\"\n"
            "       \"SINGLE|ANYONECANPAY\"\n"
                    },
                },
                RPCResult{
            "{\n"
            "  \"hex\" : \"value\",                  (string) The hex-encoded raw transaction with signature(s)\n"
            "  \"complete\" : true|false,          (boolean) If the transaction has a complete set of signatures\n"
            "  \"errors\" : [                      (json array of objects) Script verification errors (if there are any)\n"
            "    {\n"
            "      \"txid\" : \"hash\",              (string) The hash of the referenced, previous transaction\n"
            "      \"vout\" : n,                   (numeric) The index of the output to spent and used as input\n"
            "      \"scriptSig\" : \"hex\",          (string) The hex-encoded signature script\n"
            "      \"sequence\" : n,               (numeric) Script sequence number\n"
            "      \"error\" : \"text\"              (string) Verification or signing error related to the input\n"
            "    }\n"
            "    ,...\n"
            "  ]\n"
            "  \"warning\" : \"text\"            (string) Warning that a peg-in input signed may be immature. This could mean lack of connectivity to or misconfiguration of the daemon."
            "}\n"
                },
                RPCExamples{
                    HelpExampleCli("signrawtransactionwithkey", "\"myhex\" \"[\\\"key1\\\",\\\"key2\\\"]\"")
            + HelpExampleRpc("signrawtransactionwithkey", "\"myhex\", \"[\\\"key1\\\",\\\"key2\\\"]\"")
                },
            }.Check(request);

    RPCTypeCheck(request.params, {UniValue::VSTR, UniValue::VARR, UniValue::VARR, UniValue::VSTR}, true);

    CMutableTransaction mtx;
    if (!DecodeHexTx(mtx, request.params[0].get_str(), true)) {
        throw JSONRPCError(RPC_DESERIALIZATION_ERROR, "TX decode failed");
    }

    CBasicKeyStore keystore;
    const UniValue& keys = request.params[1].get_array();
    for (unsigned int idx = 0; idx < keys.size(); ++idx) {
        UniValue k = keys[idx];
        CKey key = DecodeSecret(k.get_str());
        if (!key.IsValid()) {
            throw JSONRPCError(RPC_INVALID_ADDRESS_OR_KEY, "Invalid private key");
        }
        keystore.AddKey(key);
    }

    // Fetch previous transactions (inputs):
    std::map<COutPoint, Coin> coins;
    for (const CTxIn& txin : mtx.vin) {
        coins[txin.prevout]; // Create empty map entry keyed by prevout.
    }
    FindCoins(coins);

    return SignTransaction(mtx, request.params[2], &keystore, coins, true, request.params[3]);
}

UniValue sendrawtransaction(const JSONRPCRequest& request)
{
    RPCHelpMan{"sendrawtransaction",
                "\nSubmits raw transaction (serialized, hex-encoded) to local node and network.\n"
                "\nAlso see createrawtransaction and signrawtransactionwithkey calls.\n",
                {
                    {"hexstring", RPCArg::Type::STR_HEX, RPCArg::Optional::NO, "The hex string of the raw transaction"},
                    {"maxfeerate", RPCArg::Type::AMOUNT, /* default */ FormatMoney(DEFAULT_MAX_RAW_TX_FEE),
                        "Reject transactions whose fee rate is higher than the specified value, expressed in " + CURRENCY_UNIT +
                            "/kB.\nSet to 0 to accept any fee rate.\n"},
                },
                RPCResult{
            "\"hex\"             (string) The transaction hash in hex\n"
                },
                RPCExamples{
            "\nCreate a transaction\n"
            + HelpExampleCli("createrawtransaction", "\"[{\\\"txid\\\" : \\\"mytxid\\\",\\\"vout\\\":0}]\" \"{\\\"myaddress\\\":0.01}\"") +
            "Sign the transaction, and get back the hex\n"
            + HelpExampleCli("signrawtransactionwithwallet", "\"myhex\"") +
            "\nSend the transaction (signed hex)\n"
            + HelpExampleCli("sendrawtransaction", "\"signedhex\"") +
            "\nAs a JSON-RPC call\n"
            + HelpExampleRpc("sendrawtransaction", "\"signedhex\"")
                },
    }.Check(request);

    RPCTypeCheck(request.params, {
        UniValue::VSTR,
        UniValueType(), // NUM or BOOL, checked later
    });

    // parse hex string from parameter
    CMutableTransaction mtx;
    if (!DecodeHexTx(mtx, request.params[0].get_str()))
        throw JSONRPCError(RPC_DESERIALIZATION_ERROR, "TX decode failed");
    CTransactionRef tx(MakeTransactionRef(std::move(mtx)));

    CAmount max_raw_tx_fee = DEFAULT_MAX_RAW_TX_FEE;
    // TODO: temporary migration code for old clients. Remove in v0.20
    if (request.params[1].isBool()) {
        throw JSONRPCError(RPC_INVALID_PARAMETER, "Second argument must be numeric (maxfeerate) and no longer supports a boolean. To allow a transaction with high fees, set maxfeerate to 0.");
    } else if (!request.params[1].isNull()) {
        size_t weight = GetTransactionWeight(*tx);
        CFeeRate fr(AmountFromValue(request.params[1]));
        // the +3/4 part rounds the value up, and is the same formula used when
        // calculating the fee for a transaction
        // (see GetVirtualTransactionSize)
        max_raw_tx_fee = fr.GetFee((weight+3)/4);
    }

    uint256 txid;
    std::string err_string;
    const TransactionError err = BroadcastTransaction(tx, txid, err_string, max_raw_tx_fee);
    if (TransactionError::OK != err) {
        throw JSONRPCTransactionError(err, err_string);
    }

    return txid.GetHex();
}

static UniValue testmempoolaccept(const JSONRPCRequest& request)
{
    RPCHelpMan{"testmempoolaccept",
                "\nReturns result of mempool acceptance tests indicating if raw transaction (serialized, hex-encoded) would be accepted by mempool.\n"
                "\nThis checks if the transaction violates the consensus or policy rules.\n"
                "\nSee sendrawtransaction call.\n",
                {
                    {"rawtxs", RPCArg::Type::ARR, RPCArg::Optional::NO, "An array of hex strings of raw transactions.\n"
            "                                        Length must be one for now.",
                        {
                            {"rawtx", RPCArg::Type::STR_HEX, RPCArg::Optional::OMITTED, ""},
                        },
                        },
                    {"maxfeerate", RPCArg::Type::AMOUNT, /* default */ FormatMoney(DEFAULT_MAX_RAW_TX_FEE), "Reject transactions whose fee rate is higher than the specified value, expressed in " + CURRENCY_UNIT + "/kB\n"},
                },
                RPCResult{
            "[                   (array) The result of the mempool acceptance test for each raw transaction in the input array.\n"
            "                            Length is exactly one for now.\n"
            " {\n"
            "  \"txid\"           (string) The transaction hash in hex\n"
            "  \"allowed\"        (boolean) If the mempool allows this tx to be inserted\n"
            "  \"reject-reason\"  (string) Rejection string (only present when 'allowed' is false)\n"
            " }\n"
            "]\n"
                },
                RPCExamples{
            "\nCreate a transaction\n"
            + HelpExampleCli("createrawtransaction", "\"[{\\\"txid\\\" : \\\"mytxid\\\",\\\"vout\\\":0}]\" \"{\\\"myaddress\\\":0.01}\"") +
            "Sign the transaction, and get back the hex\n"
            + HelpExampleCli("signrawtransactionwithwallet", "\"myhex\"") +
            "\nTest acceptance of the transaction (signed hex)\n"
            + HelpExampleCli("testmempoolaccept", "[\"signedhex\"]") +
            "\nAs a JSON-RPC call\n"
            + HelpExampleRpc("testmempoolaccept", "[\"signedhex\"]")
                },
    }.Check(request);

    RPCTypeCheck(request.params, {
        UniValue::VARR,
        UniValueType(), // NUM or BOOL, checked later
    });

    if (request.params[0].get_array().size() != 1) {
        throw JSONRPCError(RPC_INVALID_PARAMETER, "Array must contain exactly one raw transaction for now");
    }

    CMutableTransaction mtx;
    if (!DecodeHexTx(mtx, request.params[0].get_array()[0].get_str())) {
        throw JSONRPCError(RPC_DESERIALIZATION_ERROR, "TX decode failed");
    }
    CTransactionRef tx(MakeTransactionRef(std::move(mtx)));
    const uint256& tx_hash = tx->GetHash();

    CAmount max_raw_tx_fee = DEFAULT_MAX_RAW_TX_FEE;
    // TODO: temporary migration code for old clients. Remove in v0.20
    if (request.params[1].isBool()) {
        throw JSONRPCError(RPC_INVALID_PARAMETER, "Second argument must be numeric (maxfeerate) and no longer supports a boolean. To allow a transaction with high fees, set maxfeerate to 0.");
    } else if (!request.params[1].isNull()) {
        size_t weight = GetTransactionWeight(*tx);
        CFeeRate fr(AmountFromValue(request.params[1]));
        // the +3/4 part rounds the value up, and is the same formula used when
        // calculating the fee for a transaction
        // (see GetVirtualTransactionSize)
        max_raw_tx_fee = fr.GetFee((weight+3)/4);
    }

    UniValue result(UniValue::VARR);
    UniValue result_0(UniValue::VOBJ);
    result_0.pushKV("txid", tx_hash.GetHex());

    CValidationState state;
    bool missing_inputs;
    bool test_accept_res;
    {
        LOCK(cs_main);
        test_accept_res = AcceptToMemoryPool(mempool, state, std::move(tx), &missing_inputs,
            nullptr /* plTxnReplaced */, false /* bypass_limits */, max_raw_tx_fee, /* test_accept */ true);
    }
    result_0.pushKV("allowed", test_accept_res);
    if (!test_accept_res) {
        if (state.IsInvalid()) {
            result_0.pushKV("reject-reason", strprintf("%i: %s", state.GetRejectCode(), state.GetRejectReason()));
        } else if (missing_inputs) {
            result_0.pushKV("reject-reason", "missing-inputs");
        } else {
            result_0.pushKV("reject-reason", state.GetRejectReason());
        }
    }

    result.push_back(std::move(result_0));
    return result;
}

static std::string WriteHDKeypath(std::vector<uint32_t>& keypath)
{
    std::string keypath_str = "m";
    for (uint32_t num : keypath) {
        keypath_str += "/";
        bool hardened = false;
        if (num & 0x80000000) {
            hardened = true;
            num &= ~0x80000000;
        }

        keypath_str += std::to_string(num);
        if (hardened) {
            keypath_str += "'";
        }
    }
    return keypath_str;
}

UniValue decodepsbt(const JSONRPCRequest& request)
{
            RPCHelpMan{"decodepsbt",
                "\nReturn a JSON object representing the serialized, base64-encoded partially signed Bitcoin transaction.\n",
                {
                    {"psbt", RPCArg::Type::STR, RPCArg::Optional::NO, "The PSBT base64 string"},
                },
                RPCResult{
            "{\n"
            "  \"tx\" : {                   (json object) The decoded network-serialized unsigned transaction.\n"
            "    ...                                      The layout is the same as the output of decoderawtransaction.\n"
            "  },\n"
            "  \"unknown\" : {                (json object) The unknown global fields\n"
            "    \"key\" : \"value\"            (key-value pair) An unknown key-value pair\n"
            "     ...\n"
            "  },\n"
            "  \"inputs\" : [                 (array of json objects)\n"
            "    {\n"
            "      \"non_witness_utxo\" : {   (json object, optional) Decoded network transaction for non-witness UTXOs\n"
            "        ...\n"
            "      },\n"
            "      \"witness_utxo\" : {            (json object, optional) Transaction output for witness UTXOs\n"
            "        \"amount\" : x.xxx,           (numeric) The value in " + CURRENCY_UNIT + "\n"
            "        \"scriptPubKey\" : {          (json object)\n"
            "          \"asm\" : \"asm\",            (string) The asm\n"
            "          \"hex\" : \"hex\",            (string) The hex\n"
            "          \"type\" : \"pubkeyhash\",    (string) The type, eg 'pubkeyhash'\n"
            "          \"address\" : \"address\"     (string) Bitcoin address if there is one\n"
            "        }\n"
            "      },\n"
            "      \"partial_signatures\" : {             (json object, optional)\n"
            "        \"pubkey\" : \"signature\",           (string) The public key and signature that corresponds to it.\n"
            "        ,...\n"
            "      }\n"
            "      \"sighash\" : \"type\",                  (string, optional) The sighash type to be used\n"
            "      \"redeem_script\" : {       (json object, optional)\n"
            "          \"asm\" : \"asm\",            (string) The asm\n"
            "          \"hex\" : \"hex\",            (string) The hex\n"
            "          \"type\" : \"pubkeyhash\",    (string) The type, eg 'pubkeyhash'\n"
            "        }\n"
            "      \"witness_script\" : {       (json object, optional)\n"
            "          \"asm\" : \"asm\",            (string) The asm\n"
            "          \"hex\" : \"hex\",            (string) The hex\n"
            "          \"type\" : \"pubkeyhash\",    (string) The type, eg 'pubkeyhash'\n"
            "        }\n"
            "      \"bip32_derivs\" : {          (json object, optional)\n"
            "        \"pubkey\" : {                     (json object, optional) The public key with the derivation path as the value.\n"
            "          \"master_fingerprint\" : \"fingerprint\"     (string) The fingerprint of the master key\n"
            "          \"path\" : \"path\",                         (string) The path\n"
            "        }\n"
            "        ,...\n"
            "      }\n"
            "      \"final_scriptsig\" : {       (json object, optional)\n"
            "          \"asm\" : \"asm\",            (string) The asm\n"
            "          \"hex\" : \"hex\",            (string) The hex\n"
            "        }\n"
            "       \"final_scriptwitness\": [\"hex\", ...] (array of string) hex-encoded witness data (if any)\n"
            "      \"unknown\" : {                (json object) The unknown global fields\n"
            "        \"key\" : \"value\"            (key-value pair) An unknown key-value pair\n"
            "         ...\n"
            "      },\n"
            "    }\n"
            "    ,...\n"
            "  ]\n"
            "  \"outputs\" : [                 (array of json objects)\n"
            "    {\n"
            "      \"redeem_script\" : {       (json object, optional)\n"
            "          \"asm\" : \"asm\",            (string) The asm\n"
            "          \"hex\" : \"hex\",            (string) The hex\n"
            "          \"type\" : \"pubkeyhash\",    (string) The type, eg 'pubkeyhash'\n"
            "        }\n"
            "      \"witness_script\" : {       (json object, optional)\n"
            "          \"asm\" : \"asm\",            (string) The asm\n"
            "          \"hex\" : \"hex\",            (string) The hex\n"
            "          \"type\" : \"pubkeyhash\",    (string) The type, eg 'pubkeyhash'\n"
            "      }\n"
            "      \"bip32_derivs\" : [          (array of json objects, optional)\n"
            "        {\n"
            "          \"pubkey\" : \"pubkey\",                     (string) The public key this path corresponds to\n"
            "          \"master_fingerprint\" : \"fingerprint\"     (string) The fingerprint of the master key\n"
            "          \"path\" : \"path\",                         (string) The path\n"
            "          }\n"
            "        }\n"
            "        ,...\n"
            "      ],\n"
            "      \"unknown\" : {                (json object) The unknown global fields\n"
            "        \"key\" : \"value\"            (key-value pair) An unknown key-value pair\n"
            "         ...\n"
            "      },\n"
            "    }\n"
            "    ,...\n"
            "  ]\n"
            "  \"fee\" : fee                      (numeric, optional) The transaction fee paid if all UTXOs slots in the PSBT have been filled.\n"
            "}\n"
                },
                RPCExamples{
                    HelpExampleCli("decodepsbt", "\"psbt\"")
                },
            }.Check(request);

    RPCTypeCheck(request.params, {UniValue::VSTR});

    // Unserialize the transactions
    PartiallySignedTransaction psbtx;
    std::string error;
    if (!DecodeBase64PSBT(psbtx, request.params[0].get_str(), error)) {
        throw JSONRPCError(RPC_DESERIALIZATION_ERROR, strprintf("TX decode failed %s", error));
    }

    UniValue result(UniValue::VOBJ);

    // Add the decoded tx
    UniValue tx_univ(UniValue::VOBJ);
    TxToUniv(CTransaction(*psbtx.tx), uint256(), tx_univ, false);
    result.pushKV("tx", tx_univ);
    result.pushKV("fees", AmountMapToUniv(GetFeeMap(CTransaction(*psbtx.tx)), ""));

    // Unknown data
    UniValue unknowns(UniValue::VOBJ);
    for (auto entry : psbtx.unknown) {
        unknowns.pushKV(HexStr(entry.first), HexStr(entry.second));
    }
    result.pushKV("unknown", unknowns);

    // inputs
    UniValue inputs(UniValue::VARR);
    for (unsigned int i = 0; i < psbtx.inputs.size(); ++i) {
        const PSBTInput& input = psbtx.inputs[i];
        UniValue in(UniValue::VOBJ);
        // UTXOs
        if (!input.witness_utxo.IsNull()) {
            const CTxOut& txout = input.witness_utxo;

            UniValue out(UniValue::VOBJ);

            if (txout.nValue.IsExplicit()) {
                out.pushKV("amount", ValueFromAmount(txout.nValue.GetAmount()));
            } else {
                out.pushKV("amountcommitment", txout.nValue.GetHex());
            }

            UniValue o(UniValue::VOBJ);
            ScriptToUniv(txout.scriptPubKey, o, true);
            out.pushKV("scriptPubKey", o);
            in.pushKV("witness_utxo", out);
        } else if (input.non_witness_utxo) {
            UniValue non_wit(UniValue::VOBJ);
            TxToUniv(*input.non_witness_utxo, uint256(), non_wit, false);
            in.pushKV("non_witness_utxo", non_wit);
        }

        // Partial sigs
        if (!input.partial_sigs.empty()) {
            UniValue partial_sigs(UniValue::VOBJ);
            for (const auto& sig : input.partial_sigs) {
                partial_sigs.pushKV(HexStr(sig.second.first), HexStr(sig.second.second));
            }
            in.pushKV("partial_signatures", partial_sigs);
        }

        // Sighash
        if (input.sighash_type > 0) {
            in.pushKV("sighash", SighashToStr((unsigned char)input.sighash_type));
        }

        // Redeem script and witness script
        if (!input.redeem_script.empty()) {
            UniValue r(UniValue::VOBJ);
            ScriptToUniv(input.redeem_script, r, false);
            in.pushKV("redeem_script", r);
        }
        if (!input.witness_script.empty()) {
            UniValue r(UniValue::VOBJ);
            ScriptToUniv(input.witness_script, r, false);
            in.pushKV("witness_script", r);
        }

        // keypaths
        if (!input.hd_keypaths.empty()) {
            UniValue keypaths(UniValue::VARR);
            for (auto entry : input.hd_keypaths) {
                UniValue keypath(UniValue::VOBJ);
                keypath.pushKV("pubkey", HexStr(entry.first));

                keypath.pushKV("master_fingerprint", strprintf("%08x", ReadBE32(entry.second.fingerprint)));
                keypath.pushKV("path", WriteHDKeypath(entry.second.path));
                keypaths.push_back(keypath);
            }
            in.pushKV("bip32_derivs", keypaths);
        }

        // Final scriptSig and scriptwitness
        if (!input.final_script_sig.empty()) {
            UniValue scriptsig(UniValue::VOBJ);
            scriptsig.pushKV("asm", ScriptToAsmStr(input.final_script_sig, true));
            scriptsig.pushKV("hex", HexStr(input.final_script_sig));
            in.pushKV("final_scriptSig", scriptsig);
        }
        if (!input.final_script_witness.IsNull()) {
            UniValue txinwitness(UniValue::VARR);
            for (const auto& item : input.final_script_witness.stack) {
                txinwitness.push_back(HexStr(item.begin(), item.end()));
            }
            in.pushKV("final_scriptwitness", txinwitness);
        }

        // Unknown data
        if (input.unknown.size() > 0) {
            UniValue unknowns(UniValue::VOBJ);
            for (auto entry : input.unknown) {
                unknowns.pushKV(HexStr(entry.first), HexStr(entry.second));
            }
            in.pushKV("unknown", unknowns);
        }

        inputs.push_back(in);
    }
    result.pushKV("inputs", inputs);

    // outputs
    UniValue outputs(UniValue::VARR);
    for (unsigned int i = 0; i < psbtx.outputs.size(); ++i) {
        const PSBTOutput& output = psbtx.outputs[i];
        UniValue out(UniValue::VOBJ);
        // Redeem script and witness script
        if (!output.redeem_script.empty()) {
            UniValue r(UniValue::VOBJ);
            ScriptToUniv(output.redeem_script, r, false);
            out.pushKV("redeem_script", r);
        }
        if (!output.witness_script.empty()) {
            UniValue r(UniValue::VOBJ);
            ScriptToUniv(output.witness_script, r, false);
            out.pushKV("witness_script", r);
        }

        // keypaths
        if (!output.hd_keypaths.empty()) {
            UniValue keypaths(UniValue::VARR);
            for (auto entry : output.hd_keypaths) {
                UniValue keypath(UniValue::VOBJ);
                keypath.pushKV("pubkey", HexStr(entry.first));
                keypath.pushKV("master_fingerprint", strprintf("%08x", ReadBE32(entry.second.fingerprint)));
                keypath.pushKV("path", WriteHDKeypath(entry.second.path));
                keypaths.push_back(keypath);
            }
            out.pushKV("bip32_derivs", keypaths);
        }

        // Unknown data
        if (output.unknown.size() > 0) {
            UniValue unknowns(UniValue::VOBJ);
            for (auto entry : output.unknown) {
                unknowns.pushKV(HexStr(entry.first), HexStr(entry.second));
            }
            out.pushKV("unknown", unknowns);
        }

        outputs.push_back(out);
    }
    result.pushKV("outputs", outputs);

    return result;
}

UniValue combinepsbt(const JSONRPCRequest& request)
{
            RPCHelpMan{"combinepsbt",
                "\nCombine multiple partially signed Bitcoin transactions into one transaction.\n"
                "Implements the Combiner role.\n",
                {
                    {"txs", RPCArg::Type::ARR, RPCArg::Optional::NO, "A json array of base64 strings of partially signed transactions",
                        {
                            {"psbt", RPCArg::Type::STR, RPCArg::Optional::OMITTED, "A base64 string of a PSBT"},
                        },
                        },
                },
                RPCResult{
            "  \"psbt\"          (string) The base64-encoded partially signed transaction\n"
                },
                RPCExamples{
                    HelpExampleCli("combinepsbt", "[\"mybase64_1\", \"mybase64_2\", \"mybase64_3\"]")
                },
            }.Check(request);

    RPCTypeCheck(request.params, {UniValue::VARR}, true);

    // Unserialize the transactions
    std::vector<PartiallySignedTransaction> psbtxs;
    UniValue txs = request.params[0].get_array();
    if (txs.empty()) {
        throw JSONRPCError(RPC_INVALID_PARAMETER, "Parameter 'txs' cannot be empty");
    }
    for (unsigned int i = 0; i < txs.size(); ++i) {
        PartiallySignedTransaction psbtx;
        std::string error;
        if (!DecodeBase64PSBT(psbtx, txs[i].get_str(), error)) {
            throw JSONRPCError(RPC_DESERIALIZATION_ERROR, strprintf("TX decode failed %s", error));
        }
        psbtxs.push_back(psbtx);
    }

    PartiallySignedTransaction merged_psbt;
    const TransactionError error = CombinePSBTs(merged_psbt, psbtxs);
    if (error != TransactionError::OK) {
        throw JSONRPCTransactionError(error);
    }

    CDataStream ssTx(SER_NETWORK, PROTOCOL_VERSION);
    ssTx << merged_psbt;
    return EncodeBase64((unsigned char*)ssTx.data(), ssTx.size());
}

UniValue finalizepsbt(const JSONRPCRequest& request)
{
            RPCHelpMan{"finalizepsbt",
                "Finalize the inputs of a PSBT. If the transaction is fully signed, it will produce a\n"
                "network serialized transaction which can be broadcast with sendrawtransaction. Otherwise a PSBT will be\n"
                "created which has the final_scriptSig and final_scriptWitness fields filled for inputs that are complete.\n"
                "Implements the Finalizer and Extractor roles.\n",
                {
                    {"psbt", RPCArg::Type::STR, RPCArg::Optional::NO, "A base64 string of a PSBT"},
                    {"extract", RPCArg::Type::BOOL, /* default */ "true", "If true and the transaction is complete,\n"
            "                             extract and return the complete transaction in normal network serialization instead of the PSBT."},
                },
                RPCResult{
            "{\n"
            "  \"psbt\" : \"value\",          (string) The base64-encoded partially signed transaction if not extracted\n"
            "  \"hex\" : \"value\",           (string) The hex-encoded network transaction if extracted\n"
            "  \"complete\" : true|false,   (boolean) If the transaction has a complete set of signatures\n"
            "  ]\n"
            "}\n"
                },
                RPCExamples{
                    HelpExampleCli("finalizepsbt", "\"psbt\"")
                },
            }.Check(request);

    RPCTypeCheck(request.params, {UniValue::VSTR, UniValue::VBOOL}, true);

    // Unserialize the transactions
    PartiallySignedTransaction psbtx;
    std::string error;
    if (!DecodeBase64PSBT(psbtx, request.params[0].get_str(), error)) {
        throw JSONRPCError(RPC_DESERIALIZATION_ERROR, strprintf("TX decode failed %s", error));
    }

    bool extract = request.params[1].isNull() || (!request.params[1].isNull() && request.params[1].get_bool());

    CMutableTransaction mtx;
    bool complete = FinalizeAndExtractPSBT(psbtx, mtx);

    UniValue result(UniValue::VOBJ);
    CDataStream ssTx(SER_NETWORK, PROTOCOL_VERSION);
    std::string result_str;

    if (complete && extract) {
        CMutableTransaction mtx(*psbtx.tx);
        mtx.witness.vtxinwit.resize(mtx.vin.size());
        for (unsigned int i = 0; i < mtx.vin.size(); ++i) {
            mtx.vin[i].scriptSig = psbtx.inputs[i].final_script_sig;
            mtx.witness.vtxinwit[i].scriptWitness = psbtx.inputs[i].final_script_witness;
        }
        ssTx << mtx;
        result_str = HexStr(ssTx.str());
        result.pushKV("hex", result_str);
    } else {
        ssTx << psbtx;
        result_str = EncodeBase64(ssTx.str());
        result.pushKV("psbt", result_str);
    }
    result.pushKV("complete", complete);

    return result;
}

UniValue createpsbt(const JSONRPCRequest& request)
{
            RPCHelpMan{"createpsbt",
                "\nCreates a transaction in the Partially Signed Transaction format.\n"
                "Implements the Creator role.\n",
                {
                    {"inputs", RPCArg::Type::ARR, RPCArg::Optional::NO, "A json array of json objects",
                        {
                            {"", RPCArg::Type::OBJ, RPCArg::Optional::OMITTED, "",
                                {
                                    {"txid", RPCArg::Type::STR_HEX, RPCArg::Optional::NO, "The transaction id"},
                                    {"vout", RPCArg::Type::NUM, RPCArg::Optional::NO, "The output number"},
                                    {"sequence", RPCArg::Type::NUM, /* default */ "depends on the value of the 'replaceable' and 'locktime' arguments", "The sequence number"},
                                },
                                },
                        },
                        },
                    {"outputs", RPCArg::Type::ARR, RPCArg::Optional::NO, "a json array with outputs (key-value pairs), where none of the keys are duplicated.\n"
                            "That is, each address can only appear once and there can only be one 'data' object.\n"
                            "For compatibility reasons, a dictionary, which holds the key-value pairs directly, is also\n"
                            "                             accepted as second parameter.",
                        {
                            {"", RPCArg::Type::OBJ, RPCArg::Optional::OMITTED, "",
                                {
                                    {"address", RPCArg::Type::AMOUNT, RPCArg::Optional::NO, "A key-value pair. The key (string) is the bitcoin address, the value (float or string) is the amount in " + CURRENCY_UNIT},
                                },
                                },
                            {"", RPCArg::Type::OBJ, RPCArg::Optional::OMITTED, "",
                                {
                                    {"data", RPCArg::Type::STR_HEX, RPCArg::Optional::NO, "A key-value pair. The key must be \"data\", the value is hex-encoded data"},
                                },
                                },
                        },
                        },
                    {"locktime", RPCArg::Type::NUM, /* default */ "0", "Raw locktime. Non-0 value also locktime-activates inputs"},
                    {"replaceable", RPCArg::Type::BOOL, /* default */ "false", "Marks this transaction as BIP125 replaceable.\n"
                            "                             Allows this transaction to be replaced by a transaction with higher fees. If provided, it is an error if explicit sequence numbers are incompatible."},
                    {"output_assets", RPCArg::Type::OBJ, RPCArg::Optional::OMITTED, "A json object of addresses to the assets (label or hex ID) used to pay them. (default: bitcoin)",
                        {
                            {"address", RPCArg::Type::STR, RPCArg::Optional::OMITTED, "A key-value pair. The key (string) is the bitcoin address, the value is the asset label or asset ID."},
                            {"fee", RPCArg::Type::STR, RPCArg::Optional::OMITTED, "A key-value pair. The key (string) is the bitcoin address, the value is the asset label or asset ID."},
                        },
                        },
                },
                RPCResult{
                            "  \"psbt\"        (string)  The resulting raw transaction (base64-encoded string)\n"
                },
                RPCExamples{
                    HelpExampleCli("createpsbt", "\"[{\\\"txid\\\":\\\"myid\\\",\\\"vout\\\":0}]\" \"[{\\\"data\\\":\\\"00010203\\\"}]\"")
                },
            }.Check(request);


    RPCTypeCheck(request.params, {
        UniValue::VARR,
        UniValueType(), // ARR or OBJ, checked later
        UniValue::VNUM,
        UniValue::VBOOL,
        }, true
    );

    CMutableTransaction rawTx = ConstructTransaction(request.params[0], request.params[1], request.params[2], request.params[3], request.params[4]);

    // Make a blank psbt
    PartiallySignedTransaction psbtx;
    psbtx.tx = rawTx;
    for (unsigned int i = 0; i < rawTx.vin.size(); ++i) {
        psbtx.inputs.push_back(PSBTInput());
    }
    for (unsigned int i = 0; i < rawTx.vout.size(); ++i) {
        psbtx.outputs.push_back(PSBTOutput());
    }

    // Serialize the PSBT
    CDataStream ssTx(SER_NETWORK, PROTOCOL_VERSION);
    ssTx << psbtx;

    return EncodeBase64((unsigned char*)ssTx.data(), ssTx.size());
}

UniValue converttopsbt(const JSONRPCRequest& request)
{
    RPCHelpMan{"converttopsbt",
                "\nConverts a network serialized transaction to a PSBT. This should be used only with createrawtransaction and fundrawtransaction\n"
                "createpsbt and walletcreatefundedpsbt should be used for new applications.\n",
                {
                    {"hexstring", RPCArg::Type::STR_HEX, RPCArg::Optional::NO, "The hex string of a raw transaction"},
                    {"permitsigdata", RPCArg::Type::BOOL, /* default */ "false", "If true, any signatures in the input will be discarded and conversion\n"
                            "                              will continue. If false, RPC will fail if any signatures are present."},
                    {"iswitness", RPCArg::Type::BOOL, /* default */ "depends on heuristic tests", "Whether the transaction hex is a serialized witness transaction.\n"
                        "If iswitness is not present, heuristic tests will be used in decoding.\n"
                        "If true, only witness deserialization will be tried.\n"
                        "If false, only non-witness deserialization will be tried.\n"
                        "This boolean should reflect whether the transaction has inputs\n"
                        "(e.g. fully valid, or on-chain transactions), if known by the caller."
                    },
                },
                RPCResult{
                            "  \"psbt\"        (string)  The resulting raw transaction (base64-encoded string)\n"
                },
                RPCExamples{
                            "\nCreate a transaction\n"
                            + HelpExampleCli("createrawtransaction", "\"[{\\\"txid\\\":\\\"myid\\\",\\\"vout\\\":0}]\" \"[{\\\"data\\\":\\\"00010203\\\"}]\"") +
                            "\nConvert the transaction to a PSBT\n"
                            + HelpExampleCli("converttopsbt", "\"rawtransaction\"")
                },
    }.Check(request);

    RPCTypeCheck(request.params, {UniValue::VSTR, UniValue::VBOOL, UniValue::VBOOL}, true);

    // parse hex string from parameter
    CMutableTransaction tx;
    bool permitsigdata = request.params[1].isNull() ? false : request.params[1].get_bool();
    bool witness_specified = !request.params[2].isNull();
    bool iswitness = witness_specified ? request.params[2].get_bool() : false;
    const bool try_witness = witness_specified ? iswitness : true;
    const bool try_no_witness = witness_specified ? !iswitness : true;
    if (!DecodeHexTx(tx, request.params[0].get_str(), try_no_witness, try_witness)) {
        throw JSONRPCError(RPC_DESERIALIZATION_ERROR, "TX decode failed");
    }

    // Remove all scriptSigs and scriptWitnesses from inputs
    for (CTxIn& input : tx.vin) {
        if (!input.scriptSig.empty() && !permitsigdata) {
            throw JSONRPCError(RPC_DESERIALIZATION_ERROR, "Inputs must not have scriptSigs");
        }
        input.scriptSig.clear();
    }
    for (CTxInWitness& witness: tx.witness.vtxinwit) {
        if (!witness.scriptWitness.IsNull() && !permitsigdata) {
            throw JSONRPCError(RPC_DESERIALIZATION_ERROR, "Inputs must not have scriptWitnesses");
        }
    }
    tx.witness.SetNull();

    // Make a blank psbt
    PartiallySignedTransaction psbtx;
    psbtx.tx = tx;
    for (unsigned int i = 0; i < tx.vin.size(); ++i) {
        psbtx.inputs.push_back(PSBTInput());
    }
    for (unsigned int i = 0; i < tx.vout.size(); ++i) {
        psbtx.outputs.push_back(PSBTOutput());
    }

    // Serialize the PSBT
    CDataStream ssTx(SER_NETWORK, PROTOCOL_VERSION);
    ssTx << psbtx;

    return EncodeBase64((unsigned char*)ssTx.data(), ssTx.size());
}

UniValue utxoupdatepsbt(const JSONRPCRequest& request)
{
            RPCHelpMan{"utxoupdatepsbt",
            "\nUpdates all segwit inputs and outputs in a PSBT with data from output descriptors, the UTXO set or the mempool.\n",
            {
                {"psbt", RPCArg::Type::STR, RPCArg::Optional::NO, "A base64 string of a PSBT"},
                {"descriptors", RPCArg::Type::ARR, RPCArg::Optional::OMITTED_NAMED_ARG, "An array of either strings or objects", {
                    {"", RPCArg::Type::STR, RPCArg::Optional::OMITTED, "An output descriptor"},
                    {"", RPCArg::Type::OBJ, RPCArg::Optional::OMITTED, "An object with an output descriptor and extra information", {
                         {"desc", RPCArg::Type::STR, RPCArg::Optional::NO, "An output descriptor"},
                         {"range", RPCArg::Type::RANGE, "1000", "Up to what index HD chains should be explored (either end or [begin,end])"},
                    }},
                }},
            },
            RPCResult {
                "  \"psbt\"          (string) The base64-encoded partially signed transaction with inputs updated\n"
            },
            RPCExamples {
                HelpExampleCli("utxoupdatepsbt", "\"psbt\"")
            }}.Check(request);

    RPCTypeCheck(request.params, {UniValue::VSTR, UniValue::VARR}, true);

    // Unserialize the transactions
    PartiallySignedTransaction psbtx;
    std::string error;
    if (!DecodeBase64PSBT(psbtx, request.params[0].get_str(), error)) {
        throw JSONRPCError(RPC_DESERIALIZATION_ERROR, strprintf("TX decode failed %s", error));
    }

    // Parse descriptors, if any.
    FlatSigningProvider provider;
    if (!request.params[1].isNull()) {
        auto descs = request.params[1].get_array();
        for (size_t i = 0; i < descs.size(); ++i) {
            EvalDescriptorStringOrObject(descs[i], provider);
        }
    }
    // We don't actually need private keys further on; hide them as a precaution.
    HidingSigningProvider public_provider(&provider, /* nosign */ true, /* nobip32derivs */ false);

    // Fetch previous transactions (inputs):
    CCoinsView viewDummy;
    CCoinsViewCache view(&viewDummy);
    {
        LOCK2(cs_main, mempool.cs);
        CCoinsViewCache &viewChain = *pcoinsTip;
        CCoinsViewMemPool viewMempool(&viewChain, mempool);
        view.SetBackend(viewMempool); // temporarily switch cache backend to db+mempool view

        for (const CTxIn& txin : psbtx.tx->vin) {
            view.AccessCoin(txin.prevout); // Load entries from viewChain into view; can fail.
        }

        view.SetBackend(viewDummy); // switch back to avoid locking mempool for too long
    }

    // Fill the inputs
    for (unsigned int i = 0; i < psbtx.tx->vin.size(); ++i) {
        PSBTInput& input = psbtx.inputs.at(i);

        if (input.non_witness_utxo || !input.witness_utxo.IsNull()) {
            continue;
        }

        const Coin& coin = view.AccessCoin(psbtx.tx->vin[i].prevout);

        if (IsSegWitOutput(provider, coin.out.scriptPubKey)) {
            input.witness_utxo = coin.out;
        }

        // Update script/keypath information using descriptor data.
        // Note that SignPSBTInput does a lot more than just constructing ECDSA signatures
        // we don't actually care about those here, in fact.
        SignPSBTInput(public_provider, psbtx, i, /* sighash_type */ 1);
    }

    // Update script/keypath information using descriptor data.
    for (unsigned int i = 0; i < psbtx.tx->vout.size(); ++i) {
        UpdatePSBTOutput(public_provider, psbtx, i);
    }

    CDataStream ssTx(SER_NETWORK, PROTOCOL_VERSION);
    ssTx << psbtx;
    return EncodeBase64((unsigned char*)ssTx.data(), ssTx.size());
}

UniValue joinpsbts(const JSONRPCRequest& request)
{
            RPCHelpMan{"joinpsbts",
            "\nJoins multiple distinct PSBTs with different inputs and outputs into one PSBT with inputs and outputs from all of the PSBTs\n"
            "No input in any of the PSBTs can be in more than one of the PSBTs.\n",
            {
                {"txs", RPCArg::Type::ARR, RPCArg::Optional::NO, "A json array of base64 strings of partially signed transactions",
                    {
                        {"psbt", RPCArg::Type::STR, RPCArg::Optional::NO, "A base64 string of a PSBT"}
                    }}
            },
            RPCResult {
                "  \"psbt\"          (string) The base64-encoded partially signed transaction\n"
            },
            RPCExamples {
                HelpExampleCli("joinpsbts", "\"psbt\"")
            }}.Check(request);

    RPCTypeCheck(request.params, {UniValue::VARR}, true);

    // Unserialize the transactions
    std::vector<PartiallySignedTransaction> psbtxs;
    UniValue txs = request.params[0].get_array();

    if (txs.size() <= 1) {
        throw JSONRPCError(RPC_INVALID_PARAMETER, "At least two PSBTs are required to join PSBTs.");
    }

    int32_t best_version = 1;
    uint32_t best_locktime = 0xffffffff;
    for (unsigned int i = 0; i < txs.size(); ++i) {
        PartiallySignedTransaction psbtx;
        std::string error;
        if (!DecodeBase64PSBT(psbtx, txs[i].get_str(), error)) {
            throw JSONRPCError(RPC_DESERIALIZATION_ERROR, strprintf("TX decode failed %s", error));
        }
        psbtxs.push_back(psbtx);
        // Choose the highest version number
        if (psbtx.tx->nVersion > best_version) {
            best_version = psbtx.tx->nVersion;
        }
        // Choose the lowest lock time
        if (psbtx.tx->nLockTime < best_locktime) {
            best_locktime = psbtx.tx->nLockTime;
        }
    }

    // Create a blank psbt where everything will be added
    PartiallySignedTransaction merged_psbt;
    merged_psbt.tx = CMutableTransaction();
    merged_psbt.tx->nVersion = best_version;
    merged_psbt.tx->nLockTime = best_locktime;

    // Merge
    for (auto& psbt : psbtxs) {
        for (unsigned int i = 0; i < psbt.tx->vin.size(); ++i) {
            if (!merged_psbt.AddInput(psbt.tx->vin[i], psbt.inputs[i])) {
                throw JSONRPCError(RPC_INVALID_PARAMETER, strprintf("Input %s:%d exists in multiple PSBTs", psbt.tx->vin[i].prevout.hash.ToString().c_str(), psbt.tx->vin[i].prevout.n));
            }
        }
        for (unsigned int i = 0; i < psbt.tx->vout.size(); ++i) {
            merged_psbt.AddOutput(psbt.tx->vout[i], psbt.outputs[i]);
        }
        merged_psbt.unknown.insert(psbt.unknown.begin(), psbt.unknown.end());
    }

    CDataStream ssTx(SER_NETWORK, PROTOCOL_VERSION);
    ssTx << merged_psbt;
    return EncodeBase64((unsigned char*)ssTx.data(), ssTx.size());
}

UniValue analyzepsbt(const JSONRPCRequest& request)
{
            RPCHelpMan{"analyzepsbt",
            "\nAnalyzes and provides information about the current status of a PSBT and its inputs\n",
            {
                {"psbt", RPCArg::Type::STR, RPCArg::Optional::NO, "A base64 string of a PSBT"}
            },
            RPCResult {
                "{\n"
                "  \"inputs\" : [                      (array of json objects)\n"
                "    {\n"
                "      \"has_utxo\" : true|false     (boolean) Whether a UTXO is provided\n"
                "      \"is_final\" : true|false     (boolean) Whether the input is finalized\n"
                "      \"missing\" : {               (json object, optional) Things that are missing that are required to complete this input\n"
                "        \"pubkeys\" : [             (array, optional)\n"
                "          \"keyid\"                 (string) Public key ID, hash160 of the public key, of a public key whose BIP 32 derivation path is missing\n"
                "        ]\n"
                "        \"signatures\" : [          (array, optional)\n"
                "          \"keyid\"                 (string) Public key ID, hash160 of the public key, of a public key whose signature is missing\n"
                "        ]\n"
                "        \"redeemscript\" : \"hash\"   (string, optional) Hash160 of the redeemScript that is missing\n"
                "        \"witnessscript\" : \"hash\"  (string, optional) SHA256 of the witnessScript that is missing\n"
                "      }\n"
                "      \"next\" : \"role\"             (string, optional) Role of the next person that this input needs to go to\n"
                "    }\n"
                "    ,...\n"
                "  ]\n"
                "  \"estimated_vsize\" : vsize       (numeric, optional) Estimated vsize of the final signed transaction\n"
                "  \"estimated_feerate\" : feerate   (numeric, optional) Estimated feerate of the final signed transaction in " + CURRENCY_UNIT + "/kB. Shown only if all UTXO slots in the PSBT have been filled.\n"
                "  \"fee\" : fee                     (numeric, optional) The transaction fee paid. Shown only if all UTXO slots in the PSBT have been filled.\n"
                "  \"next\" : \"role\"                 (string) Role of the next person that this psbt needs to go to\n"
                "}\n"
            },
            RPCExamples {
                HelpExampleCli("analyzepsbt", "\"psbt\"")
            }}.Check(request);

    RPCTypeCheck(request.params, {UniValue::VSTR});

    // Unserialize the transaction
    PartiallySignedTransaction psbtx;
    std::string error;
    if (!DecodeBase64PSBT(psbtx, request.params[0].get_str(), error)) {
        throw JSONRPCError(RPC_DESERIALIZATION_ERROR, strprintf("TX decode failed %s", error));
    }

    PSBTAnalysis psbta = AnalyzePSBT(psbtx);

    UniValue result(UniValue::VOBJ);
    UniValue inputs_result(UniValue::VARR);
    for (const auto& input : psbta.inputs) {
        UniValue input_univ(UniValue::VOBJ);
        UniValue missing(UniValue::VOBJ);

        input_univ.pushKV("has_utxo", input.has_utxo);
        input_univ.pushKV("is_final", input.is_final);
        input_univ.pushKV("next", PSBTRoleName(input.next));

        if (!input.missing_pubkeys.empty()) {
            UniValue missing_pubkeys_univ(UniValue::VARR);
            for (const CKeyID& pubkey : input.missing_pubkeys) {
                missing_pubkeys_univ.push_back(HexStr(pubkey));
            }
            missing.pushKV("pubkeys", missing_pubkeys_univ);
        }
        if (!input.missing_redeem_script.IsNull()) {
            missing.pushKV("redeemscript", HexStr(input.missing_redeem_script));
        }
        if (!input.missing_witness_script.IsNull()) {
            missing.pushKV("witnessscript", HexStr(input.missing_witness_script));
        }
        if (!input.missing_sigs.empty()) {
            UniValue missing_sigs_univ(UniValue::VARR);
            for (const CKeyID& pubkey : input.missing_sigs) {
                missing_sigs_univ.push_back(HexStr(pubkey));
            }
            missing.pushKV("signatures", missing_sigs_univ);
        }
        if (!missing.getKeys().empty()) {
            input_univ.pushKV("missing", missing);
        }
        inputs_result.push_back(input_univ);
    }
    result.pushKV("inputs", inputs_result);

    if (psbta.estimated_vsize != nullopt) {
        result.pushKV("estimated_vsize", (int)*psbta.estimated_vsize);
    }
    if (psbta.estimated_feerate != nullopt) {
        result.pushKV("estimated_feerate", ValueFromAmount(psbta.estimated_feerate->GetFeePerK()));
    }
    if (psbta.fee != nullopt) {
        result.pushKV("fee", AmountMapToUniv(*psbta.fee, ""));
    }
    result.pushKV("next", PSBTRoleName(psbta.next));

    return result;
}

//
// ELEMENTS:

UniValue rawblindrawtransaction(const JSONRPCRequest& request)
{
    if (request.fHelp || (request.params.size() < 5 || request.params.size() > 7))
        throw std::runtime_error(
            RPCHelpMan{"rawblindrawtransaction",
                "\nConvert one or more outputs of a raw transaction into confidential ones.\n"
                "Returns the hex-encoded raw transaction.\n"
                "The input raw transaction cannot have already-blinded outputs.\n"
                "The output keys used can be specified by using a confidential address in createrawtransaction.\n"
                "If an additional blinded output is required to make a balanced blinding, a 0-value unspendable output will be added. Since there is no access to the wallet the blinding pubkey from the last output with blinding key will be repeated.\n"
                "You can not blind issuances with this call.\n",
                {
                    {"hexstring", RPCArg::Type::STR_HEX, RPCArg::Optional::NO, "A hex-encoded raw transaction."},
                    {"inputamountblinders", RPCArg::Type::ARR, RPCArg::Optional::NO, "An array with one entry per transaction input.",
                        {
                            {"inputamountblinder", RPCArg::Type::STR_HEX, RPCArg::Optional::NO, "A hex-encoded blinding factor, one for each input."
            "                           Blinding factors can be found in the \"blinder\" output of listunspent."},
                        }
                    },
                    {"inputamounts", RPCArg::Type::ARR, RPCArg::Optional::NO, "An array with one entry per transaction input.",
                        {
                            {"inputamount", RPCArg::Type::AMOUNT, RPCArg::Optional::NO, "An amount for each input."},
                        }
                    },
                    {"inputassets", RPCArg::Type::ARR, RPCArg::Optional::NO, "An array with one entry per transaction input.",
                        {
                            {"inputasset", RPCArg::Type::STR_HEX, RPCArg::Optional::NO, "A hex-encoded asset id, one for each input."},
                        }
                    },
                    {"inputassetblinders", RPCArg::Type::ARR, RPCArg::Optional::NO, "An array with one entry per transaction input.",
                        {
                            {"inputassetblinder", RPCArg::Type::STR_HEX, RPCArg::Optional::NO, "A hex-encoded asset blinding factor, one for each input."},
                        }
                    },
                    {"totalblinder", RPCArg::Type::STR, RPCArg::Optional::OMITTED_NAMED_ARG, "Ignored for now."},
                    {"ignoreblindfail", RPCArg::Type::BOOL, /* default */ "true", "Return a transaction even when a blinding attempt fails due to number of blinded inputs/outputs."},
                },
                RPCResult{
            "\"transaction\"              (string) hex string of the transaction\n"
                },
                RPCExamples{""},
            }.ToString());

    std::vector<unsigned char> txData(ParseHexV(request.params[0], "argument 1"));
    CDataStream ssData(txData, SER_NETWORK, PROTOCOL_VERSION);
    CMutableTransaction tx;
    try {
        ssData >> tx;
    } catch (const std::exception &) {
        throw JSONRPCError(RPC_DESERIALIZATION_ERROR, "TX decode failed");
    }

    UniValue inputBlinds = request.params[1].get_array();
    UniValue inputAmounts = request.params[2].get_array();
    UniValue inputAssets = request.params[3].get_array();
    UniValue inputAssetBlinds = request.params[4].get_array();

    bool fIgnoreBlindFail = true;
    if (!request.params[6].isNull()) {
        fIgnoreBlindFail = request.params[6].get_bool();
    }

    int n_blinded_ins = 0;

    if (inputBlinds.size() != tx.vin.size()) {
        throw JSONRPCError(RPC_INVALID_PARAMETER,
            "Invalid parameter: one (potentially empty) input blind for each input must be provided");
    }
    if (inputAmounts.size() != tx.vin.size()) {
        throw JSONRPCError(RPC_INVALID_PARAMETER,
            "Invalid parameter: one (potentially empty) input blind for each input must be provided");
    }
    if (inputAssets.size() != tx.vin.size()) {
        throw JSONRPCError(RPC_INVALID_PARAMETER,
            "Invalid parameter: one (potentially empty) input asset id for each input must be provided");
    }
    if (inputAssetBlinds.size() != tx.vin.size()) {
        throw JSONRPCError(RPC_INVALID_PARAMETER,
            "Invalid parameter: one (potentially empty) input asset blind for each input must be provided");
    }

    std::vector<CAmount> input_amounts;
    std::vector<uint256> input_blinds;
    std::vector<uint256> input_asset_blinds;
    std::vector<CAsset> input_assets;
    std::vector<uint256> output_value_blinds;
    std::vector<uint256> output_asset_blinds;
    std::vector<CAsset> output_assets;
    std::vector<CPubKey> output_pubkeys;
    for (size_t nIn = 0; nIn < tx.vin.size(); nIn++) {
        // Special handling for pegin inputs: no blinds and explicit amount/asset.
        if (tx.vin[nIn].m_is_pegin) {
            std::string err;
            if (tx.witness.vtxinwit.size() != tx.vin.size() || !IsValidPeginWitness(tx.witness.vtxinwit[nIn].m_pegin_witness, tx.vin[nIn].prevout, err, false)) {
                throw JSONRPCError(RPC_INVALID_PARAMETER, strprintf("Transaction contains invalid peg-in input: %s", err));
            }
            CTxOut pegin_output = GetPeginOutputFromWitness(tx.witness.vtxinwit[nIn].m_pegin_witness);
            input_blinds.push_back(uint256());
            input_asset_blinds.push_back(uint256());
            input_assets.push_back(pegin_output.nAsset.GetAsset());
            input_amounts.push_back(pegin_output.nValue.GetAmount());
            continue;
        }

        if (!inputBlinds[nIn].isStr())
            throw JSONRPCError(RPC_INVALID_PARAMETER, "input blinds must be an array of hex strings");
        if (!inputAssetBlinds[nIn].isStr())
            throw JSONRPCError(RPC_INVALID_PARAMETER, "input asset blinds must be an array of hex strings");
        if (!inputAssets[nIn].isStr())
            throw JSONRPCError(RPC_INVALID_PARAMETER, "input asset ids must be an array of hex strings");

        std::string blind(inputBlinds[nIn].get_str());
        std::string assetblind(inputAssetBlinds[nIn].get_str());
        std::string asset(inputAssets[nIn].get_str());
        if (!IsHex(blind) || blind.length() != 32*2)
            throw JSONRPCError(RPC_INVALID_PARAMETER, "input blinds must be an array of 32-byte hex-encoded strings");
        if (!IsHex(assetblind) || assetblind.length() != 32*2)
            throw JSONRPCError(RPC_INVALID_PARAMETER, "input asset blinds must be an array of 32-byte hex-encoded strings");
        if (!IsHex(asset) || asset.length() != 32*2)
            throw JSONRPCError(RPC_INVALID_PARAMETER, "input asset blinds must be an array of 32-byte hex-encoded strings");

        input_blinds.push_back(uint256S(blind));
        input_asset_blinds.push_back(uint256S(assetblind));
        input_assets.push_back(CAsset(uint256S(asset)));
        input_amounts.push_back(AmountFromValue(inputAmounts[nIn]));

        if (!input_blinds.back().IsNull()) {
            n_blinded_ins++;
        }
    }

    RawFillBlinds(tx, output_value_blinds, output_asset_blinds, output_pubkeys);

    // How many are we trying to blind?
    int num_pubkeys = 0;
    unsigned int keyIndex = -1;
    for (unsigned int i = 0; i < output_pubkeys.size(); i++) {
        const CPubKey& key = output_pubkeys[i];
        if (key.IsValid()) {
            num_pubkeys++;
            keyIndex = i;
        }
    }

    if (num_pubkeys == 0 && n_blinded_ins == 0) {
        // Vacuous, just return the transaction
        return EncodeHexTx(CTransaction(tx));
    } else if (n_blinded_ins > 0 && num_pubkeys == 0) {
        // No notion of wallet, cannot complete this blinding without passed-in pubkey
        throw JSONRPCError(RPC_INVALID_PARAMETER, "Unable to blind transaction: Add another output to blind in order to complete the blinding.");
    } else if (n_blinded_ins == 0 && num_pubkeys == 1) {
        if (fIgnoreBlindFail) {
            // Just get rid of the ECDH key in the nonce field and return
            tx.vout[keyIndex].nNonce.SetNull();
            return EncodeHexTx(CTransaction(tx));
        } else {
            throw JSONRPCError(RPC_INVALID_PARAMETER, "Unable to blind transaction: Add another output to blind in order to complete the blinding.");
        }
    }

    int ret = BlindTransaction(input_blinds, input_asset_blinds, input_assets, input_amounts, output_value_blinds, output_asset_blinds, output_pubkeys, std::vector<CKey>(), std::vector<CKey>(), tx);
    if (ret != num_pubkeys) {
        // TODO Have more rich return values, communicating to user what has been blinded
        // User may be ok not blinding something that for instance has no corresponding type on input
        throw JSONRPCError(RPC_INVALID_PARAMETER, "Unable to blind transaction: Are you sure each asset type to blind is represented in the inputs?");
    }

    return EncodeHexTx(CTransaction(tx));
}

struct RawIssuanceDetails
{
    int input_index;
    uint256 entropy;
    CAsset asset;
    CAsset token;
};

// Appends a single issuance to the first input that doesn't have one, and includes
// a single output per asset type in shuffled positions.
void issueasset_base(CMutableTransaction& mtx, RawIssuanceDetails& issuance_details, const CAmount asset_amount, const CAmount token_amount, const std::string& asset_address_str, const std::string& token_address_str, const bool blind_issuance, const uint256& contract_hash)
{

    CTxDestination asset_address(DecodeDestination(asset_address_str));
    CTxDestination token_address(DecodeDestination(token_address_str));
    CScript asset_destination = GetScriptForDestination(asset_address);
    CScript token_destination = GetScriptForDestination(token_address);

    // Find an input with no issuance field
    size_t issuance_input_index = 0;
    for (; issuance_input_index < mtx.vin.size(); issuance_input_index++) {
        if (mtx.vin[issuance_input_index].assetIssuance.IsNull()) {
            break;
        }
    }
    // Can't add another one, exit
    if (issuance_input_index == mtx.vin.size()) {
        issuance_details.input_index = -1;
        return;
    }

    uint256 entropy;
    CAsset asset;
    CAsset token;
    GenerateAssetEntropy(entropy, mtx.vin[issuance_input_index].prevout, contract_hash);
    CalculateAsset(asset, entropy);
    CalculateReissuanceToken(token, entropy, blind_issuance);

    issuance_details.input_index = issuance_input_index;
    issuance_details.entropy = entropy;
    issuance_details.asset = asset;
    issuance_details.token = token;

    mtx.vin[issuance_input_index].assetIssuance.assetEntropy = contract_hash;

    // Place assets into randomly placed output slots, just insert in place
    // -1 due to fee output being at the end no matter what.
    int asset_place = GetRandInt(mtx.vout.size()-1);
    int token_place = GetRandInt(mtx.vout.size()); // Don't bias insertion

    CTxOut asset_out(asset, asset_amount, asset_destination);
    // If blinded address, insert the pubkey into the nonce field for later substitution by blinding
    if (IsBlindDestination(asset_address)) {
        CPubKey asset_blind = GetDestinationBlindingKey(asset_address);
        asset_out.nNonce.vchCommitment = std::vector<unsigned char>(asset_blind.begin(), asset_blind.end());
    }
    // Explicit 0 is represented by a null value, don't set to non-null in that case
    if (blind_issuance || asset_amount != 0) {
        mtx.vin[issuance_input_index].assetIssuance.nAmount = asset_amount;
    }
    // Don't make zero value output(impossible by consensus)
    if (asset_amount > 0) {
        mtx.vout.insert(mtx.vout.begin()+asset_place, asset_out);
    }

    CTxOut token_out(token, token_amount, token_destination);
    // If blinded address, insert the pubkey into the nonce field for later substitution by blinding
    if (IsBlindDestination(token_address)) {
        CPubKey token_blind = GetDestinationBlindingKey(token_address);
        token_out.nNonce.vchCommitment = std::vector<unsigned char>(token_blind.begin(), token_blind.end());
    }
    // Explicit 0 is represented by a null value, don't set to non-null in that case
    if (token_amount > 0) {
        mtx.vin[issuance_input_index].assetIssuance.nInflationKeys = token_amount;
        mtx.vout.insert(mtx.vout.begin()+token_place, token_out);
    }
}

// Appends a single reissuance to the specified input if none exists,
// and the corresponding output in a shuffled position. Errors otherwise.
void reissueasset_base(CMutableTransaction& mtx, int& issuance_input_index, const CAmount asset_amount, const std::string& asset_address_str, const uint256& asset_blinder, const uint256& entropy)
{

    CTxDestination asset_address(DecodeDestination(asset_address_str));
    CScript asset_destination = GetScriptForDestination(asset_address);

    // Check if issuance already exists, error if already exists
    if ((size_t)issuance_input_index >= mtx.vin.size() || !mtx.vin[issuance_input_index].assetIssuance.IsNull()) {
        issuance_input_index = -1;
        return;
    }

    CAsset asset;
    CalculateAsset(asset, entropy);

    mtx.vin[issuance_input_index].assetIssuance.assetEntropy = entropy;
    mtx.vin[issuance_input_index].assetIssuance.assetBlindingNonce = asset_blinder;
    mtx.vin[issuance_input_index].assetIssuance.nAmount = asset_amount;

    // Place assets into randomly placed output slots, before change output, inserted in place
    assert(mtx.vout.size() >= 1);
    int asset_place = GetRandInt(mtx.vout.size()-1);

    CTxOut asset_out(asset, asset_amount, asset_destination);
    // If blinded address, insert the pubkey into the nonce field for later substitution by blinding
    if (IsBlindDestination(asset_address)) {
        CPubKey asset_blind = GetDestinationBlindingKey(asset_address);
        asset_out.nNonce.vchCommitment = std::vector<unsigned char>(asset_blind.begin(), asset_blind.end());
    }
    assert(asset_amount > 0);
    mtx.vout.insert(mtx.vout.begin()+asset_place, asset_out);
    mtx.vin[issuance_input_index].assetIssuance.nAmount = asset_amount;
}

UniValue rawissueasset(const JSONRPCRequest& request)
{
    if (request.fHelp || request.params.size() != 2)
        throw std::runtime_error(
            RPCHelpMan{"rawissueasset",
                "\nCreate an asset by attaching issuances to transaction inputs. Returns the transaction hex. There must be as many inputs as issuances requested. The final transaction hex is the final version of the transaction appended to the last object in the array.\n",
                {
                    {"transaction", RPCArg::Type::STR_HEX, RPCArg::Optional::NO, "Transaction in hex in which to include an issuance input."},
                    {"issuances", RPCArg::Type::ARR, RPCArg::Optional::NO, "List of issuances to create. Each issuance must have one non-zero amount.",
                        {
                            {"", RPCArg::Type::OBJ, RPCArg::Optional::NO, "",
                                {
                                    {"asset_amount", RPCArg::Type::AMOUNT, RPCArg::Optional::OMITTED_NAMED_ARG, "Amount of asset to generate, if any."},
                                    {"asset_address", RPCArg::Type::STR, RPCArg::Optional::OMITTED_NAMED_ARG, "Destination address of generated asset. Required if `asset_amount` given."},
                                    {"token_amount", RPCArg::Type::AMOUNT, RPCArg::Optional::OMITTED_NAMED_ARG, "Amount of reissuance token to generate, if any."},
                                    {"token_address", RPCArg::Type::STR, RPCArg::Optional::OMITTED_NAMED_ARG, "Destination address of generated reissuance tokens. Required if `token_amount` given."},
                                    {"blind", RPCArg::Type::BOOL, /* default */ "true", "Whether to mark the issuance input for blinding or not. Only affects issuances with re-issuance tokens."},
                                    {"contract_hash", RPCArg::Type::STR_HEX, /* default */ "0000...0000", "Contract hash that is put into issuance definition. Must be 32 bytes worth in hex string form. This will affect the asset id."},
                                }
                            }
                        }
                    },
                },
                RPCResult{
            "[                           (json array) Results of issuances, in the order of `issuances` argument\n"
            "  {                           (json object)\n"
            "    \"hex\":<hex>,            (string) The transaction with issuances appended. Only appended to final index in returned array.\n"
            "    \"vin\":\"n\",            (numeric) The input position of the issuance in the transaction.\n"
            "    \"entropy\":\"<entropy>\" (string) Entropy of the asset type.\n"
            "    \"asset\":\"<asset>\",    (string) Asset type for issuance if known.\n"
            "    \"token\":\"<token>\",    (string) Token type for issuance.\n"
            "  },\n"
            "  ...\n"
            "]"
                },
                RPCExamples{""},
            }.ToString());

    CMutableTransaction mtx;

    if (!DecodeHexTx(mtx, request.params[0].get_str()))
        throw JSONRPCError(RPC_DESERIALIZATION_ERROR, "TX decode failed");

    UniValue issuances = request.params[1].get_array();

    std::string asset_address_str = "";
    std::string token_address_str = "";

    UniValue ret(UniValue::VARR);

    // Count issuances, only append hex to final one
    unsigned int issuances_til_now = 0;

    for (unsigned int idx = 0; idx < issuances.size(); idx++) {
        const UniValue& issuance = issuances[idx];
        const UniValue& issuance_o = issuance.get_obj();

        CAmount asset_amount = 0;
        const UniValue& asset_amount_uni = issuance_o["asset_amount"];
        if (asset_amount_uni.isNum()) {
            asset_amount = AmountFromValue(asset_amount_uni);
            if (asset_amount <= 0) {
                throw JSONRPCError(RPC_INVALID_PARAMETER, "Invalid parameter, asset_amount must be positive");
            }
            const UniValue& asset_address_uni = issuance_o["asset_address"];
            if (!asset_address_uni.isStr()) {
                throw JSONRPCError(RPC_INVALID_PARAMETER, "Invalid parameter, missing corresponding asset_address");
            }
            asset_address_str = asset_address_uni.get_str();
        }

        CAmount token_amount = 0;
        const UniValue& token_amount_uni = issuance_o["token_amount"];
        if (token_amount_uni.isNum()) {
            token_amount = AmountFromValue(token_amount_uni);
            if (token_amount <= 0) {
                throw JSONRPCError(RPC_INVALID_PARAMETER, "Invalid parameter, token_amount must be positive");
            }
            const UniValue& token_address_uni = issuance_o["token_address"];
            if (!token_address_uni.isStr()) {
                throw JSONRPCError(RPC_INVALID_PARAMETER, "Invalid parameter, missing corresponding token_address");
            }
            token_address_str = token_address_uni.get_str();
        }
        if (asset_amount == 0 && token_amount == 0) {
            throw JSONRPCError(RPC_TYPE_ERROR, "Issuance must have one non-zero component");
        }

        // If we have issuances, check if reissuance tokens will be generated via blinding path
        const UniValue blind_uni = issuance_o["blind"];
        const bool blind_issuance = !blind_uni.isBool() || blind_uni.get_bool();

        // Check for optional contract to hash into definition
        uint256 contract_hash;
        if (!issuance_o["contract_hash"].isNull()) {
            contract_hash = ParseHashV(issuance_o["contract_hash"], "contract_hash");
        }

        RawIssuanceDetails details;

        issueasset_base(mtx, details, asset_amount, token_amount, asset_address_str, token_address_str, blind_issuance, contract_hash);
        if (details.input_index == -1) {
            throw JSONRPCError(RPC_INVALID_PARAMETER, "Failed to find enough blank inputs for listed issuances.");
        }

        issuances_til_now++;

        UniValue obj(UniValue::VOBJ);
        if (issuances_til_now == issuances.size()) {
            obj.pushKV("hex", EncodeHexTx(CTransaction(mtx)));
        }
        obj.pushKV("vin", details.input_index);
        obj.pushKV("entropy", details.entropy.GetHex());
        obj.pushKV("asset", details.asset.GetHex());
        obj.pushKV("token", details.token.GetHex());

        ret.push_back(obj);
    }

    return ret;
}

UniValue rawreissueasset(const JSONRPCRequest& request)
{
    if (request.fHelp || request.params.size() != 2)
        throw std::runtime_error(
            RPCHelpMan{"rawreissueasset",
                "\nRe-issue an asset by attaching pseudo-inputs to transaction inputs, revealing the underlying reissuance token of the input. Returns the transaction hex.\n",
                {
                    {"transaction", RPCArg::Type::STR_HEX, RPCArg::Optional::NO, "Transaction in hex in which to include an issuance input."},
                    {"reissuances", RPCArg::Type::ARR, RPCArg::Optional::NO, "List of re-issuances to create. Each issuance must have one non-zero amount.",
                        {
                            {"", RPCArg::Type::OBJ, RPCArg::Optional::NO, "",
                                {
                                    {"asset_amount", RPCArg::Type::AMOUNT, RPCArg::Optional::NO, "Amount of asset to generate, if any."},
                                    {"asset_address", RPCArg::Type::STR, RPCArg::Optional::NO, "Destination address of generated asset. Required if `asset_amount` given."},
                                    {"input_index", RPCArg::Type::NUM, RPCArg::Optional::NO, "The input position of the reissuance in the transaction."},
                                    {"asset_blinder", RPCArg::Type::STR_HEX, RPCArg::Optional::NO, "The blinding factor of the reissuance token output being spent."},
                                    {"entropy", RPCArg::Type::STR_HEX, RPCArg::Optional::NO, "The `entropy` returned during initial issuance for the asset being reissued."},
                                }
                            }
                        }
                    },
                },
                RPCResult{
            "{                             (json object)\n"
            "    \"hex\":<hex>,            (string) The transaction with reissuances appended.\n"
            "}\n"
                },
                RPCExamples{""},
            }.ToString());

    CMutableTransaction mtx;

    if (!DecodeHexTx(mtx, request.params[0].get_str()))
        throw JSONRPCError(RPC_DESERIALIZATION_ERROR, "TX decode failed");

    if (mtx.vout.empty()) {
        throw JSONRPCError(RPC_INVALID_PARAMETER, "Transaction must have at least one output.");
    }

    UniValue issuances = request.params[1].get_array();

    unsigned int num_issuances = 0;

    for (unsigned int idx = 0; idx < issuances.size(); idx++) {
        const UniValue& issuance = issuances[idx];
        const UniValue& issuance_o = issuance.get_obj();

        CAmount asset_amount = 0;
        const UniValue& asset_amount_uni = issuance_o["asset_amount"];
        if (asset_amount_uni.isNum()) {
            asset_amount = AmountFromValue(asset_amount_uni);
            if (asset_amount <= 0) {
                throw JSONRPCError(RPC_INVALID_PARAMETER, "Invalid parameter, asset_amount must be positive");
            }
        } else {
            throw JSONRPCError(RPC_INVALID_PARAMETER, "Asset amount must be given for each reissuance.");
        }

        const UniValue& asset_address_uni = issuance_o["asset_address"];
        if (!asset_address_uni.isStr()) {
            throw JSONRPCError(RPC_INVALID_PARAMETER, "Reissuance missing asset_address");
        }
        std::string asset_address_str = asset_address_uni.get_str();

        int input_index = -1;
        const UniValue& input_index_o = issuance_o["input_index"];
        if (input_index_o.isNum()) {
            input_index = input_index_o.get_int();
            if (input_index < 0) {
                throw JSONRPCError(RPC_INVALID_PARAMETER, "Input index must be non-negative.");
            }
        } else {
            throw JSONRPCError(RPC_INVALID_PARAMETER, "Input indexes for all reissuances are required.");
        }

        uint256 asset_blinder = ParseHashV(issuance_o["asset_blinder"], "asset_blinder");

        uint256 entropy = ParseHashV(issuance_o["entropy"], "entropy");

        reissueasset_base(mtx, input_index, asset_amount, asset_address_str, asset_blinder, entropy);
        if (input_index == -1) {
            throw JSONRPCError(RPC_INVALID_PARAMETER, "Selected transaction input already has issuance data.");
        }

        num_issuances++;
    }

    if (num_issuances != issuances.size()) {
        throw JSONRPCError(RPC_INVALID_PARAMETER, "Failed to find enough blank inputs for listed issuances.");
    }

    UniValue ret(UniValue::VOBJ);
    ret.pushKV("hex", EncodeHexTx(CTransaction(mtx)));
    return ret;
}

// END ELEMENTS
//

// clang-format off
static const CRPCCommand commands[] =
{ //  category              name                            actor (function)            argNames
  //  --------------------- ------------------------        -----------------------     ----------
    { "rawtransactions",    "getrawtransaction",            &getrawtransaction,         {"txid","verbose","blockhash"} },
    { "rawtransactions",    "createrawtransaction",         &createrawtransaction,      {"inputs","outputs","locktime","replaceable", "output_assets"} },
    { "rawtransactions",    "decoderawtransaction",         &decoderawtransaction,      {"hexstring","iswitness"} },
    { "rawtransactions",    "decodescript",                 &decodescript,              {"hexstring"} },
    { "rawtransactions",    "sendrawtransaction",           &sendrawtransaction,        {"hexstring","allowhighfees|maxfeerate"} },
    { "rawtransactions",    "combinerawtransaction",        &combinerawtransaction,     {"txs"} },
    { "rawtransactions",    "signrawtransactionwithkey",    &signrawtransactionwithkey, {"hexstring","privkeys","prevtxs","sighashtype"} },
    { "rawtransactions",    "testmempoolaccept",            &testmempoolaccept,         {"rawtxs","allowhighfees|maxfeerate"} },
    { "rawtransactions",    "decodepsbt",                   &decodepsbt,                {"psbt"} },
    { "rawtransactions",    "combinepsbt",                  &combinepsbt,               {"txs"} },
    { "rawtransactions",    "finalizepsbt",                 &finalizepsbt,              {"psbt", "extract"} },
    { "rawtransactions",    "createpsbt",                   &createpsbt,                {"inputs","outputs","locktime","replaceable"} },
    { "rawtransactions",    "converttopsbt",                &converttopsbt,             {"hexstring","permitsigdata","iswitness"} },
    { "rawtransactions",    "utxoupdatepsbt",               &utxoupdatepsbt,            {"psbt", "descriptors"} },
    { "rawtransactions",    "joinpsbts",                    &joinpsbts,                 {"txs"} },
    { "rawtransactions",    "analyzepsbt",                  &analyzepsbt,               {"psbt"} },

    { "blockchain",         "gettxoutproof",                &gettxoutproof,             {"txids", "blockhash"} },
    { "blockchain",         "verifytxoutproof",             &verifytxoutproof,          {"proof"} },
    { "rawtransactions",    "rawissueasset",                &rawissueasset,             {"transaction", "issuances"}},
    { "rawtransactions",    "rawreissueasset",              &rawreissueasset,           {"transaction", "reissuances"}},
    { "rawtransactions",    "rawblindrawtransaction",       &rawblindrawtransaction,    {"hexstring", "inputblinder", "inputamount", "inputasset", "inputassetblinder", "totalblinder", "ignoreblindfail"} },
};
// clang-format on

void RegisterRawTransactionRPCCommands(CRPCTable &t)
{
    for (unsigned int vcidx = 0; vcidx < ARRAYLEN(commands); vcidx++)
        t.appendCommand(commands[vcidx].name, &commands[vcidx]);
}<|MERGE_RESOLUTION|>--- conflicted
+++ resolved
@@ -360,11 +360,6 @@
 
 static UniValue createrawtransaction(const JSONRPCRequest& request)
 {
-<<<<<<< HEAD
-    if (request.fHelp || request.params.size() < 2 || request.params.size() > 5) {
-        throw std::runtime_error(
-=======
->>>>>>> 357488f6
             RPCHelpMan{"createrawtransaction",
                 "\nCreate a transaction spending the given inputs and creating new outputs.\n"
                 "Outputs can be addresses or data.\n"
