// Copyright (c) 2010 Satoshi Nakamoto
// Copyright (c) 2009-2020 The Bitcoin Core developers
// Distributed under the MIT software license, see the accompanying
// file COPYING or http://www.opensource.org/licenses/mit-license.php.

#include <asset.h>
#include <block_proof.h>
#include <chain.h>
#include <coins.h>
#include <consensus/validation.h>
#include <core_io.h>
#include <index/txindex.h>
#include <key_io.h>
#include <merkleblock.h>
#include <net.h>
#include <node/coin.h>
#include <node/context.h>
#include <node/psbt.h>
#include <node/transaction.h>
#include <pegins.h>
#include <policy/policy.h>
#include <policy/rbf.h>
#include <primitives/transaction.h>
#include <primitives/bitcoin/merkleblock.h>
#include <primitives/bitcoin/transaction.h>
#include <psbt.h>
#include <random.h>
#include <rpc/blockchain.h>
#include <rpc/rawtransaction_util.h>
#include <rpc/server.h>
#include <rpc/util.h>
#include <script/pegins.h>
#include <script/script.h>
#include <script/sign.h>
#include <script/signingprovider.h>
#include <script/standard.h>
#include <uint256.h>
#include <util/bip32.h>
#include <util/moneystr.h>
#include <util/rbf.h>
#include <util/strencodings.h>
#include <util/string.h>
#include <validation.h>
#include <validationinterface.h>
#include <confidential_validation.h>
#include <blind.h>
#include <issuance.h>


#include <numeric>
#include <stdint.h>

#include <univalue.h>

static void TxToJSON(const CTransaction& tx, const uint256 hashBlock, UniValue& entry)
{
    // Call into TxToUniv() in bitcoin-common to decode the transaction hex.
    //
    // Blockchain contextual information (confirmations and blocktime) is not
    // available to code in bitcoin-common, so we query them here and push the
    // data into the returned UniValue.
    TxToUniv(tx, uint256(), entry, true, RPCSerializationFlags());

    if (!hashBlock.IsNull()) {
        LOCK(cs_main);

        entry.pushKV("blockhash", hashBlock.GetHex());
        CBlockIndex* pindex = LookupBlockIndex(hashBlock);
        if (pindex) {
            if (::ChainActive().Contains(pindex)) {
                entry.pushKV("confirmations", 1 + ::ChainActive().Height() - pindex->nHeight);
                entry.pushKV("time", pindex->GetBlockTime());
                entry.pushKV("blocktime", pindex->GetBlockTime());
            }
            else
                entry.pushKV("confirmations", 0);
        }
    }
}

static RPCHelpMan getrawtransaction()
{
    return RPCHelpMan{
                "getrawtransaction",
                "\nReturn the raw transaction data.\n"

                "\nBy default this function only works for mempool transactions. When called with a blockhash\n"
                "argument, getrawtransaction will return the transaction if the specified block is available and\n"
                "the transaction is found in that block. When called without a blockhash argument, getrawtransaction\n"
                "will return the transaction if it is in the mempool, or if -txindex is enabled and the transaction\n"
                "is in a block in the blockchain.\n"

                "\nHint: Use gettransaction for wallet transactions.\n"

                "\nIf verbose is 'true', returns an Object with information about 'txid'.\n"
                "If verbose is 'false' or omitted, returns a string that is serialized, hex-encoded data for 'txid'.\n",
                {
                    {"txid", RPCArg::Type::STR_HEX, RPCArg::Optional::NO, "The transaction id"},
                    {"verbose", RPCArg::Type::BOOL, /* default */ "false", "If false, return a string, otherwise return a json object"},
                    {"blockhash", RPCArg::Type::STR_HEX, RPCArg::Optional::OMITTED_NAMED_ARG, "The block in which to look for the transaction"},
                },
                {
                    RPCResult{"if verbose is not set or set to false",
                         RPCResult::Type::STR, "data", "The serialized, hex-encoded data for 'txid'"
                     },
                     RPCResult{"if verbose is set to true",
                         RPCResult::Type::OBJ, "", "",
                         {
                             {RPCResult::Type::BOOL, "in_active_chain", "Whether specified block is in the active chain or not (only present with explicit \"blockhash\" argument)"},
                             {RPCResult::Type::STR_HEX, "hex", "The serialized, hex-encoded data for 'txid'"},
                             {RPCResult::Type::STR_HEX, "txid", "The transaction id (same as provided)"},
                             {RPCResult::Type::STR_HEX, "hash", "The transaction hash (differs from txid for witness transactions)"},
                             {RPCResult::Type::NUM, "size", "The serialized transaction size"},
                             {RPCResult::Type::NUM, "vsize", "The virtual transaction size (differs from size for witness transactions)"},
                             {RPCResult::Type::NUM, "weight", "The transaction's weight (between vsize*4-3 and vsize*4)"},
                             {RPCResult::Type::NUM, "version", "The version"},
                             {RPCResult::Type::NUM_TIME, "locktime", "The lock time"},
                             {RPCResult::Type::ARR, "vin", "",
                             {
                                 {RPCResult::Type::OBJ, "", "",
                                 {
                                     {RPCResult::Type::STR_HEX, "txid", "The transaction id"},
                                     {RPCResult::Type::STR, "vout", ""},
                                     {RPCResult::Type::OBJ, "scriptSig", "The script",
                                     {
                                         {RPCResult::Type::STR, "asm", "asm"},
                                         {RPCResult::Type::STR_HEX, "hex", "hex"},
                                     }},
                                     {RPCResult::Type::NUM, "sequence", "The script sequence number"},
                                     {RPCResult::Type::ARR, "txinwitness", "",
                                     {
                                         {RPCResult::Type::STR_HEX, "hex", "hex-encoded witness data (if any)"},
                                     }},
                                 }},
                             }},
                             {RPCResult::Type::ARR, "vout", "",
                             {
                                 {RPCResult::Type::OBJ, "", "",
                                 {
                                     {RPCResult::Type::NUM, "value", "The value in " + CURRENCY_UNIT},
                                     {RPCResult::Type::NUM, "n", "index"},
                                     {RPCResult::Type::OBJ, "scriptPubKey", "",
                                     {
                                         {RPCResult::Type::STR, "asm", "the asm"},
                                         {RPCResult::Type::STR, "hex", "the hex"},
                                         {RPCResult::Type::NUM, "reqSigs", "The required sigs"},
                                         {RPCResult::Type::STR, "type", "The type, eg 'pubkeyhash'"},
                                         {RPCResult::Type::ARR, "addresses", "",
                                         {
                                             {RPCResult::Type::STR, "address", ""},
                                         }},
                                         {RPCResult::Type::STR_HEX, "pegout_chain", "(only pegout) Hash of genesis block of parent chain"},
                                         {RPCResult::Type::STR, "pegout_asm", "(only pegout) pegout scriptpubkey (asm)"},
                                         {RPCResult::Type::STR_HEX, "pegout_hex", "(only pegout) pegout scriptpubkey (hex)"},
                                         {RPCResult::Type::STR, "pegout_type", "(only pegout) The pegout type, eg 'pubkeyhash'"},
                                         {RPCResult::Type::ARR, "pegout_addresses", "(only pegout)",
                                         {
                                             {RPCResult::Type::STR, "address", ""},
                                         }},
                                     }},
                                 }},
                             }},
                             {RPCResult::Type::STR_HEX, "blockhash", "the block hash"},
                             {RPCResult::Type::NUM, "confirmations", "The confirmations"},
                             {RPCResult::Type::NUM_TIME, "blocktime", "The block time expressed in " + UNIX_EPOCH_TIME},
                             {RPCResult::Type::NUM, "time", "Same as \"blocktime\""},
                        }
                    },
                },
                RPCExamples{
                    HelpExampleCli("getrawtransaction", "\"mytxid\"")
            + HelpExampleCli("getrawtransaction", "\"mytxid\" true")
            + HelpExampleRpc("getrawtransaction", "\"mytxid\", true")
            + HelpExampleCli("getrawtransaction", "\"mytxid\" false \"myblockhash\"")
            + HelpExampleCli("getrawtransaction", "\"mytxid\" true \"myblockhash\"")
                },
        [&](const RPCHelpMan& self, const JSONRPCRequest& request) -> UniValue
{
    const NodeContext& node = EnsureNodeContext(request.context);

    bool in_active_chain = true;
    uint256 hash = ParseHashV(request.params[0], "parameter 1");
    CBlockIndex* blockindex = nullptr;

    if (!Params().GetConsensus().connect_genesis_outputs &&
            hash == Params().GenesisBlock().hashMerkleRoot) {
        // Special exception for the genesis block coinbase transaction
        throw JSONRPCError(RPC_INVALID_ADDRESS_OR_KEY, "The genesis block coinbase is not considered an ordinary transaction and cannot be retrieved");
    }

    // Accept either a bool (true) or a num (>=1) to indicate verbose output.
    bool fVerbose = false;
    if (!request.params[1].isNull()) {
        fVerbose = request.params[1].isNum() ? (request.params[1].get_int() != 0) : request.params[1].get_bool();
    }

    if (!request.params[2].isNull()) {
        LOCK(cs_main);

        uint256 blockhash = ParseHashV(request.params[2], "parameter 3");
        blockindex = LookupBlockIndex(blockhash);
        if (!blockindex) {
            throw JSONRPCError(RPC_INVALID_ADDRESS_OR_KEY, "Block hash not found");
        }
        in_active_chain = ::ChainActive().Contains(blockindex);
    }

    bool f_txindex_ready = false;
    if (g_txindex && !blockindex) {
        f_txindex_ready = g_txindex->BlockUntilSyncedToCurrentChain();
    }

    uint256 hash_block;
    const CTransactionRef tx = GetTransaction(blockindex, node.mempool.get(), hash, Params().GetConsensus(), hash_block);
    if (!tx) {
        std::string errmsg;
        if (blockindex) {
            if (!(blockindex->nStatus & BLOCK_HAVE_DATA)) {
                throw JSONRPCError(RPC_MISC_ERROR, "Block not available");
            }
            errmsg = "No such transaction found in the provided block";
        } else if (!g_txindex) {
            errmsg = "No such mempool transaction. Use -txindex or provide a block hash to enable blockchain transaction queries";
        } else if (!f_txindex_ready) {
            errmsg = "No such mempool transaction. Blockchain transactions are still in the process of being indexed";
        } else {
            errmsg = "No such mempool or blockchain transaction";
        }
        throw JSONRPCError(RPC_INVALID_ADDRESS_OR_KEY, errmsg + ". Use gettransaction for wallet transactions.");
    }

    if (!fVerbose) {
        return EncodeHexTx(CTransaction(*tx), RPCSerializationFlags());
    }

    UniValue result(UniValue::VOBJ);
    if (blockindex) result.pushKV("in_active_chain", in_active_chain);
    TxToJSON(*tx, hash_block, result);
    return result;
},
    };
}

static RPCHelpMan gettxoutproof()
{
    return RPCHelpMan{"gettxoutproof",
                "\nReturns a hex-encoded proof that \"txid\" was included in a block.\n"
                "\nNOTE: By default this function only works sometimes. This is when there is an\n"
                "unspent output in the utxo for this transaction. To make it always work,\n"
                "you need to maintain a transaction index, using the -txindex command line option or\n"
                "specify the block in which the transaction is included manually (by blockhash).\n",
                {
                    {"txids", RPCArg::Type::ARR, RPCArg::Optional::NO, "The txids to filter",
                        {
                            {"txid", RPCArg::Type::STR_HEX, RPCArg::Optional::OMITTED, "A transaction hash"},
                        },
                        },
                    {"blockhash", RPCArg::Type::STR_HEX, RPCArg::Optional::OMITTED_NAMED_ARG, "If specified, looks for txid in the block with this hash"},
                },
                RPCResult{
                    RPCResult::Type::STR, "data", "A string that is a serialized, hex-encoded data for the proof."
                },
                RPCExamples{""},
        [&](const RPCHelpMan& self, const JSONRPCRequest& request) -> UniValue
{
    std::set<uint256> setTxids;
    uint256 oneTxid;
    UniValue txids = request.params[0].get_array();
    for (unsigned int idx = 0; idx < txids.size(); idx++) {
        const UniValue& txid = txids[idx];
        uint256 hash(ParseHashV(txid, "txid"));
        if (setTxids.count(hash)) {
            throw JSONRPCError(RPC_INVALID_PARAMETER, std::string("Invalid parameter, duplicated txid: ") + txid.get_str());
        }
        setTxids.insert(hash);
        oneTxid = hash;
    }

    CBlockIndex* pblockindex = nullptr;
    uint256 hashBlock;
    if (!request.params[1].isNull()) {
        LOCK(cs_main);
        hashBlock = ParseHashV(request.params[1], "blockhash");
        pblockindex = LookupBlockIndex(hashBlock);
        if (!pblockindex) {
            throw JSONRPCError(RPC_INVALID_ADDRESS_OR_KEY, "Block not found");
        }
    } else {
        LOCK(cs_main);

        // Loop through txids and try to find which block they're in. Exit loop once a block is found.
        for (const auto& tx : setTxids) {
            const Coin& coin = AccessByTxid(::ChainstateActive().CoinsTip(), tx);
            if (!coin.IsSpent()) {
                pblockindex = ::ChainActive()[coin.nHeight];
                break;
            }
        }
    }


    // Allow txindex to catch up if we need to query it and before we acquire cs_main.
    if (g_txindex && !pblockindex) {
        g_txindex->BlockUntilSyncedToCurrentChain();
    }

    LOCK(cs_main);

    if (pblockindex == nullptr) {
        const CTransactionRef tx = GetTransaction(/* block_index */ nullptr, /* mempool */ nullptr, oneTxid, Params().GetConsensus(), hashBlock);
        if (!tx || hashBlock.IsNull()) {
            throw JSONRPCError(RPC_INVALID_ADDRESS_OR_KEY, "Transaction not yet in block");
        }
        pblockindex = LookupBlockIndex(hashBlock);
        if (!pblockindex) {
            throw JSONRPCError(RPC_INTERNAL_ERROR, "Transaction index corrupt");
        }
    }

    CBlock block;
    if (!ReadBlockFromDisk(block, pblockindex, Params().GetConsensus())) {
        throw JSONRPCError(RPC_INTERNAL_ERROR, "Can't read block from disk");
    }

    unsigned int ntxFound = 0;
    for (const auto& tx : block.vtx) {
        if (setTxids.count(tx->GetHash())) {
            ntxFound++;
        }
    }
    if (ntxFound != setTxids.size()) {
        throw JSONRPCError(RPC_INVALID_ADDRESS_OR_KEY, "Not all transactions found in specified or retrieved block");
    }

    CDataStream ssMB(SER_NETWORK, PROTOCOL_VERSION | SERIALIZE_TRANSACTION_NO_WITNESS);
    CMerkleBlock mb(block, setTxids);
    ssMB << mb;
    std::string strHex = HexStr(ssMB);
    return strHex;
},
    };
}

static RPCHelpMan verifytxoutproof()
{
    return RPCHelpMan{"verifytxoutproof",
                "\nVerifies that a proof points to a transaction in a block, returning the transaction it commits to\n"
                "and throwing an RPC error if the block is not in our best chain\n",
                {
                    {"proof", RPCArg::Type::STR_HEX, RPCArg::Optional::NO, "The hex-encoded proof generated by gettxoutproof"},
                },
                RPCResult{
                    RPCResult::Type::ARR, "", "",
                    {
                        {RPCResult::Type::STR_HEX, "txid", "The txid(s) which the proof commits to, or empty array if the proof can not be validated."},
                    }
                },
                RPCExamples{""},
        [&](const RPCHelpMan& self, const JSONRPCRequest& request) -> UniValue
{
    CDataStream ssMB(ParseHexV(request.params[0], "proof"), SER_NETWORK, PROTOCOL_VERSION | SERIALIZE_TRANSACTION_NO_WITNESS);
    CMerkleBlock merkleBlock;
    ssMB >> merkleBlock;

    UniValue res(UniValue::VARR);

    std::vector<uint256> vMatch;
    std::vector<unsigned int> vIndex;
    if (merkleBlock.txn.ExtractMatches(vMatch, vIndex) != merkleBlock.header.hashMerkleRoot)
        return res;

    LOCK(cs_main);

    const CBlockIndex* pindex = LookupBlockIndex(merkleBlock.header.GetHash());
    if (!pindex || !::ChainActive().Contains(pindex) || pindex->nTx == 0) {
        throw JSONRPCError(RPC_INVALID_ADDRESS_OR_KEY, "Block not found in chain");
    }

    // Check if proof is valid, only add results if so
    if (pindex->nTx == merkleBlock.txn.GetNumTransactions()) {
        for (const uint256& hash : vMatch) {
            res.push_back(hash.GetHex());
        }
    }

    return res;
},
    };
}

static RPCHelpMan createrawtransaction()
{
    return RPCHelpMan{"createrawtransaction",
                "\nCreate a transaction spending the given inputs and creating new outputs.\n"
                "Outputs can be addresses or data.\n"
                "Returns hex-encoded raw transaction.\n"
                "Note that the transaction's inputs are not signed, and\n"
                "it is not stored in the wallet or transmitted to the network.\n",
                {
                    {"inputs", RPCArg::Type::ARR, RPCArg::Optional::NO, "The inputs",
                        {
                            {"", RPCArg::Type::OBJ, RPCArg::Optional::OMITTED, "",
                                {
                                    {"txid", RPCArg::Type::STR_HEX, RPCArg::Optional::NO, "The transaction id"},
                                    {"vout", RPCArg::Type::NUM, RPCArg::Optional::NO, "The output number"},
                                    {"sequence", RPCArg::Type::NUM, /* default */ "depends on the value of the 'replaceable' and 'locktime' arguments", "The sequence number"},
                                    {"pegin_bitcoin_tx", RPCArg::Type::STR_HEX, RPCArg::Optional::NO, "The raw bitcoin transaction (in hex) depositing bitcoin to the mainchain_address generated by getpeginaddress"},
                                    {"pegin_txout_proof", RPCArg::Type::STR_HEX, RPCArg::Optional::NO, "A rawtxoutproof (in hex) generated by the mainchain daemon's `gettxoutproof` containing a proof of only bitcoin_tx"},
                                    {"pegin_claim_script", RPCArg::Type::STR_HEX, RPCArg::Optional::NO, "The claim script generated by getpeginaddress."},
                                },
                                },
                        },
                        },
                    {"outputs", RPCArg::Type::ARR, RPCArg::Optional::NO, "The outputs (key-value pairs), where none of the keys are duplicated.\n"
                            "That is, each address can only appear once and there can only be one 'data' object.\n"
                            "For compatibility reasons, a dictionary, which holds the key-value pairs directly, is also\n"
                            "                             accepted as second parameter.",
                        {
                            {"", RPCArg::Type::OBJ, RPCArg::Optional::OMITTED, "",
                                {
                                    {"address", RPCArg::Type::AMOUNT, RPCArg::Optional::NO, "A key-value pair. The key (string) is the bitcoin address, the value (float or string) is the amount in " + CURRENCY_UNIT},
                                },
                                },
                            {"", RPCArg::Type::OBJ, RPCArg::Optional::OMITTED, "",
                                {
                                    {"data", RPCArg::Type::STR_HEX, RPCArg::Optional::NO, "A key-value pair. The key must be \"data\", the value is hex-encoded data"},
                                },
                                },
                            {"", RPCArg::Type::OBJ, RPCArg::Optional::OMITTED, "",
                                {
                                    {"vdata", RPCArg::Type::STR_HEX, RPCArg::Optional::NO, "The key is \"vdata\", the value is an array of hex encoded data"},
                                },
                                },
                            {"", RPCArg::Type::OBJ, RPCArg::Optional::OMITTED, "",
                                {
                                    {"burn", RPCArg::Type::STR_HEX, RPCArg::Optional::NO, "A key-value pair. The key must be \"burn\", the value is the amount that will be burned."},
                                },
                                },
                            {"", RPCArg::Type::OBJ, RPCArg::Optional::OMITTED, "",
                                {
                                    {"fee", RPCArg::Type::AMOUNT, RPCArg::Optional::NO, "The key is \"fee\", the value the fee output you want to add."},
                                },
                                },
                        },
                        },
                    {"locktime", RPCArg::Type::NUM, /* default */ "0", "Raw locktime. Non-0 value also locktime-activates inputs"},
                    {"replaceable", RPCArg::Type::BOOL, /* default */ "false", "Marks this transaction as BIP125-replaceable.\n"
            "                             Allows this transaction to be replaced by a transaction with higher fees. If provided, it is an error if explicit sequence numbers are incompatible."},
                    {"output_assets", RPCArg::Type::OBJ, RPCArg::Optional::OMITTED, "A json object of addresses to the assets (label or hex ID) used to pay them. (default: bitcoin)",
                        {
                            {"address", RPCArg::Type::STR, RPCArg::Optional::OMITTED, "A key-value pair. The key (string) is the bitcoin address, the value is the asset label or asset ID."},
                            {"fee", RPCArg::Type::STR, RPCArg::Optional::OMITTED, "A key-value pair. The key (string) is the bitcoin address, the value is the asset label or asset ID."},
                        },
                        },
                },
                RPCResult{
                    RPCResult::Type::STR_HEX, "transaction", "hex string of the transaction"
                },
                RPCExamples{
                    HelpExampleCli("createrawtransaction", "\"[{\\\"txid\\\":\\\"myid\\\",\\\"vout\\\":0}]\" \"[{\\\"address\\\":0.01}]\"")
            + HelpExampleCli("createrawtransaction", "\"[{\\\"txid\\\":\\\"myid\\\",\\\"vout\\\":0}]\" \"[{\\\"data\\\":\\\"00010203\\\"}]\"")
            + HelpExampleRpc("createrawtransaction", "\"[{\\\"txid\\\":\\\"myid\\\",\\\"vout\\\":0}]\", \"[{\\\"address\\\":0.01}]\"")
            + HelpExampleRpc("createrawtransaction", "\"[{\\\"txid\\\":\\\"myid\\\",\\\"vout\\\":0}]\", \"[{\\\"data\\\":\\\"00010203\\\"}]\"")
                },
        [&](const RPCHelpMan& self, const JSONRPCRequest& request) -> UniValue
{
    RPCTypeCheck(request.params, {
        UniValue::VARR,
        UniValueType(), // ARR or OBJ, checked later
        UniValue::VNUM,
        UniValue::VBOOL,
        UniValue::VOBJ
        }, true
    );

    bool rbf = false;
    if (!request.params[3].isNull()) {
        rbf = request.params[3].isTrue();
    }
    CMutableTransaction rawTx = ConstructTransaction(request.params[0], request.params[1], request.params[2], rbf, request.params[4]);

    return EncodeHexTx(CTransaction(rawTx));
},
    };
}

static RPCHelpMan decoderawtransaction()
{
    return RPCHelpMan{"decoderawtransaction",
                "\nReturn a JSON object representing the serialized, hex-encoded transaction.\n",
                {
                    {"hexstring", RPCArg::Type::STR_HEX, RPCArg::Optional::NO, "The transaction hex string"},
                    {"iswitness", RPCArg::Type::BOOL, /* default */ "depends on heuristic tests", "Whether the transaction hex is a serialized witness transaction.\n"
                        "If iswitness is not present, heuristic tests will be used in decoding.\n"
                        "If true, only witness deserialization will be tried.\n"
                        "If false, only non-witness deserialization will be tried.\n"
                        "This boolean should reflect whether the transaction has inputs\n"
                        "(e.g. fully valid, or on-chain transactions), if known by the caller."
                    },
                },
                RPCResult{
                    RPCResult::Type::OBJ, "", "",
                    {
                        {RPCResult::Type::STR_HEX, "txid", "The transaction id"},
                        {RPCResult::Type::STR_HEX, "hash", "The transaction hash (differs from txid for witness transactions)"},
                        {RPCResult::Type::NUM, "size", "The transaction size"},
                        {RPCResult::Type::NUM, "vsize", "The virtual transaction size (differs from size for witness transactions)"},
                        {RPCResult::Type::NUM, "weight", "The transaction's weight (between vsize*4 - 3 and vsize*4)"},
                        {RPCResult::Type::NUM, "version", "The version"},
                        {RPCResult::Type::NUM_TIME, "locktime", "The lock time"},
                        {RPCResult::Type::ARR, "vin", "",
                        {
                            {RPCResult::Type::OBJ, "", "",
                            {
                                {RPCResult::Type::STR_HEX, "txid", "The transaction id"},
                                {RPCResult::Type::NUM, "vout", "The output number"},
                                {RPCResult::Type::OBJ, "scriptSig", "The script",
                                {
                                    {RPCResult::Type::STR, "asm", "asm"},
                                    {RPCResult::Type::STR_HEX, "hex", "hex"},
                                }},
                                {RPCResult::Type::ARR, "txinwitness", "",
                                {
                                    {RPCResult::Type::STR_HEX, "hex", "hex-encoded witness data (if any)"},
                                }},
                                {RPCResult::Type::NUM, "sequence", "The script sequence number"},
                            }},
                        }},
                        {RPCResult::Type::ARR, "vout", "",
                        {
                            {RPCResult::Type::OBJ, "", "",
                            {
                                {RPCResult::Type::NUM, "value", "The value in " + CURRENCY_UNIT},
                                {RPCResult::Type::NUM, "n", "index"},
                                {RPCResult::Type::OBJ, "scriptPubKey", "",
                                {
                                    {RPCResult::Type::STR, "asm", "the asm"},
                                    {RPCResult::Type::STR_HEX, "hex", "the hex"},
                                    {RPCResult::Type::NUM, "reqSigs", "The required sigs"},
                                    {RPCResult::Type::STR, "type", "The type, eg 'pubkeyhash'"},
                                    {RPCResult::Type::ARR, "addresses", "",
                                    {
                                        {RPCResult::Type::STR, "address", "bitcoin address"},
                                    }},
                                }},
                            }},
                        }},
                    }
                },
                RPCExamples{
                    HelpExampleCli("decoderawtransaction", "\"hexstring\"")
            + HelpExampleRpc("decoderawtransaction", "\"hexstring\"")
                },
        [&](const RPCHelpMan& self, const JSONRPCRequest& request) -> UniValue
{
    RPCTypeCheck(request.params, {UniValue::VSTR, UniValue::VBOOL});

    CMutableTransaction mtx;

    bool try_witness = request.params[1].isNull() ? true : request.params[1].get_bool();
    bool try_no_witness = request.params[1].isNull() ? true : !request.params[1].get_bool();

    if (!DecodeHexTx(mtx, request.params[0].get_str(), try_no_witness, try_witness)) {
        throw JSONRPCError(RPC_DESERIALIZATION_ERROR, "TX decode failed");
    }

    UniValue result(UniValue::VOBJ);
    TxToUniv(CTransaction(std::move(mtx)), uint256(), result, false);

    return result;
},
    };
}

static std::string GetAllOutputTypes()
{
    std::vector<std::string> ret;
    using U = std::underlying_type<TxoutType>::type;
    for (U i = (U)TxoutType::NONSTANDARD; i <= (U)TxoutType::WITNESS_UNKNOWN; ++i) {
        ret.emplace_back(GetTxnOutputType(static_cast<TxoutType>(i)));
    }
    return Join(ret, ", ");
}

static RPCHelpMan decodescript()
{
    return RPCHelpMan{"decodescript",
                "\nDecode a hex-encoded script.\n",
                {
                    {"hexstring", RPCArg::Type::STR_HEX, RPCArg::Optional::NO, "the hex-encoded script"},
                },
                RPCResult{
                    RPCResult::Type::OBJ, "", "",
                    {
                        {RPCResult::Type::STR, "asm", "Script public key"},
                        {RPCResult::Type::STR, "type", "The output type (e.g. "+GetAllOutputTypes()+")"},
                        {RPCResult::Type::NUM, "reqSigs", "The required signatures"},
                        {RPCResult::Type::ARR, "addresses", "",
                        {
                            {RPCResult::Type::STR, "address", "bitcoin address"},
                        }},
                        {RPCResult::Type::STR, "p2sh", "address of P2SH script wrapping this redeem script (not returned if the script is already a P2SH)"},
                        {RPCResult::Type::OBJ, "segwit", "Result of a witness script public key wrapping this redeem script (not returned if the script is a P2SH or witness)",
                        {
                            {RPCResult::Type::STR, "asm", "String representation of the script public key"},
                            {RPCResult::Type::STR_HEX, "hex", "Hex string of the script public key"},
                            {RPCResult::Type::STR, "type", "The type of the script public key (e.g. witness_v0_keyhash or witness_v0_scripthash)"},
                            {RPCResult::Type::NUM, "reqSigs", "The required signatures (always 1)"},
                            {RPCResult::Type::ARR, "addresses", "(always length 1)",
                            {
                                {RPCResult::Type::STR, "address", "segwit address"},
                            }},
                            {RPCResult::Type::STR, "p2sh-segwit", "address of the P2SH script wrapping this witness redeem script"},
                        }},
                    }
                },
                RPCExamples{
                    HelpExampleCli("decodescript", "\"hexstring\"")
            + HelpExampleRpc("decodescript", "\"hexstring\"")
                },
        [&](const RPCHelpMan& self, const JSONRPCRequest& request) -> UniValue
{
    RPCTypeCheck(request.params, {UniValue::VSTR});

    UniValue r(UniValue::VOBJ);
    CScript script;
    if (request.params[0].get_str().size() > 0){
        std::vector<unsigned char> scriptData(ParseHexV(request.params[0], "argument"));
        script = CScript(scriptData.begin(), scriptData.end());
    } else {
        // Empty scripts are valid
    }
    ScriptPubKeyToUniv(script, r, /* fIncludeHex */ false);

    UniValue type;
    type = find_value(r, "type");

    if (type.isStr() && type.get_str() != "scripthash") {
        // P2SH cannot be wrapped in a P2SH. If this script is already a P2SH,
        // don't return the address for a P2SH of the P2SH.
        r.pushKV("p2sh", EncodeDestination(ScriptHash(script)));
        // P2SH and witness programs cannot be wrapped in P2WSH, if this script
        // is a witness program, don't return addresses for a segwit programs.
        if (type.get_str() == "pubkey" || type.get_str() == "pubkeyhash" || type.get_str() == "multisig" || type.get_str() == "nonstandard" || type.get_str() == "true") {
            std::vector<std::vector<unsigned char>> solutions_data;
            TxoutType which_type = Solver(script, solutions_data);
            // Uncompressed pubkeys cannot be used with segwit checksigs.
            // If the script contains an uncompressed pubkey, skip encoding of a segwit program.
            if ((which_type == TxoutType::PUBKEY) || (which_type == TxoutType::MULTISIG)) {
                for (const auto& solution : solutions_data) {
                    if ((solution.size() != 1) && !CPubKey(solution).IsCompressed()) {
                        return r;
                    }
                }
            }
            UniValue sr(UniValue::VOBJ);
            CScript segwitScr;
            if (which_type == TxoutType::PUBKEY) {
                segwitScr = GetScriptForDestination(WitnessV0KeyHash(Hash160(solutions_data[0])));
            } else if (which_type == TxoutType::PUBKEYHASH) {
                segwitScr = GetScriptForDestination(WitnessV0KeyHash(uint160{solutions_data[0]}));
            } else {
                // Scripts that are not fit for P2WPKH are encoded as P2WSH.
                // Newer segwit program versions should be considered when then become available.
                segwitScr = GetScriptForDestination(WitnessV0ScriptHash(script));
            }
            ScriptPubKeyToUniv(segwitScr, sr, /* fIncludeHex */ true);
            sr.pushKV("p2sh-segwit", EncodeDestination(ScriptHash(segwitScr)));
            r.pushKV("segwit", sr);
        }
    }

    return r;
},
    };
}

static RPCHelpMan combinerawtransaction()
{
    return RPCHelpMan{"combinerawtransaction",
                "\nCombine multiple partially signed transactions into one transaction.\n"
                "The combined transaction may be another partially signed transaction or a \n"
                "fully signed transaction.",
                {
                    {"txs", RPCArg::Type::ARR, RPCArg::Optional::NO, "The hex strings of partially signed transactions",
                        {
                            {"hexstring", RPCArg::Type::STR_HEX, RPCArg::Optional::OMITTED, "A hex-encoded raw transaction"},
                        },
                        },
                },
                RPCResult{
                    RPCResult::Type::STR, "", "The hex-encoded raw transaction with signature(s)"
                },
                RPCExamples{
                    HelpExampleCli("combinerawtransaction", R"('["myhex1", "myhex2", "myhex3"]')")
                },
        [&](const RPCHelpMan& self, const JSONRPCRequest& request) -> UniValue
{

    UniValue txs = request.params[0].get_array();
    std::vector<CMutableTransaction> txVariants(txs.size());

    for (unsigned int idx = 0; idx < txs.size(); idx++) {
        if (!DecodeHexTx(txVariants[idx], txs[idx].get_str(), true)) {
            throw JSONRPCError(RPC_DESERIALIZATION_ERROR, strprintf("TX decode failed for tx %d", idx));
        }
    }

    if (txVariants.empty()) {
        throw JSONRPCError(RPC_DESERIALIZATION_ERROR, "Missing transactions");
    }

    // mergedTx will end up with all the signatures; it
    // starts as a clone of the rawtx:
    CMutableTransaction mergedTx(txVariants[0]);

    // Fetch previous transactions (inputs):
    CCoinsView viewDummy;
    CCoinsViewCache view(&viewDummy);
    {
        const CTxMemPool& mempool = EnsureMemPool(request.context);
        LOCK(cs_main);
        LOCK(mempool.cs);
        CCoinsViewCache &viewChain = ::ChainstateActive().CoinsTip();
        CCoinsViewMemPool viewMempool(&viewChain, mempool);
        view.SetBackend(viewMempool); // temporarily switch cache backend to db+mempool view

        for (const CTxIn& txin : mergedTx.vin) {
            view.AccessCoin(txin.prevout); // Load entries from viewChain into view; can fail.
        }

        view.SetBackend(viewDummy); // switch back to avoid locking mempool for too long
    }

    // Sign what we can:
    for (unsigned int i = 0; i < mergedTx.vin.size(); i++) {
        CTxIn& txin = mergedTx.vin[i];
        const Coin& coin = view.AccessCoin(txin.prevout);
        if (coin.IsSpent()) {
            throw JSONRPCError(RPC_VERIFY_ERROR, "Input not found or already spent");
        }
        SignatureData sigdata;

        // ... and merge in other signatures:
        for (const CMutableTransaction& txv : txVariants) {
            if (txv.vin.size() > i) {
                sigdata.MergeSignatureData(DataFromTransaction(txv, i, coin.out));
            }
        }
        ProduceSignature(DUMMY_SIGNING_PROVIDER, MutableTransactionSignatureCreator(&mergedTx, i, coin.out.nValue, 1), coin.out.scriptPubKey, sigdata);

        UpdateTransaction(mergedTx, i, sigdata);
    }

    return EncodeHexTx(CTransaction(mergedTx));
},
    };
}

static RPCHelpMan signrawtransactionwithkey()
{
    return RPCHelpMan{"signrawtransactionwithkey",
                "\nSign inputs for raw transaction (serialized, hex-encoded).\n"
                "The second argument is an array of base58-encoded private\n"
                "keys that will be the only keys used to sign the transaction.\n"
                "The third optional argument (may be null) is an array of previous transaction outputs that\n"
                "this transaction depends on but may not yet be in the block chain.\n",
                {
                    {"hexstring", RPCArg::Type::STR, RPCArg::Optional::NO, "The transaction hex string"},
                    {"privkeys", RPCArg::Type::ARR, RPCArg::Optional::NO, "The base58-encoded private keys for signing",
                        {
                            {"privatekey", RPCArg::Type::STR_HEX, RPCArg::Optional::OMITTED, "private key in base58-encoding"},
                        },
                        },
                    {"prevtxs", RPCArg::Type::ARR, RPCArg::Optional::OMITTED_NAMED_ARG, "The previous dependent transaction outputs",
                        {
                            {"", RPCArg::Type::OBJ, RPCArg::Optional::OMITTED, "",
                                {
                                    {"txid", RPCArg::Type::STR_HEX, RPCArg::Optional::NO, "The transaction id"},
                                    {"vout", RPCArg::Type::NUM, RPCArg::Optional::NO, "The output number"},
                                    {"scriptPubKey", RPCArg::Type::STR_HEX, RPCArg::Optional::NO, "script key"},
                                    {"redeemScript", RPCArg::Type::STR_HEX, RPCArg::Optional::OMITTED, "(required for P2SH) redeem script"},
                                    {"witnessScript", RPCArg::Type::STR_HEX, RPCArg::Optional::OMITTED, "(required for P2WSH or P2SH-P2WSH) witness script"},
                                    {"amount", RPCArg::Type::AMOUNT, RPCArg::Optional::OMITTED, "The amount spent (required if non-confidential segwit output)"},
                                    {"amountcommitment", RPCArg::Type::STR_HEX, RPCArg::Optional::OMITTED, "The amount commitment spent (required if confidential segwit output)"},
                                },
                                },
                        },
                        },
                    {"sighashtype", RPCArg::Type::STR, /* default */ "ALL", "The signature hash type. Must be one of:\n"
            "       \"ALL\"\n"
            "       \"NONE\"\n"
            "       \"SINGLE\"\n"
            "       \"ALL|ANYONECANPAY\"\n"
            "       \"NONE|ANYONECANPAY\"\n"
            "       \"SINGLE|ANYONECANPAY\"\n"
                    },
                },
                RPCResult{
                    RPCResult::Type::OBJ, "", "",
                    {
                        {RPCResult::Type::STR_HEX, "hex", "The hex-encoded raw transaction with signature(s)"},
                        {RPCResult::Type::BOOL, "complete", "If the transaction has a complete set of signatures"},
                        {RPCResult::Type::ARR, "errors", /* optional */ true, "Script verification errors (if there are any)",
                        {
                            {RPCResult::Type::OBJ, "", "",
                            {
                                {RPCResult::Type::STR_HEX, "txid", "The hash of the referenced, previous transaction"},
                                {RPCResult::Type::NUM, "vout", "The index of the output to spent and used as input"},
                                {RPCResult::Type::STR_HEX, "scriptSig", "The hex-encoded signature script"},
                                {RPCResult::Type::NUM, "sequence", "Script sequence number"},
                                {RPCResult::Type::STR, "error", "Verification or signing error related to the input"},
                            }},
                        }},
                        {RPCResult::Type::STR, "warning", "Warning that a peg-in input signed may be immature. This could mean lack of connectivity to or misconfiguration of the daemon"},
                    }
                },
                RPCExamples{
                    HelpExampleCli("signrawtransactionwithkey", "\"myhex\" \"[\\\"key1\\\",\\\"key2\\\"]\"")
            + HelpExampleRpc("signrawtransactionwithkey", "\"myhex\", \"[\\\"key1\\\",\\\"key2\\\"]\"")
                },
        [&](const RPCHelpMan& self, const JSONRPCRequest& request) -> UniValue
{
    RPCTypeCheck(request.params, {UniValue::VSTR, UniValue::VARR, UniValue::VARR, UniValue::VSTR}, true);

    CMutableTransaction mtx;
    if (!DecodeHexTx(mtx, request.params[0].get_str(), true)) {
        throw JSONRPCError(RPC_DESERIALIZATION_ERROR, "TX decode failed");
    }

    FillableSigningProvider keystore;
    const UniValue& keys = request.params[1].get_array();
    for (unsigned int idx = 0; idx < keys.size(); ++idx) {
        UniValue k = keys[idx];
        CKey key = DecodeSecret(k.get_str());
        if (!key.IsValid()) {
            throw JSONRPCError(RPC_INVALID_ADDRESS_OR_KEY, "Invalid private key");
        }
        keystore.AddKey(key);
    }

    // Fetch previous transactions (inputs):
    std::map<COutPoint, Coin> coins;
    for (const CTxIn& txin : mtx.vin) {
        coins[txin.prevout]; // Create empty map entry keyed by prevout.
    }
    NodeContext& node = EnsureNodeContext(request.context);
    FindCoins(node, coins);

    // Parse the prevtxs array
    ParsePrevouts(request.params[2], &keystore, coins);

    UniValue result(UniValue::VOBJ);
    SignTransaction(mtx, &keystore, coins, request.params[3], result);
    return result;
},
    };
}

<<<<<<< HEAD
UniValue sendrawtransaction(const JSONRPCRequest& request)
=======
static RPCHelpMan sendrawtransaction()
>>>>>>> d692d192
{
    return RPCHelpMan{"sendrawtransaction",
                "\nSubmit a raw transaction (serialized, hex-encoded) to local node and network.\n"
                "\nNote that the transaction will be sent unconditionally to all peers, so using this\n"
                "for manual rebroadcast may degrade privacy by leaking the transaction's origin, as\n"
                "nodes will normally not rebroadcast non-wallet transactions already in their mempool.\n"
                "\nAlso see createrawtransaction and signrawtransactionwithkey calls.\n",
                {
                    {"hexstring", RPCArg::Type::STR_HEX, RPCArg::Optional::NO, "The hex string of the raw transaction"},
                    {"maxfeerate", RPCArg::Type::AMOUNT, /* default */ FormatMoney(DEFAULT_MAX_RAW_TX_FEE_RATE.GetFeePerK()),
                        "Reject transactions whose fee rate is higher than the specified value, expressed in " + CURRENCY_UNIT +
                            "/kB.\nSet to 0 to accept any fee rate.\n"},
                },
                RPCResult{
                    RPCResult::Type::STR_HEX, "", "The transaction hash in hex"
                },
                RPCExamples{
            "\nCreate a transaction\n"
            + HelpExampleCli("createrawtransaction", "\"[{\\\"txid\\\" : \\\"mytxid\\\",\\\"vout\\\":0}]\" \"{\\\"myaddress\\\":0.01}\"") +
            "Sign the transaction, and get back the hex\n"
            + HelpExampleCli("signrawtransactionwithwallet", "\"myhex\"") +
            "\nSend the transaction (signed hex)\n"
            + HelpExampleCli("sendrawtransaction", "\"signedhex\"") +
            "\nAs a JSON-RPC call\n"
            + HelpExampleRpc("sendrawtransaction", "\"signedhex\"")
                },
        [&](const RPCHelpMan& self, const JSONRPCRequest& request) -> UniValue
{
    RPCTypeCheck(request.params, {
        UniValue::VSTR,
        UniValueType(), // VNUM or VSTR, checked inside AmountFromValue()
    });

    // parse hex string from parameter
    CMutableTransaction mtx;
    if (!DecodeHexTx(mtx, request.params[0].get_str()))
        throw JSONRPCError(RPC_DESERIALIZATION_ERROR, "TX decode failed");
    CTransactionRef tx(MakeTransactionRef(std::move(mtx)));

    const CFeeRate max_raw_tx_fee_rate = request.params[1].isNull() ?
                                             DEFAULT_MAX_RAW_TX_FEE_RATE :
                                             CFeeRate(AmountFromValue(request.params[1]));

    for (const auto& out : tx->vout) {
        // If we have a nonce, it could be a smuggled pubkey, or it could be a
        //   proper nonce produced by blinding. In the latter case, the value
        //   will always be blinded and not explicit. In the former case, we
        //   error out because the transaction is not blinded properly.
        if (!out.nNonce.IsNull() && out.nValue.IsExplicit()) {
            throw JSONRPCError(RPC_TRANSACTION_ERROR, "Transaction output has nonce, but is not blinded. Did you forget to call blindpsbt, blindrawtranssaction, or rawblindrawtransaction?");
        }
    }

    int64_t virtual_size = GetVirtualTransactionSize(*tx);
    CAmount max_raw_tx_fee = max_raw_tx_fee_rate.GetFee(virtual_size);

    std::string err_string;
    AssertLockNotHeld(cs_main);
    NodeContext& node = EnsureNodeContext(request.context);
    const TransactionError err = BroadcastTransaction(node, tx, err_string, max_raw_tx_fee, /*relay*/ true, /*wait_callback*/ true);
    if (TransactionError::OK != err) {
        throw JSONRPCTransactionError(err, err_string);
    }

    return tx->GetHash().GetHex();
},
    };
}

static RPCHelpMan testmempoolaccept()
{
    return RPCHelpMan{"testmempoolaccept",
                "\nReturns result of mempool acceptance tests indicating if raw transaction (serialized, hex-encoded) would be accepted by mempool.\n"
                "\nThis checks if the transaction violates the consensus or policy rules.\n"
                "\nSee sendrawtransaction call.\n",
                {
                    {"rawtxs", RPCArg::Type::ARR, RPCArg::Optional::NO, "An array of hex strings of raw transactions.\n"
            "                                        Length must be one for now.",
                        {
                            {"rawtx", RPCArg::Type::STR_HEX, RPCArg::Optional::OMITTED, ""},
                        },
                        },
                    {"maxfeerate", RPCArg::Type::AMOUNT, /* default */ FormatMoney(DEFAULT_MAX_RAW_TX_FEE_RATE.GetFeePerK()), "Reject transactions whose fee rate is higher than the specified value, expressed in " + CURRENCY_UNIT + "/kB\n"},
                },
                RPCResult{
                    RPCResult::Type::ARR, "", "The result of the mempool acceptance test for each raw transaction in the input array.\n"
                        "Length is exactly one for now.",
                    {
                        {RPCResult::Type::OBJ, "", "",
                        {
                            {RPCResult::Type::STR_HEX, "txid", "The transaction hash in hex"},
                            {RPCResult::Type::BOOL, "allowed", "If the mempool allows this tx to be inserted"},
                            {RPCResult::Type::NUM, "vsize", "Virtual transaction size as defined in BIP 141. This is different from actual serialized size for witness transactions as witness data is discounted (only present when 'allowed' is true)"},
                            {RPCResult::Type::OBJ, "fees", "Transaction fees (only present if 'allowed' is true)",
                            {
                                {RPCResult::Type::STR_AMOUNT, "base", "transaction fee in " + CURRENCY_UNIT},
                            }},
                            {RPCResult::Type::STR, "reject-reason", "Rejection string (only present when 'allowed' is false)"},
                        }},
                    }
                },
                RPCExamples{
            "\nCreate a transaction\n"
            + HelpExampleCli("createrawtransaction", "\"[{\\\"txid\\\" : \\\"mytxid\\\",\\\"vout\\\":0}]\" \"{\\\"myaddress\\\":0.01}\"") +
            "Sign the transaction, and get back the hex\n"
            + HelpExampleCli("signrawtransactionwithwallet", "\"myhex\"") +
            "\nTest acceptance of the transaction (signed hex)\n"
            + HelpExampleCli("testmempoolaccept", R"('["signedhex"]')") +
            "\nAs a JSON-RPC call\n"
            + HelpExampleRpc("testmempoolaccept", "[\"signedhex\"]")
                },
        [&](const RPCHelpMan& self, const JSONRPCRequest& request) -> UniValue
{
    RPCTypeCheck(request.params, {
        UniValue::VARR,
        UniValueType(), // VNUM or VSTR, checked inside AmountFromValue()
    });

    if (request.params[0].get_array().size() != 1) {
        throw JSONRPCError(RPC_INVALID_PARAMETER, "Array must contain exactly one raw transaction for now");
    }

    CMutableTransaction mtx;
    if (!DecodeHexTx(mtx, request.params[0].get_array()[0].get_str())) {
        throw JSONRPCError(RPC_DESERIALIZATION_ERROR, "TX decode failed");
    }
    CTransactionRef tx(MakeTransactionRef(std::move(mtx)));
    const uint256& tx_hash = tx->GetHash();

    const CFeeRate max_raw_tx_fee_rate = request.params[1].isNull() ?
                                             DEFAULT_MAX_RAW_TX_FEE_RATE :
                                             CFeeRate(AmountFromValue(request.params[1]));

    CTxMemPool& mempool = EnsureMemPool(request.context);
    int64_t virtual_size = GetVirtualTransactionSize(*tx);
    CAmount max_raw_tx_fee = max_raw_tx_fee_rate.GetFee(virtual_size);

    UniValue result(UniValue::VARR);
    UniValue result_0(UniValue::VOBJ);
    result_0.pushKV("txid", tx_hash.GetHex());

    TxValidationState state;
    bool test_accept_res;
    CAmount fee;
    {
        LOCK(cs_main);
        test_accept_res = AcceptToMemoryPool(mempool, state, std::move(tx),
            nullptr /* plTxnReplaced */, false /* bypass_limits */, max_raw_tx_fee, /* test_accept */ true, &fee);
    }
    result_0.pushKV("allowed", test_accept_res);

    // Only return the fee and vsize if the transaction would pass ATMP.
    // These can be used to calculate the feerate.
    if (test_accept_res) {
        result_0.pushKV("vsize", virtual_size);
        UniValue fees(UniValue::VOBJ);
        fees.pushKV("base", ValueFromAmount(fee));
        result_0.pushKV("fees", fees);
    } else {
        if (state.IsInvalid()) {
            if (state.GetResult() == TxValidationResult::TX_MISSING_INPUTS) {
                result_0.pushKV("reject-reason", "missing-inputs");
            } else {
                result_0.pushKV("reject-reason", strprintf("%s", state.GetRejectReason()));
            }
        } else {
            result_0.pushKV("reject-reason", state.GetRejectReason());
        }
    }

    result.push_back(std::move(result_0));
    return result;
},
    };
}

<<<<<<< HEAD
UniValue blindpsbt(const JSONRPCRequest& request)
{
    if (!g_con_elementsmode)
        throw std::runtime_error("PSBT operations are disabled when not in elementsmode.\n");

    if (request.fHelp || request.params.size() < 1 || request.params.size() > 2)
        throw std::runtime_error(
            RPCHelpMan{"blindpsbt",
                "\nUses the blinding data from the PSBT inputs to generate the blinding data for the PSBT outputs.\n",
                {
                    {"psbt", RPCArg::Type::STR, RPCArg::Optional::NO, "The PSBT base64 string"},
                    {"ignoreblindfail", RPCArg::Type::BOOL, /* default*/ "true", "Return a transaction even when a blinding attempt fails due to number of blinded inputs/outputs."},
                },
                RPCResult{
                    RPCResult::Type::STR, "psbt", "base64-encoded partially signed transaction",
                },
                RPCExamples{
                    HelpExampleCli("blindpsbt", "\"psbt\"")
                    + HelpExampleRpc("blindpsbt", "\"psbt\"")
                }
            }.ToString()
        );

    RPCTypeCheck(request.params, {UniValue::VSTR, UniValue::VBOOL}, true);

    // Unserialize the transactions
    PartiallySignedTransaction psbtx;
    std::string error;
    if (!DecodeBase64PSBT(psbtx, request.params[0].get_str(), error)) {
        throw JSONRPCError(RPC_DESERIALIZATION_ERROR, strprintf("TX decode failed %s", error));
    }

    bool fIgnoreBlindFail = true;
    if (!request.params[1].isNull()) {
        fIgnoreBlindFail = request.params[1].get_bool();
    }

    // TODO(gwillen): Refactor out significant duplicated code between here and rawblindrawtransaction.

    std::vector<CAmount> input_amounts;
    std::vector<uint256> input_blinds;
    std::vector<uint256> input_asset_blinds;
    std::vector<CAsset> input_assets;
    std::vector<uint256> output_value_blinds;
    std::vector<uint256> output_asset_blinds;
    std::vector<CAsset> output_assets;
    std::vector<CPubKey> output_pubkeys;

    int n_blinded_ins = 0;

    // TODO(gwillen): If blinding is not possible due to missing input data, we should bail here with a useful error message.
    for (const auto& input : psbtx.inputs) {
        input_blinds.push_back(input.value_blinding_factor);
        input_asset_blinds.push_back(input.asset_blinding_factor);
        input_assets.push_back(input.asset);
        input_amounts.push_back(input.value ? *input.value : CAmount(-1));

        if (!input_blinds.back().IsNull()) {
            n_blinded_ins++;
        }
    }

    for (auto& output : psbtx.outputs) {
        output_pubkeys.push_back(output.blinding_pubkey);
    }

    // How many are we trying to blind?
    int num_pubkeys = 0;
    unsigned int keyIndex = -1;
    for (unsigned int i = 0; i < output_pubkeys.size(); i++) {
        const CPubKey& key = output_pubkeys[i];
        if (key.IsValid()) {
            num_pubkeys++;
            keyIndex = i;
        }
    }

    CMutableTransaction& tx = *psbtx.tx;

    // TODO(gwillen): Replace all this with the 'bonus output' scheme to use an OP_RETURN to balance blinders, with a rangeproof exponent of -1 (public).
    if (num_pubkeys == 0 && n_blinded_ins == 0) {
        // Vacuous, just return the transaction
        return EncodePSBT(psbtx);
    } else if (n_blinded_ins > 0 && num_pubkeys == 0) {
        // No notion of wallet, cannot complete this blinding without passed-in pubkey
        throw JSONRPCError(RPC_INVALID_PARAMETER, "Unable to blind transaction: Add another output to blind in order to complete the blinding.");
    } else if (n_blinded_ins == 0 && num_pubkeys == 1) {
        if (fIgnoreBlindFail) {
            // Remove the pubkey to signal that blinding is complete
            psbtx.outputs[keyIndex].blinding_pubkey = CPubKey();
            return EncodePSBT(psbtx);
        } else {
            throw JSONRPCError(RPC_INVALID_PARAMETER, "Unable to blind transaction: Add another output to blind in order to complete the blinding.");
        }
    }

    CMutableTransaction tx_tmp = tx;  // We don't want to mutate the transaction in the PSBT yet, just extract blinding data

    // TODO(gwillen): Make this do something better than fail silently if there are any issuances, reissuances, pegins, etc.
    int ret = BlindTransaction(input_blinds, input_asset_blinds, input_assets, input_amounts, output_value_blinds, output_asset_blinds, output_pubkeys, std::vector<CKey>(), std::vector<CKey>(), tx_tmp);
    if (ret != num_pubkeys) {
        // TODO Have more rich return values, communicating to user what has been blinded
        // User may be ok not blinding something that for instance has no corresponding type on input
        throw JSONRPCError(RPC_INVALID_PARAMETER, "Unable to blind transaction: Are you sure each asset type to blind is represented in the inputs?");
    }

    for (size_t i = 0; i < psbtx.outputs.size(); ++i) {
        PSBTOutput& o = psbtx.outputs[i];

        o.value_commitment = tx_tmp.vout[i].nValue;
        o.asset_commitment = tx_tmp.vout[i].nAsset;
        o.nonce_commitment = tx_tmp.vout[i].nNonce;
        o.value_blinding_factor = output_value_blinds[i];
        o.asset_blinding_factor = output_asset_blinds[i];
        o.range_proof = tx_tmp.witness.vtxoutwit[i].vchRangeproof;
        o.surjection_proof = tx_tmp.witness.vtxoutwit[i].vchSurjectionproof;

        o.blinding_pubkey = CPubKey();  // Once we're done blinding, remove the pubkeys to signal that it's complete
    }

    return EncodePSBT(psbtx);
}

UniValue decodepsbt(const JSONRPCRequest& request)
{
    if (!g_con_elementsmode)
        throw std::runtime_error("PSBT operations are disabled when not in elementsmode.\n");

            RPCHelpMan{"decodepsbt",
=======
static RPCHelpMan decodepsbt()
{
    return RPCHelpMan{"decodepsbt",
>>>>>>> d692d192
                "\nReturn a JSON object representing the serialized, base64-encoded partially signed Bitcoin transaction.\n",
                {
                    {"psbt", RPCArg::Type::STR, RPCArg::Optional::NO, "The PSBT base64 string"},
                },
                RPCResult{
                    RPCResult::Type::OBJ, "", "",
                    {
                        {RPCResult::Type::OBJ, "tx", "The decoded network-serialized unsigned transaction.",
                        {
                            {RPCResult::Type::ELISION, "", "The layout is the same as the output of decoderawtransaction."},
                        }},
                        {RPCResult::Type::OBJ_DYN, "unknown", "The unknown global fields",
                        {
                             {RPCResult::Type::STR_HEX, "key", "(key-value pair) An unknown key-value pair"},
                        }},
                        {RPCResult::Type::ARR, "inputs", "",
                        {
                            {RPCResult::Type::OBJ, "", "",
                            {
                                {RPCResult::Type::OBJ, "non_witness_utxo", /* optional */ true, "Decoded network transaction for non-witness UTXOs",
                                {
                                    {RPCResult::Type::ELISION, "",""},
                                }},
                                {RPCResult::Type::OBJ, "witness_utxo", /* optional */ true, "Transaction output for witness UTXOs",
                                {
                                    {RPCResult::Type::NUM, "amount", "The value in " + CURRENCY_UNIT},
                                    {RPCResult::Type::OBJ, "scriptPubKey", "",
                                    {
                                        {RPCResult::Type::STR, "asm", "The asm"},
                                        {RPCResult::Type::STR_HEX, "hex", "The hex"},
                                        {RPCResult::Type::STR, "type", "The type, eg 'pubkeyhash'"},
                                        {RPCResult::Type::STR, "address"," Bitcoin address if there is one"},
                                    }},
                                }},
                                {RPCResult::Type::OBJ_DYN, "partial_signatures", /* optional */ true, "",
                                {
                                    {RPCResult::Type::STR, "pubkey", "The public key and signature that corresponds to it."},
                                }},
                                {RPCResult::Type::STR, "sighash", /* optional */ true, "The sighash type to be used"},
                                {RPCResult::Type::OBJ, "redeem_script", /* optional */ true, "",
                                {
                                    {RPCResult::Type::STR, "asm", "The asm"},
                                    {RPCResult::Type::STR_HEX, "hex", "The hex"},
                                    {RPCResult::Type::STR, "type", "The type, eg 'pubkeyhash'"},
                                }},
                                {RPCResult::Type::OBJ, "witness_script", /* optional */ true, "",
                                {
                                    {RPCResult::Type::STR, "asm", "The asm"},
                                    {RPCResult::Type::STR_HEX, "hex", "The hex"},
                                    {RPCResult::Type::STR, "type", "The type, eg 'pubkeyhash'"},
                                }},
                                {RPCResult::Type::ARR, "bip32_derivs", /* optional */ true, "",
                                {
                                    {RPCResult::Type::OBJ, "pubkey", /* optional */ true, "The public key with the derivation path as the value.",
                                    {
                                        {RPCResult::Type::STR, "master_fingerprint", "The fingerprint of the master key"},
                                        {RPCResult::Type::STR, "path", "The path"},
                                    }},
                                }},
                                {RPCResult::Type::OBJ, "final_scriptsig", /* optional */ true, "",
                                {
                                    {RPCResult::Type::STR, "asm", "The asm"},
                                    {RPCResult::Type::STR, "hex", "The hex"},
                                }},
                                {RPCResult::Type::ARR, "final_scriptwitness", "",
                                {
                                    {RPCResult::Type::STR_HEX, "", "hex-encoded witness data (if any)"},
                                }},
                                {RPCResult::Type::NUM, "value", "The (unblinded) value of the input in " + CURRENCY_UNIT},
                                {RPCResult::Type::STR_HEX, "value_blinding_factor", "The value blinding factor from the output being spent"},
                                {RPCResult::Type::STR_HEX, "asset", "The (unblinded) asset id of the input"},
                                {RPCResult::Type::STR_HEX, "asset_blinding_factor", "The asset blinding factor from the output being spent\n"},
                                {RPCResult::Type::STR_HEX, "pegin_bitcoin_tx", "The tx providing the peg-in in the format of the getrawtransaction RPC"},
                                {RPCResult::Type::STR_HEX, "pegin_claim_script", "The claim script for the peg-in input"},
                                {RPCResult::Type::STR_HEX, "pegin_txout_proof", "The tx providing the peg-in input"},
                                {RPCResult::Type::STR_HEX, "pegin_genesis_hash", "The hash of the genesis block for this peg-in"},
                                {RPCResult::Type::OBJ_DYN, "unknown", "The unknown global fields",
                                {
                                    {RPCResult::Type::STR_HEX, "key", "(key-value pair) An unknown key-value pair"},
                                }},
                            }},
                        }},
                        {RPCResult::Type::ARR, "outputs", "",
                        {
                            {RPCResult::Type::OBJ, "", "",
                            {
                                {RPCResult::Type::OBJ, "redeem_script", /* optional */ true, "",
                                {
                                    {RPCResult::Type::STR, "asm", "The asm"},
                                    {RPCResult::Type::STR_HEX, "hex", "The hex"},
                                    {RPCResult::Type::STR, "type", "The type, eg 'pubkeyhash'"},
                                }},
                                {RPCResult::Type::OBJ, "witness_script", /* optional */ true, "",
                                {
                                    {RPCResult::Type::STR, "asm", "The asm"},
                                    {RPCResult::Type::STR_HEX, "hex", "The hex"},
                                    {RPCResult::Type::STR, "type", "The type, eg 'pubkeyhash'"},
                                }},
                                {RPCResult::Type::ARR, "bip32_derivs", /* optional */ true, "",
                                {
                                    {RPCResult::Type::OBJ, "", "",
                                    {
                                        {RPCResult::Type::STR, "pubkey", "The public key this path corresponds to"},
                                        {RPCResult::Type::STR, "master_fingerprint", "The fingerprint of the master key"},
                                        {RPCResult::Type::STR, "path", "The path"},
                                    }},
                                }},
                                {RPCResult::Type::STR_HEX, "value_commitment", "The blinded value of the output"},
                                {RPCResult::Type::STR_HEX, "value_blinding_factor", "The value blinding factor for the output"},
                                {RPCResult::Type::STR_HEX, "asset_commiment", "The blinded asset id of the output"},
                                {RPCResult::Type::STR_HEX, "asset_blinding_factor", "The asset blinding factor for the output"},
                                {RPCResult::Type::STR_HEX, "nonce_commiment", "The nonce for the output"},
                                {RPCResult::Type::STR_HEX, "surjection_proof", "The surjection proof for the output"},
                                {RPCResult::Type::STR_HEX, "blinding_pubkey", "The blinding pubkey for the output"},
                                {RPCResult::Type::OBJ_DYN, "unknown", "The unknown global fields",
                                {
                                    {RPCResult::Type::STR_HEX, "key", "(key-value pair) An unknown key-value pair"},
                                }},
                            }},
                        }},
                        {RPCResult::Type::STR_AMOUNT, "fee", /* optional */ true, "The transaction fee paid if all UTXOs slots in the PSBT have been filled."},
                    }
                },
                RPCExamples{
                    HelpExampleCli("decodepsbt", "\"psbt\"")
                },
        [&](const RPCHelpMan& self, const JSONRPCRequest& request) -> UniValue
{
    RPCTypeCheck(request.params, {UniValue::VSTR});

    // Unserialize the transactions
    PartiallySignedTransaction psbtx;
    std::string error;
    if (!DecodeBase64PSBT(psbtx, request.params[0].get_str(), error)) {
        throw JSONRPCError(RPC_DESERIALIZATION_ERROR, strprintf("TX decode failed %s", error));
    }

    UniValue result(UniValue::VOBJ);

    // Add the decoded tx
    UniValue tx_univ(UniValue::VOBJ);
    TxToUniv(CTransaction(*psbtx.tx), uint256(), tx_univ, false);
    result.pushKV("tx", tx_univ);
    result.pushKV("fees", AmountMapToUniv(GetFeeMap(CTransaction(*psbtx.tx)), ""));

    // Unknown data
    UniValue unknowns(UniValue::VOBJ);
    for (auto entry : psbtx.unknown) {
        unknowns.pushKV(HexStr(entry.first), HexStr(entry.second));
    }
    result.pushKV("unknown", unknowns);

    // inputs
    UniValue inputs(UniValue::VARR);
    for (unsigned int i = 0; i < psbtx.inputs.size(); ++i) {
        const PSBTInput& input = psbtx.inputs[i];
        UniValue in(UniValue::VOBJ);
        // UTXOs
        CTxOut txout;
        if (!input.witness_utxo.IsNull()) {
            txout = input.witness_utxo;

            UniValue o(UniValue::VOBJ);
            ScriptToUniv(txout.scriptPubKey, o, true);

            UniValue out(UniValue::VOBJ);
            if (txout.nValue.IsExplicit()) {
                CAmount nValue = txout.nValue.GetAmount();
                out.pushKV("amount", ValueFromAmount(nValue));
            } else {
                out.pushKV("amountcommitment", txout.nValue.GetHex());
            }
            out.pushKV("scriptPubKey", o);

            in.pushKV("witness_utxo", out);
        }
        if (input.non_witness_utxo) {
            txout = input.non_witness_utxo->vout[psbtx.tx->vin[i].prevout.n];

            UniValue non_wit(UniValue::VOBJ);
            TxToUniv(*input.non_witness_utxo, uint256(), non_wit, false);
            in.pushKV("non_witness_utxo", non_wit);
        }

        // Partial sigs
        if (!input.partial_sigs.empty()) {
            UniValue partial_sigs(UniValue::VOBJ);
            for (const auto& sig : input.partial_sigs) {
                partial_sigs.pushKV(HexStr(sig.second.first), HexStr(sig.second.second));
            }
            in.pushKV("partial_signatures", partial_sigs);
        }

        // Sighash
        if (input.sighash_type > 0) {
            in.pushKV("sighash", SighashToStr((unsigned char)input.sighash_type));
        }

        // Redeem script and witness script
        if (!input.redeem_script.empty()) {
            UniValue r(UniValue::VOBJ);
            ScriptToUniv(input.redeem_script, r, false);
            in.pushKV("redeem_script", r);
        }
        if (!input.witness_script.empty()) {
            UniValue r(UniValue::VOBJ);
            ScriptToUniv(input.witness_script, r, false);
            in.pushKV("witness_script", r);
        }

        // keypaths
        if (!input.hd_keypaths.empty()) {
            UniValue keypaths(UniValue::VARR);
            for (auto entry : input.hd_keypaths) {
                UniValue keypath(UniValue::VOBJ);
                keypath.pushKV("pubkey", HexStr(entry.first));

                keypath.pushKV("master_fingerprint", strprintf("%08x", ReadBE32(entry.second.fingerprint)));
                keypath.pushKV("path", WriteHDKeypath(entry.second.path));
                keypaths.push_back(keypath);
            }
            in.pushKV("bip32_derivs", keypaths);
        }

        // Final scriptSig and scriptwitness
        if (!input.final_script_sig.empty()) {
            UniValue scriptsig(UniValue::VOBJ);
            scriptsig.pushKV("asm", ScriptToAsmStr(input.final_script_sig, true));
            scriptsig.pushKV("hex", HexStr(input.final_script_sig));
            in.pushKV("final_scriptSig", scriptsig);
        }
        if (!input.final_script_witness.IsNull()) {
            UniValue txinwitness(UniValue::VARR);
            for (const auto& item : input.final_script_witness.stack) {
                txinwitness.push_back(HexStr(item));
            }
            in.pushKV("final_scriptwitness", txinwitness);
        }

        // Value
        if (input.value) {
            in.pushKV("value", ValueFromAmount(*input.value));
        }

        // Value blinder
        if (!input.value_blinding_factor.IsNull()) {
            in.pushKV("value_blinding_factor", input.value_blinding_factor.GetHex());
        }

        // Asset
        if (!input.asset.IsNull()) {
            in.pushKV("asset", input.asset.id.GetHex());
        }

        // Asset blinder
        if (!input.asset_blinding_factor.IsNull()) {
            in.pushKV("asset_blinding_factor", input.asset_blinding_factor.GetHex());
        }

        // Peg-in stuff
        if (Params().GetConsensus().ParentChainHasPow()) {
            if (input.peg_in_tx.which() > 0) {
                const Sidechain::Bitcoin::CTransactionRef& btc_peg_in_tx = boost::get<Sidechain::Bitcoin::CTransactionRef>(input.peg_in_tx);
                if (btc_peg_in_tx) {
                    CDataStream ss_tx(SER_NETWORK, PROTOCOL_VERSION | SERIALIZE_TRANSACTION_NO_WITNESS);
                    ss_tx << btc_peg_in_tx;
                    in.pushKV("pegin_bitcoin_tx", HexStr(ss_tx));
                }
            }
            if (input.txout_proof.which() > 0) {
                const Sidechain::Bitcoin::CMerkleBlock& btc_txout_proof = boost::get<Sidechain::Bitcoin::CMerkleBlock>(input.txout_proof);
                if (!btc_txout_proof.header.IsNull()) {
                    CDataStream ss_mb(SER_NETWORK, PROTOCOL_VERSION | SERIALIZE_TRANSACTION_NO_WITNESS);
                    ss_mb << btc_txout_proof;
                    in.pushKV("pegin_txout_proof", HexStr(ss_mb));
                }
            }
        } else {
            if (input.peg_in_tx.which() > 0) {
                const CTransactionRef& elem_peg_in_tx = boost::get<CTransactionRef>(input.peg_in_tx);
                if (elem_peg_in_tx) {
                    CDataStream ss_tx(SER_NETWORK, PROTOCOL_VERSION | SERIALIZE_TRANSACTION_NO_WITNESS);
                    ss_tx << elem_peg_in_tx;
                    in.pushKV("pegin_bitcoin_tx", HexStr(ss_tx));
                }
            }
            if (input.txout_proof.which() > 0) {
                const CMerkleBlock& elem_txout_proof = boost::get<CMerkleBlock>(input.txout_proof);
                if (!elem_txout_proof.header.IsNull()) {
                    CDataStream ss_mb(SER_NETWORK, PROTOCOL_VERSION | SERIALIZE_TRANSACTION_NO_WITNESS);
                    ss_mb << elem_txout_proof;
                    in.pushKV("pegin_txout_proof", HexStr(ss_mb));
                }
            }
        }
        if (!input.claim_script.empty()) {
            in.pushKV("pegin_claim_script", HexStr(input.claim_script));
        }
        if (!input.genesis_hash.IsNull()) {
            in.pushKV("pegin_genesis_hash", input.genesis_hash.GetHex());
        }

        // Unknown data
        if (input.unknown.size() > 0) {
            UniValue unknowns(UniValue::VOBJ);
            for (auto entry : input.unknown) {
                unknowns.pushKV(HexStr(entry.first), HexStr(entry.second));
            }
            in.pushKV("unknown", unknowns);
        }

        inputs.push_back(in);
    }
    result.pushKV("inputs", inputs);

    // outputs
    UniValue outputs(UniValue::VARR);
    for (unsigned int i = 0; i < psbtx.outputs.size(); ++i) {
        const PSBTOutput& output = psbtx.outputs[i];
        UniValue out(UniValue::VOBJ);
        // Redeem script and witness script
        if (!output.redeem_script.empty()) {
            UniValue r(UniValue::VOBJ);
            ScriptToUniv(output.redeem_script, r, false);
            out.pushKV("redeem_script", r);
        }
        if (!output.witness_script.empty()) {
            UniValue r(UniValue::VOBJ);
            ScriptToUniv(output.witness_script, r, false);
            out.pushKV("witness_script", r);
        }

        // keypaths
        if (!output.hd_keypaths.empty()) {
            UniValue keypaths(UniValue::VARR);
            for (auto entry : output.hd_keypaths) {
                UniValue keypath(UniValue::VOBJ);
                keypath.pushKV("pubkey", HexStr(entry.first));
                keypath.pushKV("master_fingerprint", strprintf("%08x", ReadBE32(entry.second.fingerprint)));
                keypath.pushKV("path", WriteHDKeypath(entry.second.path));
                keypaths.push_back(keypath);
            }
            out.pushKV("bip32_derivs", keypaths);
        }

        // Value commitment
        if (!output.value_commitment.IsNull()) {
            out.pushKV("value_commitment", output.value_commitment.GetHex());
        }

        // Value blinder
        if (!output.value_blinding_factor.IsNull()) {
            out.pushKV("value_blinding_factor", output.value_blinding_factor.GetHex());
        }

        // Asset commitment
        if (!output.asset_commitment.IsNull()) {
            out.pushKV("asset_commitment", output.asset_commitment.GetHex());
        }

        // Asset blinder
        if (!output.asset_blinding_factor.IsNull()) {
            out.pushKV("asset_blinding_factor", output.asset_blinding_factor.GetHex());
        }

        // Nonce commitment
        if (!output.nonce_commitment.IsNull()) {
            out.pushKV("nonce_commitment", output.nonce_commitment.GetHex());
        }

        // Range proof omitted due to size

        // Surjection proof
        if (!output.surjection_proof.empty()) {
            out.pushKV("surjection_proof", HexStr(output.surjection_proof));
        }

        // Blinding pubkey
        if (output.blinding_pubkey.IsValid()) {
            out.pushKV("blinding_pubkey", HexStr(output.blinding_pubkey));
        }

        // Unknown data
        if (output.unknown.size() > 0) {
            UniValue unknowns(UniValue::VOBJ);
            for (auto entry : output.unknown) {
                unknowns.pushKV(HexStr(entry.first), HexStr(entry.second));
            }
            out.pushKV("unknown", unknowns);
        }

        outputs.push_back(out);
    }
    result.pushKV("outputs", outputs);

    return result;
},
    };
}

static RPCHelpMan combinepsbt()
{
<<<<<<< HEAD
    if (!g_con_elementsmode)
        throw std::runtime_error("PSBT operations are disabled when not in elementsmode.\n");

            RPCHelpMan{"combinepsbt",
=======
    return RPCHelpMan{"combinepsbt",
>>>>>>> d692d192
                "\nCombine multiple partially signed Bitcoin transactions into one transaction.\n"
                "Implements the Combiner role.\n",
                {
                    {"txs", RPCArg::Type::ARR, RPCArg::Optional::NO, "The base64 strings of partially signed transactions",
                        {
                            {"psbt", RPCArg::Type::STR, RPCArg::Optional::OMITTED, "A base64 string of a PSBT"},
                        },
                        },
                },
                RPCResult{
                    RPCResult::Type::STR, "", "The base64-encoded partially signed transaction"
                },
                RPCExamples{
                    HelpExampleCli("combinepsbt", R"('["mybase64_1", "mybase64_2", "mybase64_3"]')")
                },
        [&](const RPCHelpMan& self, const JSONRPCRequest& request) -> UniValue
{
    RPCTypeCheck(request.params, {UniValue::VARR}, true);

    // Unserialize the transactions
    std::vector<PartiallySignedTransaction> psbtxs;
    UniValue txs = request.params[0].get_array();
    if (txs.empty()) {
        throw JSONRPCError(RPC_INVALID_PARAMETER, "Parameter 'txs' cannot be empty");
    }
    for (unsigned int i = 0; i < txs.size(); ++i) {
        PartiallySignedTransaction psbtx;
        std::string error;
        if (!DecodeBase64PSBT(psbtx, txs[i].get_str(), error)) {
            throw JSONRPCError(RPC_DESERIALIZATION_ERROR, strprintf("TX decode failed %s", error));
        }
        psbtxs.push_back(psbtx);
    }

    PartiallySignedTransaction merged_psbt;
    const TransactionError error = CombinePSBTs(merged_psbt, psbtxs);
    if (error != TransactionError::OK) {
        throw JSONRPCTransactionError(error);
    }

<<<<<<< HEAD
    return EncodePSBT(merged_psbt);
=======
    CDataStream ssTx(SER_NETWORK, PROTOCOL_VERSION);
    ssTx << merged_psbt;
    return EncodeBase64(MakeUCharSpan(ssTx));
},
    };
>>>>>>> d692d192
}

static RPCHelpMan finalizepsbt()
{
<<<<<<< HEAD
    if (!g_con_elementsmode)
        throw std::runtime_error("PSBT operations are disabled when not in elementsmode.\n");

            RPCHelpMan{"finalizepsbt",
=======
    return RPCHelpMan{"finalizepsbt",
>>>>>>> d692d192
                "Finalize the inputs of a PSBT. If the transaction is fully signed, it will produce a\n"
                "network serialized transaction which can be broadcast with sendrawtransaction. Otherwise a PSBT will be\n"
                "created which has the final_scriptSig and final_scriptWitness fields filled for inputs that are complete.\n"
                "Implements the Finalizer and Extractor roles.\n",
                {
                    {"psbt", RPCArg::Type::STR, RPCArg::Optional::NO, "A base64 string of a PSBT"},
                    {"extract", RPCArg::Type::BOOL, /* default */ "true", "If true and the transaction is complete,\n"
            "                             extract and return the complete transaction in normal network serialization instead of the PSBT."},
                },
                RPCResult{
                    RPCResult::Type::OBJ, "", "",
                    {
                        {RPCResult::Type::STR, "psbt", "The base64-encoded partially signed transaction if not extracted"},
                        {RPCResult::Type::STR_HEX, "hex", "The hex-encoded network transaction if extracted"},
                        {RPCResult::Type::BOOL, "complete", "If the transaction has a complete set of signatures"},
                    }
                },
                RPCExamples{
                    HelpExampleCli("finalizepsbt", "\"psbt\"")
                },
        [&](const RPCHelpMan& self, const JSONRPCRequest& request) -> UniValue
{
    RPCTypeCheck(request.params, {UniValue::VSTR, UniValue::VBOOL}, true);

    // Unserialize the transactions
    PartiallySignedTransaction psbtx;
    std::string error;
    if (!DecodeBase64PSBT(psbtx, request.params[0].get_str(), error)) {
        throw JSONRPCError(RPC_DESERIALIZATION_ERROR, strprintf("TX decode failed %s", error));
    }

    bool extract = request.params[1].isNull() || (!request.params[1].isNull() && request.params[1].get_bool());

    CMutableTransaction mtx;
    bool complete = FinalizeAndExtractPSBT(psbtx, mtx);

    UniValue result(UniValue::VOBJ);
    CDataStream ssTx(SER_NETWORK, PROTOCOL_VERSION);
    std::string result_str;

    if (complete && extract) {
        ssTx << mtx;
        result_str = HexStr(ssTx);
        result.pushKV("hex", result_str);
    } else {
        ssTx << psbtx;
        result_str = EncodeBase64(ssTx.str());
        result.pushKV("psbt", result_str);
    }
    result.pushKV("complete", complete);
    return result;
},
    };
}

static RPCHelpMan createpsbt()
{
<<<<<<< HEAD
    if (!g_con_elementsmode)
        throw std::runtime_error("PSBT operations are disabled when not in elementsmode.\n");

            RPCHelpMan{"createpsbt",
=======
    return RPCHelpMan{"createpsbt",
>>>>>>> d692d192
                "\nCreates a transaction in the Partially Signed Transaction format.\n"
                "Implements the Creator role.\n",
                {
                    {"inputs", RPCArg::Type::ARR, RPCArg::Optional::NO, "The json objects",
                        {
                            {"", RPCArg::Type::OBJ, RPCArg::Optional::OMITTED, "",
                                {
                                    {"txid", RPCArg::Type::STR_HEX, RPCArg::Optional::NO, "The transaction id"},
                                    {"vout", RPCArg::Type::NUM, RPCArg::Optional::NO, "The output number"},
                                    {"sequence", RPCArg::Type::NUM, /* default */ "depends on the value of the 'replaceable' and 'locktime' arguments", "The sequence number"},
                                    {"pegin_bitcoin_tx", RPCArg::Type::STR_HEX, RPCArg::Optional::NO, "The raw bitcoin transaction (in hex) depositing bitcoin to the mainchain_address generated by getpeginaddress"},
                                    {"pegin_txout_proof", RPCArg::Type::STR_HEX, RPCArg::Optional::NO, "A rawtxoutproof (in hex) generated by the mainchain daemon's `gettxoutproof` containing a proof of only bitcoin_tx"},
                                    {"pegin_claim_script", RPCArg::Type::STR_HEX, RPCArg::Optional::NO, "The witness program generated by getpeginaddress."},
                                },
                                },
                        },
                        },
                    {"outputs", RPCArg::Type::ARR, RPCArg::Optional::NO, "The outputs (key-value pairs), where none of the keys are duplicated.\n"
                            "That is, each address can only appear once and there can only be one 'data' object.\n"
                            "For compatibility reasons, a dictionary, which holds the key-value pairs directly, is also\n"
                            "                             accepted as second parameter.",
                        {
                            {"", RPCArg::Type::OBJ, RPCArg::Optional::OMITTED, "",
                                {
                                    {"address", RPCArg::Type::AMOUNT, RPCArg::Optional::NO, "A key-value pair. The key (string) is the bitcoin address, the value (float or string) is the amount in " + CURRENCY_UNIT},
                                },
                                },
                            {"", RPCArg::Type::OBJ, RPCArg::Optional::OMITTED, "",
                                {
                                    {"data", RPCArg::Type::STR_HEX, RPCArg::Optional::NO, "A key-value pair. The key must be \"data\", the value is hex-encoded data"},
                                },
                                },
                        },
                        },
                    {"locktime", RPCArg::Type::NUM, /* default */ "0", "Raw locktime. Non-0 value also locktime-activates inputs"},
                    {"replaceable", RPCArg::Type::BOOL, /* default */ "false", "Marks this transaction as BIP125 replaceable.\n"
                            "                             Allows this transaction to be replaced by a transaction with higher fees. If provided, it is an error if explicit sequence numbers are incompatible."},
                    {"output_assets", RPCArg::Type::OBJ, RPCArg::Optional::OMITTED, "A json object of addresses to the assets (label or hex ID) used to pay them. (default: bitcoin)",
                        {
                            {"address", RPCArg::Type::STR, RPCArg::Optional::OMITTED, "A key-value pair. The key (string) is the bitcoin address, the value is the asset label or asset ID."},
                            {"fee", RPCArg::Type::STR, RPCArg::Optional::OMITTED, "A key-value pair. The key (string) is the bitcoin address, the value is the asset label or asset ID."},
                        },
                        },
                },
                RPCResult{
                    RPCResult::Type::STR, "", "The resulting raw transaction (base64-encoded string)"
                },
                RPCExamples{
                    HelpExampleCli("createpsbt", "\"[{\\\"txid\\\":\\\"myid\\\",\\\"vout\\\":0}]\" \"[{\\\"data\\\":\\\"00010203\\\"}]\"")
                },
        [&](const RPCHelpMan& self, const JSONRPCRequest& request) -> UniValue
{

    RPCTypeCheck(request.params, {
        UniValue::VARR,
        UniValueType(), // ARR or OBJ, checked later
        UniValue::VNUM,
        UniValue::VBOOL,
        }, true
    );

    std::vector<CPubKey> output_pubkeys;
    bool rbf = false;
    if (!request.params[3].isNull()) {
        rbf = request.params[3].isTrue();
    }
    CMutableTransaction rawTx = ConstructTransaction(request.params[0], request.params[1], request.params[2], rbf, request.params[4], &output_pubkeys);

    // Make a blank psbt
    PartiallySignedTransaction psbtx(rawTx);
    for (unsigned int i = 0; i < rawTx.vout.size(); ++i) {
        psbtx.outputs[i].blinding_pubkey = output_pubkeys[i];
    }

    // Add peg-in stuff if it's there
    for (unsigned int i = 0; i < rawTx.vin.size(); ++i) {
        if (psbtx.tx->vin[i].m_is_pegin) {
            CScriptWitness& pegin_witness = psbtx.tx->witness.vtxinwit[i].m_pegin_witness;
            CAmount val;
            VectorReader vr_val(SER_NETWORK, PROTOCOL_VERSION, pegin_witness.stack[0], 0);
            vr_val >> val;
            psbtx.inputs[i].value = val;
            VectorReader vr_asset(SER_NETWORK, PROTOCOL_VERSION, pegin_witness.stack[1], 0);
            vr_asset >> psbtx.inputs[i].asset;
            VectorReader vr_genesis(SER_NETWORK, PROTOCOL_VERSION, pegin_witness.stack[2], 0);
            vr_genesis >> psbtx.inputs[i].genesis_hash;
            psbtx.inputs[i].claim_script.assign(pegin_witness.stack[3].begin(), pegin_witness.stack[3].end());

            VectorReader vr_tx(SER_NETWORK, PROTOCOL_VERSION, pegin_witness.stack[4], 0);
            VectorReader vr_proof(SER_NETWORK, PROTOCOL_VERSION, pegin_witness.stack[5], 0);
            if (Params().GetConsensus().ParentChainHasPow()) {
                Sidechain::Bitcoin::CTransactionRef tx_btc;
                vr_tx >> tx_btc;
                psbtx.inputs[i].peg_in_tx = tx_btc;
                Sidechain::Bitcoin::CMerkleBlock tx_proof;
                vr_proof >> tx_proof;
                psbtx.inputs[i].txout_proof = tx_proof;
            } else {
                CTransactionRef tx_btc;
                vr_tx >> tx_btc;
                psbtx.inputs[i].peg_in_tx = tx_btc;
                CMerkleBlock tx_proof;
                vr_proof >> tx_proof;
                psbtx.inputs[i].txout_proof = tx_proof;
            }
            pegin_witness.SetNull();
            psbtx.tx->vin[i].m_is_pegin = false;
        }
    }

<<<<<<< HEAD
    return EncodePSBT(psbtx);
=======
    return EncodeBase64(MakeUCharSpan(ssTx));
},
    };
>>>>>>> d692d192
}

static RPCHelpMan converttopsbt()
{
<<<<<<< HEAD
    if (!g_con_elementsmode)
        throw std::runtime_error("PSBT operations are disabled when not in elementsmode.\n");

            RPCHelpMan{"converttopsbt",
=======
    return RPCHelpMan{"converttopsbt",
>>>>>>> d692d192
                "\nConverts a network serialized transaction to a PSBT. This should be used only with createrawtransaction and fundrawtransaction\n"
                "createpsbt and walletcreatefundedpsbt should be used for new applications.\n",
                {
                    {"hexstring", RPCArg::Type::STR_HEX, RPCArg::Optional::NO, "The hex string of a raw transaction"},
                    {"permitsigdata", RPCArg::Type::BOOL, /* default */ "false", "If true, any signatures in the input will be discarded and conversion\n"
                            "                              will continue. If false, RPC will fail if any signatures are present."},
                    {"iswitness", RPCArg::Type::BOOL, /* default */ "depends on heuristic tests", "Whether the transaction hex is a serialized witness transaction.\n"
                        "If iswitness is not present, heuristic tests will be used in decoding.\n"
                        "If true, only witness deserialization will be tried.\n"
                        "If false, only non-witness deserialization will be tried.\n"
                        "This boolean should reflect whether the transaction has inputs\n"
                        "(e.g. fully valid, or on-chain transactions), if known by the caller."
                    },
                },
                RPCResult{
                    RPCResult::Type::STR, "", "The resulting raw transaction (base64-encoded string)"
                },
                RPCExamples{
                            "\nCreate a transaction\n"
                            + HelpExampleCli("createrawtransaction", "\"[{\\\"txid\\\":\\\"myid\\\",\\\"vout\\\":0}]\" \"[{\\\"data\\\":\\\"00010203\\\"}]\"") +
                            "\nConvert the transaction to a PSBT\n"
                            + HelpExampleCli("converttopsbt", "\"rawtransaction\"")
                },
        [&](const RPCHelpMan& self, const JSONRPCRequest& request) -> UniValue
{
    RPCTypeCheck(request.params, {UniValue::VSTR, UniValue::VBOOL, UniValue::VBOOL}, true);

    // parse hex string from parameter
    CMutableTransaction tx;
    bool permitsigdata = request.params[1].isNull() ? false : request.params[1].get_bool();
    bool witness_specified = !request.params[2].isNull();
    bool iswitness = witness_specified ? request.params[2].get_bool() : false;
    const bool try_witness = witness_specified ? iswitness : true;
    const bool try_no_witness = witness_specified ? !iswitness : true;
    if (!DecodeHexTx(tx, request.params[0].get_str(), try_no_witness, try_witness)) {
        throw JSONRPCError(RPC_DESERIALIZATION_ERROR, "TX decode failed");
    }

    // Remove all scriptSigs and scriptWitnesses from inputs
    for (CTxIn& input : tx.vin) {
        if (!input.scriptSig.empty() && !permitsigdata) {
            throw JSONRPCError(RPC_DESERIALIZATION_ERROR, "Inputs must not have scriptSigs");
        }
        input.scriptSig.clear();
    }
    for (CTxInWitness& witness: tx.witness.vtxinwit) {
        if (!witness.scriptWitness.IsNull() && !permitsigdata) {
            throw JSONRPCError(RPC_DESERIALIZATION_ERROR, "Inputs must not have scriptWitnesses");
        }
    }
    tx.witness.SetNull();

    // Make a blank psbt
    PartiallySignedTransaction psbtx;
    for (unsigned int i = 0; i < tx.vin.size(); ++i) {
        psbtx.inputs.push_back(PSBTInput());
    }
    for (unsigned int i = 0; i < tx.vout.size(); ++i) {
        psbtx.outputs.push_back(PSBTOutput());
        // At this point, if the nonce field is present it should be a smuggled
        //   pubkey, and not a real nonce. Convert it back to a pubkey and strip
        //   it out.
        psbtx.outputs[i].blinding_pubkey = CPubKey(tx.vout[i].nNonce.vchCommitment);
        tx.vout[i].nNonce.SetNull();
    }

    psbtx.tx = tx;

    // Serialize the PSBT
    CDataStream ssTx(SER_NETWORK, PROTOCOL_VERSION);
    ssTx << psbtx;

    return EncodeBase64(MakeUCharSpan(ssTx));
},
    };
}

static RPCHelpMan utxoupdatepsbt()
{
    return RPCHelpMan{"utxoupdatepsbt",
            "\nUpdates all segwit inputs and outputs in a PSBT with data from output descriptors, the UTXO set or the mempool.\n",
            {
                {"psbt", RPCArg::Type::STR, RPCArg::Optional::NO, "A base64 string of a PSBT"},
                {"descriptors", RPCArg::Type::ARR, RPCArg::Optional::OMITTED_NAMED_ARG, "An array of either strings or objects", {
                    {"", RPCArg::Type::STR, RPCArg::Optional::OMITTED, "An output descriptor"},
                    {"", RPCArg::Type::OBJ, RPCArg::Optional::OMITTED, "An object with an output descriptor and extra information", {
                         {"desc", RPCArg::Type::STR, RPCArg::Optional::NO, "An output descriptor"},
                         {"range", RPCArg::Type::RANGE, "1000", "Up to what index HD chains should be explored (either end or [begin,end])"},
                    }},
                }},
            },
            RPCResult {
                    RPCResult::Type::STR, "", "The base64-encoded partially signed transaction with inputs updated"
            },
            RPCExamples {
                HelpExampleCli("utxoupdatepsbt", "\"psbt\"")
            },
        [&](const RPCHelpMan& self, const JSONRPCRequest& request) -> UniValue
{
    RPCTypeCheck(request.params, {UniValue::VSTR, UniValue::VARR}, true);

    // Unserialize the transactions
    PartiallySignedTransaction psbtx;
    std::string error;
    if (!DecodeBase64PSBT(psbtx, request.params[0].get_str(), error)) {
        throw JSONRPCError(RPC_DESERIALIZATION_ERROR, strprintf("TX decode failed %s", error));
    }

    // Parse descriptors, if any.
    FlatSigningProvider provider;
    if (!request.params[1].isNull()) {
        auto descs = request.params[1].get_array();
        for (size_t i = 0; i < descs.size(); ++i) {
            EvalDescriptorStringOrObject(descs[i], provider);
        }
    }
    // We don't actually need private keys further on; hide them as a precaution.
    HidingSigningProvider public_provider(&provider, /* nosign */ true, /* nobip32derivs */ false);

    // Fetch previous transactions (inputs):
    CCoinsView viewDummy;
    CCoinsViewCache view(&viewDummy);
    {
        const CTxMemPool& mempool = EnsureMemPool(request.context);
        LOCK2(cs_main, mempool.cs);
        CCoinsViewCache &viewChain = ::ChainstateActive().CoinsTip();
        CCoinsViewMemPool viewMempool(&viewChain, mempool);
        view.SetBackend(viewMempool); // temporarily switch cache backend to db+mempool view

        for (const CTxIn& txin : psbtx.tx->vin) {
            view.AccessCoin(txin.prevout); // Load entries from viewChain into view; can fail.
        }

        view.SetBackend(viewDummy); // switch back to avoid locking mempool for too long
    }

    // Fill the inputs
    for (unsigned int i = 0; i < psbtx.tx->vin.size(); ++i) {
        PSBTInput& input = psbtx.inputs.at(i);

        if (input.non_witness_utxo || !input.witness_utxo.IsNull()) {
            continue;
        }

        const Coin& coin = view.AccessCoin(psbtx.tx->vin[i].prevout);

        if (IsSegWitOutput(provider, coin.out.scriptPubKey)) {
            input.witness_utxo = coin.out;
        }

        // Update script/keypath information using descriptor data.
        // Note that SignPSBTInput does a lot more than just constructing ECDSA signatures
        // we don't actually care about those here, in fact.
        SignPSBTInput(public_provider, psbtx, i, /* sighash_type */ 1);
    }

    // Update script/keypath information using descriptor data.
    for (unsigned int i = 0; i < psbtx.tx->vout.size(); ++i) {
        UpdatePSBTOutput(public_provider, psbtx, i);
    }

    CDataStream ssTx(SER_NETWORK, PROTOCOL_VERSION);
    ssTx << psbtx;
    return EncodeBase64(MakeUCharSpan(ssTx));
},
    };
}

static RPCHelpMan joinpsbts()
{
    return RPCHelpMan{"joinpsbts",
            "\nJoins multiple distinct PSBTs with different inputs and outputs into one PSBT with inputs and outputs from all of the PSBTs\n"
            "No input in any of the PSBTs can be in more than one of the PSBTs.\n",
            {
                {"txs", RPCArg::Type::ARR, RPCArg::Optional::NO, "The base64 strings of partially signed transactions",
                    {
                        {"psbt", RPCArg::Type::STR, RPCArg::Optional::NO, "A base64 string of a PSBT"}
                    }}
            },
            RPCResult {
                    RPCResult::Type::STR, "", "The base64-encoded partially signed transaction"
            },
            RPCExamples {
                HelpExampleCli("joinpsbts", "\"psbt\"")
            },
        [&](const RPCHelpMan& self, const JSONRPCRequest& request) -> UniValue
{
    RPCTypeCheck(request.params, {UniValue::VARR}, true);

    // Unserialize the transactions
    std::vector<PartiallySignedTransaction> psbtxs;
    UniValue txs = request.params[0].get_array();

    if (txs.size() <= 1) {
        throw JSONRPCError(RPC_INVALID_PARAMETER, "At least two PSBTs are required to join PSBTs.");
    }

    uint32_t best_version = 1;
    uint32_t best_locktime = 0xffffffff;
    for (unsigned int i = 0; i < txs.size(); ++i) {
        PartiallySignedTransaction psbtx;
        std::string error;
        if (!DecodeBase64PSBT(psbtx, txs[i].get_str(), error)) {
            throw JSONRPCError(RPC_DESERIALIZATION_ERROR, strprintf("TX decode failed %s", error));
        }
        psbtxs.push_back(psbtx);
        // Choose the highest version number
        if (static_cast<uint32_t>(psbtx.tx->nVersion) > best_version) {
            best_version = static_cast<uint32_t>(psbtx.tx->nVersion);
        }
        // Choose the lowest lock time
        if (psbtx.tx->nLockTime < best_locktime) {
            best_locktime = psbtx.tx->nLockTime;
        }
    }

    // Create a blank psbt where everything will be added
    PartiallySignedTransaction merged_psbt;
    merged_psbt.tx = CMutableTransaction();
    merged_psbt.tx->nVersion = static_cast<int32_t>(best_version);
    merged_psbt.tx->nLockTime = best_locktime;

    // Merge
    for (auto& psbt : psbtxs) {
        for (unsigned int i = 0; i < psbt.tx->vin.size(); ++i) {
            if (!merged_psbt.AddInput(psbt.tx->vin[i], psbt.inputs[i])) {
                throw JSONRPCError(RPC_INVALID_PARAMETER, strprintf("Input %s:%d exists in multiple PSBTs", psbt.tx->vin[i].prevout.hash.ToString(), psbt.tx->vin[i].prevout.n));
            }
        }
        for (unsigned int i = 0; i < psbt.tx->vout.size(); ++i) {
            merged_psbt.AddOutput(psbt.tx->vout[i], psbt.outputs[i]);
        }
        merged_psbt.unknown.insert(psbt.unknown.begin(), psbt.unknown.end());
    }

    // Generate list of shuffled indices for shuffling inputs and outputs of the merged PSBT
    std::vector<int> input_indices(merged_psbt.inputs.size());
    std::iota(input_indices.begin(), input_indices.end(), 0);
    std::vector<int> output_indices(merged_psbt.outputs.size());
    std::iota(output_indices.begin(), output_indices.end(), 0);

    // Shuffle input and output indices lists
    Shuffle(input_indices.begin(), input_indices.end(), FastRandomContext());
    Shuffle(output_indices.begin(), output_indices.end(), FastRandomContext());

    PartiallySignedTransaction shuffled_psbt;
    shuffled_psbt.tx = CMutableTransaction();
    shuffled_psbt.tx->nVersion = merged_psbt.tx->nVersion;
    shuffled_psbt.tx->nLockTime = merged_psbt.tx->nLockTime;
    for (int i : input_indices) {
        shuffled_psbt.AddInput(merged_psbt.tx->vin[i], merged_psbt.inputs[i]);
    }
    for (int i : output_indices) {
        shuffled_psbt.AddOutput(merged_psbt.tx->vout[i], merged_psbt.outputs[i]);
    }
    shuffled_psbt.unknown.insert(merged_psbt.unknown.begin(), merged_psbt.unknown.end());

    CDataStream ssTx(SER_NETWORK, PROTOCOL_VERSION);
    ssTx << shuffled_psbt;
    return EncodeBase64(MakeUCharSpan(ssTx));
},
    };
}

static RPCHelpMan analyzepsbt()
{
    return RPCHelpMan{"analyzepsbt",
            "\nAnalyzes and provides information about the current status of a PSBT and its inputs\n",
            {
                {"psbt", RPCArg::Type::STR, RPCArg::Optional::NO, "A base64 string of a PSBT"}
            },
            RPCResult {
                RPCResult::Type::OBJ, "", "",
                {
                    {RPCResult::Type::ARR, "inputs", "",
                    {
                        {RPCResult::Type::OBJ, "", "",
                        {
                            {RPCResult::Type::BOOL, "has_utxo", "Whether a UTXO is provided"},
                            {RPCResult::Type::BOOL, "is_final", "Whether the input is finalized"},
                            {RPCResult::Type::OBJ, "missing", /* optional */ true, "Things that are missing that are required to complete this input",
                            {
                                {RPCResult::Type::ARR, "pubkeys", /* optional */ true, "",
                                {
                                    {RPCResult::Type::STR_HEX, "keyid", "Public key ID, hash160 of the public key, of a public key whose BIP 32 derivation path is missing"},
                                }},
                                {RPCResult::Type::ARR, "signatures", /* optional */ true, "",
                                {
                                    {RPCResult::Type::STR_HEX, "keyid", "Public key ID, hash160 of the public key, of a public key whose signature is missing"},
                                }},
                                {RPCResult::Type::STR_HEX, "redeemscript", /* optional */ true, "Hash160 of the redeemScript that is missing"},
                                {RPCResult::Type::STR_HEX, "witnessscript", /* optional */ true, "SHA256 of the witnessScript that is missing"},
                            }},
                            {RPCResult::Type::STR, "next", /* optional */ true, "Role of the next person that this input needs to go to"},
                        }},
                    }},
                    {RPCResult::Type::NUM, "estimated_vsize", /* optional */ true, "Estimated vsize of the final signed transaction"},
                    {RPCResult::Type::STR_AMOUNT, "estimated_feerate", /* optional */ true, "Estimated feerate of the final signed transaction in " + CURRENCY_UNIT + "/kB. Shown only if all UTXO slots in the PSBT have been filled"},
                    {RPCResult::Type::STR_AMOUNT, "fee", /* optional */ true, "The transaction fee paid. Shown only if all UTXO slots in the PSBT have been filled"},
                    {RPCResult::Type::STR, "next", "Role of the next person that this psbt needs to go to"},
                    {RPCResult::Type::STR, "error", /* optional */ true, "Error message (if there is one)"},
                }
            },
            RPCExamples {
                HelpExampleCli("analyzepsbt", "\"psbt\"")
            },
        [&](const RPCHelpMan& self, const JSONRPCRequest& request) -> UniValue
{
    RPCTypeCheck(request.params, {UniValue::VSTR});

    // Unserialize the transaction
    PartiallySignedTransaction psbtx;
    std::string error;
    if (!DecodeBase64PSBT(psbtx, request.params[0].get_str(), error)) {
        throw JSONRPCError(RPC_DESERIALIZATION_ERROR, strprintf("TX decode failed %s", error));
    }

    PSBTAnalysis psbta = AnalyzePSBT(psbtx);

    UniValue result(UniValue::VOBJ);
    UniValue inputs_result(UniValue::VARR);
    for (const auto& input : psbta.inputs) {
        UniValue input_univ(UniValue::VOBJ);
        UniValue missing(UniValue::VOBJ);

        input_univ.pushKV("has_utxo", input.has_utxo);
        input_univ.pushKV("is_final", input.is_final);
        input_univ.pushKV("next", PSBTRoleName(input.next));

        if (!input.missing_pubkeys.empty()) {
            UniValue missing_pubkeys_univ(UniValue::VARR);
            for (const CKeyID& pubkey : input.missing_pubkeys) {
                missing_pubkeys_univ.push_back(HexStr(pubkey));
            }
            missing.pushKV("pubkeys", missing_pubkeys_univ);
        }
        if (!input.missing_redeem_script.IsNull()) {
            missing.pushKV("redeemscript", HexStr(input.missing_redeem_script));
        }
        if (!input.missing_witness_script.IsNull()) {
            missing.pushKV("witnessscript", HexStr(input.missing_witness_script));
        }
        if (!input.missing_sigs.empty()) {
            UniValue missing_sigs_univ(UniValue::VARR);
            for (const CKeyID& pubkey : input.missing_sigs) {
                missing_sigs_univ.push_back(HexStr(pubkey));
            }
            missing.pushKV("signatures", missing_sigs_univ);
        }
        if (!missing.getKeys().empty()) {
            input_univ.pushKV("missing", missing);
        }
        inputs_result.push_back(input_univ);
    }
    if (!inputs_result.empty()) result.pushKV("inputs", inputs_result);

    if (psbta.estimated_vsize != nullopt) {
        result.pushKV("estimated_vsize", (int)*psbta.estimated_vsize);
    }
    if (psbta.estimated_feerate != nullopt) {
        result.pushKV("estimated_feerate", ValueFromAmount(psbta.estimated_feerate->GetFeePerK()));
    }
    if (psbta.fee != nullopt) {
        result.pushKV("fee", AmountMapToUniv(*psbta.fee, ""));
    }
    result.pushKV("next", PSBTRoleName(psbta.next));
    if (!psbta.error.empty()) {
        result.pushKV("error", psbta.error);
    }

    return result;
},
    };
}

//
// ELEMENTS:

UniValue rawblindrawtransaction(const JSONRPCRequest& request)
{
    if (request.fHelp || (request.params.size() < 5 || request.params.size() > 7))
        throw std::runtime_error(
            RPCHelpMan{"rawblindrawtransaction",
                "\nConvert one or more outputs of a raw transaction into confidential ones.\n"
                "Returns the hex-encoded raw transaction.\n"
                "The input raw transaction cannot have already-blinded outputs.\n"
                "The output keys used can be specified by using a confidential address in createrawtransaction.\n"
                "If an additional blinded output is required to make a balanced blinding, a 0-value unspendable output will be added. Since there is no access to the wallet the blinding pubkey from the last output with blinding key will be repeated.\n"
                "You can not blind issuances with this call.\n",
                {
                    {"hexstring", RPCArg::Type::STR_HEX, RPCArg::Optional::NO, "A hex-encoded raw transaction."},
                    {"inputamountblinders", RPCArg::Type::ARR, RPCArg::Optional::NO, "An array with one entry per transaction input.",
                        {
                            {"inputamountblinder", RPCArg::Type::STR_HEX, RPCArg::Optional::NO, "A hex-encoded blinding factor, one for each input."
            "                           Blinding factors can be found in the \"blinder\" output of listunspent."},
                        }
                    },
                    {"inputamounts", RPCArg::Type::ARR, RPCArg::Optional::NO, "An array with one entry per transaction input.",
                        {
                            {"inputamount", RPCArg::Type::AMOUNT, RPCArg::Optional::NO, "An amount for each input."},
                        }
                    },
                    {"inputassets", RPCArg::Type::ARR, RPCArg::Optional::NO, "An array with one entry per transaction input.",
                        {
                            {"inputasset", RPCArg::Type::STR_HEX, RPCArg::Optional::NO, "A hex-encoded asset id, one for each input."},
                        }
                    },
                    {"inputassetblinders", RPCArg::Type::ARR, RPCArg::Optional::NO, "An array with one entry per transaction input.",
                        {
                            {"inputassetblinder", RPCArg::Type::STR_HEX, RPCArg::Optional::NO, "A hex-encoded asset blinding factor, one for each input."},
                        }
                    },
                    {"totalblinder", RPCArg::Type::STR, RPCArg::Optional::OMITTED_NAMED_ARG, "Ignored for now."},
                    {"ignoreblindfail", RPCArg::Type::BOOL, /* default */ "true", "Return a transaction even when a blinding attempt fails due to number of blinded inputs/outputs."},
                },
                RPCResult{
                     RPCResult::Type::STR, "transaction", "hex string of the transaction"
                },
                RPCExamples{""},
            }.ToString());

    std::vector<unsigned char> txData(ParseHexV(request.params[0], "argument 1"));
    CDataStream ssData(txData, SER_NETWORK, PROTOCOL_VERSION);
    CMutableTransaction tx;
    try {
        ssData >> tx;
    } catch (const std::exception &) {
        throw JSONRPCError(RPC_DESERIALIZATION_ERROR, "TX decode failed");
    }

    UniValue inputBlinds = request.params[1].get_array();
    UniValue inputAmounts = request.params[2].get_array();
    UniValue inputAssets = request.params[3].get_array();
    UniValue inputAssetBlinds = request.params[4].get_array();

    bool fIgnoreBlindFail = true;
    if (!request.params[6].isNull()) {
        fIgnoreBlindFail = request.params[6].get_bool();
    }

    int n_blinded_ins = 0;

    if (inputBlinds.size() != tx.vin.size()) {
        throw JSONRPCError(RPC_INVALID_PARAMETER,
            "Invalid parameter: one (potentially empty) input blind for each input must be provided");
    }
    if (inputAmounts.size() != tx.vin.size()) {
        throw JSONRPCError(RPC_INVALID_PARAMETER,
            "Invalid parameter: one (potentially empty) input blind for each input must be provided");
    }
    if (inputAssets.size() != tx.vin.size()) {
        throw JSONRPCError(RPC_INVALID_PARAMETER,
            "Invalid parameter: one (potentially empty) input asset id for each input must be provided");
    }
    if (inputAssetBlinds.size() != tx.vin.size()) {
        throw JSONRPCError(RPC_INVALID_PARAMETER,
            "Invalid parameter: one (potentially empty) input asset blind for each input must be provided");
    }

    const auto& fedpegscripts = GetValidFedpegScripts(::ChainActive().Tip(), Params().GetConsensus(), true /* nextblock_validation */);

    std::vector<CAmount> input_amounts;
    std::vector<uint256> input_blinds;
    std::vector<uint256> input_asset_blinds;
    std::vector<CAsset> input_assets;
    std::vector<uint256> output_value_blinds;
    std::vector<uint256> output_asset_blinds;
    std::vector<CAsset> output_assets;
    std::vector<CPubKey> output_pubkeys;
    for (size_t nIn = 0; nIn < tx.vin.size(); nIn++) {
        // Special handling for pegin inputs: no blinds and explicit amount/asset.
        if (tx.vin[nIn].m_is_pegin) {
            std::string err;
            if (tx.witness.vtxinwit.size() != tx.vin.size() || !IsValidPeginWitness(tx.witness.vtxinwit[nIn].m_pegin_witness, fedpegscripts, tx.vin[nIn].prevout, err, false)) {
                throw JSONRPCError(RPC_INVALID_PARAMETER, strprintf("Transaction contains invalid peg-in input: %s", err));
            }
            CTxOut pegin_output = GetPeginOutputFromWitness(tx.witness.vtxinwit[nIn].m_pegin_witness);
            input_blinds.push_back(uint256());
            input_asset_blinds.push_back(uint256());
            input_assets.push_back(pegin_output.nAsset.GetAsset());
            input_amounts.push_back(pegin_output.nValue.GetAmount());
            continue;
        }

        if (!inputBlinds[nIn].isStr())
            throw JSONRPCError(RPC_INVALID_PARAMETER, "input blinds must be an array of hex strings");
        if (!inputAssetBlinds[nIn].isStr())
            throw JSONRPCError(RPC_INVALID_PARAMETER, "input asset blinds must be an array of hex strings");
        if (!inputAssets[nIn].isStr())
            throw JSONRPCError(RPC_INVALID_PARAMETER, "input asset ids must be an array of hex strings");

        std::string blind(inputBlinds[nIn].get_str());
        std::string assetblind(inputAssetBlinds[nIn].get_str());
        std::string asset(inputAssets[nIn].get_str());
        if (!IsHex(blind) || blind.length() != 32*2)
            throw JSONRPCError(RPC_INVALID_PARAMETER, "input blinds must be an array of 32-byte hex-encoded strings");
        if (!IsHex(assetblind) || assetblind.length() != 32*2)
            throw JSONRPCError(RPC_INVALID_PARAMETER, "input asset blinds must be an array of 32-byte hex-encoded strings");
        if (!IsHex(asset) || asset.length() != 32*2)
            throw JSONRPCError(RPC_INVALID_PARAMETER, "input asset blinds must be an array of 32-byte hex-encoded strings");

        input_blinds.push_back(uint256S(blind));
        input_asset_blinds.push_back(uint256S(assetblind));
        input_assets.push_back(CAsset(uint256S(asset)));
        input_amounts.push_back(AmountFromValue(inputAmounts[nIn]));

        if (!input_blinds.back().IsNull()) {
            n_blinded_ins++;
        }
    }

    RawFillBlinds(tx, output_value_blinds, output_asset_blinds, output_pubkeys);

    // How many are we trying to blind?
    int num_pubkeys = 0;
    unsigned int keyIndex = -1;
    for (unsigned int i = 0; i < output_pubkeys.size(); i++) {
        const CPubKey& key = output_pubkeys[i];
        if (key.IsValid()) {
            num_pubkeys++;
            keyIndex = i;
        }
    }

    if (num_pubkeys == 0 && n_blinded_ins == 0) {
        // Vacuous, just return the transaction
        return EncodeHexTx(CTransaction(tx));
    } else if (n_blinded_ins > 0 && num_pubkeys == 0) {
        // No notion of wallet, cannot complete this blinding without passed-in pubkey
        throw JSONRPCError(RPC_INVALID_PARAMETER, "Unable to blind transaction: Add another output to blind in order to complete the blinding.");
    } else if (n_blinded_ins == 0 && num_pubkeys == 1) {
        if (fIgnoreBlindFail) {
            // Just get rid of the ECDH key in the nonce field and return
            tx.vout[keyIndex].nNonce.SetNull();
            return EncodeHexTx(CTransaction(tx));
        } else {
            throw JSONRPCError(RPC_INVALID_PARAMETER, "Unable to blind transaction: Add another output to blind in order to complete the blinding.");
        }
    }

    int ret = BlindTransaction(input_blinds, input_asset_blinds, input_assets, input_amounts, output_value_blinds, output_asset_blinds, output_pubkeys, std::vector<CKey>(), std::vector<CKey>(), tx);
    if (ret != num_pubkeys) {
        // TODO Have more rich return values, communicating to user what has been blinded
        // User may be ok not blinding something that for instance has no corresponding type on input
        throw JSONRPCError(RPC_INVALID_PARAMETER, "Unable to blind transaction: Are you sure each asset type to blind is represented in the inputs?");
    }

    return EncodeHexTx(CTransaction(tx));
}

struct RawIssuanceDetails
{
    int input_index;
    uint256 entropy;
    CAsset asset;
    CAsset token;
};

// Appends a single issuance to the first input that doesn't have one, and includes
// a single output per asset type in shuffled positions. Requires at least one output
// to exist (the fee output, which must be last).
void issueasset_base(CMutableTransaction& mtx, RawIssuanceDetails& issuance_details, const CAmount asset_amount, const CAmount token_amount, const CTxDestination& asset_dest, const CTxDestination& token_dest, const bool blind_issuance, const uint256& contract_hash)
{
    assert(asset_amount > 0 || token_amount > 0);
    assert(mtx.vout.size() > 0);

    CScript asset_script = GetScriptForDestination(asset_dest);
    CScript token_script = GetScriptForDestination(token_dest);

    // Find an input with no issuance field
    size_t issuance_input_index = 0;
    for (; issuance_input_index < mtx.vin.size(); issuance_input_index++) {
        if (mtx.vin[issuance_input_index].assetIssuance.IsNull()) {
            break;
        }
    }
    // Can't add another one, exit
    if (issuance_input_index == mtx.vin.size()) {
        issuance_details.input_index = -1;
        return;
    }

    uint256 entropy;
    CAsset asset;
    CAsset token;
    GenerateAssetEntropy(entropy, mtx.vin[issuance_input_index].prevout, contract_hash);
    CalculateAsset(asset, entropy);
    CalculateReissuanceToken(token, entropy, blind_issuance);

    issuance_details.input_index = issuance_input_index;
    issuance_details.entropy = entropy;
    issuance_details.asset = asset;
    issuance_details.token = token;

    mtx.vin[issuance_input_index].assetIssuance.assetEntropy = contract_hash;

    if (asset_amount > 0) {
        // Fee output is required to be last. We will insert _before_ the selected position, which preserves that.
        int asset_place = GetRandInt(mtx.vout.size());

        CTxOut asset_out(asset, asset_amount, asset_script);
        // If blinded address, insert the pubkey into the nonce field for later substitution by blinding
        if (IsBlindDestination(asset_dest)) {
            CPubKey asset_blind = GetDestinationBlindingKey(asset_dest);
            asset_out.nNonce.vchCommitment = std::vector<unsigned char>(asset_blind.begin(), asset_blind.end());
        }

        mtx.vout.insert(mtx.vout.begin()+asset_place, asset_out);
    }
    // Explicit 0 is represented by a null value, don't set to non-null in that case
    if (blind_issuance || asset_amount != 0) {
        mtx.vin[issuance_input_index].assetIssuance.nAmount = asset_amount;
    }

    if (token_amount > 0) {
        // Calculate this _after_ we conditionally insert the asset output, which changes mtx.vout.size().
        int token_place = GetRandInt(mtx.vout.size());

        CTxOut token_out(token, token_amount, token_script);
        // If blinded address, insert the pubkey into the nonce field for later substitution by blinding
        if (IsBlindDestination(token_dest)) {
            CPubKey token_blind = GetDestinationBlindingKey(token_dest);
            token_out.nNonce.vchCommitment = std::vector<unsigned char>(token_blind.begin(), token_blind.end());
        }

        mtx.vin[issuance_input_index].assetIssuance.nInflationKeys = token_amount;
        mtx.vout.insert(mtx.vout.begin()+token_place, token_out);
    }
}

// Appends a single reissuance to the specified input if none exists, and the
// corresponding output in a shuffled position. Errors otherwise. Requires at
// least one output to exist (the fee output, which must be last).
void reissueasset_base(CMutableTransaction& mtx, size_t issuance_input_index, const CAmount asset_amount, const CTxDestination& asset_dest, const uint256& asset_blinder, const uint256& entropy)
{
    assert(mtx.vout.size() > 0);
    assert(asset_amount > 0);
    assert(mtx.vin[issuance_input_index].assetIssuance.IsNull());

    CScript asset_script = GetScriptForDestination(asset_dest);

    CAsset asset;
    CalculateAsset(asset, entropy);

    mtx.vin[issuance_input_index].assetIssuance.assetEntropy = entropy;
    mtx.vin[issuance_input_index].assetIssuance.assetBlindingNonce = asset_blinder;
    mtx.vin[issuance_input_index].assetIssuance.nAmount = asset_amount;

    // Place assets into randomly placed output slots, before change output, inserted in place
    int asset_place = GetRandInt(mtx.vout.size());

    CTxOut asset_out(asset, asset_amount, asset_script);
    // If blinded address, insert the pubkey into the nonce field for later substitution by blinding
    if (IsBlindDestination(asset_dest)) {
        CPubKey asset_blind = GetDestinationBlindingKey(asset_dest);
        asset_out.nNonce.vchCommitment = std::vector<unsigned char>(asset_blind.begin(), asset_blind.end());
    }
    mtx.vout.insert(mtx.vout.begin()+asset_place, asset_out);
    mtx.vin[issuance_input_index].assetIssuance.nAmount = asset_amount;
}

UniValue rawissueasset(const JSONRPCRequest& request)
{
    if (request.fHelp || request.params.size() != 2)
        throw std::runtime_error(
            RPCHelpMan{"rawissueasset",
                "\nCreate an asset by attaching issuances to transaction inputs. Returns the transaction hex. There must be as many inputs as issuances requested. The final transaction hex is the final version of the transaction appended to the last object in the array.\n",
                {
                    {"transaction", RPCArg::Type::STR_HEX, RPCArg::Optional::NO, "Transaction in hex in which to include an issuance input."},
                    {"issuances", RPCArg::Type::ARR, RPCArg::Optional::NO, "List of issuances to create. Each issuance must have one non-zero amount.",
                        {
                            {"", RPCArg::Type::OBJ, RPCArg::Optional::NO, "",
                                {
                                    {"asset_amount", RPCArg::Type::AMOUNT, RPCArg::Optional::OMITTED_NAMED_ARG, "Amount of asset to generate, if any."},
                                    {"asset_address", RPCArg::Type::STR, RPCArg::Optional::OMITTED_NAMED_ARG, "Destination address of generated asset. Required if `asset_amount` given."},
                                    {"token_amount", RPCArg::Type::AMOUNT, RPCArg::Optional::OMITTED_NAMED_ARG, "Amount of reissuance token to generate, if any."},
                                    {"token_address", RPCArg::Type::STR, RPCArg::Optional::OMITTED_NAMED_ARG, "Destination address of generated reissuance tokens. Required if `token_amount` given."},
                                    {"blind", RPCArg::Type::BOOL, /* default */ "true", "Whether to mark the issuance input for blinding or not. Only affects issuances with re-issuance tokens."},
                                    {"contract_hash", RPCArg::Type::STR_HEX, /* default */ "0000...0000", "Contract hash that is put into issuance definition. Must be 32 bytes worth in hex string form. This will affect the asset id."},
                                }
                            }
                        }
                    },
                },
                RPCResult{
                    RPCResult::Type::ARR, "", "Results of issuances, in the order of `issuances` arguments",
                    {
                        {RPCResult::Type::OBJ, "", "",
                        {
                            {RPCResult::Type::STR_HEX, "hex", "The transaction with issuances appended. Only appended to final index in returned array"},
                            {RPCResult::Type::NUM, "vin", "The input position of the issuance in the transaction"},
                            {RPCResult::Type::STR_HEX, "entropy", "Entropy of the asset type"},
                            {RPCResult::Type::STR_HEX, "asset", "Asset type for issuance if known"},
                            {RPCResult::Type::STR_HEX, "token", "Token type for issuance"},
                        }},
                    },
                },
                RPCExamples{""},
            }.ToString());

    CMutableTransaction mtx;

    if (!DecodeHexTx(mtx, request.params[0].get_str()))
        throw JSONRPCError(RPC_DESERIALIZATION_ERROR, "TX decode failed");

    UniValue issuances = request.params[1].get_array();

    UniValue ret(UniValue::VARR);

    // Count issuances, only append hex to final one
    unsigned int issuances_til_now = 0;

    // Validate fee output location, required by the implementation of issueasset_base
    if (mtx.vout.size() == 0){
        throw JSONRPCError(RPC_INVALID_PARAMETER, "Transaction must have at least one output.");
    }
    if (!mtx.vout[mtx.vout.size() - 1].IsFee()) {
        throw JSONRPCError(RPC_INVALID_PARAMETER, "Last transaction output must be fee.");
    }
    for (size_t i = 0; i < mtx.vout.size() - 1; i++) {
        if (mtx.vout[i].IsFee()) {
            throw JSONRPCError(RPC_INVALID_PARAMETER, "Transaction can only have one fee output.");
        }
    }

    for (unsigned int idx = 0; idx < issuances.size(); idx++) {
        const UniValue& issuance = issuances[idx];
        const UniValue& issuance_o = issuance.get_obj();

        CTxDestination asset_dest = CNoDestination();
        CTxDestination token_dest = CNoDestination();

        CAmount asset_amount = 0;
        const UniValue& asset_amount_uni = issuance_o["asset_amount"];
        if (asset_amount_uni.isNum()) {
            asset_amount = AmountFromValue(asset_amount_uni);
            if (asset_amount <= 0) {
                throw JSONRPCError(RPC_INVALID_PARAMETER, "Invalid parameter, asset_amount must be positive");
            }
            const UniValue& asset_address_uni = issuance_o["asset_address"];
            if (!asset_address_uni.isStr()) {
                throw JSONRPCError(RPC_INVALID_PARAMETER, "Invalid parameter, missing corresponding asset_address");
            }
            asset_dest = DecodeDestination(asset_address_uni.get_str());
            if (boost::get<CNoDestination>(&asset_dest)) {
                throw JSONRPCError(RPC_INVALID_PARAMETER, strprintf("Invalid asset address provided: %s", asset_address_uni.get_str()));
            }
        }

        CAmount token_amount = 0;
        const UniValue& token_amount_uni = issuance_o["token_amount"];
        if (token_amount_uni.isNum()) {
            token_amount = AmountFromValue(token_amount_uni);
            if (token_amount <= 0) {
                throw JSONRPCError(RPC_INVALID_PARAMETER, "Invalid parameter, token_amount must be positive");
            }
            const UniValue& token_address_uni = issuance_o["token_address"];
            if (!token_address_uni.isStr()) {
                throw JSONRPCError(RPC_INVALID_PARAMETER, "Invalid parameter, missing corresponding token_address");
            }
            token_dest = DecodeDestination(token_address_uni.get_str());
            if (boost::get<CNoDestination>(&token_dest)) {
                throw JSONRPCError(RPC_INVALID_PARAMETER, strprintf("Invalid token address provided: %s", token_address_uni.get_str()));
            }
        }

        if (asset_amount == 0 && token_amount == 0) {
            throw JSONRPCError(RPC_TYPE_ERROR, "Issuance must have one non-zero component");
        }

        // If we have issuances, check if reissuance tokens will be generated via blinding path
        const UniValue blind_uni = issuance_o["blind"];
        const bool blind_issuance = !blind_uni.isBool() || blind_uni.get_bool();

        // Check for optional contract to hash into definition
        uint256 contract_hash;
        if (!issuance_o["contract_hash"].isNull()) {
            contract_hash = ParseHashV(issuance_o["contract_hash"], "contract_hash");
        }

        RawIssuanceDetails details;

        issueasset_base(mtx, details, asset_amount, token_amount, asset_dest, token_dest, blind_issuance, contract_hash);
        if (details.input_index == -1) {
            throw JSONRPCError(RPC_INVALID_PARAMETER, "Failed to find enough blank inputs for listed issuances.");
        }

        issuances_til_now++;

        UniValue obj(UniValue::VOBJ);
        if (issuances_til_now == issuances.size()) {
            obj.pushKV("hex", EncodeHexTx(CTransaction(mtx)));
        }
        obj.pushKV("vin", details.input_index);
        obj.pushKV("entropy", details.entropy.GetHex());
        obj.pushKV("asset", details.asset.GetHex());
        obj.pushKV("token", details.token.GetHex());

        ret.push_back(obj);
    }

    return ret;
}

UniValue rawreissueasset(const JSONRPCRequest& request)
{
    if (request.fHelp || request.params.size() != 2)
        throw std::runtime_error(
            RPCHelpMan{"rawreissueasset",
                "\nRe-issue an asset by attaching pseudo-inputs to transaction inputs, revealing the underlying reissuance token of the input. Returns the transaction hex.\n",
                {
                    {"transaction", RPCArg::Type::STR_HEX, RPCArg::Optional::NO, "Transaction in hex in which to include an issuance input."},
                    {"reissuances", RPCArg::Type::ARR, RPCArg::Optional::NO, "List of re-issuances to create. Each issuance must have one non-zero amount.",
                        {
                            {"", RPCArg::Type::OBJ, RPCArg::Optional::NO, "",
                                {
                                    {"asset_amount", RPCArg::Type::AMOUNT, RPCArg::Optional::NO, "Amount of asset to generate, if any."},
                                    {"asset_address", RPCArg::Type::STR, RPCArg::Optional::NO, "Destination address of generated asset. Required if `asset_amount` given."},
                                    {"input_index", RPCArg::Type::NUM, RPCArg::Optional::NO, "The input position of the reissuance in the transaction."},
                                    {"asset_blinder", RPCArg::Type::STR_HEX, RPCArg::Optional::NO, "The blinding factor of the reissuance token output being spent."},
                                    {"entropy", RPCArg::Type::STR_HEX, RPCArg::Optional::NO, "The `entropy` returned during initial issuance for the asset being reissued."},
                                }
                            }
                        }
                    },
                },
                RPCResult{
                    RPCResult::Type::OBJ, "", "",
                    {
                        {RPCResult::Type::STR_HEX, "hex", "The transaction with reissuances appended"},
                    },
                },
                RPCExamples{""},
            }.ToString());

    CMutableTransaction mtx;

    if (!DecodeHexTx(mtx, request.params[0].get_str()))
        throw JSONRPCError(RPC_DESERIALIZATION_ERROR, "TX decode failed");

    if (mtx.vout.empty()) {
        throw JSONRPCError(RPC_INVALID_PARAMETER, "Transaction must have at least one output.");
    }

    // Validate fee output location, required by the implementation of reissueasset_base
    if (!mtx.vout[mtx.vout.size() - 1].IsFee()) {
        throw JSONRPCError(RPC_INVALID_PARAMETER, "Last transaction output must be fee.");
    }
    for (size_t i = 0; i < mtx.vout.size() - 1; i++) {
        if (mtx.vout[i].IsFee()) {
            throw JSONRPCError(RPC_INVALID_PARAMETER, "Transaction can only have one fee output.");
        }
    }

    UniValue issuances = request.params[1].get_array();

    for (unsigned int idx = 0; idx < issuances.size(); idx++) {
        const UniValue& issuance = issuances[idx];
        const UniValue& issuance_o = issuance.get_obj();

        CAmount asset_amount = 0;
        const UniValue& asset_amount_uni = issuance_o["asset_amount"];
        if (asset_amount_uni.isNum()) {
            asset_amount = AmountFromValue(asset_amount_uni);
            if (asset_amount <= 0) {
                throw JSONRPCError(RPC_INVALID_PARAMETER, "Invalid parameter, asset_amount must be positive");
            }
        } else {
            throw JSONRPCError(RPC_INVALID_PARAMETER, "Asset amount must be given for each reissuance.");
        }

        const UniValue& asset_address_uni = issuance_o["asset_address"];
        if (!asset_address_uni.isStr()) {
            throw JSONRPCError(RPC_INVALID_PARAMETER, "Reissuance missing asset_address");
        }
        CTxDestination asset_dest = DecodeDestination(asset_address_uni.get_str());
        if (boost::get<CNoDestination>(&asset_dest)) {
            throw JSONRPCError(RPC_INVALID_PARAMETER, strprintf("Invalid asset address provided: %s", asset_address_uni.get_str()));
        }

        size_t input_index = -1;
        const UniValue& input_index_o = issuance_o["input_index"];
        if (input_index_o.isNum()) {
            input_index = input_index_o.get_int();
            if (input_index < 0) {
                throw JSONRPCError(RPC_INVALID_PARAMETER, "Input index must be non-negative.");
            } else if (input_index >= mtx.vin.size()) {
                throw JSONRPCError(RPC_INVALID_PARAMETER, "Input index must exist in transaction.");
            } else if (!mtx.vin[input_index].assetIssuance.IsNull()) {
                throw JSONRPCError(RPC_INVALID_PARAMETER, "Selected transaction input already has issuance data.");
            }
        } else {
            throw JSONRPCError(RPC_INVALID_PARAMETER, "Input indexes for all reissuances are required.");
        }

        uint256 asset_blinder = ParseHashV(issuance_o["asset_blinder"], "asset_blinder");
        uint256 entropy = ParseHashV(issuance_o["entropy"], "entropy");
        reissueasset_base(mtx, input_index, asset_amount, asset_dest, asset_blinder, entropy);
    }

    UniValue ret(UniValue::VOBJ);
    ret.pushKV("hex", EncodeHexTx(CTransaction(mtx)));
    return ret;
}

// END ELEMENTS
//

void RegisterRawTransactionRPCCommands(CRPCTable &t)
{
// clang-format off
static const CRPCCommand commands[] =
{ //  category              name                            actor (function)            argNames
  //  --------------------- ------------------------        -----------------------     ----------
    { "rawtransactions",    "getrawtransaction",            &getrawtransaction,         {"txid","verbose","blockhash"} },
    { "rawtransactions",    "createrawtransaction",         &createrawtransaction,      {"inputs","outputs","locktime","replaceable", "output_assets"} },
    { "rawtransactions",    "decoderawtransaction",         &decoderawtransaction,      {"hexstring","iswitness"} },
    { "rawtransactions",    "decodescript",                 &decodescript,              {"hexstring"} },
    { "rawtransactions",    "sendrawtransaction",           &sendrawtransaction,        {"hexstring","maxfeerate"} },
    { "rawtransactions",    "combinerawtransaction",        &combinerawtransaction,     {"txs"} },
    { "rawtransactions",    "signrawtransactionwithkey",    &signrawtransactionwithkey, {"hexstring","privkeys","prevtxs","sighashtype"} },
    { "rawtransactions",    "testmempoolaccept",            &testmempoolaccept,         {"rawtxs","maxfeerate"} },
    { "rawtransactions",    "decodepsbt",                   &decodepsbt,                {"psbt"} },
    { "rawtransactions",    "combinepsbt",                  &combinepsbt,               {"txs"} },
    { "rawtransactions",    "blindpsbt",                    &blindpsbt,                 {"psbt","ignoreblindfail"} },
    { "rawtransactions",    "finalizepsbt",                 &finalizepsbt,              {"psbt", "extract"} },
    { "rawtransactions",    "createpsbt",                   &createpsbt,                {"inputs","outputs","locktime","replaceable"} },
    { "rawtransactions",    "converttopsbt",                &converttopsbt,             {"hexstring","permitsigdata","iswitness"} },
    { "rawtransactions",    "utxoupdatepsbt",               &utxoupdatepsbt,            {"psbt", "descriptors"} },
    { "rawtransactions",    "joinpsbts",                    &joinpsbts,                 {"txs"} },
    { "rawtransactions",    "analyzepsbt",                  &analyzepsbt,               {"psbt"} },

    { "blockchain",         "gettxoutproof",                &gettxoutproof,             {"txids", "blockhash"} },
    { "blockchain",         "verifytxoutproof",             &verifytxoutproof,          {"proof"} },
    { "rawtransactions",    "rawissueasset",                &rawissueasset,             {"transaction", "issuances"}},
    { "rawtransactions",    "rawreissueasset",              &rawreissueasset,           {"transaction", "reissuances"}},
    { "rawtransactions",    "rawblindrawtransaction",       &rawblindrawtransaction,    {"hexstring", "inputblinder", "inputamount", "inputasset", "inputassetblinder", "totalblinder", "ignoreblindfail"} },
};
// clang-format on
    for (const auto& c : commands) {
        t.appendCommand(c.name, &c);
    }
}<|MERGE_RESOLUTION|>--- conflicted
+++ resolved
@@ -857,11 +857,7 @@
     };
 }
 
-<<<<<<< HEAD
-UniValue sendrawtransaction(const JSONRPCRequest& request)
-=======
 static RPCHelpMan sendrawtransaction()
->>>>>>> d692d192
 {
     return RPCHelpMan{"sendrawtransaction",
                 "\nSubmit a raw transaction (serialized, hex-encoded) to local node and network.\n"
@@ -1038,15 +1034,9 @@
     };
 }
 
-<<<<<<< HEAD
-UniValue blindpsbt(const JSONRPCRequest& request)
-{
-    if (!g_con_elementsmode)
-        throw std::runtime_error("PSBT operations are disabled when not in elementsmode.\n");
-
-    if (request.fHelp || request.params.size() < 1 || request.params.size() > 2)
-        throw std::runtime_error(
-            RPCHelpMan{"blindpsbt",
+static RPCHelpMan blindpsbt()
+{
+    return RPCHelpMan{"blindpsbt",
                 "\nUses the blinding data from the PSBT inputs to generate the blinding data for the PSBT outputs.\n",
                 {
                     {"psbt", RPCArg::Type::STR, RPCArg::Optional::NO, "The PSBT base64 string"},
@@ -1058,9 +1048,11 @@
                 RPCExamples{
                     HelpExampleCli("blindpsbt", "\"psbt\"")
                     + HelpExampleRpc("blindpsbt", "\"psbt\"")
-                }
-            }.ToString()
-        );
+                },
+        [&](const RPCHelpMan& self, const JSONRPCRequest& request) -> UniValue
+{
+    if (!g_con_elementsmode)
+        throw std::runtime_error("PSBT operations are disabled when not in elementsmode.\n");
 
     RPCTypeCheck(request.params, {UniValue::VSTR, UniValue::VBOOL}, true);
 
@@ -1160,19 +1152,13 @@
     }
 
     return EncodePSBT(psbtx);
+},
+    };
 }
 
-UniValue decodepsbt(const JSONRPCRequest& request)
-{
-    if (!g_con_elementsmode)
-        throw std::runtime_error("PSBT operations are disabled when not in elementsmode.\n");
-
-            RPCHelpMan{"decodepsbt",
-=======
 static RPCHelpMan decodepsbt()
 {
     return RPCHelpMan{"decodepsbt",
->>>>>>> d692d192
                 "\nReturn a JSON object representing the serialized, base64-encoded partially signed Bitcoin transaction.\n",
                 {
                     {"psbt", RPCArg::Type::STR, RPCArg::Optional::NO, "The PSBT base64 string"},
@@ -1301,6 +1287,9 @@
                 },
         [&](const RPCHelpMan& self, const JSONRPCRequest& request) -> UniValue
 {
+    if (!g_con_elementsmode)
+        throw std::runtime_error("PSBT operations are disabled when not in elementsmode.\n");
+
     RPCTypeCheck(request.params, {UniValue::VSTR});
 
     // Unserialize the transactions
@@ -1575,14 +1564,7 @@
 
 static RPCHelpMan combinepsbt()
 {
-<<<<<<< HEAD
-    if (!g_con_elementsmode)
-        throw std::runtime_error("PSBT operations are disabled when not in elementsmode.\n");
-
-            RPCHelpMan{"combinepsbt",
-=======
     return RPCHelpMan{"combinepsbt",
->>>>>>> d692d192
                 "\nCombine multiple partially signed Bitcoin transactions into one transaction.\n"
                 "Implements the Combiner role.\n",
                 {
@@ -1600,6 +1582,9 @@
                 },
         [&](const RPCHelpMan& self, const JSONRPCRequest& request) -> UniValue
 {
+    if (!g_con_elementsmode)
+        throw std::runtime_error("PSBT operations are disabled when not in elementsmode.\n");
+
     RPCTypeCheck(request.params, {UniValue::VARR}, true);
 
     // Unserialize the transactions
@@ -1623,27 +1608,14 @@
         throw JSONRPCTransactionError(error);
     }
 
-<<<<<<< HEAD
     return EncodePSBT(merged_psbt);
-=======
-    CDataStream ssTx(SER_NETWORK, PROTOCOL_VERSION);
-    ssTx << merged_psbt;
-    return EncodeBase64(MakeUCharSpan(ssTx));
 },
     };
->>>>>>> d692d192
 }
 
 static RPCHelpMan finalizepsbt()
 {
-<<<<<<< HEAD
-    if (!g_con_elementsmode)
-        throw std::runtime_error("PSBT operations are disabled when not in elementsmode.\n");
-
-            RPCHelpMan{"finalizepsbt",
-=======
     return RPCHelpMan{"finalizepsbt",
->>>>>>> d692d192
                 "Finalize the inputs of a PSBT. If the transaction is fully signed, it will produce a\n"
                 "network serialized transaction which can be broadcast with sendrawtransaction. Otherwise a PSBT will be\n"
                 "created which has the final_scriptSig and final_scriptWitness fields filled for inputs that are complete.\n"
@@ -1666,6 +1638,9 @@
                 },
         [&](const RPCHelpMan& self, const JSONRPCRequest& request) -> UniValue
 {
+    if (!g_con_elementsmode)
+        throw std::runtime_error("PSBT operations are disabled when not in elementsmode.\n");
+
     RPCTypeCheck(request.params, {UniValue::VSTR, UniValue::VBOOL}, true);
 
     // Unserialize the transactions
@@ -1701,14 +1676,7 @@
 
 static RPCHelpMan createpsbt()
 {
-<<<<<<< HEAD
-    if (!g_con_elementsmode)
-        throw std::runtime_error("PSBT operations are disabled when not in elementsmode.\n");
-
-            RPCHelpMan{"createpsbt",
-=======
     return RPCHelpMan{"createpsbt",
->>>>>>> d692d192
                 "\nCreates a transaction in the Partially Signed Transaction format.\n"
                 "Implements the Creator role.\n",
                 {
@@ -1761,6 +1729,8 @@
                 },
         [&](const RPCHelpMan& self, const JSONRPCRequest& request) -> UniValue
 {
+    if (!g_con_elementsmode)
+        throw std::runtime_error("PSBT operations are disabled when not in elementsmode.\n");
 
     RPCTypeCheck(request.params, {
         UniValue::VARR,
@@ -1819,25 +1789,14 @@
         }
     }
 
-<<<<<<< HEAD
     return EncodePSBT(psbtx);
-=======
-    return EncodeBase64(MakeUCharSpan(ssTx));
 },
     };
->>>>>>> d692d192
 }
 
 static RPCHelpMan converttopsbt()
 {
-<<<<<<< HEAD
-    if (!g_con_elementsmode)
-        throw std::runtime_error("PSBT operations are disabled when not in elementsmode.\n");
-
-            RPCHelpMan{"converttopsbt",
-=======
     return RPCHelpMan{"converttopsbt",
->>>>>>> d692d192
                 "\nConverts a network serialized transaction to a PSBT. This should be used only with createrawtransaction and fundrawtransaction\n"
                 "createpsbt and walletcreatefundedpsbt should be used for new applications.\n",
                 {
@@ -1863,6 +1822,9 @@
                 },
         [&](const RPCHelpMan& self, const JSONRPCRequest& request) -> UniValue
 {
+    if (!g_con_elementsmode)
+        throw std::runtime_error("PSBT operations are disabled when not in elementsmode.\n");
+
     RPCTypeCheck(request.params, {UniValue::VSTR, UniValue::VBOOL, UniValue::VBOOL}, true);
 
     // parse hex string from parameter
@@ -2216,11 +2178,9 @@
 //
 // ELEMENTS:
 
-UniValue rawblindrawtransaction(const JSONRPCRequest& request)
-{
-    if (request.fHelp || (request.params.size() < 5 || request.params.size() > 7))
-        throw std::runtime_error(
-            RPCHelpMan{"rawblindrawtransaction",
+static RPCHelpMan rawblindrawtransaction()
+{
+    return RPCHelpMan{"rawblindrawtransaction",
                 "\nConvert one or more outputs of a raw transaction into confidential ones.\n"
                 "Returns the hex-encoded raw transaction.\n"
                 "The input raw transaction cannot have already-blinded outputs.\n"
@@ -2257,8 +2217,8 @@
                      RPCResult::Type::STR, "transaction", "hex string of the transaction"
                 },
                 RPCExamples{""},
-            }.ToString());
-
+        [&](const RPCHelpMan& self, const JSONRPCRequest& request) -> UniValue
+{
     std::vector<unsigned char> txData(ParseHexV(request.params[0], "argument 1"));
     CDataStream ssData(txData, SER_NETWORK, PROTOCOL_VERSION);
     CMutableTransaction tx;
@@ -2386,6 +2346,8 @@
     }
 
     return EncodeHexTx(CTransaction(tx));
+},
+    };
 }
 
 struct RawIssuanceDetails
@@ -2499,11 +2461,9 @@
     mtx.vin[issuance_input_index].assetIssuance.nAmount = asset_amount;
 }
 
-UniValue rawissueasset(const JSONRPCRequest& request)
-{
-    if (request.fHelp || request.params.size() != 2)
-        throw std::runtime_error(
-            RPCHelpMan{"rawissueasset",
+static RPCHelpMan rawissueasset()
+{
+    return RPCHelpMan{"rawissueasset",
                 "\nCreate an asset by attaching issuances to transaction inputs. Returns the transaction hex. There must be as many inputs as issuances requested. The final transaction hex is the final version of the transaction appended to the last object in the array.\n",
                 {
                     {"transaction", RPCArg::Type::STR_HEX, RPCArg::Optional::NO, "Transaction in hex in which to include an issuance input."},
@@ -2536,8 +2496,8 @@
                     },
                 },
                 RPCExamples{""},
-            }.ToString());
-
+        [&](const RPCHelpMan& self, const JSONRPCRequest& request) -> UniValue
+{
     CMutableTransaction mtx;
 
     if (!DecodeHexTx(mtx, request.params[0].get_str()))
@@ -2640,13 +2600,13 @@
     }
 
     return ret;
+},
+    };
 }
 
-UniValue rawreissueasset(const JSONRPCRequest& request)
-{
-    if (request.fHelp || request.params.size() != 2)
-        throw std::runtime_error(
-            RPCHelpMan{"rawreissueasset",
+static RPCHelpMan rawreissueasset()
+{
+    return RPCHelpMan{"rawreissueasset",
                 "\nRe-issue an asset by attaching pseudo-inputs to transaction inputs, revealing the underlying reissuance token of the input. Returns the transaction hex.\n",
                 {
                     {"transaction", RPCArg::Type::STR_HEX, RPCArg::Optional::NO, "Transaction in hex in which to include an issuance input."},
@@ -2671,8 +2631,8 @@
                     },
                 },
                 RPCExamples{""},
-            }.ToString());
-
+        [&](const RPCHelpMan& self, const JSONRPCRequest& request) -> UniValue
+{
     CMutableTransaction mtx;
 
     if (!DecodeHexTx(mtx, request.params[0].get_str()))
@@ -2741,6 +2701,8 @@
     UniValue ret(UniValue::VOBJ);
     ret.pushKV("hex", EncodeHexTx(CTransaction(mtx)));
     return ret;
+},
+    };
 }
 
 // END ELEMENTS
@@ -2764,7 +2726,7 @@
     { "rawtransactions",    "combinepsbt",                  &combinepsbt,               {"txs"} },
     { "rawtransactions",    "blindpsbt",                    &blindpsbt,                 {"psbt","ignoreblindfail"} },
     { "rawtransactions",    "finalizepsbt",                 &finalizepsbt,              {"psbt", "extract"} },
-    { "rawtransactions",    "createpsbt",                   &createpsbt,                {"inputs","outputs","locktime","replaceable"} },
+    { "rawtransactions",    "createpsbt",                   &createpsbt,                {"inputs","outputs","locktime","replaceable","output_assets"} },
     { "rawtransactions",    "converttopsbt",                &converttopsbt,             {"hexstring","permitsigdata","iswitness"} },
     { "rawtransactions",    "utxoupdatepsbt",               &utxoupdatepsbt,            {"psbt", "descriptors"} },
     { "rawtransactions",    "joinpsbts",                    &joinpsbts,                 {"txs"} },
@@ -2774,7 +2736,7 @@
     { "blockchain",         "verifytxoutproof",             &verifytxoutproof,          {"proof"} },
     { "rawtransactions",    "rawissueasset",                &rawissueasset,             {"transaction", "issuances"}},
     { "rawtransactions",    "rawreissueasset",              &rawreissueasset,           {"transaction", "reissuances"}},
-    { "rawtransactions",    "rawblindrawtransaction",       &rawblindrawtransaction,    {"hexstring", "inputblinder", "inputamount", "inputasset", "inputassetblinder", "totalblinder", "ignoreblindfail"} },
+    { "rawtransactions",    "rawblindrawtransaction",       &rawblindrawtransaction,    {"hexstring", "inputamountblinders", "inputamounts", "inputassets", "inputassetblinders", "totalblinder", "ignoreblindfail"} },
 };
 // clang-format on
     for (const auto& c : commands) {
