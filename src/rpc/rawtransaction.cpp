--- conflicted
+++ resolved
@@ -15,12 +15,9 @@
 #include <key_io.h>
 #include <keystore.h>
 #include <merkleblock.h>
-<<<<<<< HEAD
 #include <net.h>
 #include <pegins.h>
-=======
 #include <node/transaction.h>
->>>>>>> 519b0bc5
 #include <policy/policy.h>
 #include <policy/rbf.h>
 #include <primitives/transaction.h>
@@ -444,16 +441,13 @@
         }
         outputs = std::move(outputs_dict);
     }
-<<<<<<< HEAD
     // Keep track of the fee output so we can add it in the very end of the transaction.
     CTxOut fee_out;
-=======
 
     // Duplicate checking
     std::set<CTxDestination> destinations;
     bool has_data{false};
 
->>>>>>> 519b0bc5
     for (const std::string& name_ : outputs.getKeys()) {
         // ELEMENTS:
         // Asset defaults to policyAsset
@@ -515,16 +509,12 @@
         }
     }
 
-<<<<<<< HEAD
     // Add fee output in the end.
     if (!fee_out.nValue.IsNull() && fee_out.nValue.GetAmount() > 0) {
         rawTx.vout.push_back(fee_out);
     }
 
-    if (!rbf.isNull() && rawTx.vin.size() > 0 && rbfOptIn != SignalsOptInRBF(rawTx)) {
-=======
     if (!rbf.isNull() && rawTx.vin.size() > 0 && rbfOptIn != SignalsOptInRBF(CTransaction(rawTx))) {
->>>>>>> 519b0bc5
         throw JSONRPCError(RPC_INVALID_PARAMETER, "Invalid parameter combination: Sequence number(s) contradict replaceable option");
     }
 
@@ -535,52 +525,6 @@
 {
     if (request.fHelp || request.params.size() < 2 || request.params.size() > 5) {
         throw std::runtime_error(
-<<<<<<< HEAD
-            // clang-format off
-            "createrawtransaction [{\"txid\":\"id\",\"vout\":n},...] [{\"address\":amount},{\"data\":\"hex\"},...] ( locktime ) ( replaceable ) ( {\"address\":\"asset\"} )\n"
-            "\nCreate a transaction spending the given inputs and creating new outputs.\n"
-            "Outputs can be addresses or data.\n"
-            "Returns hex-encoded raw transaction.\n"
-            "Note that the transaction's inputs are not signed, and\n"
-            "it is not stored in the wallet or transmitted to the network.\n"
-
-            "\nArguments:\n"
-            "1. \"inputs\"                (array, required) A json array of json objects\n"
-            "     [\n"
-            "       {\n"
-            "         \"txid\":\"id\",      (string, required) The transaction id\n"
-            "         \"vout\":n,         (numeric, required) The output number\n"
-            "         \"sequence\":n      (numeric, optional) The sequence number\n"
-            "       } \n"
-            "       ,...\n"
-            "     ]\n"
-            "2. \"outputs\"               (array, required) a json array with outputs (key-value pairs)\n"
-            "   [\n"
-            "    {\n"
-            "      \"address\": x.xxx,    (obj, optional) A key-value pair. The key (string) is the bitcoin address, the value (float or string) is the amount in " + CURRENCY_UNIT + "\n"
-            "    },\n"
-            "    {\n"
-            "      \"data\": \"hex\" ,    (obj, optional) A key-value pair. The key must be \"data\", the value is hex encoded data\n"
-            "      \"vdata\": [\"hex\"]   (string, optional) The key is \"vdata\", the value is an array of hex encoded data\n"
-            "      \"burn\": x.xxx,       (obj, optional) A key-value pair. The key must be \"burn\", the value is the amount that will be burned.\n"
-            "    },\n"
-            "    {\n"
-            "      \"fee\": x.xxx         (numeric or string, optional) The key is \"fee\", the value the fee output you want to add.\n"
-            "    }\n"
-            "    ,...                     More key-value pairs of the above form. For compatibility reasons, a dictionary, which holds the key-value pairs directly, is also\n"
-            "                             accepted as second parameter.\n"
-            "   ]\n"
-            "3. locktime                  (numeric, optional, default=0) Raw locktime. Non-0 value also locktime-activates inputs\n"
-            "4. replaceable               (boolean, optional, default=false) Marks this transaction as BIP125-replaceable.\n"
-            "                             Allows this transaction to be replaced by a transaction with higher fees. If provided, it is an error if explicit sequence numbers are incompatible.\n"
-            "5. \"output_assets\"           (strings, optional, default=bitcoin) A json object of assets to addresses\n"
-            "   {\n"
-            "       \"address\": \"hex\" \n"
-            "       \"fee\": \"hex\" \n"
-            "       ...\n"
-            "   }\n"
-            "\nResult:\n"
-=======
             RPCHelpMan{"createrawtransaction",
                 "\nCreate a transaction spending the given inputs and creating new outputs.\n"
                 "Outputs can be addresses or data.\n"
@@ -614,14 +558,34 @@
                                     {"data", RPCArg::Type::STR_HEX, RPCArg::Optional::NO, "A key-value pair. The key must be \"data\", the value is hex-encoded data"},
                                 },
                                 },
+                            {"", RPCArg::Type::OBJ, RPCArg::Optional::OMITTED, "",
+                                {
+                                    {"vdata", RPCArg::Type::STR_HEX, RPCArg::Optional::NO, "The key is \"vdata\", the value is an array of hex encoded data"},
+                                },
+                                },
+                            {"", RPCArg::Type::OBJ, RPCArg::Optional::OMITTED, "",
+                                {
+                                    {"burn", RPCArg::Type::STR_HEX, RPCArg::Optional::NO, "A key-value pair. The key must be \"burn\", the value is the amount that will be burned."},
+                                },
+                                },
+                            {"", RPCArg::Type::OBJ, RPCArg::Optional::OMITTED, "",
+                                {
+                                    {"fee", RPCArg::Type::AMOUNT, RPCArg::Optional::NO, "The key is \"fee\", the value the fee output you want to add."},
+                                },
+                                },
                         },
                         },
                     {"locktime", RPCArg::Type::NUM, /* default */ "0", "Raw locktime. Non-0 value also locktime-activates inputs"},
                     {"replaceable", RPCArg::Type::BOOL, /* default */ "false", "Marks this transaction as BIP125-replaceable.\n"
             "                             Allows this transaction to be replaced by a transaction with higher fees. If provided, it is an error if explicit sequence numbers are incompatible."},
+                    {"output_assets", RPCArg::Type::OBJ, RPCArg::Optional::OMITTED, "A json object of addresses to the assets (label or hex ID) used to pay them. (default: bitcoin)",
+                        {
+                            {"address", RPCArg::Type::STR, RPCArg::Optional::OMMITED, "A key-value pair. The key (string) is the bitcoin address, the value is the asset label or asset ID."},
+                            {"fee", RPCArg::Type::STR, RPCArg::Optional::OMMITED, "A key-value pair. The key (string) is the bitcoin address, the value is the asset label or asset ID."},
+                        },
+                        },
                 },
                 RPCResult{
->>>>>>> 519b0bc5
             "\"transaction\"              (string) hex string of the transaction\n"
                 },
                 RPCExamples{
@@ -1103,45 +1067,13 @@
                                     {"scriptPubKey", RPCArg::Type::STR_HEX, RPCArg::Optional::NO, "script key"},
                                     {"redeemScript", RPCArg::Type::STR_HEX, RPCArg::Optional::OMITTED, "(required for P2SH) redeem script"},
                                     {"witnessScript", RPCArg::Type::STR_HEX, RPCArg::Optional::OMITTED, "(required for P2WSH or P2SH-P2WSH) witness script"},
-                                    {"amount", RPCArg::Type::AMOUNT, RPCArg::Optional::NO, "The amount spent"},
+                                    {"amount", RPCArg::Type::AMOUNT, RPCArg::Optional::OMITTED, "The amount spent (required if non-confidential segwit output)"},
+                                    {"amountcommitment", RPCArg::Type::STR_HEX, RPCArg::Optional::OMITTED, "The amount commitment spent (required if confidential segwit output)"},
                                 },
                                 },
                         },
-<<<<<<< HEAD
-                        true},
-                    {"sighashtype", RPCArg::Type::STR, true},
-                }}
-                .ToString() +
-            "\nSign inputs for raw transaction (serialized, hex-encoded).\n"
-            "The second argument is an array of base58-encoded private\n"
-            "keys that will be the only keys used to sign the transaction.\n"
-            "The third optional argument (may be null) is an array of previous transaction outputs that\n"
-            "this transaction depends on but may not yet be in the block chain.\n"
-
-            "\nArguments:\n"
-            "1. \"hexstring\"                      (string, required) The transaction hex string\n"
-            "2. \"privkeys\"                       (string, required) A json array of base58-encoded private keys for signing\n"
-            "    [                               (json array of strings)\n"
-            "      \"privatekey\"                  (string) private key in base58-encoding\n"
-            "      ,...\n"
-            "    ]\n"
-            "3. \"prevtxs\"                        (string, optional) An json array of previous dependent transaction outputs\n"
-            "     [                              (json array of json objects, or 'null' if none provided)\n"
-            "       {\n"
-            "         \"txid\":\"id\",               (string, required) The transaction id\n"
-            "         \"vout\":n,                  (numeric, required) The output number\n"
-            "         \"scriptPubKey\": \"hex\",     (string, required) script key\n"
-            "         \"redeemScript\": \"hex\",     (string, required for P2SH or P2WSH) redeem script\n"
-            "         \"amount\": value            (numeric, required if non-confidential segwit output) The amount spent\n"
-            "         \"amountcommitment\": \"hex\", (string, required if confidential segiwt output) The amount commitment spent\n"
-            "       }\n"
-            "       ,...\n"
-            "    ]\n"
-            "4. \"sighashtype\"                    (string, optional, default=ALL) The signature hash type. Must be one of:\n"
-=======
                         },
                     {"sighashtype", RPCArg::Type::STR, /* default */ "ALL", "The signature hash type. Must be one of:\n"
->>>>>>> 519b0bc5
             "       \"ALL\"\n"
             "       \"NONE\"\n"
             "       \"SINGLE\"\n"
@@ -1716,15 +1648,12 @@
     std::string result_str;
 
     if (complete && extract) {
-<<<<<<< HEAD
         CMutableTransaction mtx(*psbtx.tx);
         mtx.witness.vtxinwit.resize(mtx.vin.size());
         for (unsigned int i = 0; i < mtx.vin.size(); ++i) {
             mtx.vin[i].scriptSig = psbtx.inputs[i].final_script_sig;
             mtx.witness.vtxinwit[i].scriptWitness = psbtx.inputs[i].final_script_witness;
         }
-=======
->>>>>>> 519b0bc5
         ssTx << mtx;
         result_str = HexStr(ssTx.str());
         result.pushKV("hex", result_str);
@@ -1773,53 +1702,18 @@
                                 },
                                 },
                         },
-<<<<<<< HEAD
-                        false},
-                    {"locktime", RPCArg::Type::NUM, true},
-                    {"replaceable", RPCArg::Type::BOOL, true},
-                }}
-                .ToString() +
-                            "\nCreates a transaction in the Partially Signed Transaction format.\n"
-                            "Implements the Creator role.\n"
-                            "\nArguments:\n"
-                            "1. \"inputs\"                (array, required) A json array of json objects\n"
-                            "     [\n"
-                            "       {\n"
-                            "         \"txid\":\"id\",      (string, required) The transaction id\n"
-                            "         \"vout\":n,         (numeric, required) The output number\n"
-                            "         \"sequence\":n      (numeric, optional) The sequence number\n"
-                            "       } \n"
-                            "       ,...\n"
-                            "     ]\n"
-                            "2. \"outputs\"               (array, required) a json array with outputs (key-value pairs)\n"
-                            "   [\n"
-                            "    {\n"
-                            "      \"address\": x.xxx,    (obj, optional) A key-value pair. The key (string) is the bitcoin address, the value (float or string) is the amount in " + CURRENCY_UNIT + "\n"
-                            "    },\n"
-                            "    {\n"
-                            "      \"data\": \"hex\"        (obj, optional) A key-value pair. The key must be \"data\", the value is hex-encoded data\n"
-                            "    }\n"
-                            "    ,...                     More key-value pairs of the above form. For compatibility reasons, a dictionary, which holds the key-value pairs directly, is also\n"
-                            "                             accepted as second parameter.\n"
-                            "   ]\n"
-                            "3. locktime                  (numeric, optional, default=0) Raw locktime. Non-0 value also locktime-activates inputs\n"
-                            "4. replaceable               (boolean, optional, default=false) Marks this transaction as BIP125 replaceable.\n"
-                            "                             Allows this transaction to be replaced by a transaction with higher fees. If provided, it is an error if explicit sequence numbers are incompatible.\n"
-                            "5. \"output_assets\"           (strings, optional, default=bitcoin) A json object of assets to addresses\n"
-                            "   {\n"
-                            "       \"address\": \"hex\" \n"
-                            "       \"fee\": \"hex\" \n"
-                            "       ...\n"
-                            "   }\n"
-                            "\nResult:\n"
-=======
                         },
                     {"locktime", RPCArg::Type::NUM, /* default */ "0", "Raw locktime. Non-0 value also locktime-activates inputs"},
                     {"replaceable", RPCArg::Type::BOOL, /* default */ "false", "Marks this transaction as BIP125 replaceable.\n"
                             "                             Allows this transaction to be replaced by a transaction with higher fees. If provided, it is an error if explicit sequence numbers are incompatible."},
+                    {"output_assets", RPCArg::Type::OBJ, RPCArg::Optional::OMITTED, "A json object of addresses to the assets (label or hex ID) used to pay them. (default: bitcoin)",
+                        {
+                            {"address", RPCArg::Type::STR, RPCArg::Optional::OMMITED, "A key-value pair. The key (string) is the bitcoin address, the value is the asset label or asset ID."},
+                            {"fee", RPCArg::Type::STR, RPCArg::Optional::OMMITED, "A key-value pair. The key (string) is the bitcoin address, the value is the asset label or asset ID."},
+                        },
+                        },
                 },
                 RPCResult{
->>>>>>> 519b0bc5
                             "  \"psbt\"        (string)  The resulting raw transaction (base64-encoded string)\n"
                 },
                 RPCExamples{
@@ -1927,7 +1821,6 @@
     return EncodeBase64((unsigned char*)ssTx.data(), ssTx.size());
 }
 
-<<<<<<< HEAD
 UniValue rawblindrawtransaction(const JSONRPCRequest& request)
 {
     if (request.fHelp || (request.params.size() < 5 || request.params.size() > 7))
@@ -2398,8 +2291,6 @@
     return ret;
 }
 
-
-=======
 UniValue utxoupdatepsbt(const JSONRPCRequest& request)
 {
     if (request.fHelp || request.params.size() != 1) {
@@ -2732,7 +2623,6 @@
     return result;
 }
 
->>>>>>> 519b0bc5
 // clang-format off
 static const CRPCCommand commands[] =
 { //  category              name                            actor (function)            argNames
@@ -2751,18 +2641,15 @@
     { "rawtransactions",    "finalizepsbt",                 &finalizepsbt,              {"psbt", "extract"} },
     { "rawtransactions",    "createpsbt",                   &createpsbt,                {"inputs","outputs","locktime","replaceable"} },
     { "rawtransactions",    "converttopsbt",                &converttopsbt,             {"hexstring","permitsigdata","iswitness"} },
-<<<<<<< HEAD
-    { "rawtransactions",    "rawblindrawtransaction",       &rawblindrawtransaction,    {"hexstring", "inputblinder", "inputamount", "inputasset", "inputassetblinder", "totalblinder", "ignoreblindfail"} },
-=======
     { "rawtransactions",    "utxoupdatepsbt",               &utxoupdatepsbt,            {"psbt"} },
     { "rawtransactions",    "joinpsbts",                    &joinpsbts,                 {"txs"} },
     { "rawtransactions",    "analyzepsbt",                  &analyzepsbt,               {"psbt"} },
->>>>>>> 519b0bc5
 
     { "blockchain",         "gettxoutproof",                &gettxoutproof,             {"txids", "blockhash"} },
     { "blockchain",         "verifytxoutproof",             &verifytxoutproof,          {"proof"} },
     { "rawtransactions",    "rawissueasset",                &rawissueasset,             {"transaction", "issuances"}},
     { "rawtransactions",    "rawreissueasset",              &rawreissueasset,           {"transaction", "reissuances"}},
+    { "rawtransactions",    "rawblindrawtransaction",       &rawblindrawtransaction,    {"hexstring", "inputblinder", "inputamount", "inputasset", "inputassetblinder", "totalblinder", "ignoreblindfail"} },
 };
 // clang-format on
 
