// Copyright (c) 2010 Satoshi Nakamoto
// Copyright (c) 2009-2019 The Bitcoin Core developers
// Distributed under the MIT software license, see the accompanying
// file COPYING or http://www.opensource.org/licenses/mit-license.php.

#include <rpc/blockchain.h>

#include <amount.h>
#include <base58.h>
#include <blockfilter.h>
#include <chain.h>
#include <chainparams.h>
#include <coins.h>
#include <consensus/validation.h>
#include <core_io.h>
#include <hash.h>
#include <index/blockfilterindex.h>
#include <index/txindex.h>
#include <key_io.h>
#include <policy/feerate.h>
#include <policy/policy.h>
#include <policy/rbf.h>
#include <primitives/transaction.h>
#include <rpc/server.h>
#include <rpc/util.h>
#include <script/descriptor.h>
#include <streams.h>
#include <sync.h>
#include <txdb.h>
#include <txmempool.h>
#include <undo.h>
#include <util/strencodings.h>
#include <util/system.h>
#include <util/validation.h>
#include <validation.h>
#include <validationinterface.h>
#include <versionbitsinfo.h>
#include <warnings.h>

#include <assert.h>
#include <stdint.h>

#include <univalue.h>

#include <boost/thread/thread.hpp> // boost::thread::interrupt

#include <memory>
#include <mutex>
#include <condition_variable>

struct CUpdatedBlock
{
    uint256 hash;
    int height;
};

static Mutex cs_blockchange;
static std::condition_variable cond_blockchange;
static CUpdatedBlock latestblock;

/* Calculate the difficulty for a given block index.
 */
double GetDifficulty(const CBlockIndex* blockindex)
{
    assert(blockindex);

    int nShift = (blockindex->nBits >> 24) & 0xff;
    double dDiff =
        (double)0x0000ffff / (double)(blockindex->nBits & 0x00ffffff);

    while (nShift < 29)
    {
        dDiff *= 256.0;
        nShift++;
    }
    while (nShift > 29)
    {
        dDiff /= 256.0;
        nShift--;
    }

    return dDiff;
}

static int ComputeNextBlockAndDepth(const CBlockIndex* tip, const CBlockIndex* blockindex, const CBlockIndex*& next)
{
    next = tip->GetAncestor(blockindex->nHeight + 1);
    if (next && next->pprev == blockindex) {
        return tip->nHeight - blockindex->nHeight + 1;
    }
    next = nullptr;
    return blockindex == tip ? 1 : -1;
}

UniValue blockheaderToJSON(const CBlockIndex* tip, const CBlockIndex* blockindex)
{
    // Serialize passed information without accessing chain state of the active chain!
    AssertLockNotHeld(cs_main); // For performance reasons

    UniValue result(UniValue::VOBJ);
    result.pushKV("hash", blockindex->GetBlockHash().GetHex());
    const CBlockIndex* pnext;
    int confirmations = ComputeNextBlockAndDepth(tip, blockindex, pnext);
    result.pushKV("confirmations", confirmations);
    result.pushKV("height", blockindex->nHeight);
    result.pushKV("version", blockindex->nVersion);
    result.pushKV("versionHex", strprintf("%08x", blockindex->nVersion));
    result.pushKV("merkleroot", blockindex->hashMerkleRoot.GetHex());
    result.pushKV("time", (int64_t)blockindex->nTime);
    result.pushKV("mediantime", (int64_t)blockindex->GetMedianTimePast());
    if (!g_signed_blocks) {
        result.pushKV("nonce", (uint64_t)blockindex->nNonce);
        result.pushKV("bits", strprintf("%08x", blockindex->nBits));
        result.pushKV("difficulty", GetDifficulty(blockindex));
        result.pushKV("chainwork", blockindex->nChainWork.GetHex());
    } else {
        result.pushKV("signblock_witness_asm", ScriptToAsmStr(blockindex->proof.solution));
        result.pushKV("signblock_witness_hex", HexStr(blockindex->proof.solution));
    }
    result.pushKV("nTx", (uint64_t)blockindex->nTx);
    if (blockindex->pprev)
        result.pushKV("previousblockhash", blockindex->pprev->GetBlockHash().GetHex());
    if (pnext)
        result.pushKV("nextblockhash", pnext->GetBlockHash().GetHex());
    return result;
}

UniValue blockToJSON(const CBlock& block, const CBlockIndex* tip, const CBlockIndex* blockindex, bool txDetails)
{
    // Serialize passed information without accessing chain state of the active chain!
    AssertLockNotHeld(cs_main); // For performance reasons

    UniValue result(UniValue::VOBJ);
    result.pushKV("hash", blockindex->GetBlockHash().GetHex());
    const CBlockIndex* pnext;
    int confirmations = ComputeNextBlockAndDepth(tip, blockindex, pnext);
    result.pushKV("confirmations", confirmations);
    result.pushKV("strippedsize", (int)::GetSerializeSize(block, PROTOCOL_VERSION | SERIALIZE_TRANSACTION_NO_WITNESS));
    result.pushKV("size", (int)::GetSerializeSize(block, PROTOCOL_VERSION));
    result.pushKV("weight", (int)::GetBlockWeight(block));
    result.pushKV("height", blockindex->nHeight);
    result.pushKV("version", block.nVersion);
    result.pushKV("versionHex", strprintf("%08x", block.nVersion));
    result.pushKV("merkleroot", block.hashMerkleRoot.GetHex());
    UniValue txs(UniValue::VARR);
    for(const auto& tx : block.vtx)
    {
        if(txDetails)
        {
            UniValue objTx(UniValue::VOBJ);
            TxToUniv(*tx, uint256(), objTx, true, RPCSerializationFlags());
            txs.push_back(objTx);
        }
        else
            txs.push_back(tx->GetHash().GetHex());
    }
    result.pushKV("tx", txs);
    result.pushKV("time", block.GetBlockTime());
    result.pushKV("mediantime", (int64_t)blockindex->GetMedianTimePast());
    if (!g_signed_blocks) {
        result.pushKV("nonce", (uint64_t)block.nNonce);
        result.pushKV("bits", strprintf("%08x", block.nBits));
        result.pushKV("difficulty", GetDifficulty(blockindex));
        result.pushKV("chainwork", blockindex->nChainWork.GetHex());
    } else {
        result.pushKV("signblock_witness_asm", ScriptToAsmStr(blockindex->proof.solution));
        result.pushKV("signblock_witness_hex", HexStr(blockindex->proof.solution));
        result.pushKV("signblock_challenge", HexStr(blockindex->proof.challenge));
    }
    result.pushKV("nTx", (uint64_t)blockindex->nTx);

    if (blockindex->pprev)
        result.pushKV("previousblockhash", blockindex->pprev->GetBlockHash().GetHex());
    if (pnext)
        result.pushKV("nextblockhash", pnext->GetBlockHash().GetHex());
    return result;
}

static UniValue getblockcount(const JSONRPCRequest& request)
{
    if (request.fHelp || request.params.size() != 0)
        throw std::runtime_error(
            RPCHelpMan{"getblockcount",
                "\nReturns the number of blocks in the longest blockchain.\n",
                {},
                RPCResult{
            "n    (numeric) The current block count\n"
                },
                RPCExamples{
                    HelpExampleCli("getblockcount", "")
            + HelpExampleRpc("getblockcount", "")
                },
            }.ToString());

    LOCK(cs_main);
    return ::ChainActive().Height();
}

static UniValue getbestblockhash(const JSONRPCRequest& request)
{
    if (request.fHelp || request.params.size() != 0)
        throw std::runtime_error(
            RPCHelpMan{"getbestblockhash",
                "\nReturns the hash of the best (tip) block in the longest blockchain.\n",
                {},
                RPCResult{
            "\"hex\"      (string) the block hash, hex-encoded\n"
                },
                RPCExamples{
                    HelpExampleCli("getbestblockhash", "")
            + HelpExampleRpc("getbestblockhash", "")
                },
            }.ToString());

    LOCK(cs_main);
    return ::ChainActive().Tip()->GetBlockHash().GetHex();
}

void RPCNotifyBlockChange(bool ibd, const CBlockIndex * pindex)
{
    if(pindex) {
        std::lock_guard<std::mutex> lock(cs_blockchange);
        latestblock.hash = pindex->GetBlockHash();
        latestblock.height = pindex->nHeight;
    }
    cond_blockchange.notify_all();
}

static UniValue waitfornewblock(const JSONRPCRequest& request)
{
    if (request.fHelp || request.params.size() > 1)
        throw std::runtime_error(
            RPCHelpMan{"waitfornewblock",
                "\nWaits for a specific new block and returns useful info about it.\n"
                "\nReturns the current block on timeout or exit.\n",
                {
                    {"timeout", RPCArg::Type::NUM, /* default */ "0", "Time in milliseconds to wait for a response. 0 indicates no timeout."},
                },
                RPCResult{
            "{                           (json object)\n"
            "  \"hash\" : {       (string) The blockhash\n"
            "  \"height\" : {     (int) Block height\n"
            "}\n"
                },
                RPCExamples{
                    HelpExampleCli("waitfornewblock", "1000")
            + HelpExampleRpc("waitfornewblock", "1000")
                },
            }.ToString());
    int timeout = 0;
    if (!request.params[0].isNull())
        timeout = request.params[0].get_int();

    CUpdatedBlock block;
    {
        WAIT_LOCK(cs_blockchange, lock);
        block = latestblock;
        if(timeout)
            cond_blockchange.wait_for(lock, std::chrono::milliseconds(timeout), [&block]{return latestblock.height != block.height || latestblock.hash != block.hash || !IsRPCRunning(); });
        else
            cond_blockchange.wait(lock, [&block]{return latestblock.height != block.height || latestblock.hash != block.hash || !IsRPCRunning(); });
        block = latestblock;
    }
    UniValue ret(UniValue::VOBJ);
    ret.pushKV("hash", block.hash.GetHex());
    ret.pushKV("height", block.height);
    return ret;
}

static UniValue waitforblock(const JSONRPCRequest& request)
{
    if (request.fHelp || request.params.size() < 1 || request.params.size() > 2)
        throw std::runtime_error(
            RPCHelpMan{"waitforblock",
                "\nWaits for a specific new block and returns useful info about it.\n"
                "\nReturns the current block on timeout or exit.\n",
                {
                    {"blockhash", RPCArg::Type::STR_HEX, RPCArg::Optional::NO, "Block hash to wait for."},
                    {"timeout", RPCArg::Type::NUM, /* default */ "0", "Time in milliseconds to wait for a response. 0 indicates no timeout."},
                },
                RPCResult{
            "{                           (json object)\n"
            "  \"hash\" : {       (string) The blockhash\n"
            "  \"height\" : {     (int) Block height\n"
            "}\n"
                },
                RPCExamples{
                    HelpExampleCli("waitforblock", "\"0000000000079f8ef3d2c688c244eb7a4570b24c9ed7b4a8c619eb02596f8862\", 1000")
            + HelpExampleRpc("waitforblock", "\"0000000000079f8ef3d2c688c244eb7a4570b24c9ed7b4a8c619eb02596f8862\", 1000")
                },
            }.ToString());
    int timeout = 0;

    uint256 hash(ParseHashV(request.params[0], "blockhash"));

    if (!request.params[1].isNull())
        timeout = request.params[1].get_int();

    CUpdatedBlock block;
    {
        WAIT_LOCK(cs_blockchange, lock);
        if(timeout)
            cond_blockchange.wait_for(lock, std::chrono::milliseconds(timeout), [&hash]{return latestblock.hash == hash || !IsRPCRunning();});
        else
            cond_blockchange.wait(lock, [&hash]{return latestblock.hash == hash || !IsRPCRunning(); });
        block = latestblock;
    }

    UniValue ret(UniValue::VOBJ);
    ret.pushKV("hash", block.hash.GetHex());
    ret.pushKV("height", block.height);
    return ret;
}

static UniValue waitforblockheight(const JSONRPCRequest& request)
{
    if (request.fHelp || request.params.size() < 1 || request.params.size() > 2)
        throw std::runtime_error(
            RPCHelpMan{"waitforblockheight",
                "\nWaits for (at least) block height and returns the height and hash\n"
                "of the current tip.\n"
                "\nReturns the current block on timeout or exit.\n",
                {
                    {"height", RPCArg::Type::NUM, RPCArg::Optional::NO, "Block height to wait for."},
                    {"timeout", RPCArg::Type::NUM, /* default */ "0", "Time in milliseconds to wait for a response. 0 indicates no timeout."},
                },
                RPCResult{
            "{                           (json object)\n"
            "  \"hash\" : {       (string) The blockhash\n"
            "  \"height\" : {     (int) Block height\n"
            "}\n"
                },
                RPCExamples{
                    HelpExampleCli("waitforblockheight", "\"100\", 1000")
            + HelpExampleRpc("waitforblockheight", "\"100\", 1000")
                },
            }.ToString());
    int timeout = 0;

    int height = request.params[0].get_int();

    if (!request.params[1].isNull())
        timeout = request.params[1].get_int();

    CUpdatedBlock block;
    {
        WAIT_LOCK(cs_blockchange, lock);
        if(timeout)
            cond_blockchange.wait_for(lock, std::chrono::milliseconds(timeout), [&height]{return latestblock.height >= height || !IsRPCRunning();});
        else
            cond_blockchange.wait(lock, [&height]{return latestblock.height >= height || !IsRPCRunning(); });
        block = latestblock;
    }
    UniValue ret(UniValue::VOBJ);
    ret.pushKV("hash", block.hash.GetHex());
    ret.pushKV("height", block.height);
    return ret;
}

static UniValue syncwithvalidationinterfacequeue(const JSONRPCRequest& request)
{
    if (request.fHelp || request.params.size() > 0) {
        throw std::runtime_error(
            RPCHelpMan{"syncwithvalidationinterfacequeue",
                "\nWaits for the validation interface queue to catch up on everything that was there when we entered this function.\n",
                {},
                RPCResults{},
                RPCExamples{
                    HelpExampleCli("syncwithvalidationinterfacequeue","")
            + HelpExampleRpc("syncwithvalidationinterfacequeue","")
                },
            }.ToString());
    }
    SyncWithValidationInterfaceQueue();
    return NullUniValue;
}

static UniValue getdifficulty(const JSONRPCRequest& request)
{
    if (request.fHelp || request.params.size() != 0)
        throw std::runtime_error(
            RPCHelpMan{"getdifficulty",
                "\nReturns the proof-of-work difficulty as a multiple of the minimum difficulty.\n",
                {},
                RPCResult{
            "n.nnn       (numeric) the proof-of-work difficulty as a multiple of the minimum difficulty.\n"
                },
                RPCExamples{
                    HelpExampleCli("getdifficulty", "")
            + HelpExampleRpc("getdifficulty", "")
                },
            }.ToString());

    LOCK(cs_main);
    return GetDifficulty(::ChainActive().Tip());
}

static std::string EntryDescriptionString()
{
    return "    \"vsize\" : n,            (numeric) virtual transaction size as defined in BIP 141. This is different from actual serialized size for witness transactions as witness data is discounted.\n"
           "    \"size\" : n,             (numeric) (DEPRECATED) same as vsize. Only returned if bitcoind is started with -deprecatedrpc=size\n"
           "                              size will be completely removed in v0.20.\n"
           "    \"fee\" : n,              (numeric) transaction fee in " + CURRENCY_UNIT + " (DEPRECATED)\n"
           "    \"modifiedfee\" : n,      (numeric) transaction fee with fee deltas used for mining priority (DEPRECATED)\n"
           "    \"time\" : n,             (numeric) local time transaction entered pool in seconds since 1 Jan 1970 GMT\n"
           "    \"height\" : n,           (numeric) block height when transaction entered pool\n"
           "    \"descendantcount\" : n,  (numeric) number of in-mempool descendant transactions (including this one)\n"
           "    \"descendantsize\" : n,   (numeric) virtual transaction size of in-mempool descendants (including this one)\n"
           "    \"descendantfees\" : n,   (numeric) modified fees (see above) of in-mempool descendants (including this one) (DEPRECATED)\n"
           "    \"ancestorcount\" : n,    (numeric) number of in-mempool ancestor transactions (including this one)\n"
           "    \"ancestorsize\" : n,     (numeric) virtual transaction size of in-mempool ancestors (including this one)\n"
           "    \"ancestorfees\" : n,     (numeric) modified fees (see above) of in-mempool ancestors (including this one) (DEPRECATED)\n"
           "    \"wtxid\" : hash,         (string) hash of serialized transaction, including witness data\n"
           "    \"fees\" : {\n"
           "        \"base\" : n,         (numeric) transaction fee in " + CURRENCY_UNIT + "\n"
           "        \"modified\" : n,     (numeric) transaction fee with fee deltas used for mining priority in " + CURRENCY_UNIT + "\n"
           "        \"ancestor\" : n,     (numeric) modified fees (see above) of in-mempool ancestors (including this one) in " + CURRENCY_UNIT + "\n"
           "        \"descendant\" : n,   (numeric) modified fees (see above) of in-mempool descendants (including this one) in " + CURRENCY_UNIT + "\n"
           "    }\n"
           "    \"depends\" : [           (array) unconfirmed transactions used as inputs for this transaction\n"
           "        \"transactionid\",    (string) parent transaction id\n"
           "       ... ]\n"
           "    \"spentby\" : [           (array) unconfirmed transactions spending outputs from this transaction\n"
           "        \"transactionid\",    (string) child transaction id\n"
           "       ... ]\n"
           "    \"bip125-replaceable\" : true|false,  (boolean) Whether this transaction could be replaced due to BIP125 (replace-by-fee)\n";
}

static void entryToJSON(const CTxMemPool& pool, UniValue& info, const CTxMemPoolEntry& e) EXCLUSIVE_LOCKS_REQUIRED(pool.cs)
{
    AssertLockHeld(pool.cs);

    UniValue fees(UniValue::VOBJ);
    fees.pushKV("base", ValueFromAmount(e.GetFee()));
    fees.pushKV("modified", ValueFromAmount(e.GetModifiedFee()));
    fees.pushKV("ancestor", ValueFromAmount(e.GetModFeesWithAncestors()));
    fees.pushKV("descendant", ValueFromAmount(e.GetModFeesWithDescendants()));
    info.pushKV("fees", fees);

    info.pushKV("vsize", (int)e.GetTxSize());
    if (IsDeprecatedRPCEnabled("size")) info.pushKV("size", (int)e.GetTxSize());
    info.pushKV("fee", ValueFromAmount(e.GetFee()));
    info.pushKV("modifiedfee", ValueFromAmount(e.GetModifiedFee()));
    info.pushKV("time", e.GetTime());
    info.pushKV("height", (int)e.GetHeight());
    info.pushKV("descendantcount", e.GetCountWithDescendants());
    info.pushKV("descendantsize", e.GetSizeWithDescendants());
    info.pushKV("descendantfees", e.GetModFeesWithDescendants());
    info.pushKV("ancestorcount", e.GetCountWithAncestors());
    info.pushKV("ancestorsize", e.GetSizeWithAncestors());
    info.pushKV("ancestorfees", e.GetModFeesWithAncestors());
    info.pushKV("wtxid", pool.vTxHashes[e.vTxHashesIdx].first.ToString());
    const CTransaction& tx = e.GetTx();
    std::set<std::string> setDepends;
    for (const CTxIn& txin : tx.vin)
    {
        if (pool.exists(txin.prevout.hash))
            setDepends.insert(txin.prevout.hash.ToString());
    }

    UniValue depends(UniValue::VARR);
    for (const std::string& dep : setDepends)
    {
        depends.push_back(dep);
    }

    info.pushKV("depends", depends);

    UniValue spent(UniValue::VARR);
    const CTxMemPool::txiter& it = pool.mapTx.find(tx.GetHash());
    const CTxMemPool::setEntries& setChildren = pool.GetMemPoolChildren(it);
    for (CTxMemPool::txiter childiter : setChildren) {
        spent.push_back(childiter->GetTx().GetHash().ToString());
    }

    info.pushKV("spentby", spent);

    // Add opt-in RBF status
    bool rbfStatus = false;
    RBFTransactionState rbfState = IsRBFOptIn(tx, pool);
    if (rbfState == RBFTransactionState::UNKNOWN) {
        throw JSONRPCError(RPC_MISC_ERROR, "Transaction is not in mempool");
    } else if (rbfState == RBFTransactionState::REPLACEABLE_BIP125) {
        rbfStatus = true;
    }

    info.pushKV("bip125-replaceable", rbfStatus);
}

UniValue MempoolToJSON(const CTxMemPool& pool, bool verbose)
{
    if (verbose) {
        LOCK(pool.cs);
        UniValue o(UniValue::VOBJ);
        for (const CTxMemPoolEntry& e : pool.mapTx) {
            const uint256& hash = e.GetTx().GetHash();
            UniValue info(UniValue::VOBJ);
            entryToJSON(pool, info, e);
            // Mempool has unique entries so there is no advantage in using
            // UniValue::pushKV, which checks if the key already exists in O(N).
            // UniValue::__pushKV is used instead which currently is O(1).
            o.__pushKV(hash.ToString(), info);
        }
        return o;
    } else {
        std::vector<uint256> vtxid;
        pool.queryHashes(vtxid);

        UniValue a(UniValue::VARR);
        for (const uint256& hash : vtxid)
            a.push_back(hash.ToString());

        return a;
    }
}

static UniValue getrawmempool(const JSONRPCRequest& request)
{
    if (request.fHelp || request.params.size() > 1)
        throw std::runtime_error(
            RPCHelpMan{"getrawmempool",
                "\nReturns all transaction ids in memory pool as a json array of string transaction ids.\n"
                "\nHint: use getmempoolentry to fetch a specific transaction from the mempool.\n",
                {
                    {"verbose", RPCArg::Type::BOOL, /* default */ "false", "True for a json object, false for array of transaction ids"},
                },
                RPCResult{"for verbose = false",
            "[                     (json array of string)\n"
            "  \"transactionid\"     (string) The transaction id\n"
            "  ,...\n"
            "]\n"
            "\nResult: (for verbose = true):\n"
            "{                           (json object)\n"
            "  \"transactionid\" : {       (json object)\n"
            + EntryDescriptionString()
            + "  }, ...\n"
            "}\n"
                },
                RPCExamples{
                    HelpExampleCli("getrawmempool", "true")
            + HelpExampleRpc("getrawmempool", "true")
                },
            }.ToString());

    bool fVerbose = false;
    if (!request.params[0].isNull())
        fVerbose = request.params[0].get_bool();

    return MempoolToJSON(::mempool, fVerbose);
}

static UniValue getmempoolancestors(const JSONRPCRequest& request)
{
    if (request.fHelp || request.params.size() < 1 || request.params.size() > 2) {
        throw std::runtime_error(
            RPCHelpMan{"getmempoolancestors",
                "\nIf txid is in the mempool, returns all in-mempool ancestors.\n",
                {
                    {"txid", RPCArg::Type::STR_HEX, RPCArg::Optional::NO, "The transaction id (must be in mempool)"},
                    {"verbose", RPCArg::Type::BOOL, /* default */ "false", "True for a json object, false for array of transaction ids"},
                },
                {
                    RPCResult{"for verbose = false",
            "[                       (json array of strings)\n"
            "  \"transactionid\"           (string) The transaction id of an in-mempool ancestor transaction\n"
            "  ,...\n"
            "]\n"
                    },
                    RPCResult{"for verbose = true",
            "{                           (json object)\n"
            "  \"transactionid\" : {       (json object)\n"
            + EntryDescriptionString()
            + "  }, ...\n"
            "}\n"
                    },
                },
                RPCExamples{
                    HelpExampleCli("getmempoolancestors", "\"mytxid\"")
            + HelpExampleRpc("getmempoolancestors", "\"mytxid\"")
                },
            }.ToString());
    }

    bool fVerbose = false;
    if (!request.params[1].isNull())
        fVerbose = request.params[1].get_bool();

    uint256 hash = ParseHashV(request.params[0], "parameter 1");

    LOCK(mempool.cs);

    CTxMemPool::txiter it = mempool.mapTx.find(hash);
    if (it == mempool.mapTx.end()) {
        throw JSONRPCError(RPC_INVALID_ADDRESS_OR_KEY, "Transaction not in mempool");
    }

    CTxMemPool::setEntries setAncestors;
    uint64_t noLimit = std::numeric_limits<uint64_t>::max();
    std::string dummy;
    mempool.CalculateMemPoolAncestors(*it, setAncestors, noLimit, noLimit, noLimit, noLimit, dummy, false);

    if (!fVerbose) {
        UniValue o(UniValue::VARR);
        for (CTxMemPool::txiter ancestorIt : setAncestors) {
            o.push_back(ancestorIt->GetTx().GetHash().ToString());
        }

        return o;
    } else {
        UniValue o(UniValue::VOBJ);
        for (CTxMemPool::txiter ancestorIt : setAncestors) {
            const CTxMemPoolEntry &e = *ancestorIt;
            const uint256& _hash = e.GetTx().GetHash();
            UniValue info(UniValue::VOBJ);
            entryToJSON(::mempool, info, e);
            o.pushKV(_hash.ToString(), info);
        }
        return o;
    }
}

static UniValue getmempooldescendants(const JSONRPCRequest& request)
{
    if (request.fHelp || request.params.size() < 1 || request.params.size() > 2) {
        throw std::runtime_error(
            RPCHelpMan{"getmempooldescendants",
                "\nIf txid is in the mempool, returns all in-mempool descendants.\n",
                {
                    {"txid", RPCArg::Type::STR_HEX, RPCArg::Optional::NO, "The transaction id (must be in mempool)"},
                    {"verbose", RPCArg::Type::BOOL, /* default */ "false", "True for a json object, false for array of transaction ids"},
                },
                {
                    RPCResult{"for verbose = false",
            "[                       (json array of strings)\n"
            "  \"transactionid\"           (string) The transaction id of an in-mempool descendant transaction\n"
            "  ,...\n"
            "]\n"
                    },
                    RPCResult{"for verbose = true",
            "{                           (json object)\n"
            "  \"transactionid\" : {       (json object)\n"
            + EntryDescriptionString()
            + "  }, ...\n"
            "}\n"
                    },
                },
                RPCExamples{
                    HelpExampleCli("getmempooldescendants", "\"mytxid\"")
            + HelpExampleRpc("getmempooldescendants", "\"mytxid\"")
                },
            }.ToString());
    }

    bool fVerbose = false;
    if (!request.params[1].isNull())
        fVerbose = request.params[1].get_bool();

    uint256 hash = ParseHashV(request.params[0], "parameter 1");

    LOCK(mempool.cs);

    CTxMemPool::txiter it = mempool.mapTx.find(hash);
    if (it == mempool.mapTx.end()) {
        throw JSONRPCError(RPC_INVALID_ADDRESS_OR_KEY, "Transaction not in mempool");
    }

    CTxMemPool::setEntries setDescendants;
    mempool.CalculateDescendants(it, setDescendants);
    // CTxMemPool::CalculateDescendants will include the given tx
    setDescendants.erase(it);

    if (!fVerbose) {
        UniValue o(UniValue::VARR);
        for (CTxMemPool::txiter descendantIt : setDescendants) {
            o.push_back(descendantIt->GetTx().GetHash().ToString());
        }

        return o;
    } else {
        UniValue o(UniValue::VOBJ);
        for (CTxMemPool::txiter descendantIt : setDescendants) {
            const CTxMemPoolEntry &e = *descendantIt;
            const uint256& _hash = e.GetTx().GetHash();
            UniValue info(UniValue::VOBJ);
            entryToJSON(::mempool, info, e);
            o.pushKV(_hash.ToString(), info);
        }
        return o;
    }
}

static UniValue getmempoolentry(const JSONRPCRequest& request)
{
    if (request.fHelp || request.params.size() != 1) {
        throw std::runtime_error(
            RPCHelpMan{"getmempoolentry",
                "\nReturns mempool data for given transaction\n",
                {
                    {"txid", RPCArg::Type::STR_HEX, RPCArg::Optional::NO, "The transaction id (must be in mempool)"},
                },
                RPCResult{
            "{                           (json object)\n"
            + EntryDescriptionString()
            + "}\n"
                },
                RPCExamples{
                    HelpExampleCli("getmempoolentry", "\"mytxid\"")
            + HelpExampleRpc("getmempoolentry", "\"mytxid\"")
                },
            }.ToString());
    }

    uint256 hash = ParseHashV(request.params[0], "parameter 1");

    LOCK(mempool.cs);

    CTxMemPool::txiter it = mempool.mapTx.find(hash);
    if (it == mempool.mapTx.end()) {
        throw JSONRPCError(RPC_INVALID_ADDRESS_OR_KEY, "Transaction not in mempool");
    }

    const CTxMemPoolEntry &e = *it;
    UniValue info(UniValue::VOBJ);
    entryToJSON(::mempool, info, e);
    return info;
}

static UniValue getblockhash(const JSONRPCRequest& request)
{
    if (request.fHelp || request.params.size() != 1)
        throw std::runtime_error(
            RPCHelpMan{"getblockhash",
                "\nReturns hash of block in best-block-chain at height provided.\n",
                {
                    {"height", RPCArg::Type::NUM, RPCArg::Optional::NO, "The height index"},
                },
                RPCResult{
            "\"hash\"         (string) The block hash\n"
                },
                RPCExamples{
                    HelpExampleCli("getblockhash", "1000")
            + HelpExampleRpc("getblockhash", "1000")
                },
            }.ToString());

    LOCK(cs_main);

    int nHeight = request.params[0].get_int();
    if (nHeight < 0 || nHeight > ::ChainActive().Height())
        throw JSONRPCError(RPC_INVALID_PARAMETER, "Block height out of range");

    CBlockIndex* pblockindex = ::ChainActive()[nHeight];
    return pblockindex->GetBlockHash().GetHex();
}

static UniValue getblockheader(const JSONRPCRequest& request)
{
    if (request.fHelp || request.params.size() < 1 || request.params.size() > 2)
        throw std::runtime_error(
            RPCHelpMan{"getblockheader",
                "\nIf verbose is false, returns a string that is serialized, hex-encoded data for blockheader 'hash'.\n"
                "If verbose is true, returns an Object with information about blockheader <hash>.\n",
                {
                    {"blockhash", RPCArg::Type::STR_HEX, RPCArg::Optional::NO, "The block hash"},
                    {"verbose", RPCArg::Type::BOOL, /* default */ "true", "true for a json object, false for the hex-encoded data"},
                },
                {
                    RPCResult{"for verbose = true",
            "{\n"
            "  \"hash\" : \"hash\",     (string) the block hash (same as provided)\n"
            "  \"confirmations\" : n,   (numeric) The number of confirmations, or -1 if the block is not on the main chain\n"
            "  \"height\" : n,          (numeric) The block height or index\n"
            "  \"version\" : n,         (numeric) The block version\n"
            "  \"versionHex\" : \"00000000\", (string) The block version formatted in hexadecimal\n"
            "  \"merkleroot\" : \"xxxx\", (string) The merkle root\n"
            "  \"time\" : ttt,          (numeric) The block time in seconds since epoch (Jan 1 1970 GMT)\n"
            "  \"mediantime\" : ttt,    (numeric) The median block time in seconds since epoch (Jan 1 1970 GMT)\n"
            "  \"nonce\" : n,           (numeric) The nonce\n"
            "  \"bits\" : \"1d00ffff\", (string) The bits\n"
            "  \"difficulty\" : x.xxx,  (numeric) The difficulty\n"
            "  \"chainwork\" : \"0000...1f3\"     (string) Expected number of hashes required to produce the current chain (in hex)\n"
            "  \"nTx\" : n,             (numeric) The number of transactions in the block.\n"
            "  \"signblock_witness_asm\" : \"xxxx\", (string) ASM of sign block witness data.\n"
            "  \"signblock_witness_hex\" : \"xxxx\", (string) Hex of sign block witness data.\n"
            "  \"previousblockhash\" : \"hash\",  (string) The hash of the previous block\n"
            "  \"nextblockhash\" : \"hash\",      (string) The hash of the next block\n"
            "}\n"
                    },
                    RPCResult{"for verbose=false",
            "\"data\"             (string) A string that is serialized, hex-encoded data for block 'hash'.\n"
                    },
                },
                RPCExamples{
                    HelpExampleCli("getblockheader", "\"00000000c937983704a73af28acdec37b049d214adbda81d7e2a3dd146f6ed09\"")
            + HelpExampleRpc("getblockheader", "\"00000000c937983704a73af28acdec37b049d214adbda81d7e2a3dd146f6ed09\"")
                },
            }.ToString());

    uint256 hash(ParseHashV(request.params[0], "hash"));

    bool fVerbose = true;
    if (!request.params[1].isNull())
        fVerbose = request.params[1].get_bool();

    const CBlockIndex* pblockindex;
    const CBlockIndex* tip;
    {
        LOCK(cs_main);
        pblockindex = LookupBlockIndex(hash);
        tip = ::ChainActive().Tip();
    }

    if (!pblockindex) {
        throw JSONRPCError(RPC_INVALID_ADDRESS_OR_KEY, "Block not found");
    }

    if (!fVerbose)
    {
        CDataStream ssBlock(SER_NETWORK, PROTOCOL_VERSION);
        ssBlock << pblockindex->GetBlockHeader();
        std::string strHex = HexStr(ssBlock.begin(), ssBlock.end());
        return strHex;
    }

    return blockheaderToJSON(tip, pblockindex);
}

static CBlock GetBlockChecked(const CBlockIndex* pblockindex)
{
    CBlock block;
    if (IsBlockPruned(pblockindex)) {
        throw JSONRPCError(RPC_MISC_ERROR, "Block not available (pruned data)");
    }

    if (!ReadBlockFromDisk(block, pblockindex, Params().GetConsensus())) {
        // Block not found on disk. This could be because we have the block
        // header in our index but don't have the block (for example if a
        // non-whitelisted node sends us an unrequested long chain of valid
        // blocks, we add the headers to our index, but don't accept the
        // block).
        throw JSONRPCError(RPC_MISC_ERROR, "Block not found on disk");
    }

    return block;
}

static CBlockUndo GetUndoChecked(const CBlockIndex* pblockindex)
{
    CBlockUndo blockUndo;
    if (IsBlockPruned(pblockindex)) {
        throw JSONRPCError(RPC_MISC_ERROR, "Undo data not available (pruned data)");
    }

    if (!UndoReadFromDisk(blockUndo, pblockindex)) {
        throw JSONRPCError(RPC_MISC_ERROR, "Can't read undo data from disk");
    }

    return blockUndo;
}

static UniValue getblock(const JSONRPCRequest& request)
{
    const RPCHelpMan help{"getblock",
                "\nIf verbosity is 0, returns a string that is serialized, hex-encoded data for block 'hash'.\n"
                "If verbosity is 1, returns an Object with information about block <hash>.\n"
                "If verbosity is 2, returns an Object with information about block <hash> and information about each transaction. \n",
                {
                    {"blockhash", RPCArg::Type::STR_HEX, RPCArg::Optional::NO, "The block hash"},
                    {"verbosity", RPCArg::Type::NUM, /* default */ "1", "0 for hex-encoded data, 1 for a json object, and 2 for json object with transaction data"},
                },
                {
                    RPCResult{"for verbosity = 0",
            "\"data\"             (string) A string that is serialized, hex-encoded data for block 'hash'.\n"
                    },
                    RPCResult{"for verbosity = 1",
            "{\n"
            "  \"hash\" : \"hash\",     (string) the block hash (same as provided)\n"
            "  \"confirmations\" : n,   (numeric) The number of confirmations, or -1 if the block is not on the main chain\n"
            "  \"size\" : n,            (numeric) The block size\n"
            "  \"strippedsize\" : n,    (numeric) The block size excluding witness data\n"
            "  \"weight\" : n           (numeric) The block weight as defined in BIP 141\n"
            "  \"height\" : n,          (numeric) The block height or index\n"
            "  \"version\" : n,         (numeric) The block version\n"
            "  \"versionHex\" : \"00000000\", (string) The block version formatted in hexadecimal\n"
            "  \"merkleroot\" : \"xxxx\", (string) The merkle root\n"
            "  \"tx\" : [               (array of string) The transaction ids\n"
            "     \"transactionid\"     (string) The transaction id\n"
            "     ,...\n"
            "  ],\n"
            "  \"time\" : ttt,          (numeric) The block time in seconds since epoch (Jan 1 1970 GMT)\n"
            "  \"mediantime\" : ttt,    (numeric) The median block time in seconds since epoch (Jan 1 1970 GMT)\n"
            "  \"nonce\" : n,           (numeric) The nonce\n"
            "  \"bits\" : \"1d00ffff\", (string) The bits\n"
            "  \"difficulty\" : x.xxx,  (numeric) The difficulty\n"
            "  \"chainwork\" : \"xxxx\",  (string) Expected number of hashes required to produce the chain up to this block (in hex)\n"
            "  \"nTx\" : n,             (numeric) The number of transactions in the block.\n"
            "  \"signblock_witness_asm\" : \"xxxx\", (string) ASM of sign block witness data.\n"
            "  \"signblock_witness_hex\" : \"xxxx\", (string) Hex of sign block witness data.\n"
            "  \"previousblockhash\" : \"hash\",  (string) The hash of the previous block\n"
            "  \"nextblockhash\" : \"hash\"       (string) The hash of the next block\n"
            "}\n"
                    },
                    RPCResult{"for verbosity = 2",
            "{\n"
            "  ...,                     Same output as verbosity = 1.\n"
            "  \"tx\" : [               (array of Objects) The transactions in the format of the getrawtransaction RPC. Different from verbosity = 1 \"tx\" result.\n"
            "         ,...\n"
            "  ],\n"
            "  ,...                     Same output as verbosity = 1.\n"
            "}\n"
                    },
                },
                RPCExamples{
                    HelpExampleCli("getblock", "\"00000000c937983704a73af28acdec37b049d214adbda81d7e2a3dd146f6ed09\"")
            + HelpExampleRpc("getblock", "\"00000000c937983704a73af28acdec37b049d214adbda81d7e2a3dd146f6ed09\"")
                },
    };

    if (request.fHelp || !help.IsValidNumArgs(request.params.size())) {
        throw std::runtime_error(help.ToString());
    }

    uint256 hash(ParseHashV(request.params[0], "blockhash"));

    int verbosity = 1;
    if (!request.params[1].isNull()) {
        if(request.params[1].isNum())
            verbosity = request.params[1].get_int();
        else
            verbosity = request.params[1].get_bool() ? 1 : 0;
    }

    CBlock block;
    const CBlockIndex* pblockindex;
    const CBlockIndex* tip;
    {
        LOCK(cs_main);
        pblockindex = LookupBlockIndex(hash);
        tip = ::ChainActive().Tip();

        if (!pblockindex) {
            throw JSONRPCError(RPC_INVALID_ADDRESS_OR_KEY, "Block not found");
        }

        block = GetBlockChecked(pblockindex);
    }

    if (verbosity <= 0)
    {
        CDataStream ssBlock(SER_NETWORK, PROTOCOL_VERSION | RPCSerializationFlags());
        ssBlock << block;
        std::string strHex = HexStr(ssBlock.begin(), ssBlock.end());
        return strHex;
    }

    return blockToJSON(block, tip, pblockindex, verbosity >= 2);
}

struct CCoinsStats
{
    int nHeight;
    uint256 hashBlock;
    uint64_t nTransactions;
    uint64_t nTransactionOutputs;
    uint64_t nBogoSize;
    uint256 hashSerialized;
    uint64_t nDiskSize;
    CAmount nTotalAmount;

    CCoinsStats() : nHeight(0), nTransactions(0), nTransactionOutputs(0), nBogoSize(0), nDiskSize(0), nTotalAmount(0) {}
};

static void ApplyStats(CCoinsStats &stats, CHashWriter& ss, const uint256& hash, const std::map<uint32_t, Coin>& outputs)
{
    assert(!outputs.empty());
    ss << hash;
    ss << VARINT(outputs.begin()->second.nHeight * 2 + outputs.begin()->second.fCoinBase ? 1u : 0u);
    stats.nTransactions++;
    for (const auto& output : outputs) {
        ss << VARINT(output.first + 1);
        ss << output.second.out.scriptPubKey;
        ss << output.second.out.nValue;
        ss << output.second.out.nAsset;
        ss << output.second.out.nNonce;
        stats.nTransactionOutputs++;
        if (output.second.out.nValue.IsExplicit()) {
            stats.nTotalAmount += output.second.out.nValue.GetAmount();
        }
        stats.nBogoSize += 32 /* txid */ + 4 /* vout index */ + 4 /* height + coinbase */ + 8 /* amount */ +
                           2 /* scriptPubKey len */ + output.second.out.scriptPubKey.size() /* scriptPubKey */;
    }
    ss << VARINT(0u);
}

//! Calculate statistics about the unspent transaction output set
static bool GetUTXOStats(CCoinsView *view, CCoinsStats &stats)
{
    std::unique_ptr<CCoinsViewCursor> pcursor(view->Cursor());
    assert(pcursor);

    CHashWriter ss(SER_GETHASH, PROTOCOL_VERSION);
    stats.hashBlock = pcursor->GetBestBlock();
    {
        LOCK(cs_main);
        stats.nHeight = LookupBlockIndex(stats.hashBlock)->nHeight;
    }
    ss << stats.hashBlock;
    uint256 prevkey;
    std::map<uint32_t, Coin> outputs;
    while (pcursor->Valid()) {
        boost::this_thread::interruption_point();
        COutPoint key;
        Coin coin;
        if (pcursor->GetKey(key) && pcursor->GetValue(coin)) {
            if (!outputs.empty() && key.hash != prevkey) {
                ApplyStats(stats, ss, prevkey, outputs);
                outputs.clear();
            }
            prevkey = key.hash;
            outputs[key.n] = std::move(coin);
        } else {
            return error("%s: unable to read value", __func__);
        }
        pcursor->Next();
    }
    if (!outputs.empty()) {
        ApplyStats(stats, ss, prevkey, outputs);
    }
    stats.hashSerialized = ss.GetHash();
    stats.nDiskSize = view->EstimateSize();
    return true;
}

static UniValue pruneblockchain(const JSONRPCRequest& request)
{
    if (request.fHelp || request.params.size() != 1)
        throw std::runtime_error(
            RPCHelpMan{"pruneblockchain", "",
                {
                    {"height", RPCArg::Type::NUM, RPCArg::Optional::NO, "The block height to prune up to. May be set to a discrete height, or a unix timestamp\n"
            "                  to prune blocks whose block time is at least 2 hours older than the provided timestamp."},
                },
                RPCResult{
            "n    (numeric) Height of the last block pruned.\n"
                },
                RPCExamples{
                    HelpExampleCli("pruneblockchain", "1000")
            + HelpExampleRpc("pruneblockchain", "1000")
                },
            }.ToString());

    if (!fPruneMode)
        throw JSONRPCError(RPC_MISC_ERROR, "Cannot prune blocks because node is not in prune mode.");

    LOCK(cs_main);

    int heightParam = request.params[0].get_int();
    if (heightParam < 0)
        throw JSONRPCError(RPC_INVALID_PARAMETER, "Negative block height.");

    // Height value more than a billion is too high to be a block height, and
    // too low to be a block time (corresponds to timestamp from Sep 2001).
    if (heightParam > 1000000000) {
        // Add a 2 hour buffer to include blocks which might have had old timestamps
        CBlockIndex* pindex = ::ChainActive().FindEarliestAtLeast(heightParam - TIMESTAMP_WINDOW, 0);
        if (!pindex) {
            throw JSONRPCError(RPC_INVALID_PARAMETER, "Could not find block with at least the specified timestamp.");
        }
        heightParam = pindex->nHeight;
    }

    unsigned int height = (unsigned int) heightParam;
    unsigned int chainHeight = (unsigned int) ::ChainActive().Height();
    if (chainHeight < Params().PruneAfterHeight())
        throw JSONRPCError(RPC_MISC_ERROR, "Blockchain is too short for pruning.");
    else if (height > chainHeight)
        throw JSONRPCError(RPC_INVALID_PARAMETER, "Blockchain is shorter than the attempted prune height.");
    else if (height > chainHeight - MIN_BLOCKS_TO_KEEP) {
        LogPrint(BCLog::RPC, "Attempt to prune blocks close to the tip.  Retaining the minimum number of blocks.\n");
        height = chainHeight - MIN_BLOCKS_TO_KEEP;
    }

    PruneBlockFilesManual(height);
    return uint64_t(height);
}

static UniValue gettxoutsetinfo(const JSONRPCRequest& request)
{
    if (request.fHelp || request.params.size() != 0)
        throw std::runtime_error(
            RPCHelpMan{"gettxoutsetinfo",
                "\nReturns statistics about the unspent transaction output set.\n"
                "Note this call may take some time.\n",
                {},
                RPCResult{
            "{\n"
            "  \"height\":n,     (numeric) The current block height (index)\n"
            "  \"bestblock\": \"hex\",   (string) The hash of the block at the tip of the chain\n"
            "  \"transactions\": n,      (numeric) The number of transactions with unspent outputs\n"
            "  \"txouts\": n,            (numeric) The number of unspent transaction outputs\n"
            "  \"bogosize\": n,          (numeric) A meaningless metric for UTXO set size\n"
            "  \"hash_serialized_2\": \"hash\", (string) The serialized hash\n"
            "  \"disk_size\": n,         (numeric) The estimated size of the chainstate on disk\n"
            "  \"total_amount\": x.xxx          (numeric) The total amount\n"
            "}\n"
                },
                RPCExamples{
                    HelpExampleCli("gettxoutsetinfo", "")
            + HelpExampleRpc("gettxoutsetinfo", "")
                },
            }.ToString());

    UniValue ret(UniValue::VOBJ);

    CCoinsStats stats;
    ::ChainstateActive().ForceFlushStateToDisk();
    if (GetUTXOStats(pcoinsdbview.get(), stats)) {
        ret.pushKV("height", (int64_t)stats.nHeight);
        ret.pushKV("bestblock", stats.hashBlock.GetHex());
        ret.pushKV("transactions", (int64_t)stats.nTransactions);
        ret.pushKV("txouts", (int64_t)stats.nTransactionOutputs);
        ret.pushKV("bogosize", (int64_t)stats.nBogoSize);
        ret.pushKV("hash_serialized_2", stats.hashSerialized.GetHex());
        ret.pushKV("disk_size", stats.nDiskSize);
        ret.pushKV("total_amount", ValueFromAmount(stats.nTotalAmount));
    } else {
        throw JSONRPCError(RPC_INTERNAL_ERROR, "Unable to read UTXO set");
    }
    return ret;
}

UniValue gettxout(const JSONRPCRequest& request)
{
    if (request.fHelp || request.params.size() < 2 || request.params.size() > 3)
        throw std::runtime_error(
            RPCHelpMan{"gettxout",
                "\nReturns details about an unspent transaction output.\n",
                {
                    {"txid", RPCArg::Type::STR, RPCArg::Optional::NO, "The transaction id"},
                    {"n", RPCArg::Type::NUM, RPCArg::Optional::NO, "vout number"},
                    {"include_mempool", RPCArg::Type::BOOL, /* default */ "true", "Whether to include the mempool. Note that an unspent output that is spent in the mempool won't appear."},
                },
                RPCResult{
            "{\n"
            "  \"bestblock\":  \"hash\",    (string) The hash of the block at the tip of the chain\n"
            "  \"confirmations\" : n,       (numeric) The number of confirmations\n"
            "  \"value\" : x.xxx,           (numeric) The transaction value in " + CURRENCY_UNIT + "\n"
            "  \"scriptPubKey\" : {         (json object)\n"
            "     \"asm\" : \"code\",       (string) \n"
            "     \"hex\" : \"hex\",        (string) \n"
            "     \"reqSigs\" : n,          (numeric) Number of required signatures\n"
            "     \"type\" : \"pubkeyhash\", (string) The type, eg pubkeyhash\n"
            "     \"addresses\" : [          (array of string) array of bitcoin addresses\n"
            "        \"address\"     (string) bitcoin address\n"
            "        ,...\n"
            "     ]\n"
            "  },\n"
            "  \"coinbase\" : true|false   (boolean) Coinbase or not\n"
            "}\n"
                },
                RPCExamples{
            "\nGet unspent transactions\n"
            + HelpExampleCli("listunspent", "") +
            "\nView the details\n"
            + HelpExampleCli("gettxout", "\"txid\" 1") +
            "\nAs a JSON-RPC call\n"
            + HelpExampleRpc("gettxout", "\"txid\", 1")
                },
            }.ToString());

    LOCK(cs_main);

    UniValue ret(UniValue::VOBJ);

    uint256 hash(ParseHashV(request.params[0], "txid"));
    int n = request.params[1].get_int();
    COutPoint out(hash, n);
    bool fMempool = true;
    if (!request.params[2].isNull())
        fMempool = request.params[2].get_bool();

    Coin coin;
    if (fMempool) {
        LOCK(mempool.cs);
        CCoinsViewMemPool view(pcoinsTip.get(), mempool);
        if (!view.GetCoin(out, coin) || mempool.isSpent(out)) {
            return NullUniValue;
        }
    } else {
        if (!pcoinsTip->GetCoin(out, coin)) {
            return NullUniValue;
        }
    }

    const CBlockIndex* pindex = LookupBlockIndex(pcoinsTip->GetBestBlock());
    ret.pushKV("bestblock", pindex->GetBlockHash().GetHex());
    if (coin.nHeight == MEMPOOL_HEIGHT) {
        ret.pushKV("confirmations", 0);
    } else {
        ret.pushKV("confirmations", (int64_t)(pindex->nHeight - coin.nHeight + 1));
    }
    if (coin.out.nValue.IsExplicit()) {
        ret.pushKV("value", ValueFromAmount(coin.out.nValue.GetAmount()));
    } else {
        ret.pushKV("valuecommitment", coin.out.nValue.GetHex());
    }
    if (g_con_elementsmode) {
        if (coin.out.nAsset.IsExplicit()) {
            ret.pushKV("asset", coin.out.nAsset.GetAsset().GetHex());
        } else {
            ret.pushKV("assetcommitment", coin.out.nAsset.GetHex());
        }

        ret.pushKV("commitmentnonce", coin.out.nNonce.GetHex());
    }
    UniValue o(UniValue::VOBJ);
    ScriptPubKeyToUniv(coin.out.scriptPubKey, o, true);
    ret.pushKV("scriptPubKey", o);
    ret.pushKV("coinbase", (bool)coin.fCoinBase);

    return ret;
}

static UniValue verifychain(const JSONRPCRequest& request)
{
    int nCheckLevel = gArgs.GetArg("-checklevel", DEFAULT_CHECKLEVEL);
    int nCheckDepth = gArgs.GetArg("-checkblocks", DEFAULT_CHECKBLOCKS);
    if (request.fHelp || request.params.size() > 2)
        throw std::runtime_error(
            RPCHelpMan{"verifychain",
                "\nVerifies blockchain database.\n",
                {
                    {"checklevel", RPCArg::Type::NUM, /* default */ strprintf("%d, range=0-4", nCheckLevel), "How thorough the block verification is."},
                    {"nblocks", RPCArg::Type::NUM, /* default */ strprintf("%d, 0=all", nCheckDepth), "The number of blocks to check."},
                },
                RPCResult{
            "true|false       (boolean) Verified or not\n"
                },
                RPCExamples{
                    HelpExampleCli("verifychain", "")
            + HelpExampleRpc("verifychain", "")
                },
            }.ToString());

    LOCK(cs_main);

    if (!request.params[0].isNull())
        nCheckLevel = request.params[0].get_int();
    if (!request.params[1].isNull())
        nCheckDepth = request.params[1].get_int();

    return CVerifyDB().VerifyDB(Params(), pcoinsTip.get(), nCheckLevel, nCheckDepth);
}

/** Implementation of IsSuperMajority with better feedback */
static UniValue SoftForkMajorityDesc(int version, const CBlockIndex* pindex, const Consensus::Params& consensusParams)
{
    UniValue rv(UniValue::VOBJ);
    bool activated = false;
    switch(version)
    {
        case 2:
            activated = pindex->nHeight >= consensusParams.BIP34Height;
            break;
        case 3:
            activated = pindex->nHeight >= consensusParams.BIP66Height;
            break;
        case 4:
            activated = pindex->nHeight >= consensusParams.BIP65Height;
            break;
    }
    rv.pushKV("status", activated);
    return rv;
}

static UniValue SoftForkDesc(const std::string &name, int version, const CBlockIndex* pindex, const Consensus::Params& consensusParams)
{
    UniValue rv(UniValue::VOBJ);
    rv.pushKV("id", name);
    rv.pushKV("version", version);
    rv.pushKV("reject", SoftForkMajorityDesc(version, pindex, consensusParams));
    return rv;
}

static UniValue BIP9SoftForkDesc(const Consensus::Params& consensusParams, Consensus::DeploymentPos id)
{
    UniValue rv(UniValue::VOBJ);
    const ThresholdState thresholdState = VersionBitsTipState(consensusParams, id);
    switch (thresholdState) {
    case ThresholdState::DEFINED: rv.pushKV("status", "defined"); break;
    case ThresholdState::STARTED: rv.pushKV("status", "started"); break;
    case ThresholdState::LOCKED_IN: rv.pushKV("status", "locked_in"); break;
    case ThresholdState::ACTIVE: rv.pushKV("status", "active"); break;
    case ThresholdState::FAILED: rv.pushKV("status", "failed"); break;
    }
    if (ThresholdState::STARTED == thresholdState)
    {
        rv.pushKV("bit", consensusParams.vDeployments[id].bit);
    }
    rv.pushKV("startTime", consensusParams.vDeployments[id].nStartTime);
    rv.pushKV("timeout", consensusParams.vDeployments[id].nTimeout);
    rv.pushKV("since", VersionBitsTipStateSinceHeight(consensusParams, id));
    if (ThresholdState::STARTED == thresholdState)
    {
        UniValue statsUV(UniValue::VOBJ);
        BIP9Stats statsStruct = VersionBitsTipStatistics(consensusParams, id);
        statsUV.pushKV("period", statsStruct.period);
        statsUV.pushKV("threshold", statsStruct.threshold);
        statsUV.pushKV("elapsed", statsStruct.elapsed);
        statsUV.pushKV("count", statsStruct.count);
        statsUV.pushKV("possible", statsStruct.possible);
        rv.pushKV("statistics", statsUV);
    }
    return rv;
}

static void BIP9SoftForkDescPushBack(UniValue& bip9_softforks, const Consensus::Params& consensusParams, Consensus::DeploymentPos id)
{
    // Deployments with timeout value of 0 are hidden.
    // A timeout value of 0 guarantees a softfork will never be activated.
    // This is used when softfork codes are merged without specifying the deployment schedule.
    if (consensusParams.vDeployments[id].nTimeout > 0)
        bip9_softforks.pushKV(VersionBitsDeploymentInfo[id].name, BIP9SoftForkDesc(consensusParams, id));
}

UniValue getblockchaininfo(const JSONRPCRequest& request)
{
    if (request.fHelp || request.params.size() != 0)
        throw std::runtime_error(
            RPCHelpMan{"getblockchaininfo",
                "Returns an object containing various state info regarding blockchain processing.\n",
                {},
                RPCResult{
            "{\n"
            "  \"chain\": \"xxxx\",              (string) current network name as defined in BIP70 (main, test, regtest)\n"
            "  \"blocks\": xxxxxx,             (numeric) the current number of blocks processed in the server\n"
            "  \"headers\": xxxxxx,            (numeric) the current number of headers we have validated\n"
            "  \"bestblockhash\": \"...\",       (string) the hash of the currently best block\n"
            "  \"difficulty\": xxxxxx,         (numeric) the current difficulty\n"
            "  \"mediantime\": xxxxxx,         (numeric) median time for the current best block\n"
            "  \"verificationprogress\": xxxx, (numeric) estimate of verification progress [0..1]\n"
            "  \"initialblockdownload\": xxxx, (bool) (debug information) estimate of whether this node is in Initial Block Download mode.\n"
            "  \"chainwork\": \"xxxx\"           (string) total amount of work in active chain, in hexadecimal\n"
            "  \"size_on_disk\": xxxxxx,       (numeric) the estimated size of the block and undo files on disk\n"
            "  \"pruned\": xx,                 (boolean) if the blocks are subject to pruning\n"
            "  \"signblock_asm\" : \"xxxx\", (string) ASM of sign block challenge data.\n"
            "  \"signblock_hex\" : \"xxxx\", (string) Hex of sign block challenge data.\n"
            "  \"pruneheight\": xxxxxx,        (numeric) lowest-height complete block stored (only present if pruning is enabled)\n"
            "  \"automatic_pruning\": xx,      (boolean) whether automatic pruning is enabled (only present if pruning is enabled)\n"
            "  \"prune_target_size\": xxxxxx,  (numeric) the target size used by pruning (only present if automatic pruning is enabled)\n"
            "  \"softforks\": [                (array) status of softforks in progress\n"
            "     {\n"
            "        \"id\": \"xxxx\",           (string) name of softfork\n"
            "        \"version\": xx,          (numeric) block version\n"
            "        \"reject\": {             (object) progress toward rejecting pre-softfork blocks\n"
            "           \"status\": xx,        (boolean) true if threshold reached\n"
            "        },\n"
            "     }, ...\n"
            "  ],\n"
            "  \"bip9_softforks\": {           (object) status of BIP9 softforks in progress\n"
            "     \"xxxx\" : {                 (string) name of the softfork\n"
            "        \"status\": \"xxxx\",       (string) one of \"defined\", \"started\", \"locked_in\", \"active\", \"failed\"\n"
            "        \"bit\": xx,              (numeric) the bit (0-28) in the block version field used to signal this softfork (only for \"started\" status)\n"
            "        \"startTime\": xx,        (numeric) the minimum median time past of a block at which the bit gains its meaning\n"
            "        \"timeout\": xx,          (numeric) the median time past of a block at which the deployment is considered failed if not yet locked in\n"
            "        \"since\": xx,            (numeric) height of the first block to which the status applies\n"
            "        \"statistics\": {         (object) numeric statistics about BIP9 signalling for a softfork (only for \"started\" status)\n"
            "           \"period\": xx,        (numeric) the length in blocks of the BIP9 signalling period \n"
            "           \"threshold\": xx,     (numeric) the number of blocks with the version bit set required to activate the feature \n"
            "           \"elapsed\": xx,       (numeric) the number of blocks elapsed since the beginning of the current period \n"
            "           \"count\": xx,         (numeric) the number of blocks with the version bit set in the current period \n"
            "           \"possible\": xx       (boolean) returns false if there are not enough blocks left in this period to pass activation threshold \n"
            "        }\n"
            "     }\n"
            "  }\n"
            "  \"warnings\" : \"...\",           (string) any network and blockchain warnings.\n"
            "}\n"
                },
                RPCExamples{
                    HelpExampleCli("getblockchaininfo", "")
            + HelpExampleRpc("getblockchaininfo", "")
                },
            }.ToString());

    LOCK(cs_main);

    const CChainParams& chainparams = Params();
    const CBlockIndex* tip = ::ChainActive().Tip();

    UniValue obj(UniValue::VOBJ);
    obj.pushKV("chain",                 chainparams.NetworkIDString());
    obj.pushKV("blocks",                (int)::ChainActive().Height());
    obj.pushKV("headers",               pindexBestHeader ? pindexBestHeader->nHeight : -1);
    obj.pushKV("bestblockhash",         tip->GetBlockHash().GetHex());
    if (!g_signed_blocks) {
        obj.pushKV("difficulty",            (double)GetDifficulty(tip));
    }
    obj.pushKV("mediantime",            (int64_t)tip->GetMedianTimePast());
<<<<<<< HEAD
    obj.pushKV("verificationprogress",  GuessVerificationProgress(tip, Params().GetConsensus().nPowTargetSpacing));
    obj.pushKV("initialblockdownload",  IsInitialBlockDownload());
    if (!g_signed_blocks) {
        obj.pushKV("chainwork",             tip->nChainWork.GetHex());
    }
=======
    obj.pushKV("verificationprogress",  GuessVerificationProgress(Params().TxData(), tip));
    obj.pushKV("initialblockdownload",  ::ChainstateActive().IsInitialBlockDownload());
    obj.pushKV("chainwork",             tip->nChainWork.GetHex());
>>>>>>> 5d37c1bd
    obj.pushKV("size_on_disk",          CalculateCurrentUsage());
    obj.pushKV("pruned",                fPruneMode);
    if (g_signed_blocks) {
        CScript sign_block_script = chainparams.GetConsensus().signblockscript;
        obj.pushKV("signblock_asm", ScriptToAsmStr(sign_block_script));
        obj.pushKV("signblock_hex", HexStr(sign_block_script));
    }

    if (fPruneMode) {
        const CBlockIndex* block = tip;
        assert(block);
        while (block->pprev && (block->pprev->nStatus & BLOCK_HAVE_DATA)) {
            block = block->pprev;
        }

        obj.pushKV("pruneheight",        block->nHeight);

        // if 0, execution bypasses the whole if block.
        bool automatic_pruning = (gArgs.GetArg("-prune", 0) != 1);
        obj.pushKV("automatic_pruning",  automatic_pruning);
        if (automatic_pruning) {
            obj.pushKV("prune_target_size",  nPruneTarget);
        }
    }

    const Consensus::Params& consensusParams = Params().GetConsensus();
    UniValue softforks(UniValue::VARR);
    UniValue bip9_softforks(UniValue::VOBJ);
    softforks.push_back(SoftForkDesc("bip34", 2, tip, consensusParams));
    softforks.push_back(SoftForkDesc("bip66", 3, tip, consensusParams));
    softforks.push_back(SoftForkDesc("bip65", 4, tip, consensusParams));
    for (int pos = Consensus::DEPLOYMENT_CSV; pos != Consensus::MAX_VERSION_BITS_DEPLOYMENTS; ++pos) {
        BIP9SoftForkDescPushBack(bip9_softforks, consensusParams, static_cast<Consensus::DeploymentPos>(pos));
    }
    obj.pushKV("softforks",             softforks);
    obj.pushKV("bip9_softforks", bip9_softforks);

    obj.pushKV("warnings", GetWarnings("statusbar"));
    return obj;
}

/** Comparison function for sorting the getchaintips heads.  */
struct CompareBlocksByHeight
{
    bool operator()(const CBlockIndex* a, const CBlockIndex* b) const
    {
        /* Make sure that unequal blocks with the same height do not compare
           equal. Use the pointers themselves to make a distinction. */

        if (a->nHeight != b->nHeight)
          return (a->nHeight > b->nHeight);

        return a < b;
    }
};

static UniValue getchaintips(const JSONRPCRequest& request)
{
    if (request.fHelp || request.params.size() != 0)
        throw std::runtime_error(
            RPCHelpMan{"getchaintips",
                "Return information about all known tips in the block tree,"
                " including the main chain as well as orphaned branches.\n",
                {},
                RPCResult{
            "[\n"
            "  {\n"
            "    \"height\": xxxx,         (numeric) height of the chain tip\n"
            "    \"hash\": \"xxxx\",         (string) block hash of the tip\n"
            "    \"branchlen\": 0          (numeric) zero for main chain\n"
            "    \"status\": \"active\"      (string) \"active\" for the main chain\n"
            "  },\n"
            "  {\n"
            "    \"height\": xxxx,\n"
            "    \"hash\": \"xxxx\",\n"
            "    \"branchlen\": 1          (numeric) length of branch connecting the tip to the main chain\n"
            "    \"status\": \"xxxx\"        (string) status of the chain (active, valid-fork, valid-headers, headers-only, invalid)\n"
            "  }\n"
            "]\n"
            "Possible values for status:\n"
            "1.  \"invalid\"               This branch contains at least one invalid block\n"
            "2.  \"headers-only\"          Not all blocks for this branch are available, but the headers are valid\n"
            "3.  \"valid-headers\"         All blocks are available for this branch, but they were never fully validated\n"
            "4.  \"valid-fork\"            This branch is not part of the active chain, but is fully validated\n"
            "5.  \"active\"                This is the tip of the active main chain, which is certainly valid\n"
                },
                RPCExamples{
                    HelpExampleCli("getchaintips", "")
            + HelpExampleRpc("getchaintips", "")
                },
            }.ToString());

    LOCK(cs_main);

    /*
     * Idea:  the set of chain tips is ::ChainActive().tip, plus orphan blocks which do not have another orphan building off of them.
     * Algorithm:
     *  - Make one pass through mapBlockIndex, picking out the orphan blocks, and also storing a set of the orphan block's pprev pointers.
     *  - Iterate through the orphan blocks. If the block isn't pointed to by another orphan, it is a chain tip.
     *  - add ::ChainActive().Tip()
     */
    std::set<const CBlockIndex*, CompareBlocksByHeight> setTips;
    std::set<const CBlockIndex*> setOrphans;
    std::set<const CBlockIndex*> setPrevs;

    for (const std::pair<const uint256, CBlockIndex*>& item : mapBlockIndex)
    {
        if (!::ChainActive().Contains(item.second)) {
            setOrphans.insert(item.second);
            setPrevs.insert(item.second->pprev);
        }
    }

    for (std::set<const CBlockIndex*>::iterator it = setOrphans.begin(); it != setOrphans.end(); ++it)
    {
        if (setPrevs.erase(*it) == 0) {
            setTips.insert(*it);
        }
    }

    // Always report the currently active tip.
    setTips.insert(::ChainActive().Tip());

    /* Construct the output array.  */
    UniValue res(UniValue::VARR);
    for (const CBlockIndex* block : setTips)
    {
        UniValue obj(UniValue::VOBJ);
        obj.pushKV("height", block->nHeight);
        obj.pushKV("hash", block->phashBlock->GetHex());

        const int branchLen = block->nHeight - ::ChainActive().FindFork(block)->nHeight;
        obj.pushKV("branchlen", branchLen);

        std::string status;
        if (::ChainActive().Contains(block)) {
            // This block is part of the currently active chain.
            status = "active";
        } else if (block->nStatus & BLOCK_FAILED_MASK) {
            // This block or one of its ancestors is invalid.
            status = "invalid";
        } else if (!block->HaveTxsDownloaded()) {
            // This block cannot be connected because full block data for it or one of its parents is missing.
            status = "headers-only";
        } else if (block->IsValid(BLOCK_VALID_SCRIPTS)) {
            // This block is fully validated, but no longer part of the active chain. It was probably the active block once, but was reorganized.
            status = "valid-fork";
        } else if (block->IsValid(BLOCK_VALID_TREE)) {
            // The headers for this block are valid, but it has not been validated. It was probably never part of the most-work chain.
            status = "valid-headers";
        } else {
            // No clue.
            status = "unknown";
        }
        obj.pushKV("status", status);

        res.push_back(obj);
    }

    return res;
}

UniValue MempoolInfoToJSON(const CTxMemPool& pool)
{
    // Make sure this call is atomic in the pool.
    LOCK(pool.cs);
    UniValue ret(UniValue::VOBJ);
    ret.pushKV("loaded", pool.IsLoaded());
    ret.pushKV("size", (int64_t)pool.size());
    ret.pushKV("bytes", (int64_t)pool.GetTotalTxSize());
    ret.pushKV("usage", (int64_t)pool.DynamicMemoryUsage());
    size_t maxmempool = gArgs.GetArg("-maxmempool", DEFAULT_MAX_MEMPOOL_SIZE) * 1000000;
    ret.pushKV("maxmempool", (int64_t) maxmempool);
    ret.pushKV("mempoolminfee", ValueFromAmount(std::max(pool.GetMinFee(maxmempool), ::minRelayTxFee).GetFeePerK()));
    ret.pushKV("minrelaytxfee", ValueFromAmount(::minRelayTxFee.GetFeePerK()));

    return ret;
}

static UniValue getmempoolinfo(const JSONRPCRequest& request)
{
    if (request.fHelp || request.params.size() != 0)
        throw std::runtime_error(
            RPCHelpMan{"getmempoolinfo",
                "\nReturns details on the active state of the TX memory pool.\n",
                {},
                RPCResult{
            "{\n"
            "  \"loaded\": true|false         (boolean) True if the mempool is fully loaded\n"
            "  \"size\": xxxxx,               (numeric) Current tx count\n"
            "  \"bytes\": xxxxx,              (numeric) Sum of all virtual transaction sizes as defined in BIP 141. Differs from actual serialized size because witness data is discounted\n"
            "  \"usage\": xxxxx,              (numeric) Total memory usage for the mempool\n"
            "  \"maxmempool\": xxxxx,         (numeric) Maximum memory usage for the mempool\n"
            "  \"mempoolminfee\": xxxxx       (numeric) Minimum fee rate in " + CURRENCY_UNIT + "/kB for tx to be accepted. Is the maximum of minrelaytxfee and minimum mempool fee\n"
            "  \"minrelaytxfee\": xxxxx       (numeric) Current minimum relay fee for transactions\n"
            "}\n"
                },
                RPCExamples{
                    HelpExampleCli("getmempoolinfo", "")
            + HelpExampleRpc("getmempoolinfo", "")
                },
            }.ToString());

    return MempoolInfoToJSON(::mempool);
}

static UniValue preciousblock(const JSONRPCRequest& request)
{
    if (request.fHelp || request.params.size() != 1)
        throw std::runtime_error(
            RPCHelpMan{"preciousblock",
                "\nTreats a block as if it were received before others with the same work.\n"
                "\nA later preciousblock call can override the effect of an earlier one.\n"
                "\nThe effects of preciousblock are not retained across restarts.\n",
                {
                    {"blockhash", RPCArg::Type::STR_HEX, RPCArg::Optional::NO, "the hash of the block to mark as precious"},
                },
                RPCResults{},
                RPCExamples{
                    HelpExampleCli("preciousblock", "\"blockhash\"")
            + HelpExampleRpc("preciousblock", "\"blockhash\"")
                },
            }.ToString());

    uint256 hash(ParseHashV(request.params[0], "blockhash"));
    CBlockIndex* pblockindex;

    {
        LOCK(cs_main);
        pblockindex = LookupBlockIndex(hash);
        if (!pblockindex) {
            throw JSONRPCError(RPC_INVALID_ADDRESS_OR_KEY, "Block not found");
        }
    }

    CValidationState state;
    PreciousBlock(state, Params(), pblockindex);

    if (!state.IsValid()) {
        throw JSONRPCError(RPC_DATABASE_ERROR, FormatStateMessage(state));
    }

    return NullUniValue;
}

static UniValue invalidateblock(const JSONRPCRequest& request)
{
    if (request.fHelp || request.params.size() != 1)
        throw std::runtime_error(
            RPCHelpMan{"invalidateblock",
                "\nPermanently marks a block as invalid, as if it violated a consensus rule.\n",
                {
                    {"blockhash", RPCArg::Type::STR_HEX, RPCArg::Optional::NO, "the hash of the block to mark as invalid"},
                },
                RPCResults{},
                RPCExamples{
                    HelpExampleCli("invalidateblock", "\"blockhash\"")
            + HelpExampleRpc("invalidateblock", "\"blockhash\"")
                },
            }.ToString());

    uint256 hash(ParseHashV(request.params[0], "blockhash"));
    CValidationState state;

    CBlockIndex* pblockindex;
    {
        LOCK(cs_main);
        pblockindex = LookupBlockIndex(hash);
        if (!pblockindex) {
            throw JSONRPCError(RPC_INVALID_ADDRESS_OR_KEY, "Block not found");
        }
    }
    InvalidateBlock(state, Params(), pblockindex);

    if (state.IsValid()) {
        ActivateBestChain(state, Params());
    }

    if (!state.IsValid()) {
        throw JSONRPCError(RPC_DATABASE_ERROR, FormatStateMessage(state));
    }

    return NullUniValue;
}

static UniValue reconsiderblock(const JSONRPCRequest& request)
{
    if (request.fHelp || request.params.size() != 1)
        throw std::runtime_error(
            RPCHelpMan{"reconsiderblock",
                "\nRemoves invalidity status of a block, its ancestors and its descendants, reconsider them for activation.\n"
                "This can be used to undo the effects of invalidateblock.\n",
                {
                    {"blockhash", RPCArg::Type::STR_HEX, RPCArg::Optional::NO, "the hash of the block to reconsider"},
                },
                RPCResults{},
                RPCExamples{
                    HelpExampleCli("reconsiderblock", "\"blockhash\"")
            + HelpExampleRpc("reconsiderblock", "\"blockhash\"")
                },
            }.ToString());

    uint256 hash(ParseHashV(request.params[0], "blockhash"));

    {
        LOCK(cs_main);
        CBlockIndex* pblockindex = LookupBlockIndex(hash);
        if (!pblockindex) {
            throw JSONRPCError(RPC_INVALID_ADDRESS_OR_KEY, "Block not found");
        }

        ResetBlockFailureFlags(pblockindex);
    }

    CValidationState state;
    ActivateBestChain(state, Params());

    if (!state.IsValid()) {
        throw JSONRPCError(RPC_DATABASE_ERROR, FormatStateMessage(state));
    }

    return NullUniValue;
}

static UniValue getchaintxstats(const JSONRPCRequest& request)
{
    if (request.fHelp || request.params.size() > 2)
        throw std::runtime_error(
            RPCHelpMan{"getchaintxstats",
                "\nCompute statistics about the total number and rate of transactions in the chain.\n",
                {
                    {"nblocks", RPCArg::Type::NUM, /* default */ "one month", "Size of the window in number of blocks"},
                    {"blockhash", RPCArg::Type::STR_HEX, /* default */ "chain tip", "The hash of the block that ends the window."},
                },
                RPCResult{
            "{\n"
            "  \"time\": xxxxx,                         (numeric) The timestamp for the final block in the window in UNIX format.\n"
            "  \"txcount\": xxxxx,                      (numeric) The total number of transactions in the chain up to that point.\n"
            "  \"window_final_block_hash\": \"...\",      (string) The hash of the final block in the window.\n"
            "  \"window_block_count\": xxxxx,           (numeric) Size of the window in number of blocks.\n"
            "  \"window_tx_count\": xxxxx,              (numeric) The number of transactions in the window. Only returned if \"window_block_count\" is > 0.\n"
            "  \"window_interval\": xxxxx,              (numeric) The elapsed time in the window in seconds. Only returned if \"window_block_count\" is > 0.\n"
            "  \"txrate\": x.xx,                        (numeric) The average rate of transactions per second in the window. Only returned if \"window_interval\" is > 0.\n"
            "}\n"
                },
                RPCExamples{
                    HelpExampleCli("getchaintxstats", "")
            + HelpExampleRpc("getchaintxstats", "2016")
                },
            }.ToString());

    const CBlockIndex* pindex;
    int blockcount = 30 * 24 * 60 * 60 / Params().GetConsensus().nPowTargetSpacing; // By default: 1 month

    if (request.params[1].isNull()) {
        LOCK(cs_main);
        pindex = ::ChainActive().Tip();
    } else {
        uint256 hash(ParseHashV(request.params[1], "blockhash"));
        LOCK(cs_main);
        pindex = LookupBlockIndex(hash);
        if (!pindex) {
            throw JSONRPCError(RPC_INVALID_ADDRESS_OR_KEY, "Block not found");
        }
        if (!::ChainActive().Contains(pindex)) {
            throw JSONRPCError(RPC_INVALID_PARAMETER, "Block is not in main chain");
        }
    }

    assert(pindex != nullptr);

    if (request.params[0].isNull()) {
        blockcount = std::max(0, std::min(blockcount, pindex->nHeight - 1));
    } else {
        blockcount = request.params[0].get_int();

        if (blockcount < 0 || (blockcount > 0 && blockcount >= pindex->nHeight)) {
            throw JSONRPCError(RPC_INVALID_PARAMETER, "Invalid block count: should be between 0 and the block's height - 1");
        }
    }

    const CBlockIndex* pindexPast = pindex->GetAncestor(pindex->nHeight - blockcount);
    int nTimeDiff = pindex->GetMedianTimePast() - pindexPast->GetMedianTimePast();
    int nTxDiff = pindex->nChainTx - pindexPast->nChainTx;

    UniValue ret(UniValue::VOBJ);
    ret.pushKV("time", (int64_t)pindex->nTime);
    ret.pushKV("txcount", (int64_t)pindex->nChainTx);
    ret.pushKV("window_final_block_hash", pindex->GetBlockHash().GetHex());
    ret.pushKV("window_block_count", blockcount);
    if (blockcount > 0) {
        ret.pushKV("window_tx_count", nTxDiff);
        ret.pushKV("window_interval", nTimeDiff);
        if (nTimeDiff > 0) {
            ret.pushKV("txrate", ((double)nTxDiff) / nTimeDiff);
        }
    }

    return ret;
}

template<typename T>
static T CalculateTruncatedMedian(std::vector<T>& scores)
{
    size_t size = scores.size();
    if (size == 0) {
        return 0;
    }

    std::sort(scores.begin(), scores.end());
    if (size % 2 == 0) {
        return (scores[size / 2 - 1] + scores[size / 2]) / 2;
    } else {
        return scores[size / 2];
    }
}

void CalculatePercentilesByWeight(CAmount result[NUM_GETBLOCKSTATS_PERCENTILES], std::vector<std::pair<CAmount, int64_t>>& scores, int64_t total_weight)
{
    if (scores.empty()) {
        return;
    }

    std::sort(scores.begin(), scores.end());

    // 10th, 25th, 50th, 75th, and 90th percentile weight units.
    const double weights[NUM_GETBLOCKSTATS_PERCENTILES] = {
        total_weight / 10.0, total_weight / 4.0, total_weight / 2.0, (total_weight * 3.0) / 4.0, (total_weight * 9.0) / 10.0
    };

    int64_t next_percentile_index = 0;
    int64_t cumulative_weight = 0;
    for (const auto& element : scores) {
        cumulative_weight += element.second;
        while (next_percentile_index < NUM_GETBLOCKSTATS_PERCENTILES && cumulative_weight >= weights[next_percentile_index]) {
            result[next_percentile_index] = element.first;
            ++next_percentile_index;
        }
    }

    // Fill any remaining percentiles with the last value.
    for (int64_t i = next_percentile_index; i < NUM_GETBLOCKSTATS_PERCENTILES; i++) {
        result[i] = scores.back().first;
    }
}

template<typename T>
static inline bool SetHasKeys(const std::set<T>& set) {return false;}
template<typename T, typename Tk, typename... Args>
static inline bool SetHasKeys(const std::set<T>& set, const Tk& key, const Args&... args)
{
    return (set.count(key) != 0) || SetHasKeys(set, args...);
}

// outpoint (needed for the utxo index) + nHeight + fCoinBase
static constexpr size_t PER_UTXO_OVERHEAD = sizeof(COutPoint) + sizeof(uint32_t) + sizeof(bool);

static UniValue getblockstats(const JSONRPCRequest& request)
{
    const RPCHelpMan help{"getblockstats",
                "\nCompute per block statistics for a given window. All amounts are in satoshis.\n"
                "It won't work for some heights with pruning.\n",
                {
                    {"hash_or_height", RPCArg::Type::NUM, RPCArg::Optional::NO, "The block hash or height of the target block", "", {"", "string or numeric"}},
                    {"stats", RPCArg::Type::ARR, /* default */ "all values", "Values to plot (see result below)",
                        {
                            {"height", RPCArg::Type::STR, RPCArg::Optional::OMITTED, "Selected statistic"},
                            {"time", RPCArg::Type::STR, RPCArg::Optional::OMITTED, "Selected statistic"},
                        },
                        "stats"},
                },
                RPCResult{
            "{                           (json object)\n"
            "  \"avgfee\": xxxxx,          (numeric) Average fee in the block\n"
            "  \"avgfeerate\": xxxxx,      (numeric) Average feerate (in satoshis per virtual byte)\n"
            "  \"avgtxsize\": xxxxx,       (numeric) Average transaction size\n"
            "  \"blockhash\": xxxxx,       (string) The block hash (to check for potential reorgs)\n"
            "  \"feerate_percentiles\": [  (array of numeric) Feerates at the 10th, 25th, 50th, 75th, and 90th percentile weight unit (in satoshis per virtual byte)\n"
            "      \"10th_percentile_feerate\",      (numeric) The 10th percentile feerate\n"
            "      \"25th_percentile_feerate\",      (numeric) The 25th percentile feerate\n"
            "      \"50th_percentile_feerate\",      (numeric) The 50th percentile feerate\n"
            "      \"75th_percentile_feerate\",      (numeric) The 75th percentile feerate\n"
            "      \"90th_percentile_feerate\",      (numeric) The 90th percentile feerate\n"
            "  ],\n"
            "  \"height\": xxxxx,          (numeric) The height of the block\n"
            "  \"ins\": xxxxx,             (numeric) The number of inputs (excluding coinbase)\n"
            "  \"maxfee\": xxxxx,          (numeric) Maximum fee in the block\n"
            "  \"maxfeerate\": xxxxx,      (numeric) Maximum feerate (in satoshis per virtual byte)\n"
            "  \"maxtxsize\": xxxxx,       (numeric) Maximum transaction size\n"
            "  \"medianfee\": xxxxx,       (numeric) Truncated median fee in the block\n"
            "  \"mediantime\": xxxxx,      (numeric) The block median time past\n"
            "  \"mediantxsize\": xxxxx,    (numeric) Truncated median transaction size\n"
            "  \"minfee\": xxxxx,          (numeric) Minimum fee in the block\n"
            "  \"minfeerate\": xxxxx,      (numeric) Minimum feerate (in satoshis per virtual byte)\n"
            "  \"mintxsize\": xxxxx,       (numeric) Minimum transaction size\n"
            "  \"outs\": xxxxx,            (numeric) The number of outputs\n"
            "  \"subsidy\": xxxxx,         (numeric) The block subsidy\n"
            "  \"swtotal_size\": xxxxx,    (numeric) Total size of all segwit transactions\n"
            "  \"swtotal_weight\": xxxxx,  (numeric) Total weight of all segwit transactions divided by segwit scale factor (4)\n"
            "  \"swtxs\": xxxxx,           (numeric) The number of segwit transactions\n"
            "  \"time\": xxxxx,            (numeric) The block time\n"
            "  \"total_out\": xxxxx,       (numeric) Total amount in all outputs (excluding coinbase and thus reward [ie subsidy + totalfee])\n"
            "  \"total_size\": xxxxx,      (numeric) Total size of all non-coinbase transactions\n"
            "  \"total_weight\": xxxxx,    (numeric) Total weight of all non-coinbase transactions divided by segwit scale factor (4)\n"
            "  \"totalfee\": xxxxx,        (numeric) The fee total\n"
            "  \"txs\": xxxxx,             (numeric) The number of transactions (excluding coinbase)\n"
            "  \"utxo_increase\": xxxxx,   (numeric) The increase/decrease in the number of unspent outputs\n"
            "  \"utxo_size_inc\": xxxxx,   (numeric) The increase/decrease in size for the utxo index (not discounting op_return and similar)\n"
            "}\n"
                },
                RPCExamples{
                    HelpExampleCli("getblockstats", "1000 '[\"minfeerate\",\"avgfeerate\"]'")
            + HelpExampleRpc("getblockstats", "1000 '[\"minfeerate\",\"avgfeerate\"]'")
                },
    };
    if (request.fHelp || !help.IsValidNumArgs(request.params.size())) {
        throw std::runtime_error(help.ToString());
    }

    LOCK(cs_main);

    CBlockIndex* pindex;
    if (request.params[0].isNum()) {
        const int height = request.params[0].get_int();
        const int current_tip = ::ChainActive().Height();
        if (height < 0) {
            throw JSONRPCError(RPC_INVALID_PARAMETER, strprintf("Target block height %d is negative", height));
        }
        if (height > current_tip) {
            throw JSONRPCError(RPC_INVALID_PARAMETER, strprintf("Target block height %d after current tip %d", height, current_tip));
        }

        pindex = ::ChainActive()[height];
    } else {
        const uint256 hash(ParseHashV(request.params[0], "hash_or_height"));
        pindex = LookupBlockIndex(hash);
        if (!pindex) {
            throw JSONRPCError(RPC_INVALID_ADDRESS_OR_KEY, "Block not found");
        }
        if (!::ChainActive().Contains(pindex)) {
            throw JSONRPCError(RPC_INVALID_PARAMETER, strprintf("Block is not in chain %s", Params().NetworkIDString()));
        }
    }

    assert(pindex != nullptr);

    std::set<std::string> stats;
    if (!request.params[1].isNull()) {
        const UniValue stats_univalue = request.params[1].get_array();
        for (unsigned int i = 0; i < stats_univalue.size(); i++) {
            const std::string stat = stats_univalue[i].get_str();
            stats.insert(stat);
        }
    }

    // ELEMENTS:
    const CAsset asset = policyAsset; // TODO Make configurable

    const CBlock block = GetBlockChecked(pindex);
    const CBlockUndo blockUndo = GetUndoChecked(pindex);

    const bool do_all = stats.size() == 0; // Calculate everything if nothing selected (default)
    const bool do_mediantxsize = do_all || stats.count("mediantxsize") != 0;
    const bool do_medianfee = do_all || stats.count("medianfee") != 0;
    const bool do_feerate_percentiles = do_all || stats.count("feerate_percentiles") != 0;
    const bool loop_inputs = do_all || do_medianfee || do_feerate_percentiles ||
        SetHasKeys(stats, "utxo_size_inc", "totalfee", "avgfee", "avgfeerate", "minfee", "maxfee", "minfeerate", "maxfeerate");
    const bool loop_outputs = do_all || loop_inputs || stats.count("total_out");
    const bool do_calculate_size = do_mediantxsize ||
        SetHasKeys(stats, "total_size", "avgtxsize", "mintxsize", "maxtxsize", "swtotal_size");
    const bool do_calculate_weight = do_all || SetHasKeys(stats, "total_weight", "avgfeerate", "swtotal_weight", "avgfeerate", "feerate_percentiles", "minfeerate", "maxfeerate");
    const bool do_calculate_sw = do_all || SetHasKeys(stats, "swtxs", "swtotal_size", "swtotal_weight");

    CAmount maxfee = 0;
    CAmount maxfeerate = 0;
    CAmount minfee = MAX_MONEY;
    CAmount minfeerate = MAX_MONEY;
    CAmount total_out = 0;
    CAmount totalfee = 0;
    int64_t inputs = 0;
    int64_t maxtxsize = 0;
    int64_t mintxsize = MAX_BLOCK_SERIALIZED_SIZE;
    int64_t outputs = 0;
    int64_t swtotal_size = 0;
    int64_t swtotal_weight = 0;
    int64_t swtxs = 0;
    int64_t total_size = 0;
    int64_t total_weight = 0;
    int64_t utxo_size_inc = 0;
    std::vector<CAmount> fee_array;
    std::vector<std::pair<CAmount, int64_t>> feerate_array;
    std::vector<int64_t> txsize_array;

    for (size_t i = 0; i < block.vtx.size(); ++i) {
        const auto& tx = block.vtx.at(i);
        outputs += tx->vout.size();

        CAmount tx_total_out = 0;
        // ELEMENTS:
        CAmount elements_txfee = 0;
        if (g_con_elementsmode) {
            if (loop_outputs) {
                for (const CTxOut& out : tx->vout) {
                    if (out.IsFee() && out.nAsset.GetAsset() == asset) {
                        elements_txfee += out.nValue.GetAmount();
                    }
                    if (out.nValue.IsExplicit() && out.nAsset.IsExplicit() && out.nAsset.GetAsset() == asset) {
                        tx_total_out += out.nValue.GetAmount();
                    }
                }
            }
        } else {
            if (loop_outputs) {
                for (const CTxOut& out : tx->vout) {
                    tx_total_out += out.nValue.GetAmount();
                    utxo_size_inc += GetSerializeSize(out, PROTOCOL_VERSION) + PER_UTXO_OVERHEAD;
                }
            }
        }

        if (tx->IsCoinBase()) {
            continue;
        }

        inputs += tx->vin.size(); // Don't count coinbase's fake input
        total_out += tx_total_out; // Don't count coinbase reward

        int64_t tx_size = 0;
        if (do_calculate_size) {

            tx_size = tx->GetTotalSize();
            if (do_mediantxsize) {
                txsize_array.push_back(tx_size);
            }
            maxtxsize = std::max(maxtxsize, tx_size);
            mintxsize = std::min(mintxsize, tx_size);
            total_size += tx_size;
        }

        int64_t weight = 0;
        if (do_calculate_weight) {
            weight = GetTransactionWeight(*tx);
            total_weight += weight;
        }

        if (do_calculate_sw && tx->HasWitness()) {
            ++swtxs;
            swtotal_size += tx_size;
            swtotal_weight += weight;
        }

        if (loop_inputs) {
            CAmount tx_total_in = 0;
            const auto& txundo = blockUndo.vtxundo.at(i - 1);
            for (const Coin& coin: txundo.vprevout) {
                const CTxOut& prevoutput = coin.out;

                tx_total_in += g_con_elementsmode ? 0 : prevoutput.nValue.GetAmount();
                utxo_size_inc -= GetSerializeSize(prevoutput, PROTOCOL_VERSION) + PER_UTXO_OVERHEAD;
            }

            CAmount txfee = g_con_elementsmode ? elements_txfee : (tx_total_in - tx_total_out);
            assert(MoneyRange(txfee));
            if (do_medianfee) {
                fee_array.push_back(txfee);
            }
            maxfee = std::max(maxfee, txfee);
            minfee = std::min(minfee, txfee);
            totalfee += txfee;

            // New feerate uses satoshis per virtual byte instead of per serialized byte
            CAmount feerate = weight ? (txfee * WITNESS_SCALE_FACTOR) / weight : 0;
            if (do_feerate_percentiles) {
                feerate_array.emplace_back(std::make_pair(feerate, weight));
            }
            maxfeerate = std::max(maxfeerate, feerate);
            minfeerate = std::min(minfeerate, feerate);
        }
    }

    CAmount feerate_percentiles[NUM_GETBLOCKSTATS_PERCENTILES] = { 0 };
    CalculatePercentilesByWeight(feerate_percentiles, feerate_array, total_weight);

    UniValue feerates_res(UniValue::VARR);
    for (int64_t i = 0; i < NUM_GETBLOCKSTATS_PERCENTILES; i++) {
        feerates_res.push_back(feerate_percentiles[i]);
    }

    UniValue ret_all(UniValue::VOBJ);
    ret_all.pushKV("avgfee", (block.vtx.size() > 1) ? totalfee / (block.vtx.size() - 1) : 0);
    ret_all.pushKV("avgfeerate", total_weight ? (totalfee * WITNESS_SCALE_FACTOR) / total_weight : 0); // Unit: sat/vbyte
    ret_all.pushKV("avgtxsize", (block.vtx.size() > 1) ? total_size / (block.vtx.size() - 1) : 0);
    ret_all.pushKV("blockhash", pindex->GetBlockHash().GetHex());
    ret_all.pushKV("feerate_percentiles", feerates_res);
    ret_all.pushKV("height", (int64_t)pindex->nHeight);
    ret_all.pushKV("ins", inputs);
    ret_all.pushKV("maxfee", maxfee);
    ret_all.pushKV("maxfeerate", maxfeerate);
    ret_all.pushKV("maxtxsize", maxtxsize);
    ret_all.pushKV("medianfee", CalculateTruncatedMedian(fee_array));
    ret_all.pushKV("mediantime", pindex->GetMedianTimePast());
    ret_all.pushKV("mediantxsize", CalculateTruncatedMedian(txsize_array));
    ret_all.pushKV("minfee", (minfee == MAX_MONEY) ? 0 : minfee);
    ret_all.pushKV("minfeerate", (minfeerate == MAX_MONEY) ? 0 : minfeerate);
    ret_all.pushKV("mintxsize", mintxsize == MAX_BLOCK_SERIALIZED_SIZE ? 0 : mintxsize);
    ret_all.pushKV("outs", outputs);
    ret_all.pushKV("subsidy", GetBlockSubsidy(pindex->nHeight, Params().GetConsensus()));
    ret_all.pushKV("swtotal_size", swtotal_size);
    ret_all.pushKV("swtotal_weight", swtotal_weight);
    ret_all.pushKV("swtxs", swtxs);
    ret_all.pushKV("time", pindex->GetBlockTime());
    ret_all.pushKV("total_out", total_out);
    ret_all.pushKV("total_size", total_size);
    ret_all.pushKV("total_weight", total_weight);
    ret_all.pushKV("totalfee", totalfee);
    ret_all.pushKV("txs", (int64_t)block.vtx.size());
    ret_all.pushKV("utxo_increase", outputs - inputs);
    ret_all.pushKV("utxo_size_inc", utxo_size_inc);

    if (do_all) {
        return ret_all;
    }

    UniValue ret(UniValue::VOBJ);
    for (const std::string& stat : stats) {
        const UniValue& value = ret_all[stat];
        if (value.isNull()) {
            throw JSONRPCError(RPC_INVALID_PARAMETER, strprintf("Invalid selected statistic %s", stat));
        }
        ret.pushKV(stat, value);
    }
    return ret;
}

static UniValue savemempool(const JSONRPCRequest& request)
{
    if (request.fHelp || request.params.size() != 0) {
        throw std::runtime_error(
            RPCHelpMan{"savemempool",
                "\nDumps the mempool to disk. It will fail until the previous dump is fully loaded.\n",
                {},
                RPCResults{},
                RPCExamples{
                    HelpExampleCli("savemempool", "")
            + HelpExampleRpc("savemempool", "")
                },
            }.ToString());
    }

    if (!::mempool.IsLoaded()) {
        throw JSONRPCError(RPC_MISC_ERROR, "The mempool was not loaded yet");
    }

    if (!DumpMempool(::mempool)) {
        throw JSONRPCError(RPC_MISC_ERROR, "Unable to dump mempool to disk");
    }

    return NullUniValue;
}

//! Search for a given set of pubkey scripts
bool FindScriptPubKey(std::atomic<int>& scan_progress, const std::atomic<bool>& should_abort, int64_t& count, CCoinsViewCursor* cursor, const std::set<CScript>& needles, std::map<COutPoint, Coin>& out_results) {
    scan_progress = 0;
    count = 0;
    while (cursor->Valid()) {
        COutPoint key;
        Coin coin;
        if (!cursor->GetKey(key) || !cursor->GetValue(coin)) return false;
        if (++count % 8192 == 0) {
            boost::this_thread::interruption_point();
            if (should_abort) {
                // allow to abort the scan via the abort reference
                return false;
            }
        }
        if (count % 256 == 0) {
            // update progress reference every 256 item
            uint32_t high = 0x100 * *key.hash.begin() + *(key.hash.begin() + 1);
            scan_progress = (int)(high * 100.0 / 65536.0 + 0.5);
        }
        if (needles.count(coin.out.scriptPubKey)) {
            out_results.emplace(key, coin);
        }
        cursor->Next();
    }
    scan_progress = 100;
    return true;
}

/** RAII object to prevent concurrency issue when scanning the txout set */
static std::mutex g_utxosetscan;
static std::atomic<int> g_scan_progress;
static std::atomic<bool> g_scan_in_progress;
static std::atomic<bool> g_should_abort_scan;
class CoinsViewScanReserver
{
private:
    bool m_could_reserve;
public:
    explicit CoinsViewScanReserver() : m_could_reserve(false) {}

    bool reserve() {
        assert (!m_could_reserve);
        std::lock_guard<std::mutex> lock(g_utxosetscan);
        if (g_scan_in_progress) {
            return false;
        }
        g_scan_in_progress = true;
        m_could_reserve = true;
        return true;
    }

    ~CoinsViewScanReserver() {
        if (m_could_reserve) {
            std::lock_guard<std::mutex> lock(g_utxosetscan);
            g_scan_in_progress = false;
        }
    }
};

UniValue scantxoutset(const JSONRPCRequest& request)
{
    if (request.fHelp || request.params.size() < 1 || request.params.size() > 2)
        throw std::runtime_error(
            RPCHelpMan{"scantxoutset",
                "\nEXPERIMENTAL warning: this call may be removed or changed in future releases.\n"
                "\nScans the unspent transaction output set for entries that match certain output descriptors.\n"
                "Examples of output descriptors are:\n"
                "    addr(<address>)                      Outputs whose scriptPubKey corresponds to the specified address (does not include P2PK)\n"
                "    raw(<hex script>)                    Outputs whose scriptPubKey equals the specified hex scripts\n"
                "    combo(<pubkey>)                      P2PK, P2PKH, P2WPKH, and P2SH-P2WPKH outputs for the given pubkey\n"
                "    pkh(<pubkey>)                        P2PKH outputs for the given pubkey\n"
                "    sh(multi(<n>,<pubkey>,<pubkey>,...)) P2SH-multisig outputs for the given threshold and pubkeys\n"
                "\nIn the above, <pubkey> either refers to a fixed public key in hexadecimal notation, or to an xpub/xprv optionally followed by one\n"
                "or more path elements separated by \"/\", and optionally ending in \"/*\" (unhardened), or \"/*'\" or \"/*h\" (hardened) to specify all\n"
                "unhardened or hardened child keys.\n"
                "In the latter case, a range needs to be specified by below if different from 1000.\n"
                "For more information on output descriptors, see the documentation in the doc/descriptors.md file.\n",
                {
                    {"action", RPCArg::Type::STR, RPCArg::Optional::NO, "The action to execute\n"
            "                                      \"start\" for starting a scan\n"
            "                                      \"abort\" for aborting the current scan (returns true when abort was successful)\n"
            "                                      \"status\" for progress report (in %) of the current scan"},
                    {"scanobjects", RPCArg::Type::ARR, RPCArg::Optional::NO, "Array of scan objects\n"
            "                                  Every scan object is either a string descriptor or an object:",
                        {
                            {"descriptor", RPCArg::Type::STR, RPCArg::Optional::OMITTED, "An output descriptor"},
                            {"", RPCArg::Type::OBJ, RPCArg::Optional::OMITTED, "An object with output descriptor and metadata",
                                {
                                    {"desc", RPCArg::Type::STR, RPCArg::Optional::NO, "An output descriptor"},
                                    {"range", RPCArg::Type::RANGE, /* default */ "1000", "The range of HD chain indexes to explore (either end or [begin,end])"},
                                },
                            },
                        },
                        "[scanobjects,...]"},
                },
                RPCResult{
            "{\n"
            "  \"unspents\": [\n"
            "    {\n"
            "    \"txid\" : \"transactionid\",     (string) The transaction id\n"
            "    \"vout\": n,                    (numeric) the vout value\n"
            "    \"scriptPubKey\" : \"script\",    (string) the script key\n"
            "    \"desc\" : \"descriptor\",        (string) A specialized descriptor for the matched scriptPubKey\n"
            "    \"amount\" : x.xxx,             (numeric) The total amount in " + CURRENCY_UNIT + " of the unspent output\n"
            "    \"asset\" : \"asset\",           (hex) The asset ID\n"
            "    \"height\" : n,                 (numeric) Height of the unspent transaction output\n"
            "   }\n"
            "   ,...], \n"
            " \"total_unblinded_bitcoin_amount\" : x.xxx, (numeric) The total amount of all found unspent unblinded outputs in " + CURRENCY_UNIT + "\n"
            "]\n"
                },
                RPCExamples{""},
            }.ToString()
        );

    RPCTypeCheck(request.params, {UniValue::VSTR, UniValue::VARR});

    UniValue result(UniValue::VOBJ);
    if (request.params[0].get_str() == "status") {
        CoinsViewScanReserver reserver;
        if (reserver.reserve()) {
            // no scan in progress
            return NullUniValue;
        }
        result.pushKV("progress", g_scan_progress);
        return result;
    } else if (request.params[0].get_str() == "abort") {
        CoinsViewScanReserver reserver;
        if (reserver.reserve()) {
            // reserve was possible which means no scan was running
            return false;
        }
        // set the abort flag
        g_should_abort_scan = true;
        return true;
    } else if (request.params[0].get_str() == "start") {
        CoinsViewScanReserver reserver;
        if (!reserver.reserve()) {
            throw JSONRPCError(RPC_INVALID_PARAMETER, "Scan already in progress, use action \"abort\" or \"status\"");
        }
        std::set<CScript> needles;
        std::map<CScript, std::string> descriptors;
        CAmount total_in = 0;

        // loop through the scan objects
        for (const UniValue& scanobject : request.params[1].get_array().getValues()) {
            std::string desc_str;
            std::pair<int64_t, int64_t> range = {0, 1000};
            if (scanobject.isStr()) {
                desc_str = scanobject.get_str();
            } else if (scanobject.isObject()) {
                UniValue desc_uni = find_value(scanobject, "desc");
                if (desc_uni.isNull()) throw JSONRPCError(RPC_INVALID_PARAMETER, "Descriptor needs to be provided in scan object");
                desc_str = desc_uni.get_str();
                UniValue range_uni = find_value(scanobject, "range");
                if (!range_uni.isNull()) {
                    range = ParseDescriptorRange(range_uni);
                }
            } else {
                throw JSONRPCError(RPC_INVALID_PARAMETER, "Scan object needs to be either a string or an object");
            }

            FlatSigningProvider provider;
            auto desc = Parse(desc_str, provider);
            if (!desc) {
                throw JSONRPCError(RPC_INVALID_ADDRESS_OR_KEY, strprintf("Invalid descriptor '%s'", desc_str));
            }
            if (!desc->IsRange()) {
                range.first = 0;
                range.second = 0;
            }
            for (int i = range.first; i <= range.second; ++i) {
                std::vector<CScript> scripts;
                if (!desc->Expand(i, provider, scripts, provider)) {
                    throw JSONRPCError(RPC_INVALID_ADDRESS_OR_KEY, strprintf("Cannot derive script without private keys: '%s'", desc_str));
                }
                for (const auto& script : scripts) {
                    std::string inferred = InferDescriptor(script, provider)->ToString();
                    needles.emplace(script);
                    descriptors.emplace(std::move(script), std::move(inferred));
                }
            }
        }

        // Scan the unspent transaction output set for inputs
        UniValue unspents(UniValue::VARR);
        std::vector<CTxOut> input_txos;
        std::map<COutPoint, Coin> coins;
        g_should_abort_scan = false;
        g_scan_progress = 0;
        int64_t count = 0;
        std::unique_ptr<CCoinsViewCursor> pcursor;
        {
            LOCK(cs_main);
            ::ChainstateActive().ForceFlushStateToDisk();
            pcursor = std::unique_ptr<CCoinsViewCursor>(pcoinsdbview->Cursor());
            assert(pcursor);
        }
        bool res = FindScriptPubKey(g_scan_progress, g_should_abort_scan, count, pcursor.get(), needles, coins);
        result.pushKV("success", res);
        result.pushKV("searched_items", count);

        if (!g_con_elementsmode) {
            for (const auto& it : coins) {
                const COutPoint& outpoint = it.first;
                const Coin& coin = it.second;
                const CTxOut& txo = coin.out;
                input_txos.push_back(txo);
                total_in += txo.nValue.GetAmount();

                UniValue unspent(UniValue::VOBJ);
                unspent.pushKV("txid", outpoint.hash.GetHex());
                unspent.pushKV("vout", (int32_t)outpoint.n);
                unspent.pushKV("scriptPubKey", HexStr(txo.scriptPubKey.begin(), txo.scriptPubKey.end()));
                unspent.pushKV("desc", descriptors[txo.scriptPubKey]);
                unspent.pushKV("amount", ValueFromAmount(txo.nValue.GetAmount()));
                unspent.pushKV("height", (int32_t)coin.nHeight);

                unspents.push_back(unspent);
            }
            result.pushKV("unspents", unspents);
            result.pushKV("total_amount", ValueFromAmount(total_in));
        } else {
            CAmount total_in_explicit_parent = 0;
            for (const auto& it : coins) {
                const COutPoint& outpoint = it.first;
                const Coin& coin = it.second;
                const CTxOut& txo = coin.out;
                input_txos.push_back(txo);
                if (txo.nValue.IsExplicit() && txo.nAsset.IsExplicit() && txo.nAsset.GetAsset() == Params().GetConsensus().pegged_asset) {
                    total_in_explicit_parent += txo.nValue.GetAmount();
                }

                UniValue unspent(UniValue::VOBJ);
                unspent.pushKV("txid", outpoint.hash.GetHex());
                unspent.pushKV("vout", (int32_t)outpoint.n);
                unspent.pushKV("scriptPubKey", HexStr(txo.scriptPubKey.begin(), txo.scriptPubKey.end()));
                unspent.pushKV("desc", descriptors[txo.scriptPubKey]);
                if (txo.nValue.IsExplicit()) {
                    unspent.pushKV("amount", ValueFromAmount(txo.nValue.GetAmount()));
                } else {
                    unspent.pushKV("amountcommitment", HexStr(txo.nValue.vchCommitment));
                }
                if (txo.nAsset.IsExplicit()) {
                    unspent.pushKV("asset", txo.nAsset.GetAsset().GetHex());
                } else {
                    unspent.pushKV("assetcommitment", HexStr(txo.nAsset.vchCommitment));
                }
                unspent.pushKV("height", (int32_t)coin.nHeight);

                unspents.push_back(unspent);
            }
            result.pushKV("unspents", unspents);
            result.pushKV("total_unblinded_bitcoin_amount", ValueFromAmount(total_in_explicit_parent));
        }
    } else {
        throw JSONRPCError(RPC_INVALID_PARAMETER, "Invalid command");
    }
    return result;
}

//
// ELEMENTS:

UniValue getsidechaininfo(const JSONRPCRequest& request)
{
    if (request.fHelp || request.params.size() != 0)
        throw std::runtime_error(
            RPCHelpMan{"getsidechaininfo",
                "Returns an object containing various state info regarding sidechain functionality.\n",
                {},
                RPCResult{
            "{\n"
            "  \"fedpegscript\": \"xxxx\",         (string) The fedpegscript in hex\n"
            "  \"pegged_asset\" : \"xxxx\",        (string) Pegged asset type in hex\n"
            "  \"min_peg_diff\" : \"xxxx\",        (string) The minimum difficulty parent chain header target. Peg-in headers that have less work will be rejected as an anti-Dos measure.\n"
            "  \"parent_blockhash\" : \"xxxx\",    (string) The parent genesis blockhash as source of pegged-in funds.\n"
            "  \"parent_chain_has_pow\": \"xxxx\", (boolean) Whether parent chain has pow or signed blocks.\n"
            "  \"parent_chain_signblockscript_asm\": \"xxxx\", (string) If the parent chain has signed blocks, its signblockscript in ASM.\n"
            "  \"parent_chain_signblockscript_hex\": \"xxxx\", (string) If the parent chain has signed blocks, its signblockscript in hex.\n"
            "  \"parent_pegged_asset\": \"xxxx\",  (boolean) If the parent chain has Confidential Assets, the asset id of the pegged asset in that chain.\n"
            "  \"enforce_pak\": \"xxxx\",              (boolean) If peg-out authorization is being enforced.\n"
            "}\n"
                },
                RPCExamples{
                    HelpExampleCli("getsidechaininfo", "")
                    + HelpExampleRpc("getsidechaininfo", "")
                },
            }.ToString());

    LOCK(cs_main);

    const Consensus::Params& consensus = Params().GetConsensus();
    const uint256& parent_blockhash = Params().ParentGenesisBlockHash();

    UniValue obj(UniValue::VOBJ);
    obj.pushKV("fedpegscript", HexStr(consensus.fedpegScript.begin(), consensus.fedpegScript.end()));
    obj.pushKV("pegged_asset", consensus.pegged_asset.GetHex());
    obj.pushKV("min_peg_diff", consensus.parentChainPowLimit.GetHex());
    obj.pushKV("parent_blockhash", parent_blockhash.GetHex());
    obj.pushKV("parent_chain_has_pow", consensus.ParentChainHasPow());
    obj.pushKV("enforce_pak", Params().GetEnforcePak());
    if (!consensus.ParentChainHasPow()) {
        obj.pushKV("parent_chain_signblockscript_asm", ScriptToAsmStr(consensus.parent_chain_signblockscript));
        obj.pushKV("parent_chain_signblockscript_hex", HexStr(consensus.parent_chain_signblockscript));
        obj.pushKV("parent_pegged_asset", HexStr(consensus.parent_pegged_asset));
    }
    return obj;
}

// END ELEMENTS
//

static UniValue getblockfilter(const JSONRPCRequest& request)
{
    if (request.fHelp || request.params.size() < 1 || request.params.size() > 2) {
        throw std::runtime_error(
            RPCHelpMan{"getblockfilter",
                "\nRetrieve a BIP 157 content filter for a particular block.\n",
                {
                    {"blockhash", RPCArg::Type::STR_HEX, RPCArg::Optional::NO, "The hash of the block"},
                    {"filtertype", RPCArg::Type::STR, /*default*/ "basic", "The type name of the filter"},
                },
                RPCResult{
                    "{\n"
                    "  \"filter\" : (string) the hex-encoded filter data\n"
                    "  \"header\" : (string) the hex-encoded filter header\n"
                    "}\n"
                },
                RPCExamples{
                    HelpExampleCli("getblockfilter", "\"00000000c937983704a73af28acdec37b049d214adbda81d7e2a3dd146f6ed09\" \"basic\"")
                }
            }.ToString()
        );
    }

    uint256 block_hash = ParseHashV(request.params[0], "blockhash");
    std::string filtertype_name = "basic";
    if (!request.params[1].isNull()) {
        filtertype_name = request.params[1].get_str();
    }

    BlockFilterType filtertype;
    if (!BlockFilterTypeByName(filtertype_name, filtertype)) {
        throw JSONRPCError(RPC_INVALID_ADDRESS_OR_KEY, "Unknown filtertype");
    }

    BlockFilterIndex* index = GetBlockFilterIndex(filtertype);
    if (!index) {
        throw JSONRPCError(RPC_MISC_ERROR, "Index is not enabled for filtertype " + filtertype_name);
    }

    const CBlockIndex* block_index;
    bool block_was_connected;
    {
        LOCK(cs_main);
        block_index = LookupBlockIndex(block_hash);
        if (!block_index) {
            throw JSONRPCError(RPC_INVALID_ADDRESS_OR_KEY, "Block not found");
        }
        block_was_connected = block_index->IsValid(BLOCK_VALID_SCRIPTS);
    }

    bool index_ready = index->BlockUntilSyncedToCurrentChain();

    BlockFilter filter;
    uint256 filter_header;
    if (!index->LookupFilter(block_index, filter) ||
        !index->LookupFilterHeader(block_index, filter_header)) {
        int err_code;
        std::string errmsg = "Filter not found.";

        if (!block_was_connected) {
            err_code = RPC_INVALID_ADDRESS_OR_KEY;
            errmsg += " Block was not connected to active chain.";
        } else if (!index_ready) {
            err_code = RPC_MISC_ERROR;
            errmsg += " Block filters are still in the process of being indexed.";
        } else {
            err_code = RPC_INTERNAL_ERROR;
            errmsg += " This error is unexpected and indicates index corruption.";
        }

        throw JSONRPCError(err_code, errmsg);
    }

    UniValue ret(UniValue::VOBJ);
    ret.pushKV("filter", HexStr(filter.GetEncodedFilter()));
    ret.pushKV("header", filter_header.GetHex());
    return ret;
}

// clang-format off

static const CRPCCommand commands[] =
{ //  category              name                      actor (function)         argNames
  //  --------------------- ------------------------  -----------------------  ----------
    { "blockchain",         "getblockchaininfo",      &getblockchaininfo,      {} },
    { "blockchain",         "getchaintxstats",        &getchaintxstats,        {"nblocks", "blockhash"} },
    { "blockchain",         "getblockstats",          &getblockstats,          {"hash_or_height", "stats"} },
    { "blockchain",         "getbestblockhash",       &getbestblockhash,       {} },
    { "blockchain",         "getblockcount",          &getblockcount,          {} },
    { "blockchain",         "getblock",               &getblock,               {"blockhash","verbosity|verbose"} },
    { "blockchain",         "getblockhash",           &getblockhash,           {"height"} },
    { "blockchain",         "getblockheader",         &getblockheader,         {"blockhash","verbose"} },
    { "blockchain",         "getchaintips",           &getchaintips,           {} },
    { "blockchain",         "getdifficulty",          &getdifficulty,          {} },
    { "blockchain",         "getmempoolancestors",    &getmempoolancestors,    {"txid","verbose"} },
    { "blockchain",         "getmempooldescendants",  &getmempooldescendants,  {"txid","verbose"} },
    { "blockchain",         "getmempoolentry",        &getmempoolentry,        {"txid"} },
    { "blockchain",         "getmempoolinfo",         &getmempoolinfo,         {} },
    { "blockchain",         "getrawmempool",          &getrawmempool,          {"verbose"} },
    { "blockchain",         "gettxout",               &gettxout,               {"txid","n","include_mempool"} },
    { "blockchain",         "gettxoutsetinfo",        &gettxoutsetinfo,        {} },
    { "blockchain",         "pruneblockchain",        &pruneblockchain,        {"height"} },
    { "blockchain",         "savemempool",            &savemempool,            {} },
    { "blockchain",         "verifychain",            &verifychain,            {"checklevel","nblocks"} },

    { "blockchain",         "preciousblock",          &preciousblock,          {"blockhash"} },
    { "blockchain",         "scantxoutset",           &scantxoutset,           {"action", "scanobjects"} },
    { "blockchain",         "getblockfilter",         &getblockfilter,         {"blockhash", "filtertype"} },

    // ELEMENTS:
    { "blockchain",         "getsidechaininfo",       &getsidechaininfo,       {} },

    /* Not shown in help */
    { "hidden",             "invalidateblock",        &invalidateblock,        {"blockhash"} },
    { "hidden",             "reconsiderblock",        &reconsiderblock,        {"blockhash"} },
    { "hidden",             "waitfornewblock",        &waitfornewblock,        {"timeout"} },
    { "hidden",             "waitforblock",           &waitforblock,           {"blockhash","timeout"} },
    { "hidden",             "waitforblockheight",     &waitforblockheight,     {"height","timeout"} },
    { "hidden",             "syncwithvalidationinterfacequeue", &syncwithvalidationinterfacequeue, {} },
};
// clang-format on

void RegisterBlockchainRPCCommands(CRPCTable &t)
{
    for (unsigned int vcidx = 0; vcidx < ARRAYLEN(commands); vcidx++)
        t.appendCommand(commands[vcidx].name, &commands[vcidx]);
}<|MERGE_RESOLUTION|>--- conflicted
+++ resolved
@@ -1396,17 +1396,11 @@
         obj.pushKV("difficulty",            (double)GetDifficulty(tip));
     }
     obj.pushKV("mediantime",            (int64_t)tip->GetMedianTimePast());
-<<<<<<< HEAD
     obj.pushKV("verificationprogress",  GuessVerificationProgress(tip, Params().GetConsensus().nPowTargetSpacing));
-    obj.pushKV("initialblockdownload",  IsInitialBlockDownload());
+    obj.pushKV("initialblockdownload",  ::ChainstateActive().IsInitialBlockDownload());
     if (!g_signed_blocks) {
         obj.pushKV("chainwork",             tip->nChainWork.GetHex());
     }
-=======
-    obj.pushKV("verificationprogress",  GuessVerificationProgress(Params().TxData(), tip));
-    obj.pushKV("initialblockdownload",  ::ChainstateActive().IsInitialBlockDownload());
-    obj.pushKV("chainwork",             tip->nChainWork.GetHex());
->>>>>>> 5d37c1bd
     obj.pushKV("size_on_disk",          CalculateCurrentUsage());
     obj.pushKV("pruned",                fPruneMode);
     if (g_signed_blocks) {
