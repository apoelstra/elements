// Copyright (c) 2010 Satoshi Nakamoto
// Copyright (c) 2009-2018 The Bitcoin Core developers
// Distributed under the MIT software license, see the accompanying
// file COPYING or http://www.opensource.org/licenses/mit-license.php.

#ifndef BITCOIN_RPC_PROTOCOL_H
#define BITCOIN_RPC_PROTOCOL_H

//! HTTP status codes
enum HTTPStatusCode
{
    HTTP_OK                    = 200,
    HTTP_BAD_REQUEST           = 400,
    HTTP_UNAUTHORIZED          = 401,
    HTTP_FORBIDDEN             = 403,
    HTTP_NOT_FOUND             = 404,
    HTTP_BAD_METHOD            = 405,
    HTTP_INTERNAL_SERVER_ERROR = 500,
    HTTP_SERVICE_UNAVAILABLE   = 503,
};

//! Bitcoin RPC error codes
enum RPCErrorCode
{
    //! Standard JSON-RPC 2.0 errors
    // RPC_INVALID_REQUEST is internally mapped to HTTP_BAD_REQUEST (400).
    // It should not be used for application-layer errors.
    RPC_INVALID_REQUEST  = -32600,
    // RPC_METHOD_NOT_FOUND is internally mapped to HTTP_NOT_FOUND (404).
    // It should not be used for application-layer errors.
    RPC_METHOD_NOT_FOUND = -32601,
    RPC_INVALID_PARAMS   = -32602,
    // RPC_INTERNAL_ERROR should only be used for genuine errors in bitcoind
    // (for example datadir corruption).
    RPC_INTERNAL_ERROR   = -32603,
    RPC_PARSE_ERROR      = -32700,

    //! General application defined errors
    RPC_MISC_ERROR                  = -1,  //!< std::exception thrown in command handling
    RPC_TYPE_ERROR                  = -3,  //!< Unexpected type was passed as parameter
    RPC_INVALID_ADDRESS_OR_KEY      = -5,  //!< Invalid address or key
    RPC_OUT_OF_MEMORY               = -7,  //!< Ran out of memory during operation
    RPC_INVALID_PARAMETER           = -8,  //!< Invalid, missing or duplicate parameter
    RPC_DATABASE_ERROR              = -20, //!< Database error
    RPC_DESERIALIZATION_ERROR       = -22, //!< Error parsing or validating structure in raw format
    RPC_VERIFY_ERROR                = -25, //!< General error during transaction or block submission
    RPC_VERIFY_REJECTED             = -26, //!< Transaction or block was rejected by network rules
    RPC_VERIFY_ALREADY_IN_CHAIN     = -27, //!< Transaction already in chain
    RPC_IN_WARMUP                   = -28, //!< Client still warming up
    RPC_METHOD_DEPRECATED           = -32, //!< RPC method is deprecated

    //! Aliases for backward compatibility
    RPC_TRANSACTION_ERROR           = RPC_VERIFY_ERROR,
    RPC_TRANSACTION_REJECTED        = RPC_VERIFY_REJECTED,
    RPC_TRANSACTION_ALREADY_IN_CHAIN= RPC_VERIFY_ALREADY_IN_CHAIN,

    //! P2P client errors
    RPC_CLIENT_NOT_CONNECTED        = -9,  //!< Bitcoin is not connected
    RPC_CLIENT_IN_INITIAL_DOWNLOAD  = -10, //!< Still downloading initial blocks
    RPC_CLIENT_NODE_ALREADY_ADDED   = -23, //!< Node is already added
    RPC_CLIENT_NODE_NOT_ADDED       = -24, //!< Node has not been added before
    RPC_CLIENT_NODE_NOT_CONNECTED   = -29, //!< Node to disconnect not found in connected nodes
    RPC_CLIENT_INVALID_IP_OR_SUBNET = -30, //!< Invalid IP/Subnet
    RPC_CLIENT_P2P_DISABLED         = -31, //!< No valid connection manager instance found

    //! Wallet errors
    RPC_WALLET_ERROR                = -4,  //!< Unspecified problem with wallet (key not found etc.)
    RPC_WALLET_INSUFFICIENT_FUNDS   = -6,  //!< Not enough funds in wallet or account
    RPC_WALLET_INVALID_LABEL_NAME   = -11, //!< Invalid label name
    RPC_WALLET_KEYPOOL_RAN_OUT      = -12, //!< Keypool ran out, call keypoolrefill first
    RPC_WALLET_UNLOCK_NEEDED        = -13, //!< Enter the wallet passphrase with walletpassphrase first
    RPC_WALLET_PASSPHRASE_INCORRECT = -14, //!< The wallet passphrase entered was incorrect
    RPC_WALLET_WRONG_ENC_STATE      = -15, //!< Command given in wrong wallet encryption state (encrypting an encrypted wallet etc.)
    RPC_WALLET_ENCRYPTION_FAILED    = -16, //!< Failed to encrypt the wallet
    RPC_WALLET_ALREADY_UNLOCKED     = -17, //!< Wallet is already unlocked
    RPC_WALLET_NOT_FOUND            = -18, //!< Invalid wallet specified
    RPC_WALLET_NOT_SPECIFIED        = -19, //!< No wallet specified (error when there are multiple wallets loaded)

    //! Backwards compatible aliases
    RPC_WALLET_INVALID_ACCOUNT_NAME = RPC_WALLET_INVALID_LABEL_NAME,

    //! Unused reserved codes, kept around for backwards compatibility. Do not reuse.
    RPC_FORBIDDEN_BY_SAFE_MODE      = -2,  //!< Server is in safe mode, and command is not allowed in safe mode
};

<<<<<<< HEAD
UniValue JSONRPCRequestObj(const std::string& strMethod, const UniValue& params, const UniValue& id);
UniValue JSONRPCReplyObj(const UniValue& result, const UniValue& error, const UniValue& id);
std::string JSONRPCReply(const UniValue& result, const UniValue& error, const UniValue& id);
UniValue JSONRPCError(int code, const std::string& message);

/** Generate a new RPC authentication cookie and write it to disk */
bool GenerateAuthCookie(std::string *cookie_out);
/** Read the RPC authentication cookie from disk */
bool GetAuthCookie(std::string *cookie_out);
/** Delete RPC authentication cookie from disk */
void DeleteAuthCookie();
/** Parse JSON-RPC batch reply into a vector */
std::vector<UniValue> JSONRPCProcessBatchReply(const UniValue &in, size_t num);

// ELEMENTS:
/** Needs to know cookiedir path info -cli doesn't require */
bool GetMainchainAuthCookie(std::string *cookie_out);

=======
>>>>>>> 357488f6
#endif // BITCOIN_RPC_PROTOCOL_H<|MERGE_RESOLUTION|>--- conflicted
+++ resolved
@@ -83,25 +83,4 @@
     RPC_FORBIDDEN_BY_SAFE_MODE      = -2,  //!< Server is in safe mode, and command is not allowed in safe mode
 };
 
-<<<<<<< HEAD
-UniValue JSONRPCRequestObj(const std::string& strMethod, const UniValue& params, const UniValue& id);
-UniValue JSONRPCReplyObj(const UniValue& result, const UniValue& error, const UniValue& id);
-std::string JSONRPCReply(const UniValue& result, const UniValue& error, const UniValue& id);
-UniValue JSONRPCError(int code, const std::string& message);
-
-/** Generate a new RPC authentication cookie and write it to disk */
-bool GenerateAuthCookie(std::string *cookie_out);
-/** Read the RPC authentication cookie from disk */
-bool GetAuthCookie(std::string *cookie_out);
-/** Delete RPC authentication cookie from disk */
-void DeleteAuthCookie();
-/** Parse JSON-RPC batch reply into a vector */
-std::vector<UniValue> JSONRPCProcessBatchReply(const UniValue &in, size_t num);
-
-// ELEMENTS:
-/** Needs to know cookiedir path info -cli doesn't require */
-bool GetMainchainAuthCookie(std::string *cookie_out);
-
-=======
->>>>>>> 357488f6
 #endif // BITCOIN_RPC_PROTOCOL_H