// Copyright (c) 2010 Satoshi Nakamoto
// Copyright (c) 2009-2019 The Bitcoin Core developers
// Distributed under the MIT software license, see the accompanying
// file COPYING or http://www.opensource.org/licenses/mit-license.php.

#include <rpc/server.h>

#include <fs.h>
#include <key_io.h>
#include <rpc/util.h>
#include <shutdown.h>
#include <sync.h>
#include <util/strencodings.h>
#include <util/system.h>

#include <boost/signals2/signal.hpp>
#include <boost/algorithm/string/classification.hpp>
#include <boost/algorithm/string/split.hpp>

#include <memory> // for unique_ptr
#include <unordered_map>

static CCriticalSection cs_rpcWarmup;
static std::atomic<bool> g_rpc_running{false};
static bool fRPCInWarmup GUARDED_BY(cs_rpcWarmup) = true;
static std::string rpcWarmupStatus GUARDED_BY(cs_rpcWarmup) = "RPC server started";
/* Timer-creating functions */
static RPCTimerInterface* timerInterface = nullptr;
/* Map of name to timer. */
static std::map<std::string, std::unique_ptr<RPCTimerBase> > deadlineTimers;
static bool ExecuteCommand(const CRPCCommand& command, const JSONRPCRequest& request, UniValue& result, bool last_handler);

struct RPCCommandExecutionInfo
{
    std::string method;
    int64_t start;
};

struct RPCServerInfo
{
    Mutex mutex;
    std::list<RPCCommandExecutionInfo> active_commands GUARDED_BY(mutex);
};

static RPCServerInfo g_rpc_server_info;

struct RPCCommandExecution
{
    std::list<RPCCommandExecutionInfo>::iterator it;
    explicit RPCCommandExecution(const std::string& method)
    {
        LOCK(g_rpc_server_info.mutex);
        it = g_rpc_server_info.active_commands.insert(g_rpc_server_info.active_commands.end(), {method, GetTimeMicros()});
    }
    ~RPCCommandExecution()
    {
        LOCK(g_rpc_server_info.mutex);
        g_rpc_server_info.active_commands.erase(it);
    }
};

static struct CRPCSignals
{
    boost::signals2::signal<void ()> Started;
    boost::signals2::signal<void ()> Stopped;
} g_rpcSignals;

void RPCServer::OnStarted(std::function<void ()> slot)
{
    g_rpcSignals.Started.connect(slot);
}

void RPCServer::OnStopped(std::function<void ()> slot)
{
    g_rpcSignals.Stopped.connect(slot);
}

std::string CRPCTable::help(const std::string& strCommand, const JSONRPCRequest& helpreq) const
{
    std::string strRet;
    std::string category;
    std::set<intptr_t> setDone;
    std::vector<std::pair<std::string, const CRPCCommand*> > vCommands;

    for (const auto& entry : mapCommands)
        vCommands.push_back(make_pair(entry.second.front()->category + entry.first, entry.second.front()));
    sort(vCommands.begin(), vCommands.end());

    JSONRPCRequest jreq(helpreq);
    jreq.fHelp = true;
    jreq.params = UniValue();

    for (const std::pair<std::string, const CRPCCommand*>& command : vCommands)
    {
        const CRPCCommand *pcmd = command.second;
        std::string strMethod = pcmd->name;
        if ((strCommand != "" || pcmd->category == "hidden") && strMethod != strCommand)
            continue;
        jreq.strMethod = strMethod;
        try
        {
            UniValue unused_result;
            if (setDone.insert(pcmd->unique_id).second)
                pcmd->actor(jreq, unused_result, true /* last_handler */);
        }
        catch (const std::exception& e)
        {
            // Help text is returned in an exception
            std::string strHelp = std::string(e.what());
            if (strCommand == "")
            {
                if (strHelp.find('\n') != std::string::npos)
                    strHelp = strHelp.substr(0, strHelp.find('\n'));

                if (category != pcmd->category)
                {
                    if (!category.empty())
                        strRet += "\n";
                    category = pcmd->category;
                    strRet += "== " + Capitalize(category) + " ==\n";
                }
            }
            strRet += strHelp + "\n";
        }
    }
    if (strRet == "")
        strRet = strprintf("help: unknown command: %s\n", strCommand);
    strRet = strRet.substr(0,strRet.size()-1);
    return strRet;
}

UniValue help(const JSONRPCRequest& jsonRequest)
{
    if (jsonRequest.fHelp || jsonRequest.params.size() > 1)
        throw std::runtime_error(
            RPCHelpMan{"help",
                "\nList all commands, or get help for a specified command.\n",
                {
                    {"command", RPCArg::Type::STR, /* default */ "all commands", "The command to get help on"},
                },
                RPCResult{
            "\"text\"     (string) The help text\n"
                },
                RPCExamples{""},
            }.ToString()
        );

    std::string strCommand;
    if (jsonRequest.params.size() > 0)
        strCommand = jsonRequest.params[0].get_str();

    return tableRPC.help(strCommand, jsonRequest);
}


UniValue stop(const JSONRPCRequest& jsonRequest)
{
    // Accept the deprecated and ignored 'detach' boolean argument
    // Also accept the hidden 'wait' integer argument (milliseconds)
    // For instance, 'stop 1000' makes the call wait 1 second before returning
    // to the client (intended for testing)
    if (jsonRequest.fHelp || jsonRequest.params.size() > 1)
        throw std::runtime_error(
            RPCHelpMan{"stop",
<<<<<<< HEAD
                "\nStop Elements server.",
=======
                "\nRequest a graceful shutdown of " PACKAGE_NAME ".",
>>>>>>> d8fe24cb
                {},
                RPCResults{},
                RPCExamples{""},
            }.ToString());
    // Event loop will exit after current HTTP requests have been handled, so
    // this reply will get back to the client.
    StartShutdown();
    if (jsonRequest.params[0].isNum()) {
        MilliSleep(jsonRequest.params[0].get_int());
    }
<<<<<<< HEAD
    return "Elements server stopping";
=======
    return PACKAGE_NAME " stopping";
>>>>>>> d8fe24cb
}

static UniValue uptime(const JSONRPCRequest& jsonRequest)
{
            RPCHelpMan{"uptime",
                "\nReturns the total uptime of the server.\n",
                            {},
                            RPCResult{
                        "ttt        (numeric) The number of seconds that the server has been running\n"
                            },
                RPCExamples{
                    HelpExampleCli("uptime", "")
                + HelpExampleRpc("uptime", "")
                },
            }.Check(jsonRequest);

    return GetTime() - GetStartupTime();
}

static UniValue getrpcinfo(const JSONRPCRequest& request)
{
            RPCHelpMan{"getrpcinfo",
                "\nReturns details of the RPC server.\n",
                {},
                RPCResult{
            "{\n"
            " \"active_commands\" (array) All active commands\n"
            "  [\n"
            "   {               (object) Information about an active command\n"
            "    \"method\"       (string)  The name of the RPC command \n"
            "    \"duration\"     (numeric)  The running time in microseconds\n"
            "   },...\n"
            "  ],\n"
            " \"logpath\": \"xxx\" (string) The complete file path to the debug log\n"
            "}\n"
                },
                RPCExamples{
                    HelpExampleCli("getrpcinfo", "")
                + HelpExampleRpc("getrpcinfo", "")},
            }.Check(request);

    LOCK(g_rpc_server_info.mutex);
    UniValue active_commands(UniValue::VARR);
    for (const RPCCommandExecutionInfo& info : g_rpc_server_info.active_commands) {
        UniValue entry(UniValue::VOBJ);
        entry.pushKV("method", info.method);
        entry.pushKV("duration", GetTimeMicros() - info.start);
        active_commands.push_back(entry);
    }

    UniValue result(UniValue::VOBJ);
    result.pushKV("active_commands", active_commands);

    const std::string path = LogInstance().m_file_path.string();
    UniValue log_path(UniValue::VSTR, path);
    result.pushKV("logpath", log_path);

    return result;
}

// clang-format off
static const CRPCCommand vRPCCommands[] =
{ //  category              name                      actor (function)         argNames
  //  --------------------- ------------------------  -----------------------  ----------
    /* Overall control/query calls */
    { "control",            "getrpcinfo",             &getrpcinfo,             {}  },
    { "control",            "help",                   &help,                   {"command"}  },
    { "control",            "stop",                   &stop,                   {"wait"}  },
    { "control",            "uptime",                 &uptime,                 {}  },
};
// clang-format on

CRPCTable::CRPCTable()
{
    unsigned int vcidx;
    for (vcidx = 0; vcidx < (sizeof(vRPCCommands) / sizeof(vRPCCommands[0])); vcidx++)
    {
        const CRPCCommand *pcmd;

        pcmd = &vRPCCommands[vcidx];
        mapCommands[pcmd->name].push_back(pcmd);
    }
}

bool CRPCTable::appendCommand(const std::string& name, const CRPCCommand* pcmd)
{
    if (IsRPCRunning())
        return false;

    mapCommands[name].push_back(pcmd);
    return true;
}

bool CRPCTable::removeCommand(const std::string& name, const CRPCCommand* pcmd)
{
    auto it = mapCommands.find(name);
    if (it != mapCommands.end()) {
        auto new_end = std::remove(it->second.begin(), it->second.end(), pcmd);
        if (it->second.end() != new_end) {
            it->second.erase(new_end, it->second.end());
            return true;
        }
    }
    return false;
}

void StartRPC()
{
    LogPrint(BCLog::RPC, "Starting RPC\n");
    g_rpc_running = true;
    g_rpcSignals.Started();
}

void InterruptRPC()
{
    LogPrint(BCLog::RPC, "Interrupting RPC\n");
    // Interrupt e.g. running longpolls
    g_rpc_running = false;
}

void StopRPC()
{
    LogPrint(BCLog::RPC, "Stopping RPC\n");
    deadlineTimers.clear();
    DeleteAuthCookie();
    g_rpcSignals.Stopped();
}

bool IsRPCRunning()
{
    return g_rpc_running;
}

void SetRPCWarmupStatus(const std::string& newStatus)
{
    LOCK(cs_rpcWarmup);
    rpcWarmupStatus = newStatus;
}

void SetRPCWarmupFinished()
{
    LOCK(cs_rpcWarmup);
    assert(fRPCInWarmup);
    fRPCInWarmup = false;
}

bool RPCIsInWarmup(std::string *outStatus)
{
    LOCK(cs_rpcWarmup);
    if (outStatus)
        *outStatus = rpcWarmupStatus;
    return fRPCInWarmup;
}

bool IsDeprecatedRPCEnabled(const std::string& method)
{
    const std::vector<std::string> enabled_methods = gArgs.GetArgs("-deprecatedrpc");

    return find(enabled_methods.begin(), enabled_methods.end(), method) != enabled_methods.end();
}

static UniValue JSONRPCExecOne(JSONRPCRequest jreq, const UniValue& req)
{
    UniValue rpc_result(UniValue::VOBJ);

    try {
        jreq.parse(req);

        UniValue result = tableRPC.execute(jreq);
        rpc_result = JSONRPCReplyObj(result, NullUniValue, jreq.id);
    }
    catch (const UniValue& objError)
    {
        rpc_result = JSONRPCReplyObj(NullUniValue, objError, jreq.id);
    }
    catch (const std::exception& e)
    {
        rpc_result = JSONRPCReplyObj(NullUniValue,
                                     JSONRPCError(RPC_PARSE_ERROR, e.what()), jreq.id);
    }

    return rpc_result;
}

std::string JSONRPCExecBatch(const JSONRPCRequest& jreq, const UniValue& vReq)
{
    UniValue ret(UniValue::VARR);
    for (unsigned int reqIdx = 0; reqIdx < vReq.size(); reqIdx++)
        ret.push_back(JSONRPCExecOne(jreq, vReq[reqIdx]));

    return ret.write() + "\n";
}

/**
 * Process named arguments into a vector of positional arguments, based on the
 * passed-in specification for the RPC call's arguments.
 */
static inline JSONRPCRequest transformNamedArguments(const JSONRPCRequest& in, const std::vector<std::string>& argNames)
{
    JSONRPCRequest out = in;
    out.params = UniValue(UniValue::VARR);
    // Build a map of parameters, and remove ones that have been processed, so that we can throw a focused error if
    // there is an unknown one.
    const std::vector<std::string>& keys = in.params.getKeys();
    const std::vector<UniValue>& values = in.params.getValues();
    std::unordered_map<std::string, const UniValue*> argsIn;
    for (size_t i=0; i<keys.size(); ++i) {
        argsIn[keys[i]] = &values[i];
    }
    // Process expected parameters.
    int hole = 0;
    for (const std::string &argNamePattern: argNames) {
        std::vector<std::string> vargNames;
        boost::algorithm::split(vargNames, argNamePattern, boost::algorithm::is_any_of("|"));
        auto fr = argsIn.end();
        for (const std::string & argName : vargNames) {
            fr = argsIn.find(argName);
            if (fr != argsIn.end()) {
                break;
            }
        }
        if (fr != argsIn.end()) {
            for (int i = 0; i < hole; ++i) {
                // Fill hole between specified parameters with JSON nulls,
                // but not at the end (for backwards compatibility with calls
                // that act based on number of specified parameters).
                out.params.push_back(UniValue());
            }
            hole = 0;
            out.params.push_back(*fr->second);
            argsIn.erase(fr);
        } else {
            hole += 1;
        }
    }
    // If there are still arguments in the argsIn map, this is an error.
    if (!argsIn.empty()) {
        throw JSONRPCError(RPC_INVALID_PARAMETER, "Unknown named parameter " + argsIn.begin()->first);
    }
    // Return request with named arguments transformed to positional arguments
    return out;
}

UniValue CRPCTable::execute(const JSONRPCRequest &request) const
{
    // Return immediately if in warmup
    {
        LOCK(cs_rpcWarmup);
        if (fRPCInWarmup)
            throw JSONRPCError(RPC_IN_WARMUP, rpcWarmupStatus);
    }

    // Find method
    auto it = mapCommands.find(request.strMethod);
    if (it != mapCommands.end()) {
        UniValue result;
        for (const auto& command : it->second) {
            if (ExecuteCommand(*command, request, result, &command == &it->second.back())) {
                return result;
            }
        }
    }
    throw JSONRPCError(RPC_METHOD_NOT_FOUND, "Method not found");
}

static bool ExecuteCommand(const CRPCCommand& command, const JSONRPCRequest& request, UniValue& result, bool last_handler)
{
    try
    {
        RPCCommandExecution execution(request.strMethod);
        // Execute, convert arguments to array if necessary
        if (request.params.isObject()) {
            return command.actor(transformNamedArguments(request, command.argNames), result, last_handler);
        } else {
            return command.actor(request, result, last_handler);
        }
    }
    catch (const std::exception& e)
    {
        throw JSONRPCError(RPC_MISC_ERROR, e.what());
    }
}

std::vector<std::string> CRPCTable::listCommands() const
{
    std::vector<std::string> commandList;
    for (const auto& i : mapCommands) commandList.emplace_back(i.first);
    return commandList;
}

void RPCSetTimerInterfaceIfUnset(RPCTimerInterface *iface)
{
    if (!timerInterface)
        timerInterface = iface;
}

void RPCSetTimerInterface(RPCTimerInterface *iface)
{
    timerInterface = iface;
}

void RPCUnsetTimerInterface(RPCTimerInterface *iface)
{
    if (timerInterface == iface)
        timerInterface = nullptr;
}

void RPCRunLater(const std::string& name, std::function<void()> func, int64_t nSeconds)
{
    if (!timerInterface)
        throw JSONRPCError(RPC_INTERNAL_ERROR, "No timer handler registered for RPC");
    deadlineTimers.erase(name);
    LogPrint(BCLog::RPC, "queue run of timer %s in %i seconds (using %s)\n", name, nSeconds, timerInterface->Name());
    deadlineTimers.emplace(name, std::unique_ptr<RPCTimerBase>(timerInterface->NewTimer(func, nSeconds*1000)));
}

int RPCSerializationFlags()
{
    int flag = 0;
    if (gArgs.GetArg("-rpcserialversion", DEFAULT_RPC_SERIALIZE_VERSION) == 0)
        flag |= SERIALIZE_TRANSACTION_NO_WITNESS;
    return flag;
}

CRPCTable tableRPC;<|MERGE_RESOLUTION|>--- conflicted
+++ resolved
@@ -162,11 +162,7 @@
     if (jsonRequest.fHelp || jsonRequest.params.size() > 1)
         throw std::runtime_error(
             RPCHelpMan{"stop",
-<<<<<<< HEAD
-                "\nStop Elements server.",
-=======
                 "\nRequest a graceful shutdown of " PACKAGE_NAME ".",
->>>>>>> d8fe24cb
                 {},
                 RPCResults{},
                 RPCExamples{""},
@@ -177,11 +173,7 @@
     if (jsonRequest.params[0].isNum()) {
         MilliSleep(jsonRequest.params[0].get_int());
     }
-<<<<<<< HEAD
-    return "Elements server stopping";
-=======
     return PACKAGE_NAME " stopping";
->>>>>>> d8fe24cb
 }
 
 static UniValue uptime(const JSONRPCRequest& jsonRequest)
