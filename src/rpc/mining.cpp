// Copyright (c) 2010 Satoshi Nakamoto
// Copyright (c) 2009-2020 The Bitcoin Core developers
// Distributed under the MIT software license, see the accompanying
// file COPYING or http://www.opensource.org/licenses/mit-license.php.

#include <amount.h>
#include <chain.h>
#include <chainparams.h>
#include <consensus/consensus.h>
#include <consensus/params.h>
#include <consensus/validation.h>
#include <core_io.h>
#include <key_io.h>
#include <miner.h>
#include <net.h>
#include <node/context.h>
#include <policy/fees.h>
#include <policy/policy.h>
#include <pow.h>
#include <rpc/blockchain.h>
#include <rpc/server.h>
#include <rpc/util.h>
#include <script/descriptor.h>
#include <script/script.h>
#include <script/signingprovider.h>
#include <shutdown.h>
#include <txmempool.h>
#include <univalue.h>
#include <util/fees.h>
#include <util/strencodings.h>
#include <util/string.h>
#include <util/system.h>
#include <validation.h>
#include <validationinterface.h>
#include <versionbitsinfo.h>
#include <warnings.h>

#include <block_proof.h> // CheckProof
#include <script/signingprovider.h> // combineblocksigs
#include <script/generic.hpp> // combineblocksigs
#include <blockencodings.h> // getcompactsketch
#include <policy/settings.h> // IsStandardTx

#include <memory>
#include <stdint.h>

/**
 * Return average network hashes per second based on the last 'lookup' blocks,
 * or from the last difficulty change if 'lookup' is nonpositive.
 * If 'height' is nonnegative, compute the estimate at the time when a given block was found.
 */
static UniValue GetNetworkHashPS(int lookup, int height) {
    CBlockIndex *pb = ::ChainActive().Tip();

    if (height >= 0 && height < ::ChainActive().Height())
        pb = ::ChainActive()[height];

    if (pb == nullptr || !pb->nHeight)
        return 0;

    // If lookup is -1, then use blocks since last difficulty change.
    if (lookup <= 0)
        lookup = pb->nHeight % Params().GetConsensus().DifficultyAdjustmentInterval() + 1;

    // If lookup is larger than chain, then set it to chain length.
    if (lookup > pb->nHeight)
        lookup = pb->nHeight;

    CBlockIndex *pb0 = pb;
    int64_t minTime = pb0->GetBlockTime();
    int64_t maxTime = minTime;
    for (int i = 0; i < lookup; i++) {
        pb0 = pb0->pprev;
        int64_t time = pb0->GetBlockTime();
        minTime = std::min(time, minTime);
        maxTime = std::max(time, maxTime);
    }

    // In case there's a situation where minTime == maxTime, we don't want a divide by zero exception.
    if (minTime == maxTime)
        return 0;

    arith_uint256 workDiff = pb->nChainWork - pb0->nChainWork;
    int64_t timeDiff = maxTime - minTime;

    return workDiff.getdouble() / timeDiff;
}

static UniValue getnetworkhashps(const JSONRPCRequest& request)
{
            RPCHelpMan{"getnetworkhashps",
                "\nReturns the estimated network hashes per second based on the last n blocks.\n"
                "Pass in [blocks] to override # of blocks, -1 specifies since last difficulty change.\n"
                "Pass in [height] to estimate the network speed at the time when a certain block was found.\n",
                {
                    {"nblocks", RPCArg::Type::NUM, /* default */ "120", "The number of blocks, or -1 for blocks since last difficulty change."},
                    {"height", RPCArg::Type::NUM, /* default */ "-1", "To estimate at the time of the given height."},
                },
                RPCResult{
                    RPCResult::Type::NUM, "", "Hashes per second estimated"},
                RPCExamples{
                    HelpExampleCli("getnetworkhashps", "")
            + HelpExampleRpc("getnetworkhashps", "")
                },
            }.Check(request);

    LOCK(cs_main);
    return GetNetworkHashPS(!request.params[0].isNull() ? request.params[0].get_int() : 120, !request.params[1].isNull() ? request.params[1].get_int() : -1);
}

static bool GenerateBlock(CBlock& block, uint64_t& max_tries, unsigned int& extra_nonce, uint256& block_hash)
{
    block_hash.SetNull();

    {
        LOCK(cs_main);
        IncrementExtraNonce(&block, ::ChainActive().Tip(), extra_nonce);
    }

    CChainParams chainparams(Params());

    while (max_tries > 0 && block.nNonce < std::numeric_limits<uint32_t>::max() && !CheckProofOfWork(block.GetHash(), block.nBits, chainparams.GetConsensus()) && !ShutdownRequested()) {
        ++block.nNonce;
        --max_tries;
    }
    if (max_tries == 0 || ShutdownRequested()) {
        return false;
    }
    if (block.nNonce == std::numeric_limits<uint32_t>::max()) {
        return true;
    }

    std::shared_ptr<const CBlock> shared_pblock = std::make_shared<const CBlock>(block);
    if (!ProcessNewBlock(chainparams, shared_pblock, true, nullptr))
        throw JSONRPCError(RPC_INTERNAL_ERROR, "ProcessNewBlock, block not accepted");

    block_hash = block.GetHash();
    return true;
}

static UniValue generateBlocks(const CTxMemPool& mempool, const CScript& coinbase_script, int nGenerate, uint64_t nMaxTries)
{
    int nHeightEnd = 0;
    int nHeight = 0;

    {   // Don't keep cs_main locked
        LOCK(cs_main);
        nHeight = ::ChainActive().Height();
        nHeightEnd = nHeight+nGenerate;
    }
    unsigned int nExtraNonce = 0;
    UniValue blockHashes(UniValue::VARR);
    while (nHeight < nHeightEnd && !ShutdownRequested())
    {
        std::unique_ptr<CBlockTemplate> pblocktemplate(BlockAssembler(mempool, Params()).CreateNewBlock(coinbase_script));
        if (!pblocktemplate.get())
            throw JSONRPCError(RPC_INTERNAL_ERROR, "Couldn't create new block");
        CBlock *pblock = &pblocktemplate->block;
<<<<<<< HEAD
        {
            LOCK(cs_main);
            IncrementExtraNonce(pblock, ::ChainActive().Tip(), nExtraNonce);
        }
        // Signed blocks have no PoW requirements, but merkle root computed above in
        // IncrementExtraNonce
        if (!g_signed_blocks) {
            while (nMaxTries > 0 && pblock->nNonce < std::numeric_limits<uint32_t>::max() && !CheckProofOfWork(pblock->GetHash(), pblock->nBits, Params().GetConsensus()) && !ShutdownRequested()) {
                ++pblock->nNonce;
                --nMaxTries;
            }
            if (nMaxTries == 0) {
                break;
            }
            if (pblock->nNonce == std::numeric_limits<uint32_t>::max()) {
                continue;
            }
        }

        // Handle OP_TRUE m_signblockscript case
        CScript op_true(OP_TRUE);
        if (pblock->m_dynafed_params.m_current.m_signblockscript ==
                GetScriptForDestination(WitnessV0ScriptHash(op_true))) {
            pblock->m_signblock_witness.stack.push_back(std::vector<unsigned char>(op_true.begin(), op_true.end()));
        } else if (!pblock->m_dynafed_params.IsNull()) {
            throw JSONRPCError(RPC_MISC_ERROR, "Unable to fill out dynamic federation signblockscript witness, are you sure it's WSH(OP_TRUE)?");
        }

        std::shared_ptr<const CBlock> shared_pblock = std::make_shared<const CBlock>(*pblock);
        if (!ProcessNewBlock(Params(), shared_pblock, true, nullptr))
            throw JSONRPCError(RPC_INTERNAL_ERROR, "ProcessNewBlock, block not accepted");
        ++nHeight;
        blockHashes.push_back(pblock->GetHash().GetHex());
=======

        uint256 block_hash;
        if (!GenerateBlock(*pblock, nMaxTries, nExtraNonce, block_hash)) {
            break;
        }

        if (!block_hash.IsNull()) {
            ++nHeight;
            blockHashes.push_back(block_hash.GetHex());
        }
>>>>>>> 51e2ce45
    }
    return blockHashes;
}

static bool getScriptFromDescriptor(const std::string& descriptor, CScript& script, std::string& error)
{
    FlatSigningProvider key_provider;
    const auto desc = Parse(descriptor, key_provider, error, /* require_checksum = */ false);
    if (desc) {
        if (desc->IsRange()) {
            throw JSONRPCError(RPC_INVALID_PARAMETER, "Ranged descriptor not accepted. Maybe pass through deriveaddresses first?");
        }

        FlatSigningProvider provider;
        std::vector<CScript> scripts;
        if (!desc->Expand(0, key_provider, scripts, provider)) {
            throw JSONRPCError(RPC_INVALID_ADDRESS_OR_KEY, strprintf("Cannot derive script without private keys"));
        }

        // Combo desriptors can have 2 or 4 scripts, so we can't just check scripts.size() == 1
        CHECK_NONFATAL(scripts.size() > 0 && scripts.size() <= 4);

        if (scripts.size() == 1) {
            script = scripts.at(0);
        } else if (scripts.size() == 4) {
            // For uncompressed keys, take the 3rd script, since it is p2wpkh
            script = scripts.at(2);
        } else {
            // Else take the 2nd script, since it is p2pkh
            script = scripts.at(1);
        }

        return true;
    } else {
        return false;
    }
}

static UniValue generatetodescriptor(const JSONRPCRequest& request)
{
    RPCHelpMan{
        "generatetodescriptor",
        "\nMine blocks immediately to a specified descriptor (before the RPC call returns)\n",
        {
            {"num_blocks", RPCArg::Type::NUM, RPCArg::Optional::NO, "How many blocks are generated immediately."},
            {"descriptor", RPCArg::Type::STR, RPCArg::Optional::NO, "The descriptor to send the newly generated bitcoin to."},
            {"maxtries", RPCArg::Type::NUM, /* default */ "1000000", "How many iterations to try."},
        },
        RPCResult{
            RPCResult::Type::ARR, "", "hashes of blocks generated",
            {
                {RPCResult::Type::STR_HEX, "", "blockhash"},
            }
        },
        RPCExamples{
            "\nGenerate 11 blocks to mydesc\n" + HelpExampleCli("generatetodescriptor", "11 \"mydesc\"")},
    }
        .Check(request);

    const int num_blocks{request.params[0].get_int()};
    const int64_t max_tries{request.params[2].isNull() ? 1000000 : request.params[2].get_int()};

    CScript coinbase_script;
    std::string error;
    if (!getScriptFromDescriptor(request.params[1].get_str(), coinbase_script, error)) {
        throw JSONRPCError(RPC_INVALID_ADDRESS_OR_KEY, error);
    }

    const CTxMemPool& mempool = EnsureMemPool();

    return generateBlocks(mempool, coinbase_script, num_blocks, max_tries);
}

static UniValue generatetoaddress(const JSONRPCRequest& request)
{
            RPCHelpMan{"generatetoaddress",
                "\nMine blocks immediately to a specified address (before the RPC call returns)\n",
                {
                    {"nblocks", RPCArg::Type::NUM, RPCArg::Optional::NO, "How many blocks are generated immediately."},
                    {"address", RPCArg::Type::STR, RPCArg::Optional::NO, "The address to send the newly generated bitcoin to."},
                    {"maxtries", RPCArg::Type::NUM, /* default */ "1000000", "How many iterations to try."},
                },
                RPCResult{
                    RPCResult::Type::ARR, "", "hashes of blocks generated",
                    {
                        {RPCResult::Type::STR_HEX, "", "blockhash"},
                    }},
                RPCExamples{
            "\nGenerate 11 blocks to myaddress\n"
            + HelpExampleCli("generatetoaddress", "11 \"myaddress\"")
            + "If you are running the bitcoin core wallet, you can get a new address to send the newly generated bitcoin to with:\n"
            + HelpExampleCli("getnewaddress", "")
                },
            }.Check(request);

    int nGenerate = request.params[0].get_int();
    uint64_t nMaxTries = 1000000;
    if (!request.params[2].isNull()) {
        nMaxTries = request.params[2].get_int();
    }

    CTxDestination destination = DecodeDestination(request.params[1].get_str());
    if (!IsValidDestination(destination)) {
        throw JSONRPCError(RPC_INVALID_ADDRESS_OR_KEY, "Error: Invalid address");
    }

    const CTxMemPool& mempool = EnsureMemPool();

    CScript coinbase_script = GetScriptForDestination(destination);

    return generateBlocks(mempool, coinbase_script, nGenerate, nMaxTries);
}

static UniValue generateblock(const JSONRPCRequest& request)
{
    RPCHelpMan{"generateblock",
        "\nMine a block with a set of ordered transactions immediately to a specified address or descriptor (before the RPC call returns)\n",
        {
            {"address/descriptor", RPCArg::Type::STR, RPCArg::Optional::NO, "The address or descriptor to send the newly generated bitcoin to."},
            {"transactions", RPCArg::Type::ARR, RPCArg::Optional::NO, "An array of hex strings which are either txids or raw transactions.\n"
                "Txids must reference transactions currently in the mempool.\n"
                "All transactions must be valid and in valid order, otherwise the block will be rejected.",
                {
                    {"rawtx/txid", RPCArg::Type::STR_HEX, RPCArg::Optional::OMITTED, ""},
                },
            }
        },
        RPCResult{
            RPCResult::Type::OBJ, "", "",
            {
                {RPCResult::Type::STR_HEX, "hash", "hash of generated block"}
            }
        },
        RPCExamples{
            "\nGenerate a block to myaddress, with txs rawtx and mempool_txid\n"
            + HelpExampleCli("generateblock", R"("myaddress" '["rawtx", "mempool_txid"]')")
        },
    }.Check(request);

    const auto address_or_descriptor = request.params[0].get_str();
    CScript coinbase_script;
    std::string error;

    if (!getScriptFromDescriptor(address_or_descriptor, coinbase_script, error)) {
        const auto destination = DecodeDestination(address_or_descriptor);
        if (!IsValidDestination(destination)) {
            throw JSONRPCError(RPC_INVALID_ADDRESS_OR_KEY, "Error: Invalid address or descriptor");
        }

        coinbase_script = GetScriptForDestination(destination);
    }

    const CTxMemPool& mempool = EnsureMemPool();

    std::vector<CTransactionRef> txs;
    const auto raw_txs_or_txids = request.params[1].get_array();
    for (size_t i = 0; i < raw_txs_or_txids.size(); i++) {
        const auto str(raw_txs_or_txids[i].get_str());

        uint256 hash;
        CMutableTransaction mtx;
        if (ParseHashStr(str, hash)) {

            const auto tx = mempool.get(hash);
            if (!tx) {
                throw JSONRPCError(RPC_INVALID_ADDRESS_OR_KEY, strprintf("Transaction %s not in mempool.", str));
            }

            txs.emplace_back(tx);

        } else if (DecodeHexTx(mtx, str)) {
            txs.push_back(MakeTransactionRef(std::move(mtx)));

        } else {
            throw JSONRPCError(RPC_DESERIALIZATION_ERROR, strprintf("Transaction decode failed for %s", str));
        }
    }

    CChainParams chainparams(Params());
    CBlock block;

    {
        LOCK(cs_main);

        CTxMemPool empty_mempool;
        std::unique_ptr<CBlockTemplate> blocktemplate(BlockAssembler(empty_mempool, chainparams).CreateNewBlock(coinbase_script));
        if (!blocktemplate) {
            throw JSONRPCError(RPC_INTERNAL_ERROR, "Couldn't create new block");
        }
        block = blocktemplate->block;
    }

    CHECK_NONFATAL(block.vtx.size() == 1);

    // Add transactions
    block.vtx.insert(block.vtx.end(), txs.begin(), txs.end());
    RegenerateCommitments(block);

    {
        LOCK(cs_main);

        BlockValidationState state;
        if (!TestBlockValidity(state, chainparams, block, LookupBlockIndex(block.hashPrevBlock), false, false)) {
            throw JSONRPCError(RPC_VERIFY_ERROR, strprintf("TestBlockValidity failed: %s", state.ToString()));
        }
    }

    uint256 block_hash;
    uint64_t max_tries{1000000};
    unsigned int extra_nonce{0};

    if (!GenerateBlock(block, max_tries, extra_nonce, block_hash) || block_hash.IsNull()) {
        throw JSONRPCError(RPC_MISC_ERROR, "Failed to make block.");
    }

    UniValue obj(UniValue::VOBJ);
    obj.pushKV("hash", block_hash.GetHex());
    return obj;
}

static UniValue getmininginfo(const JSONRPCRequest& request)
{
            RPCHelpMan{"getmininginfo",
                "\nReturns a json object containing mining-related information.",
                {},
                RPCResult{
                    RPCResult::Type::OBJ, "", "",
                    {
                        {RPCResult::Type::NUM, "blocks", "The current block"},
                        {RPCResult::Type::NUM, "currentblockweight", /* optional */ true, "The block weight of the last assembled block (only present if a block was ever assembled)"},
                        {RPCResult::Type::NUM, "currentblocktx", /* optional */ true, "The number of block transactions of the last assembled block (only present if a block was ever assembled)"},
                        {RPCResult::Type::NUM, "difficulty", "The current difficulty"},
                        {RPCResult::Type::NUM, "networkhashps", "The network hashes per second"},
                        {RPCResult::Type::NUM, "pooledtx", "The size of the mempool"},
                        {RPCResult::Type::STR, "chain", "current network name (main, test, regtest)"},
                        {RPCResult::Type::STR, "warnings", "any network and blockchain warnings"},
                    }},
                RPCExamples{
                    HelpExampleCli("getmininginfo", "")
            + HelpExampleRpc("getmininginfo", "")
                },
            }.Check(request);

    LOCK(cs_main);
    const CTxMemPool& mempool = EnsureMemPool();

    UniValue obj(UniValue::VOBJ);
    obj.pushKV("blocks",           (int)::ChainActive().Height());
    if (BlockAssembler::m_last_block_weight) obj.pushKV("currentblockweight", *BlockAssembler::m_last_block_weight);
    if (BlockAssembler::m_last_block_num_txs) obj.pushKV("currentblocktx", *BlockAssembler::m_last_block_num_txs);
    if (!g_signed_blocks) {
        obj.pushKV("difficulty",       (double)GetDifficulty(::ChainActive().Tip()));
        obj.pushKV("networkhashps",    getnetworkhashps(request));
    }
    obj.pushKV("pooledtx",         (uint64_t)mempool.size());
    obj.pushKV("chain",            Params().NetworkIDString());
    obj.pushKV("warnings",         GetWarnings(false));
    return obj;
}


// NOTE: Unlike wallet RPC (which use BTC values), mining RPCs follow GBT (BIP 22) in using satoshi amounts
static UniValue prioritisetransaction(const JSONRPCRequest& request)
{
            RPCHelpMan{"prioritisetransaction",
                "Accepts the transaction into mined blocks at a higher (or lower) priority\n",
                {
                    {"txid", RPCArg::Type::STR_HEX, RPCArg::Optional::NO, "The transaction id."},
                    {"dummy", RPCArg::Type::NUM, RPCArg::Optional::OMITTED_NAMED_ARG, "API-Compatibility for previous API. Must be zero or null.\n"
            "                  DEPRECATED. For forward compatibility use named arguments and omit this parameter."},
                    {"fee_delta", RPCArg::Type::NUM, RPCArg::Optional::NO, "The fee value (in satoshis) to add (or subtract, if negative).\n"
            "                  Note, that this value is not a fee rate. It is a value to modify absolute fee of the TX.\n"
            "                  The fee is not actually paid, only the algorithm for selecting transactions into a block\n"
            "                  considers the transaction as it would have paid a higher (or lower) fee."},
                },
                RPCResult{
                    RPCResult::Type::BOOL, "", "Returns true"},
                RPCExamples{
                    HelpExampleCli("prioritisetransaction", "\"txid\" 0.0 10000")
            + HelpExampleRpc("prioritisetransaction", "\"txid\", 0.0, 10000")
                },
            }.Check(request);

    LOCK(cs_main);

    uint256 hash(ParseHashV(request.params[0], "txid"));
    CAmount nAmount = request.params[2].get_int64();

    if (!(request.params[1].isNull() || request.params[1].get_real() == 0)) {
        throw JSONRPCError(RPC_INVALID_PARAMETER, "Priority is no longer supported, dummy argument to prioritisetransaction must be 0.");
    }

    EnsureMemPool().PrioritiseTransaction(hash, nAmount);
    return true;
}


// NOTE: Assumes a conclusive result; if result is inconclusive, it must be handled by caller
static UniValue BIP22ValidationResult(const BlockValidationState& state)
{
    if (state.IsValid())
        return NullUniValue;

    if (state.IsError())
        throw JSONRPCError(RPC_VERIFY_ERROR, state.ToString());
    if (state.IsInvalid())
    {
        std::string strRejectReason = state.GetRejectReason();
        if (strRejectReason.empty())
            return "rejected";
        return strRejectReason;
    }
    // Should be impossible
    return "valid?";
}

static std::string gbt_vb_name(const Consensus::DeploymentPos pos) {
    const struct VBDeploymentInfo& vbinfo = VersionBitsDeploymentInfo[pos];
    std::string s = vbinfo.name;
    if (!vbinfo.gbt_force) {
        s.insert(s.begin(), '!');
    }
    return s;
}

static UniValue getblocktemplate(const JSONRPCRequest& request)
{
            RPCHelpMan{"getblocktemplate",
                "\nIf the request parameters include a 'mode' key, that is used to explicitly select between the default 'template' request or a 'proposal'.\n"
                "It returns data needed to construct a block to work on.\n"
                "For full specification, see BIPs 22, 23, 9, and 145:\n"
                "    https://github.com/bitcoin/bips/blob/master/bip-0022.mediawiki\n"
                "    https://github.com/bitcoin/bips/blob/master/bip-0023.mediawiki\n"
                "    https://github.com/bitcoin/bips/blob/master/bip-0009.mediawiki#getblocktemplate_changes\n"
                "    https://github.com/bitcoin/bips/blob/master/bip-0145.mediawiki\n",
                {
                    {"template_request", RPCArg::Type::OBJ, "{}", "Format of the template",
                        {
                            {"mode", RPCArg::Type::STR, /* treat as named arg */ RPCArg::Optional::OMITTED_NAMED_ARG, "This must be set to \"template\", \"proposal\" (see BIP 23), or omitted"},
                            {"capabilities", RPCArg::Type::ARR, /* treat as named arg */ RPCArg::Optional::OMITTED_NAMED_ARG, "A list of strings",
                                {
                                    {"support", RPCArg::Type::STR, RPCArg::Optional::OMITTED, "client side supported feature, 'longpoll', 'coinbasetxn', 'coinbasevalue', 'proposal', 'serverlist', 'workid'"},
                                },
                                },
                            {"rules", RPCArg::Type::ARR, RPCArg::Optional::NO, "A list of strings",
                                {
                                    {"support", RPCArg::Type::STR, RPCArg::Optional::OMITTED, "client side supported softfork deployment"},
                                },
                                },
                        },
                        "\"template_request\""},
                },
                RPCResult{
                    RPCResult::Type::OBJ, "", "",
                    {
                        {RPCResult::Type::NUM, "version", "The preferred block version"},
                        {RPCResult::Type::ARR, "rules", "specific block rules that are to be enforced",
                            {
                                {RPCResult::Type::STR, "", "rulename"},
                            }},
                        {RPCResult::Type::OBJ_DYN, "vbavailable", "set of pending, supported versionbit (BIP 9) softfork deployments",
                            {
                                {RPCResult::Type::NUM, "rulename", "identifies the bit number as indicating acceptance and readiness for the named softfork rule"},
                            }},
                        {RPCResult::Type::NUM, "vbrequired", "bit mask of versionbits the server requires set in submissions"},
                        {RPCResult::Type::STR, "previousblockhash", "The hash of current highest block"},
                        {RPCResult::Type::ARR, "", "contents of non-coinbase transactions that should be included in the next block",
                            {
                                {RPCResult::Type::OBJ, "", "",
                                    {
                                        {RPCResult::Type::STR_HEX, "data", "transaction data encoded in hexadecimal (byte-for-byte)"},
                                        {RPCResult::Type::STR_HEX, "txid", "transaction id encoded in little-endian hexadecimal"},
                                        {RPCResult::Type::STR_HEX, "hash", "hash encoded in little-endian hexadecimal (including witness data)"},
                                        {RPCResult::Type::ARR, "depends", "array of numbers",
                                            {
                                                {RPCResult::Type::NUM, "", "transactions before this one (by 1-based index in 'transactions' list) that must be present in the final block if this one is"},
                                            }},
                                        {RPCResult::Type::NUM, "fee", "difference in value between transaction inputs and outputs (in satoshis); for coinbase transactions, this is a negative Number of the total collected block fees (ie, not including the block subsidy); if key is not present, fee is unknown and clients MUST NOT assume there isn't one"},
                                        {RPCResult::Type::NUM, "sigops", "total SigOps cost, as counted for purposes of block limits; if key is not present, sigop cost is unknown and clients MUST NOT assume it is zero"},
                                        {RPCResult::Type::NUM, "weight", "total transaction weight, as counted for purposes of block limits"},
                                    }},
                            }},
                        {RPCResult::Type::OBJ, "coinbaseaux", "data that should be included in the coinbase's scriptSig content",
                        {
                            {RPCResult::Type::ELISION, "", ""},
                        }},
                        {RPCResult::Type::NUM, "coinbasevalue", "maximum allowable input to coinbase transaction, including the generation award and transaction fees (in satoshis)"},
                        {RPCResult::Type::OBJ, "coinbasetxn", "information for coinbase transaction",
                        {
                            {RPCResult::Type::ELISION, "", ""},
                        }},
                        {RPCResult::Type::STR, "target", "The hash target"},
                        {RPCResult::Type::NUM_TIME, "mintime", "The minimum timestamp appropriate for the next block time, expressed in " + UNIX_EPOCH_TIME},
                        {RPCResult::Type::ARR, "mutable", "list of ways the block template may be changed",
                            {
                                {RPCResult::Type::STR, "value", "A way the block template may be changed, e.g. 'time', 'transactions', 'prevblock'"},
                            }},
                        {RPCResult::Type::STR_HEX, "noncerange", "A range of valid nonces"},
                        {RPCResult::Type::NUM, "sigoplimit", "limit of sigops in blocks"},
                        {RPCResult::Type::NUM, "sizelimit", "limit of block size"},
                        {RPCResult::Type::NUM, "weightlimit", "limit of block weight"},
                        {RPCResult::Type::NUM_TIME, "curtime", "current timestamp in " + UNIX_EPOCH_TIME},
                        {RPCResult::Type::STR, "bits", "compressed target of next block"},
                        {RPCResult::Type::NUM, "height", "The height of the next block"},
                    }},
                RPCExamples{
                    HelpExampleCli("getblocktemplate", "'{\"rules\": [\"segwit\"]}'")
            + HelpExampleRpc("getblocktemplate", "{\"rules\": [\"segwit\"]}")
                },
            }.Check(request);

    LOCK(cs_main);

    std::string strMode = "template";
    UniValue lpval = NullUniValue;
    std::set<std::string> setClientRules;
    int64_t nMaxVersionPreVB = -1;
    if (!request.params[0].isNull())
    {
        const UniValue& oparam = request.params[0].get_obj();
        const UniValue& modeval = find_value(oparam, "mode");
        if (modeval.isStr())
            strMode = modeval.get_str();
        else if (modeval.isNull())
        {
            /* Do nothing */
        }
        else
            throw JSONRPCError(RPC_INVALID_PARAMETER, "Invalid mode");
        lpval = find_value(oparam, "longpollid");

        if (strMode == "proposal")
        {
            const UniValue& dataval = find_value(oparam, "data");
            if (!dataval.isStr())
                throw JSONRPCError(RPC_TYPE_ERROR, "Missing data String key for proposal");

            CBlock block;
            if (!DecodeHexBlk(block, dataval.get_str()))
                throw JSONRPCError(RPC_DESERIALIZATION_ERROR, "Block decode failed");

            uint256 hash = block.GetHash();
            const CBlockIndex* pindex = LookupBlockIndex(hash);
            if (pindex) {
                if (pindex->IsValid(BLOCK_VALID_SCRIPTS))
                    return "duplicate";
                if (pindex->nStatus & BLOCK_FAILED_MASK)
                    return "duplicate-invalid";
                return "duplicate-inconclusive";
            }

            CBlockIndex* const pindexPrev = ::ChainActive().Tip();
            // TestBlockValidity only supports blocks built on the current Tip
            if (block.hashPrevBlock != pindexPrev->GetBlockHash())
                return "inconclusive-not-best-prevblk";
            BlockValidationState state;
            TestBlockValidity(state, Params(), block, pindexPrev, false, true);
            return BIP22ValidationResult(state);
        }

        const UniValue& aClientRules = find_value(oparam, "rules");
        if (aClientRules.isArray()) {
            for (unsigned int i = 0; i < aClientRules.size(); ++i) {
                const UniValue& v = aClientRules[i];
                setClientRules.insert(v.get_str());
            }
        } else {
            // NOTE: It is important that this NOT be read if versionbits is supported
            const UniValue& uvMaxVersion = find_value(oparam, "maxversion");
            if (uvMaxVersion.isNum()) {
                nMaxVersionPreVB = uvMaxVersion.get_int64();
            }
        }
    }

    if (strMode != "template")
        throw JSONRPCError(RPC_INVALID_PARAMETER, "Invalid mode");

    if(!g_rpc_node->connman)
        throw JSONRPCError(RPC_CLIENT_P2P_DISABLED, "Error: Peer-to-peer functionality missing or disabled");

    if (g_rpc_node->connman->GetNodeCount(CConnman::CONNECTIONS_ALL) == 0)
        throw JSONRPCError(RPC_CLIENT_NOT_CONNECTED, PACKAGE_NAME " is not connected!");

    if (::ChainstateActive().IsInitialBlockDownload())
        throw JSONRPCError(RPC_CLIENT_IN_INITIAL_DOWNLOAD, PACKAGE_NAME " is in initial sync and waiting for blocks...");

    static unsigned int nTransactionsUpdatedLast;
    const CTxMemPool& mempool = EnsureMemPool();

    if (!lpval.isNull())
    {
        // Wait to respond until either the best block changes, OR a minute has passed and there are more transactions
        uint256 hashWatchedChain;
        std::chrono::steady_clock::time_point checktxtime;
        unsigned int nTransactionsUpdatedLastLP;

        if (lpval.isStr())
        {
            // Format: <hashBestChain><nTransactionsUpdatedLast>
            std::string lpstr = lpval.get_str();

            hashWatchedChain = ParseHashV(lpstr.substr(0, 64), "longpollid");
            nTransactionsUpdatedLastLP = atoi64(lpstr.substr(64));
        }
        else
        {
            // NOTE: Spec does not specify behaviour for non-string longpollid, but this makes testing easier
            hashWatchedChain = ::ChainActive().Tip()->GetBlockHash();
            nTransactionsUpdatedLastLP = nTransactionsUpdatedLast;
        }

        // Release lock while waiting
        LEAVE_CRITICAL_SECTION(cs_main);
        {
            checktxtime = std::chrono::steady_clock::now() + std::chrono::minutes(1);

            WAIT_LOCK(g_best_block_mutex, lock);
            while (g_best_block == hashWatchedChain && IsRPCRunning())
            {
                if (g_best_block_cv.wait_until(lock, checktxtime) == std::cv_status::timeout)
                {
                    // Timeout: Check transactions for update
                    // without holding the mempool lock to avoid deadlocks
                    if (mempool.GetTransactionsUpdated() != nTransactionsUpdatedLastLP)
                        break;
                    checktxtime += std::chrono::seconds(10);
                }
            }
        }
        ENTER_CRITICAL_SECTION(cs_main);

        if (!IsRPCRunning())
            throw JSONRPCError(RPC_CLIENT_NOT_CONNECTED, "Shutting down");
        // TODO: Maybe recheck connections/IBD and (if something wrong) send an expires-immediately template to stop miners?
    }

    // GBT must be called with 'segwit' set in the rules
    if (setClientRules.count("segwit") != 1) {
        throw JSONRPCError(RPC_INVALID_PARAMETER, "getblocktemplate must be called with the segwit rule set (call with {\"rules\": [\"segwit\"]})");
    }

    // Update block
    static CBlockIndex* pindexPrev;
    static int64_t nStart;
    static std::unique_ptr<CBlockTemplate> pblocktemplate;
    if (pindexPrev != ::ChainActive().Tip() ||
        (mempool.GetTransactionsUpdated() != nTransactionsUpdatedLast && GetTime() - nStart > 5))
    {
        // Clear pindexPrev so future calls make a new block, despite any failures from here on
        pindexPrev = nullptr;

        // Store the pindexBest used before CreateNewBlock, to avoid races
        nTransactionsUpdatedLast = mempool.GetTransactionsUpdated();
        CBlockIndex* pindexPrevNew = ::ChainActive().Tip();
        nStart = GetTime();

        // Create new block
        CScript scriptDummy = CScript() << OP_TRUE;
        pblocktemplate = BlockAssembler(mempool, Params()).CreateNewBlock(scriptDummy);
        if (!pblocktemplate)
            throw JSONRPCError(RPC_OUT_OF_MEMORY, "Out of memory");

        // Need to update only after we know CreateNewBlock succeeded
        pindexPrev = pindexPrevNew;
    }
    CHECK_NONFATAL(pindexPrev);
    CBlock* pblock = &pblocktemplate->block; // pointer for convenience
    const Consensus::Params& consensusParams = Params().GetConsensus();

    // Update nTime
    UpdateTime(pblock, consensusParams, pindexPrev);
    pblock->nNonce = 0;

    // NOTE: If at some point we support pre-segwit miners post-segwit-activation, this needs to take segwit support into consideration
    const bool fPreSegWit = (pindexPrev->nHeight + 1 < consensusParams.SegwitHeight);

    UniValue aCaps(UniValue::VARR); aCaps.push_back("proposal");

    UniValue transactions(UniValue::VARR);
    std::map<uint256, int64_t> setTxIndex;
    int i = 0;
    for (const auto& it : pblock->vtx) {
        const CTransaction& tx = *it;
        uint256 txHash = tx.GetHash();
        setTxIndex[txHash] = i++;

        if (tx.IsCoinBase())
            continue;

        UniValue entry(UniValue::VOBJ);

        entry.pushKV("data", EncodeHexTx(tx));
        entry.pushKV("txid", txHash.GetHex());
        entry.pushKV("hash", tx.GetWitnessHash().GetHex());

        UniValue deps(UniValue::VARR);
        for (const CTxIn &in : tx.vin)
        {
            if (setTxIndex.count(in.prevout.hash))
                deps.push_back(setTxIndex[in.prevout.hash]);
        }
        entry.pushKV("depends", deps);

        int index_in_template = i - 1;
        entry.pushKV("fee", pblocktemplate->vTxFees[index_in_template]);
        int64_t nTxSigOps = pblocktemplate->vTxSigOpsCost[index_in_template];
        if (fPreSegWit) {
            CHECK_NONFATAL(nTxSigOps % WITNESS_SCALE_FACTOR == 0);
            nTxSigOps /= WITNESS_SCALE_FACTOR;
        }
        entry.pushKV("sigops", nTxSigOps);
        entry.pushKV("weight", GetTransactionWeight(tx));

        transactions.push_back(entry);
    }

    UniValue aux(UniValue::VOBJ);

    arith_uint256 hashTarget = arith_uint256().SetCompact(pblock->nBits);

    UniValue aMutable(UniValue::VARR);
    aMutable.push_back("time");
    aMutable.push_back("transactions");
    aMutable.push_back("prevblock");

    UniValue result(UniValue::VOBJ);
    result.pushKV("capabilities", aCaps);

    UniValue aRules(UniValue::VARR);
    UniValue vbavailable(UniValue::VOBJ);
    for (int j = 0; j < (int)Consensus::MAX_VERSION_BITS_DEPLOYMENTS; ++j) {
        Consensus::DeploymentPos pos = Consensus::DeploymentPos(j);
        ThresholdState state = VersionBitsState(pindexPrev, consensusParams, pos, versionbitscache);
        switch (state) {
            case ThresholdState::DEFINED:
            case ThresholdState::FAILED:
                // Not exposed to GBT at all
                break;
            case ThresholdState::LOCKED_IN:
                // Ensure bit is set in block version
                pblock->nVersion |= VersionBitsMask(consensusParams, pos);
                // FALL THROUGH to get vbavailable set...
            case ThresholdState::STARTED:
            {
                const struct VBDeploymentInfo& vbinfo = VersionBitsDeploymentInfo[pos];
                vbavailable.pushKV(gbt_vb_name(pos), consensusParams.vDeployments[pos].bit);
                if (setClientRules.find(vbinfo.name) == setClientRules.end()) {
                    if (!vbinfo.gbt_force) {
                        // If the client doesn't support this, don't indicate it in the [default] version
                        pblock->nVersion &= ~VersionBitsMask(consensusParams, pos);
                    }
                }
                break;
            }
            case ThresholdState::ACTIVE:
            {
                // Add to rules only
                const struct VBDeploymentInfo& vbinfo = VersionBitsDeploymentInfo[pos];
                aRules.push_back(gbt_vb_name(pos));
                if (setClientRules.find(vbinfo.name) == setClientRules.end()) {
                    // Not supported by the client; make sure it's safe to proceed
                    if (!vbinfo.gbt_force) {
                        // If we do anything other than throw an exception here, be sure version/force isn't sent to old clients
                        throw JSONRPCError(RPC_INVALID_PARAMETER, strprintf("Support for '%s' rule requires explicit client support", vbinfo.name));
                    }
                }
                break;
            }
        }
    }
    result.pushKV("version", pblock->nVersion);
    result.pushKV("rules", aRules);
    result.pushKV("vbavailable", vbavailable);
    result.pushKV("vbrequired", int(0));

    if (nMaxVersionPreVB >= 2) {
        // If VB is supported by the client, nMaxVersionPreVB is -1, so we won't get here
        // Because BIP 34 changed how the generation transaction is serialized, we can only use version/force back to v2 blocks
        // This is safe to do [otherwise-]unconditionally only because we are throwing an exception above if a non-force deployment gets activated
        // Note that this can probably also be removed entirely after the first BIP9 non-force deployment (ie, probably segwit) gets activated
        aMutable.push_back("version/force");
    }

    result.pushKV("previousblockhash", pblock->hashPrevBlock.GetHex());
    result.pushKV("transactions", transactions);
    result.pushKV("coinbaseaux", aux);
    result.pushKV("coinbasevalue", (int64_t)pblock->vtx[0]->vout[0].nValue.GetAmount());
    result.pushKV("longpollid", ::ChainActive().Tip()->GetBlockHash().GetHex() + ToString(nTransactionsUpdatedLast));
    result.pushKV("target", hashTarget.GetHex());
    result.pushKV("mintime", (int64_t)pindexPrev->GetMedianTimePast()+1);
    result.pushKV("mutable", aMutable);
    result.pushKV("noncerange", "00000000ffffffff");
    int64_t nSigOpLimit = MAX_BLOCK_SIGOPS_COST;
    int64_t nSizeLimit = MAX_BLOCK_SERIALIZED_SIZE;
    if (fPreSegWit) {
        CHECK_NONFATAL(nSigOpLimit % WITNESS_SCALE_FACTOR == 0);
        nSigOpLimit /= WITNESS_SCALE_FACTOR;
        CHECK_NONFATAL(nSizeLimit % WITNESS_SCALE_FACTOR == 0);
        nSizeLimit /= WITNESS_SCALE_FACTOR;
    }
    result.pushKV("sigoplimit", nSigOpLimit);
    result.pushKV("sizelimit", nSizeLimit);
    if (!fPreSegWit) {
        result.pushKV("weightlimit", (int64_t)MAX_BLOCK_WEIGHT);
    }
    result.pushKV("curtime", pblock->GetBlockTime());
    result.pushKV("bits", strprintf("%08x", pblock->nBits));
    result.pushKV("height", (int64_t)(pindexPrev->nHeight+1));

    if (!pblocktemplate->vchCoinbaseCommitment.empty()) {
        result.pushKV("default_witness_commitment", HexStr(pblocktemplate->vchCoinbaseCommitment.begin(), pblocktemplate->vchCoinbaseCommitment.end()));
    }

    return result;
}

class submitblock_StateCatcher : public CValidationInterface
{
public:
    uint256 hash;
    bool found;
    BlockValidationState state;

    explicit submitblock_StateCatcher(const uint256 &hashIn) : hash(hashIn), found(false), state() {}

protected:
    void BlockChecked(const CBlock& block, const BlockValidationState& stateIn) override {
        if (block.GetHash() != hash)
            return;
        found = true;
        state = stateIn;
    }
};

static UniValue submitblock(const JSONRPCRequest& request)
{
    // We allow 2 arguments for compliance with BIP22. Argument 2 is ignored.
            RPCHelpMan{"submitblock",
                "\nAttempts to submit new block to network.\n"
                "See https://en.bitcoin.it/wiki/BIP_0022 for full specification.\n",
                {
                    {"hexdata", RPCArg::Type::STR_HEX, RPCArg::Optional::NO, "the hex-encoded block data to submit"},
                    {"dummy", RPCArg::Type::STR, /* default */ "ignored", "dummy value, for compatibility with BIP22. This value is ignored."},
                },
                RPCResult{RPCResult::Type::NONE, "", "Returns JSON Null when valid, a string according to BIP22 otherwise"},
                RPCExamples{
                    HelpExampleCli("submitblock", "\"mydata\"")
            + HelpExampleRpc("submitblock", "\"mydata\"")
                },
            }.Check(request);

    std::shared_ptr<CBlock> blockptr = std::make_shared<CBlock>();
    CBlock& block = *blockptr;
    if (!DecodeHexBlk(block, request.params[0].get_str())) {
        throw JSONRPCError(RPC_DESERIALIZATION_ERROR, "Block decode failed");
    }

    if (block.vtx.empty() || !block.vtx[0]->IsCoinBase()) {
        throw JSONRPCError(RPC_DESERIALIZATION_ERROR, "Block does not start with a coinbase");
    }

    uint256 hash = block.GetHash();
    {
        LOCK(cs_main);
        const CBlockIndex* pindex = LookupBlockIndex(hash);
        if (pindex) {
            if (pindex->IsValid(BLOCK_VALID_SCRIPTS)) {
                return "duplicate";
            }
            if (pindex->nStatus & BLOCK_FAILED_MASK) {
                return "duplicate-invalid";
            }
        }
    }

    {
        LOCK(cs_main);
        const CBlockIndex* pindex = LookupBlockIndex(block.hashPrevBlock);
        if (pindex) {
            UpdateUncommittedBlockStructures(block, pindex, Params().GetConsensus());
        }
    }

    bool new_block;
    submitblock_StateCatcher sc(block.GetHash());
    RegisterValidationInterface(&sc);
    bool accepted = ProcessNewBlock(Params(), blockptr, /* fForceProcessing */ true, /* fNewBlock */ &new_block);
    UnregisterValidationInterface(&sc);
    if (!new_block && accepted) {
        return "duplicate";
    }
    if (!sc.found) {
        return "inconclusive";
    }
    return BIP22ValidationResult(sc.state);
}

static UniValue submitheader(const JSONRPCRequest& request)
{
            RPCHelpMan{"submitheader",
                "\nDecode the given hexdata as a header and submit it as a candidate chain tip if valid."
                "\nThrows when the header is invalid.\n",
                {
                    {"hexdata", RPCArg::Type::STR_HEX, RPCArg::Optional::NO, "the hex-encoded block header data"},
                },
                RPCResult{
                    RPCResult::Type::NONE, "", "None"},
                RPCExamples{
                    HelpExampleCli("submitheader", "\"aabbcc\"") +
                    HelpExampleRpc("submitheader", "\"aabbcc\"")
                },
            }.Check(request);

    CBlockHeader h;
    if (!DecodeHexBlockHeader(h, request.params[0].get_str())) {
        throw JSONRPCError(RPC_DESERIALIZATION_ERROR, "Block header decode failed");
    }
    {
        LOCK(cs_main);
        if (!LookupBlockIndex(h.hashPrevBlock)) {
            throw JSONRPCError(RPC_VERIFY_ERROR, "Must submit previous header (" + h.hashPrevBlock.GetHex() + ") first");
        }
    }

    BlockValidationState state;
    ProcessNewBlockHeaders({h}, state, Params());
    if (state.IsValid()) return NullUniValue;
    if (state.IsError()) {
        throw JSONRPCError(RPC_VERIFY_ERROR, state.ToString());
    }
    throw JSONRPCError(RPC_VERIFY_ERROR, state.GetRejectReason());
}

static UniValue estimatesmartfee(const JSONRPCRequest& request)
{
            RPCHelpMan{"estimatesmartfee",
                "\nEstimates the approximate fee per kilobyte needed for a transaction to begin\n"
                "confirmation within conf_target blocks if possible and return the number of blocks\n"
                "for which the estimate is valid. Uses virtual transaction size as defined\n"
                "in BIP 141 (witness data is discounted).\n",
                {
                    {"conf_target", RPCArg::Type::NUM, RPCArg::Optional::NO, "Confirmation target in blocks (1 - 1008)"},
                    {"estimate_mode", RPCArg::Type::STR, /* default */ "CONSERVATIVE", "The fee estimate mode.\n"
            "                   Whether to return a more conservative estimate which also satisfies\n"
            "                   a longer history. A conservative estimate potentially returns a\n"
            "                   higher feerate and is more likely to be sufficient for the desired\n"
            "                   target, but is not as responsive to short term drops in the\n"
            "                   prevailing fee market.  Must be one of:\n"
            "       \"UNSET\"\n"
            "       \"ECONOMICAL\"\n"
            "       \"CONSERVATIVE\""},
                },
                RPCResult{
                    RPCResult::Type::OBJ, "", "",
                    {
                        {RPCResult::Type::NUM, "feerate", /* optional */ true, "estimate fee rate in " + CURRENCY_UNIT + "/kB (only present if no errors were encountered)"},
                        {RPCResult::Type::ARR, "errors", "Errors encountered during processing",
                            {
                                {RPCResult::Type::STR, "", "error"},
                            }},
                        {RPCResult::Type::NUM, "blocks", "block number where estimate was found\n"
            "The request target will be clamped between 2 and the highest target\n"
            "fee estimation is able to return based on how long it has been running.\n"
            "An error is returned if not enough transactions and blocks\n"
            "have been observed to make an estimate for any number of blocks."},
                    }},
                RPCExamples{
                    HelpExampleCli("estimatesmartfee", "6")
                },
            }.Check(request);

    RPCTypeCheck(request.params, {UniValue::VNUM, UniValue::VSTR});
    RPCTypeCheckArgument(request.params[0], UniValue::VNUM);
    unsigned int max_target = ::feeEstimator.HighestTargetTracked(FeeEstimateHorizon::LONG_HALFLIFE);
    unsigned int conf_target = ParseConfirmTarget(request.params[0], max_target);
    bool conservative = true;
    if (!request.params[1].isNull()) {
        FeeEstimateMode fee_mode;
        if (!FeeModeFromString(request.params[1].get_str(), fee_mode)) {
            throw JSONRPCError(RPC_INVALID_PARAMETER, "Invalid estimate_mode parameter");
        }
        if (fee_mode == FeeEstimateMode::ECONOMICAL) conservative = false;
    }

    UniValue result(UniValue::VOBJ);
    UniValue errors(UniValue::VARR);
    FeeCalculation feeCalc;
    CFeeRate feeRate = ::feeEstimator.estimateSmartFee(conf_target, &feeCalc, conservative);
    if (feeRate != CFeeRate(0)) {
        result.pushKV("feerate", ValueFromAmount(feeRate.GetFeePerK()));
    } else {
        errors.push_back("Insufficient data or no feerate found");
        result.pushKV("errors", errors);
    }
    result.pushKV("blocks", feeCalc.returnedTarget);
    return result;
}

static UniValue estimaterawfee(const JSONRPCRequest& request)
{
            RPCHelpMan{"estimaterawfee",
                "\nWARNING: This interface is unstable and may disappear or change!\n"
                "\nWARNING: This is an advanced API call that is tightly coupled to the specific\n"
                "         implementation of fee estimation. The parameters it can be called with\n"
                "         and the results it returns will change if the internal implementation changes.\n"
                "\nEstimates the approximate fee per kilobyte needed for a transaction to begin\n"
                "confirmation within conf_target blocks if possible. Uses virtual transaction size as\n"
                "defined in BIP 141 (witness data is discounted).\n",
                {
                    {"conf_target", RPCArg::Type::NUM, RPCArg::Optional::NO, "Confirmation target in blocks (1 - 1008)"},
                    {"threshold", RPCArg::Type::NUM, /* default */ "0.95", "The proportion of transactions in a given feerate range that must have been\n"
            "               confirmed within conf_target in order to consider those feerates as high enough and proceed to check\n"
            "               lower buckets."},
                },
                RPCResult{
                    RPCResult::Type::OBJ, "", "Results are returned for any horizon which tracks blocks up to the confirmation target",
                    {
                        {RPCResult::Type::OBJ, "short", /* optional */ true, "estimate for short time horizon",
                            {
                                {RPCResult::Type::NUM, "feerate", /* optional */ true, "estimate fee rate in " + CURRENCY_UNIT + "/kB"},
                                {RPCResult::Type::NUM, "decay", "exponential decay (per block) for historical moving average of confirmation data"},
                                {RPCResult::Type::NUM, "scale", "The resolution of confirmation targets at this time horizon"},
                                {RPCResult::Type::OBJ, "pass", /* optional */ true, "information about the lowest range of feerates to succeed in meeting the threshold",
                                {
                                        {RPCResult::Type::NUM, "startrange", "start of feerate range"},
                                        {RPCResult::Type::NUM, "endrange", "end of feerate range"},
                                        {RPCResult::Type::NUM, "withintarget", "number of txs over history horizon in the feerate range that were confirmed within target"},
                                        {RPCResult::Type::NUM, "totalconfirmed", "number of txs over history horizon in the feerate range that were confirmed at any point"},
                                        {RPCResult::Type::NUM, "inmempool", "current number of txs in mempool in the feerate range unconfirmed for at least target blocks"},
                                        {RPCResult::Type::NUM, "leftmempool", "number of txs over history horizon in the feerate range that left mempool unconfirmed after target"},
                                }},
                                {RPCResult::Type::OBJ, "fail", /* optional */ true, "information about the highest range of feerates to fail to meet the threshold",
                                {
                                    {RPCResult::Type::ELISION, "", ""},
                                }},
                                {RPCResult::Type::ARR, "errors", /* optional */ true, "Errors encountered during processing",
                                {
                                    {RPCResult::Type::STR, "error", ""},
                                }},
                        }},
                        {RPCResult::Type::OBJ, "medium", /* optional */ true, "estimate for medium time horizon",
                        {
                            {RPCResult::Type::ELISION, "", ""},
                        }},
                        {RPCResult::Type::OBJ, "long", /* optional */ true, "estimate for long time horizon",
                        {
                            {RPCResult::Type::ELISION, "", ""},
                        }},
                    }},
                RPCExamples{
                    HelpExampleCli("estimaterawfee", "6 0.9")
                },
            }.Check(request);

    RPCTypeCheck(request.params, {UniValue::VNUM, UniValue::VNUM}, true);
    RPCTypeCheckArgument(request.params[0], UniValue::VNUM);
    unsigned int max_target = ::feeEstimator.HighestTargetTracked(FeeEstimateHorizon::LONG_HALFLIFE);
    unsigned int conf_target = ParseConfirmTarget(request.params[0], max_target);
    double threshold = 0.95;
    if (!request.params[1].isNull()) {
        threshold = request.params[1].get_real();
    }
    if (threshold < 0 || threshold > 1) {
        throw JSONRPCError(RPC_INVALID_PARAMETER, "Invalid threshold");
    }

    UniValue result(UniValue::VOBJ);

    for (const FeeEstimateHorizon horizon : {FeeEstimateHorizon::SHORT_HALFLIFE, FeeEstimateHorizon::MED_HALFLIFE, FeeEstimateHorizon::LONG_HALFLIFE}) {
        CFeeRate feeRate;
        EstimationResult buckets;

        // Only output results for horizons which track the target
        if (conf_target > ::feeEstimator.HighestTargetTracked(horizon)) continue;

        feeRate = ::feeEstimator.estimateRawFee(conf_target, threshold, horizon, &buckets);
        UniValue horizon_result(UniValue::VOBJ);
        UniValue errors(UniValue::VARR);
        UniValue passbucket(UniValue::VOBJ);
        passbucket.pushKV("startrange", round(buckets.pass.start));
        passbucket.pushKV("endrange", round(buckets.pass.end));
        passbucket.pushKV("withintarget", round(buckets.pass.withinTarget * 100.0) / 100.0);
        passbucket.pushKV("totalconfirmed", round(buckets.pass.totalConfirmed * 100.0) / 100.0);
        passbucket.pushKV("inmempool", round(buckets.pass.inMempool * 100.0) / 100.0);
        passbucket.pushKV("leftmempool", round(buckets.pass.leftMempool * 100.0) / 100.0);
        UniValue failbucket(UniValue::VOBJ);
        failbucket.pushKV("startrange", round(buckets.fail.start));
        failbucket.pushKV("endrange", round(buckets.fail.end));
        failbucket.pushKV("withintarget", round(buckets.fail.withinTarget * 100.0) / 100.0);
        failbucket.pushKV("totalconfirmed", round(buckets.fail.totalConfirmed * 100.0) / 100.0);
        failbucket.pushKV("inmempool", round(buckets.fail.inMempool * 100.0) / 100.0);
        failbucket.pushKV("leftmempool", round(buckets.fail.leftMempool * 100.0) / 100.0);

        // CFeeRate(0) is used to indicate error as a return value from estimateRawFee
        if (feeRate != CFeeRate(0)) {
            horizon_result.pushKV("feerate", ValueFromAmount(feeRate.GetFeePerK()));
            horizon_result.pushKV("decay", buckets.decay);
            horizon_result.pushKV("scale", (int)buckets.scale);
            horizon_result.pushKV("pass", passbucket);
            // buckets.fail.start == -1 indicates that all buckets passed, there is no fail bucket to output
            if (buckets.fail.start != -1) horizon_result.pushKV("fail", failbucket);
        } else {
            // Output only information that is still meaningful in the event of error
            horizon_result.pushKV("decay", buckets.decay);
            horizon_result.pushKV("scale", (int)buckets.scale);
            horizon_result.pushKV("fail", failbucket);
            errors.push_back("Insufficient data or no feerate found which meets threshold");
            horizon_result.pushKV("errors",errors);
        }
        result.pushKV(StringForFeeEstimateHorizon(horizon), horizon_result);
    }
    return result;
}

//
// ELEMENTS:

UniValue getnewblockhex(const JSONRPCRequest& request)
{
    if (request.fHelp || request.params.size() > 3)
        throw std::runtime_error(
            RPCHelpMan{"getnewblockhex",
                "\nGets hex representation of a proposed, unmined new block\n",
                {
                    {"min_tx_age", RPCArg::Type::NUM, /* default */ "0", "How many seconds a transaction must have been in the mempool to be inluded in the block proposal. This may help with faster block convergence among functionaries using compact blocks."},
                    {"proposed_parameters", RPCArg::Type::OBJ, RPCArg::Optional::OMITTED , "Parameters to be used in dynamic federations blocks as proposals. During a period of `-dynamic_epoch_length` blocks, 4/5 of total blocks must signal these parameters for the proposal to become activated in the next epoch.",
                        {
                            {"signblockscript", RPCArg::Type::STR_HEX, RPCArg::Optional::NO, "Hex-encoded block signing script to propose"},
                            {"max_block_witness", RPCArg::Type::NUM, RPCArg::Optional::NO, "Total size in witness bytes that are allowed in the dynamic federations block witness for blocksigning"},
                            {"fedpegscript", RPCArg::Type::STR_HEX, RPCArg::Optional::NO, "Hex-encoded fedpegscript for dynamic block proposal. This is interpreted as a v0 segwit witnessScript, and fills out the fedpeg_program as such."},
                            {"extension_space", RPCArg::Type::ARR, RPCArg::Optional::NO, "Array of additional fields to embed in the dynamic blockheader. Has no consensus meaning aside from serialized size changes. This space is currently is only used for PAK enforcement.",
                                {
                                    {"", RPCArg::Type::STR_HEX, RPCArg::Optional::NO, "Hex encoded string for extension entries."},
                                },
                            },
                        },
                        "proposed_parameters"},
                        {"commit_data", RPCArg::Type::STR_HEX, RPCArg::Optional::OMITTED_NAMED_ARG, "Data in hex to be committed to in an additional coinbase output."},
                },
                RPCResult{
                    RPCResult::Type::STR_HEX, "blockhex", "the block hex",
                },
                RPCExamples{
                    HelpExampleCli("getnewblockhex", ""),
                }
            }.ToString());

    int required_wait = !request.params[0].isNull() ? request.params[0].get_int() : 0;
    if (required_wait < 0) {
        throw JSONRPCError(RPC_INVALID_PARAMETER, "min_tx_age must be non-negative.");
    }

    // Construct proposed parameter entry, if any
    DynaFedParamEntry proposed;
    if (!request.params[1].isNull()) {
        if (!IsDynaFedEnabled(::ChainActive().Tip(), Params().GetConsensus())) {
            throw JSONRPCError(RPC_INVALID_PARAMETER, "Dynamic federations is not active on this network. Proposed parameters are not needed.");
        }

        UniValue prop = request.params[1].get_obj();

        std::string sbs_str = prop["signblockscript"].get_str();
        if (!IsHex(sbs_str)) {
            throw JSONRPCError(RPC_INVALID_PARAMETER, "signblockscript must be hex");
        }
        std::vector<unsigned char> signblock_bytes = ParseHex(sbs_str);
        proposed.m_signblockscript = CScript(signblock_bytes.begin(), signblock_bytes.end());

        int max_sbs_wit = prop["max_block_witness"].get_int();
        if (max_sbs_wit < 0) {
            throw JSONRPCError(RPC_INVALID_PARAMETER, "max_block_witness must be non-negative");
        }
        proposed.m_signblock_witness_limit = max_sbs_wit;

        std::string fps_str = prop["fedpegscript"].get_str();
        if (!IsHex(fps_str)) {
            throw JSONRPCError(RPC_INVALID_PARAMETER, "fedpegscript must be hex");
        }
        std::vector<unsigned char> fedpeg_bytes = ParseHex(fps_str);
        proposed.m_fedpegscript = CScript(fedpeg_bytes.begin(), fedpeg_bytes.end());
        // Compute the P2WSH scriptPubKey of this fedpegscript
        proposed.m_fedpeg_program = GetScriptForDestination(WitnessV0ScriptHash(proposed.m_fedpegscript));

        UniValue extension_array = prop["extension_space"].get_array();
        for (unsigned int i = 0; i < extension_array.size(); i++) {
            std::string extension_str = extension_array[i].get_str();
            proposed.m_extension_space.push_back(ParseHex(extension_str));
        }
        // All proposals are full serializations
        proposed.m_serialize_type = 2;
    }

    // Any commitment required for non-consensus reasons.
    // This will be placed in the first coinbase output.
    CScript data_commitment;
    if (!request.params[2].isNull()) {
        std::vector<unsigned char> data_bytes = ParseHex(request.params[2].get_str());
        data_commitment = CScript() << OP_RETURN << data_bytes;
    }

    CScript feeDestinationScript = Params().GetConsensus().mandatory_coinbase_destination;
    if (feeDestinationScript == CScript()) feeDestinationScript = CScript() << OP_TRUE;
    std::unique_ptr<CBlockTemplate> pblocktemplate(BlockAssembler(mempool, Params()).CreateNewBlock(feeDestinationScript, std::chrono::seconds(required_wait), &proposed, data_commitment.empty() ? nullptr : &data_commitment));
    if (!pblocktemplate.get()) {
        throw JSONRPCError(RPC_INTERNAL_ERROR, "Wallet keypool empty");
    }

    {
        // IncrementExtraNonce sets coinbase flags and builds merkle tree
        LOCK(cs_main);
        unsigned int nExtraNonce = 0;
        IncrementExtraNonce(&pblocktemplate->block, ::ChainActive().Tip(), nExtraNonce);
    }

    // If WSH(OP_TRUE) block, fill in witness
    CScript op_true(OP_TRUE);
    if (pblocktemplate->block.m_dynafed_params.m_current.m_signblockscript ==
            GetScriptForDestination(WitnessV0ScriptHash(op_true))) {
        pblocktemplate->block.m_signblock_witness.stack.push_back(std::vector<unsigned char>(op_true.begin(), op_true.end()));
    }

    CDataStream ssBlock(SER_NETWORK, PROTOCOL_VERSION);
    ssBlock << pblocktemplate->block;
    return HexStr(ssBlock.begin(), ssBlock.end());
}

UniValue combineblocksigs(const JSONRPCRequest& request)
{
    if (request.fHelp || request.params.size() < 2 || request.params.size() > 3)
        throw std::runtime_error(
            RPCHelpMan{"combineblocksigs",
                "\nMerges signatures on a block proposal\n",
                {
                    {"blockhex", RPCArg::Type::STR_HEX, RPCArg::Optional::NO, "The hex-encoded block from getnewblockhex"},
                    {"signatures", RPCArg::Type::ARR, RPCArg::Optional::NO, "A json array of pubkey/signature pairs",
                        {
                            {"", RPCArg::Type::OBJ, RPCArg::Optional::OMITTED, "",
                                {
                                    {"pubkey", RPCArg::Type::STR_HEX, RPCArg::Optional::NO, "The pubkey for the signature in hex"},
                                    {"sig", RPCArg::Type::STR_HEX, RPCArg::Optional::NO, "A signature (in the form of a hex-encoded scriptSig)"},
                                },
                            },
                        },
                    },
                    {"witnessScript", RPCArg::Type::STR_HEX, RPCArg::Optional::NO, "The hex-encoded witnessScript for the signblockscript"},
                },
                RPCResult{
                    RPCResult::Type::OBJ, "", "",
                    {
                        {RPCResult::Type::STR_HEX, "hex", "the signed block"},
                        {RPCResult::Type::BOOL, "complete", "whether the block is complete"},
                    }
                },
                RPCExamples{
                    HelpExampleCli("combineblocksigs", "<hex> '[{\"pubkey\":\"hex\",\"sig\":\"hex\"}, ...]'"),
                },
            }.ToString());

    if (!g_signed_blocks) {
        throw JSONRPCError(RPC_MISC_ERROR, "Signed blocks are not active for this network.");
    }

    CBlock block;
    if (!DecodeHexBlk(block, request.params[0].get_str()))
        throw JSONRPCError(RPC_DESERIALIZATION_ERROR, "Block decode failed");

    bool is_dynafed = !block.m_dynafed_params.IsNull();

    const Consensus::Params& params = Params().GetConsensus();
    const UniValue& sigs = request.params[1].get_array();
    FillableSigningProvider keystore;
    SignatureData sig_data;
    SimpleSignatureCreator signature_creator(block.GetHash(), is_dynafed ? SIGHASH_ALL : 0);
    for (unsigned int i = 0; i < sigs.size(); i++) {
        UniValue pubkey_sig = sigs[i];
        const std::string& pubkey_str = pubkey_sig["pubkey"].get_str();
        const std::string& sig_str = pubkey_sig["sig"].get_str();
        if (!IsHex(sig_str) || !IsHex(pubkey_str)) {
            continue;
        }
        std::vector<unsigned char> pubkey_bytes = ParseHex(pubkey_str);
        std::vector<unsigned char> sig_bytes = ParseHex(sig_str);
        CPubKey pubkey(pubkey_bytes.begin(), pubkey_bytes.end());
        if (!pubkey.IsFullyValid()) {
            throw JSONRPCError(RPC_DESERIALIZATION_ERROR, "Bad pubkey");
        }
        sig_data.signatures[pubkey.GetID()] = std::make_pair(pubkey, sig_bytes);
    }

    if (is_dynafed) {
        if (request.params[2].isNull()) {
            throw JSONRPCError(RPC_INVALID_PARAMETER, "Signing dynamic blocks requires the witnessScript argument");
        }
        std::vector<unsigned char> witness_bytes(ParseHex(request.params[2].get_str()));
        if (!witness_bytes.empty()) {
            keystore.AddCScript(CScript(witness_bytes.begin(), witness_bytes.end()));
        }
        // Finalizes the signatures, has no access to keys
        ProduceSignature(keystore, signature_creator, block.m_dynafed_params.m_current.m_signblockscript, sig_data, SCRIPT_VERIFY_NONE);
        block.m_signblock_witness = sig_data.scriptWitness;
    } else {
        // Finalizes the signatures, has no access to keys
        ProduceSignature(keystore, signature_creator, block.proof.challenge, sig_data, SCRIPT_NO_SIGHASH_BYTE);
        block.proof.solution = sig_data.scriptSig;
    }

    CDataStream ssBlock(SER_NETWORK, PROTOCOL_VERSION | RPCSerializationFlags());
    ssBlock << block;
    UniValue result(UniValue::VOBJ);
    result.pushKV("hex", HexStr(ssBlock.begin(), ssBlock.end()));
    result.pushKV("complete", CheckProof(block, params));
    return result;
}

UniValue getcompactsketch(const JSONRPCRequest& request)
{
    if (request.fHelp || request.params.size() != 1)
        throw std::runtime_error(
            RPCHelpMan{"getcompactsketch block_hex",
                "\nGets hex representation of a proposed compact block sketch.\n"
                "It is consumed by `consumecompactsketch.`\n",
                {
                    {"block_hex", RPCArg::Type::STR_HEX, RPCArg::Optional::NO, "Hex serialized block proposal from `getnewblockhex`."},
                },
                RPCResult{
                    RPCResult::Type::STR, "sketch", "serialized block sketch",
                },
                RPCExamples{
                    HelpExampleCli("getcompactsketch", ""),
                }
            }.ToString());

    CBlock block;
    std::vector<unsigned char> block_bytes(ParseHex(request.params[0].get_str()));
    CDataStream ssBlock(block_bytes, SER_NETWORK, PROTOCOL_VERSION);
    ssBlock >> block;

    CBlockHeaderAndShortTxIDs cmpctblock(block, true);

    CDataStream ssCompactBlock(SER_NETWORK, PROTOCOL_VERSION);
    ssCompactBlock << cmpctblock;
    return HexStr(ssCompactBlock.begin(), ssCompactBlock.end());

}

UniValue consumecompactsketch(const JSONRPCRequest& request)
{
    if (request.fHelp || request.params.size() != 1)
        throw std::runtime_error(
            RPCHelpMan{"consumecompactsketch sketch",
                "\nTakes hex representation of a proposed compact block sketch and fills it in\n"
                "using mempool. Returns the block if complete, and a list\n"
                "of missing transaction indices serialized as a native structure."
                "NOTE: The latest instance of this call will have a partially filled block\n"
                "cached in memory to be used in `consumegetblocktxn` to finalize the block.\n",
                {
                    {"sketch", RPCArg::Type::STR_HEX, RPCArg::Optional::NO, "Hex string of compact block sketch."},
                },
                RPCResult{
                    RPCResult::Type::OBJ, "", "",
                    {
                        {RPCResult::Type::STR_HEX, "blockhex", "The filled block hex. Only returns when block is final"},
                        {RPCResult::Type::STR_HEX, "block_tx_req", "The serialized structure of missing transaction indices, given to serving node"},
                        {RPCResult::Type::STR_HEX, "found_tranasctions", "The serialized list of found transactions to be used in finalizecompactblock"},
                    },
                },
                RPCExamples{
                    HelpExampleCli("consumecompactsketch", "<sketch>"),
                }
            }.ToString());

    UniValue ret(UniValue::VOBJ);

    std::vector<unsigned char> compact_block_bytes(ParseHex(request.params[0].get_str()));
    CDataStream ssBlock(compact_block_bytes, SER_NETWORK, PROTOCOL_VERSION);
    CBlockHeaderAndShortTxIDs cmpctblock;
    ssBlock >> cmpctblock;

    LOCK(mempool.cs);
    PartiallyDownloadedBlock partialBlock(&mempool);
    const std::vector<std::pair<uint256, CTransactionRef>> dummy;
    ReadStatus status = partialBlock.InitData(cmpctblock, dummy);
    if (status != READ_STATUS_OK) {
        throw JSONRPCError(RPC_DESERIALIZATION_ERROR, "Compact block decode failed");
    }

    BlockTransactionsRequest req;
    std::vector<CTransactionRef> found(partialBlock.GetAvailableTx());
    for (size_t i = 0; i < cmpctblock.BlockTxCount(); i++) {
        if (!partialBlock.IsTxAvailable(i)) {
            req.indexes.push_back(i);
        }
    }

    CDataStream ssReq(SER_NETWORK, PROTOCOL_VERSION);
    ssReq << req;

    if (req.indexes.empty()) {
        std::shared_ptr<CBlock> pblock = std::make_shared<CBlock>();
        std::vector<CTransactionRef> dummy;
        ReadStatus status = partialBlock.FillBlock(*pblock, dummy, false /* don't get pow */);
        if (status == READ_STATUS_INVALID) {
            throw JSONRPCError(RPC_DESERIALIZATION_ERROR, "Bogus crap sketch.");
        } else if (status == READ_STATUS_FAILED) {
            throw JSONRPCError(RPC_DESERIALIZATION_ERROR, "Failed to complete block though all transactions were apparently found. Could be random short ID collision; requires full block instead.");
        } else if (status == READ_STATUS_CHECKBLOCK_FAILED) {
            throw JSONRPCError(RPC_DESERIALIZATION_ERROR, "Checkblock failed.");
        }
        CDataStream ssBlock(SER_NETWORK, PROTOCOL_VERSION);
        ssBlock << *pblock;

        ret.pushKV("blockhex", HexStr(ssBlock.begin(), ssBlock.end()));
    } else {
        // Serialize the list of transactions we found
        CDataStream ssFound(SER_NETWORK, PROTOCOL_VERSION);
        ssFound << found;

        ret.pushKV("block_tx_req", HexStr(ssReq.begin(), ssReq.end()));
        ret.pushKV("found_transactions", HexStr(ssFound.begin(), ssFound.end()));
    }
    return ret;
}

UniValue consumegetblocktxn(const JSONRPCRequest& request)
{
    if (request.fHelp || request.params.size() != 2)
        throw std::runtime_error(
            RPCHelpMan{"consumegetblocktxn",
                "Consumes a transaction request for a compact block sketch.",
                {
                    {"full_block", RPCArg::Type::STR_HEX, RPCArg::Optional::NO, "Hex serialied block that corresponds to the block request `block_tx_req`."},
                    {"block_tx_req", RPCArg::Type::STR_HEX, RPCArg::Optional::NO, "Hex serialied BlockTransactionsRequest, aka getblocktxn network message."},
                },
                RPCResult{
                    RPCResult::Type::STR_HEX, "block_transactions", "The serialized list of found transactions aka BlockTransactions",
                },
                RPCExamples{
                    HelpExampleCli("consumegetblocktxn", "<block_tx_req>")
                }
            }.ToString());

    CBlock block;
    std::vector<unsigned char> block_bytes(ParseHex(request.params[0].get_str()));
    CDataStream ssBlock(block_bytes, SER_NETWORK, PROTOCOL_VERSION);
    ssBlock >> block;

    // Take in BlockTransactionsRequest, return BlockTransactions
    std::vector<unsigned char> block_req(ParseHex(request.params[1].get_str()));
    CDataStream ssReq(block_req, SER_NETWORK, PROTOCOL_VERSION);

    BlockTransactionsRequest req;
    ssReq >> req;

    BlockTransactions resp(req);
    for (size_t i = 0; i < req.indexes.size(); i++) {
        if (req.indexes[i] >= block.vtx.size()) {
            throw JSONRPCError(RPC_DESERIALIZATION_ERROR, "Peer sent us a getblocktxn with out-of-bounds tx indices");
        }
        resp.txn[i] = block.vtx[req.indexes[i]];
    }

    CDataStream ssResp(SER_NETWORK, PROTOCOL_VERSION);
    ssResp << resp;

    return HexStr(ssResp.begin(), ssResp.end());
}

UniValue finalizecompactblock(const JSONRPCRequest& request)
{
    if (request.fHelp || request.params.size() != 3)
        throw std::runtime_error(
            RPCHelpMan{"finalizecompactblock",
                "Takes the two transaction lists, fills out the compact block and attempts to finalize it.",
                {
                    {"compact_hex", RPCArg::Type::STR_HEX, RPCArg::Optional::NO, "Hex serialized compact block."},
                    {"block_transactions", RPCArg::Type::STR_HEX, RPCArg::Optional::NO, "Hex serialized BlockTransactions, the response to getblocktxn."},
                    {"found_transactions", RPCArg::Type::STR_HEX, RPCArg::Optional::NO, "Hex serialized list of transactions that were found in response to receiving a compact sketch in `consumecompactsketch`."},
                },
                RPCResult{
                    RPCResult::Type::STR_HEX, "block", "The serialized final block",
                },
                RPCExamples{
                    HelpExampleCli("finalizecompactblock", "<compact_hex> <block_transactions> <found_transactions>")
                }
            }.ToString());

    // Compact block
    std::vector<unsigned char> compact_block_bytes(ParseHex(request.params[0].get_str()));
    CDataStream ssCompactBlock(compact_block_bytes, SER_NETWORK, PROTOCOL_VERSION);
    CBlockHeaderAndShortTxIDs cmpctblock;
    ssCompactBlock >> cmpctblock;

    // BlockTransactions from the server
    std::vector<unsigned char> block_tx(ParseHex(request.params[1].get_str()));
    CDataStream ssResp(block_tx, SER_NETWORK, PROTOCOL_VERSION);

    BlockTransactions transactions;
    ssResp >> transactions;

    // Cached transactions
    std::vector<unsigned char> found_tx(ParseHex(request.params[2].get_str()));
    CDataStream ssFound(found_tx, SER_NETWORK, PROTOCOL_VERSION);

    std::vector<CTransactionRef> found;
    ssFound >> found;

    // Make mega-list
    found.insert(found.end(), transactions.txn.begin(), transactions.txn.end());

    // Now construct the final block! (use dummy mempool here, otherwise reconstruction may fail)
    CTxMemPool dummy_pool;
    PartiallyDownloadedBlock partialBlock(&dummy_pool);

    // "Extra" list is really our combined list that will be put into place using InitData
    std::vector<std::pair<uint256, CTransactionRef>> extra_txn;
    for (const auto& found_tx : found) {
        extra_txn.push_back(std::make_pair(found_tx->GetWitnessHash(), found_tx));
    }
    std::shared_ptr<CBlock> pblock = std::make_shared<CBlock>();
    if (partialBlock.InitData(cmpctblock, extra_txn) != READ_STATUS_OK) {
        throw JSONRPCError(RPC_DESERIALIZATION_ERROR, "compact_hex appears malformed.");
    }
    const std::vector<CTransactionRef> dummy_missing;
    auto result = partialBlock.FillBlock(*pblock, dummy_missing, false /* pow_check*/);
    if (result == READ_STATUS_FAILED) {
        throw JSONRPCError(RPC_DESERIALIZATION_ERROR, "Failed to complete block though all transactions were apparently found. Could be random short ID collision; requires full block instead.");
    } else if (result != READ_STATUS_OK) {
        throw JSONRPCError(RPC_DESERIALIZATION_ERROR, "Failed to complete block though all transactions were apparently found.");
    }

    CDataStream ssBlock(SER_NETWORK, PROTOCOL_VERSION);
    ssBlock << *pblock;

    return HexStr(ssBlock.begin(), ssBlock.end());
}

UniValue testproposedblock(const JSONRPCRequest& request)
{
    if (request.fHelp || request.params.size() < 1 || request.params.size() > 2)
        throw std::runtime_error(
            RPCHelpMan{"testproposedblock",
                "\nChecks a block proposal for validity, and that it extends chaintip\n",
                {
                    {"blockhex", RPCArg::Type::STR_HEX, RPCArg::Optional::NO, "The hex-encoded block from getnewblockhex"},
                    {"acceptnonstd", RPCArg::Type::BOOL, RPCArg::Optional::OMITTED_NAMED_ARG, "If set false, returns error if block contains non-standard transaction. Default is set via `-acceptnonstdtxn`. If PAK enforcement is set, block commitment mismatches with configuration PAK lists are rejected as well."},
                },
                RPCResults{},
                RPCExamples{
                    HelpExampleCli("testproposedblock", "<hex>")
                }
            }.ToString());

    CBlock block;
    if (!DecodeHexBlk(block, request.params[0].get_str()))
        throw JSONRPCError(RPC_DESERIALIZATION_ERROR, "Block decode failed");

    LOCK(cs_main);

    uint256 hash = block.GetHash();
    BlockMap::iterator mi = ::BlockIndex().find(hash);
    if (mi != ::BlockIndex().end())
        throw JSONRPCError(RPC_VERIFY_ERROR, "already have block");

    CBlockIndex* const pindexPrev = ::ChainActive().Tip();
    // TestBlockValidity only supports blocks built on the current Tip
    if (block.hashPrevBlock != pindexPrev->GetBlockHash())
        throw JSONRPCError(RPC_VERIFY_ERROR, "proposal was not based on our best chain");

    BlockValidationState state;
    if (!TestBlockValidity(state, Params(), block, pindexPrev, false, true) || !state.IsValid()) {
        std::string strRejectReason = state.GetRejectReason();
        if (strRejectReason.empty())
            throw JSONRPCError(RPC_VERIFY_ERROR, state.IsInvalid() ? "Block proposal was invalid" : "Error checking block proposal");
        throw JSONRPCError(RPC_VERIFY_ERROR, strRejectReason);
    }

    const CChainParams& chainparams = Params();
    const bool acceptnonstd = !request.params[1].isNull() ? request.params[1].get_bool() : gArgs.GetBoolArg("-acceptnonstdtxn", !chainparams.RequireStandard());
    if (!acceptnonstd) {
        for (auto& transaction : block.vtx) {
            if (transaction->IsCoinBase()) continue;
            std::string reason;
            if (!IsStandardTx(*transaction, reason)) {
                throw JSONRPCError(RPC_VERIFY_ERROR, "Block proposal included a non-standard transaction: " + reason);
            }
        }
    }

    return NullUniValue;
}

// END ELEMENTS
//

void RegisterMiningRPCCommands(CRPCTable &t)
{
// clang-format off

static const CRPCCommand commands[] =
{ //  category              name                      actor (function)         argNames
  //  --------------------- ------------------------  -----------------------  ----------
    { "mining",             "getnetworkhashps",       &getnetworkhashps,       {"nblocks","height"} },
    { "mining",             "getmininginfo",          &getmininginfo,          {} },
    { "mining",             "prioritisetransaction",  &prioritisetransaction,  {"txid","dummy","fee_delta"} },
    { "mining",             "getblocktemplate",       &getblocktemplate,       {"template_request"} },
    { "generating",         "combineblocksigs",       &combineblocksigs,       {"blockhex","signatures"} },
    { "mining",             "submitheader",           &submitheader,           {"hexdata"} },
    { "generating",         "getnewblockhex",         &getnewblockhex,         {"min_tx_age", "proposed_parameters", "commit_data"} },
    { "generating",         "getcompactsketch",       &getcompactsketch,       {"block_hex"} },
    { "generating",         "consumecompactsketch",   &consumecompactsketch,   {"sketch"} },
    { "generating",         "consumegetblocktxn",     &consumegetblocktxn,     {"full_block", "block_tx_req"} },
    { "generating",         "finalizecompactblock",   &finalizecompactblock,   {"compact_hex","block_transactions","found_transactions"} },
    { "mining",             "testproposedblock",      &testproposedblock,      {"blockhex", "acceptnonstd"} },


    { "mining",             "submitblock",            &submitblock,            {"hexdata","dummy"} },

    { "generating",         "generatetoaddress",      &generatetoaddress,      {"nblocks","address","maxtries"} },
    { "generating",         "generatetodescriptor",   &generatetodescriptor,   {"num_blocks","descriptor","maxtries"} },
    { "generating",         "generateblock",          &generateblock,    {"address","transactions"} },

    { "util",               "estimatesmartfee",       &estimatesmartfee,       {"conf_target", "estimate_mode"} },

    { "hidden",             "estimaterawfee",         &estimaterawfee,         {"conf_target", "threshold"} },
};
// clang-format on

    for (unsigned int vcidx = 0; vcidx < ARRAYLEN(commands); vcidx++)
        t.appendCommand(commands[vcidx].name, &commands[vcidx]);
}<|MERGE_RESOLUTION|>--- conflicted
+++ resolved
@@ -119,15 +119,28 @@
 
     CChainParams chainparams(Params());
 
-    while (max_tries > 0 && block.nNonce < std::numeric_limits<uint32_t>::max() && !CheckProofOfWork(block.GetHash(), block.nBits, chainparams.GetConsensus()) && !ShutdownRequested()) {
-        ++block.nNonce;
-        --max_tries;
-    }
-    if (max_tries == 0 || ShutdownRequested()) {
-        return false;
-    }
-    if (block.nNonce == std::numeric_limits<uint32_t>::max()) {
-        return true;
+    // Signed blocks have no PoW requirements, but merkle root computed above in
+    // IncrementExtraNonce
+    if (!g_signed_blocks) {
+        while (max_tries > 0 && block.nNonce < std::numeric_limits<uint32_t>::max() && !CheckProofOfWork(block.GetHash(), block.nBits, chainparams.GetConsensus()) && !ShutdownRequested()) {
+            ++block.nNonce;
+            --max_tries;
+        }
+        if (max_tries == 0) {
+            return false;
+        }
+        if (block.nNonce == std::numeric_limits<uint32_t>::max()) {
+            return true;
+        }
+    }
+
+    // Handle OP_TRUE m_signblockscript case
+    CScript op_true(OP_TRUE);
+    if (block.m_dynafed_params.m_current.m_signblockscript ==
+            GetScriptForDestination(WitnessV0ScriptHash(op_true))) {
+        block.m_signblock_witness.stack.push_back(std::vector<unsigned char>(op_true.begin(), op_true.end()));
+    } else if (!block.m_dynafed_params.IsNull()) {
+        throw JSONRPCError(RPC_MISC_ERROR, "Unable to fill out dynamic federation signblockscript witness, are you sure it's WSH(OP_TRUE)?");
     }
 
     std::shared_ptr<const CBlock> shared_pblock = std::make_shared<const CBlock>(block);
@@ -156,41 +169,6 @@
         if (!pblocktemplate.get())
             throw JSONRPCError(RPC_INTERNAL_ERROR, "Couldn't create new block");
         CBlock *pblock = &pblocktemplate->block;
-<<<<<<< HEAD
-        {
-            LOCK(cs_main);
-            IncrementExtraNonce(pblock, ::ChainActive().Tip(), nExtraNonce);
-        }
-        // Signed blocks have no PoW requirements, but merkle root computed above in
-        // IncrementExtraNonce
-        if (!g_signed_blocks) {
-            while (nMaxTries > 0 && pblock->nNonce < std::numeric_limits<uint32_t>::max() && !CheckProofOfWork(pblock->GetHash(), pblock->nBits, Params().GetConsensus()) && !ShutdownRequested()) {
-                ++pblock->nNonce;
-                --nMaxTries;
-            }
-            if (nMaxTries == 0) {
-                break;
-            }
-            if (pblock->nNonce == std::numeric_limits<uint32_t>::max()) {
-                continue;
-            }
-        }
-
-        // Handle OP_TRUE m_signblockscript case
-        CScript op_true(OP_TRUE);
-        if (pblock->m_dynafed_params.m_current.m_signblockscript ==
-                GetScriptForDestination(WitnessV0ScriptHash(op_true))) {
-            pblock->m_signblock_witness.stack.push_back(std::vector<unsigned char>(op_true.begin(), op_true.end()));
-        } else if (!pblock->m_dynafed_params.IsNull()) {
-            throw JSONRPCError(RPC_MISC_ERROR, "Unable to fill out dynamic federation signblockscript witness, are you sure it's WSH(OP_TRUE)?");
-        }
-
-        std::shared_ptr<const CBlock> shared_pblock = std::make_shared<const CBlock>(*pblock);
-        if (!ProcessNewBlock(Params(), shared_pblock, true, nullptr))
-            throw JSONRPCError(RPC_INTERNAL_ERROR, "ProcessNewBlock, block not accepted");
-        ++nHeight;
-        blockHashes.push_back(pblock->GetHash().GetHex());
-=======
 
         uint256 block_hash;
         if (!GenerateBlock(*pblock, nMaxTries, nExtraNonce, block_hash)) {
@@ -201,7 +179,6 @@
             ++nHeight;
             blockHashes.push_back(block_hash.GetHex());
         }
->>>>>>> 51e2ce45
     }
     return blockHashes;
 }
