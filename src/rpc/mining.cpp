// Copyright (c) 2010 Satoshi Nakamoto
// Copyright (c) 2009-2018 The Bitcoin Core developers
// Distributed under the MIT software license, see the accompanying
// file COPYING or http://www.opensource.org/licenses/mit-license.php.

#include <amount.h>
#include <chain.h>
#include <chainparams.h>
#include <consensus/consensus.h>
#include <consensus/params.h>
#include <consensus/validation.h>
#include <core_io.h>
#include <key_io.h>
#include <miner.h>
#include <net.h>
#include <policy/fees.h>
#include <policy/settings.h>
#include <pow.h>
#include <rpc/blockchain.h>
#include <rpc/server.h>
#include <rpc/util.h>
#include <script/script.h>
#include <shutdown.h>
#include <txmempool.h>
#include <univalue.h>
#include <util/fees.h>
#include <util/strencodings.h>
#include <util/system.h>
#include <util/validation.h>
#include <validation.h>
#include <validationinterface.h>
#include <versionbitsinfo.h>
#include <warnings.h>

#include <block_proof.h> // CheckProof
#include <keystore.h> // combineblocksigs
#include <script/generic.hpp> // combineblocksigs
#include <blockencodings.h> // getcompactsketch
#include <policy/policy.h> // testproposedblock

#include <memory>
#include <stdint.h>

/**
 * Return average network hashes per second based on the last 'lookup' blocks,
 * or from the last difficulty change if 'lookup' is nonpositive.
 * If 'height' is nonnegative, compute the estimate at the time when a given block was found.
 */
static UniValue GetNetworkHashPS(int lookup, int height) {
    CBlockIndex *pb = ::ChainActive().Tip();

    if (height >= 0 && height < ::ChainActive().Height())
        pb = ::ChainActive()[height];

    if (pb == nullptr || !pb->nHeight)
        return 0;

    // If lookup is -1, then use blocks since last difficulty change.
    if (lookup <= 0)
        lookup = pb->nHeight % Params().GetConsensus().DifficultyAdjustmentInterval() + 1;

    // If lookup is larger than chain, then set it to chain length.
    if (lookup > pb->nHeight)
        lookup = pb->nHeight;

    CBlockIndex *pb0 = pb;
    int64_t minTime = pb0->GetBlockTime();
    int64_t maxTime = minTime;
    for (int i = 0; i < lookup; i++) {
        pb0 = pb0->pprev;
        int64_t time = pb0->GetBlockTime();
        minTime = std::min(time, minTime);
        maxTime = std::max(time, maxTime);
    }

    // In case there's a situation where minTime == maxTime, we don't want a divide by zero exception.
    if (minTime == maxTime)
        return 0;

    arith_uint256 workDiff = pb->nChainWork - pb0->nChainWork;
    int64_t timeDiff = maxTime - minTime;

    return workDiff.getdouble() / timeDiff;
}

static UniValue getnetworkhashps(const JSONRPCRequest& request)
{
    if (request.fHelp || request.params.size() > 2)
        throw std::runtime_error(
            RPCHelpMan{"getnetworkhashps",
                "\nReturns the estimated network hashes per second based on the last n blocks.\n"
                "Pass in [blocks] to override # of blocks, -1 specifies since last difficulty change.\n"
                "Pass in [height] to estimate the network speed at the time when a certain block was found.\n",
                {
                    {"nblocks", RPCArg::Type::NUM, /* default */ "120", "The number of blocks, or -1 for blocks since last difficulty change."},
                    {"height", RPCArg::Type::NUM, /* default */ "-1", "To estimate at the time of the given height."},
                },
                RPCResult{
            "x             (numeric) Hashes per second estimated\n"
                },
                RPCExamples{
                    HelpExampleCli("getnetworkhashps", "")
            + HelpExampleRpc("getnetworkhashps", "")
                },
            }.ToString());

    LOCK(cs_main);
    return GetNetworkHashPS(!request.params[0].isNull() ? request.params[0].get_int() : 120, !request.params[1].isNull() ? request.params[1].get_int() : -1);
}

static UniValue generateBlocks(const CScript& coinbase_script, int nGenerate, uint64_t nMaxTries)
{
    static const int nInnerLoopCount = 0x10000;
    int nHeightEnd = 0;
    int nHeight = 0;

    {   // Don't keep cs_main locked
        LOCK(cs_main);
        nHeight = ::ChainActive().Height();
        nHeightEnd = nHeight+nGenerate;
    }
    unsigned int nExtraNonce = 0;
    UniValue blockHashes(UniValue::VARR);
    while (nHeight < nHeightEnd && !ShutdownRequested())
    {
        std::unique_ptr<CBlockTemplate> pblocktemplate(BlockAssembler(Params()).CreateNewBlock(coinbase_script));
        if (!pblocktemplate.get())
            throw JSONRPCError(RPC_INTERNAL_ERROR, "Couldn't create new block");
        CBlock *pblock = &pblocktemplate->block;
        {
            LOCK(cs_main);
            IncrementExtraNonce(pblock, ::ChainActive().Tip(), nExtraNonce);
        }
        // Signed blocks have no PoW requirements, but merkle root computed above in
        // IncrementExtraNonce
        if (!g_signed_blocks) {
            while (nMaxTries > 0 && pblock->nNonce < nInnerLoopCount && !CheckProofOfWork(pblock->GetHash(), pblock->nBits, Params().GetConsensus())) {
                ++pblock->nNonce;
                --nMaxTries;
            }
            if (nMaxTries == 0) {
                break;
            }
            if (pblock->nNonce == nInnerLoopCount) {
                continue;
            }
        }
        std::shared_ptr<const CBlock> shared_pblock = std::make_shared<const CBlock>(*pblock);
        if (!ProcessNewBlock(Params(), shared_pblock, true, nullptr))
            throw JSONRPCError(RPC_INTERNAL_ERROR, "ProcessNewBlock, block not accepted");
        ++nHeight;
        blockHashes.push_back(pblock->GetHash().GetHex());
    }
    return blockHashes;
}

static UniValue generatetoaddress(const JSONRPCRequest& request)
{
    if (request.fHelp || request.params.size() < 2 || request.params.size() > 3)
        throw std::runtime_error(
            RPCHelpMan{"generatetoaddress",
                "\nMine blocks immediately to a specified address (before the RPC call returns)\n",
                {
                    {"nblocks", RPCArg::Type::NUM, RPCArg::Optional::NO, "How many blocks are generated immediately."},
                    {"address", RPCArg::Type::STR, RPCArg::Optional::NO, "The address to send the newly generated bitcoin to."},
                    {"maxtries", RPCArg::Type::NUM, /* default */ "1000000", "How many iterations to try."},
                },
                RPCResult{
            "[ blockhashes ]     (array) hashes of blocks generated\n"
                },
                RPCExamples{
            "\nGenerate 11 blocks to myaddress\n"
            + HelpExampleCli("generatetoaddress", "11 \"myaddress\"")
            + "If you are running the bitcoin core wallet, you can get a new address to send the newly generated bitcoin to with:\n"
            + HelpExampleCli("getnewaddress", "")
                },
            }.ToString());

    int nGenerate = request.params[0].get_int();
    uint64_t nMaxTries = 1000000;
    if (!request.params[2].isNull()) {
        nMaxTries = request.params[2].get_int();
    }

    CTxDestination destination = DecodeDestination(request.params[1].get_str());
    if (!IsValidDestination(destination)) {
        throw JSONRPCError(RPC_INVALID_ADDRESS_OR_KEY, "Error: Invalid address");
    }

    CScript coinbase_script = GetScriptForDestination(destination);

    return generateBlocks(coinbase_script, nGenerate, nMaxTries);
}

static UniValue getmininginfo(const JSONRPCRequest& request)
{
    if (request.fHelp || request.params.size() != 0) {
        throw std::runtime_error(
            RPCHelpMan{"getmininginfo",
                "\nReturns a json object containing mining-related information.",
                {},
                RPCResult{
                    "{\n"
                    "  \"blocks\": nnn,             (numeric) The current block\n"
                    "  \"currentblockweight\": nnn, (numeric, optional) The block weight of the last assembled block (only present if a block was ever assembled)\n"
                    "  \"currentblocktx\": nnn,     (numeric, optional) The number of block transactions of the last assembled block (only present if a block was ever assembled)\n"
                    "  \"difficulty\": xxx.xxxxx    (numeric) The current difficulty\n"
                    "  \"networkhashps\": nnn,      (numeric) The network hashes per second\n"
                    "  \"pooledtx\": n              (numeric) The size of the mempool\n"
                    "  \"chain\": \"xxxx\",           (string) current network name as defined in BIP70 (main, test, regtest)\n"
                    "  \"warnings\": \"...\"          (string) any network and blockchain warnings\n"
                    "}\n"
                },
                RPCExamples{
                    HelpExampleCli("getmininginfo", "")
            + HelpExampleRpc("getmininginfo", "")
                },
            }.ToString());
    }

    LOCK(cs_main);

    UniValue obj(UniValue::VOBJ);
    obj.pushKV("blocks",           (int)::ChainActive().Height());
    if (BlockAssembler::m_last_block_weight) obj.pushKV("currentblockweight", *BlockAssembler::m_last_block_weight);
    if (BlockAssembler::m_last_block_num_txs) obj.pushKV("currentblocktx", *BlockAssembler::m_last_block_num_txs);
<<<<<<< HEAD
    if (!g_signed_blocks) {
        obj.pushKV("difficulty",       (double)GetDifficulty(chainActive.Tip()));
        obj.pushKV("networkhashps",    getnetworkhashps(request));
    }
=======
    obj.pushKV("difficulty",       (double)GetDifficulty(::ChainActive().Tip()));
    obj.pushKV("networkhashps",    getnetworkhashps(request));
>>>>>>> b2a6b021
    obj.pushKV("pooledtx",         (uint64_t)mempool.size());
    obj.pushKV("chain",            Params().NetworkIDString());
    obj.pushKV("warnings",         GetWarnings("statusbar"));
    return obj;
}


// NOTE: Unlike wallet RPC (which use BTC values), mining RPCs follow GBT (BIP 22) in using satoshi amounts
static UniValue prioritisetransaction(const JSONRPCRequest& request)
{
    if (request.fHelp || request.params.size() != 3)
        throw std::runtime_error(
            RPCHelpMan{"prioritisetransaction",
                "Accepts the transaction into mined blocks at a higher (or lower) priority\n",
                {
                    {"txid", RPCArg::Type::STR_HEX, RPCArg::Optional::NO, "The transaction id."},
                    {"dummy", RPCArg::Type::NUM, RPCArg::Optional::OMITTED_NAMED_ARG, "API-Compatibility for previous API. Must be zero or null.\n"
            "                  DEPRECATED. For forward compatibility use named arguments and omit this parameter."},
                    {"fee_delta", RPCArg::Type::NUM, RPCArg::Optional::NO, "The fee value (in satoshis) to add (or subtract, if negative).\n"
            "                  Note, that this value is not a fee rate. It is a value to modify absolute fee of the TX.\n"
            "                  The fee is not actually paid, only the algorithm for selecting transactions into a block\n"
            "                  considers the transaction as it would have paid a higher (or lower) fee."},
                },
                RPCResult{
            "true              (boolean) Returns true\n"
                },
                RPCExamples{
                    HelpExampleCli("prioritisetransaction", "\"txid\" 0.0 10000")
            + HelpExampleRpc("prioritisetransaction", "\"txid\", 0.0, 10000")
                },
            }.ToString());

    LOCK(cs_main);

    uint256 hash(ParseHashV(request.params[0], "txid"));
    CAmount nAmount = request.params[2].get_int64();

    if (!(request.params[1].isNull() || request.params[1].get_real() == 0)) {
        throw JSONRPCError(RPC_INVALID_PARAMETER, "Priority is no longer supported, dummy argument to prioritisetransaction must be 0.");
    }

    mempool.PrioritiseTransaction(hash, nAmount);
    return true;
}


// NOTE: Assumes a conclusive result; if result is inconclusive, it must be handled by caller
static UniValue BIP22ValidationResult(const CValidationState& state)
{
    if (state.IsValid())
        return NullUniValue;

    if (state.IsError())
        throw JSONRPCError(RPC_VERIFY_ERROR, FormatStateMessage(state));
    if (state.IsInvalid())
    {
        std::string strRejectReason = state.GetRejectReason();
        if (strRejectReason.empty())
            return "rejected";
        return strRejectReason;
    }
    // Should be impossible
    return "valid?";
}

static std::string gbt_vb_name(const Consensus::DeploymentPos pos) {
    const struct VBDeploymentInfo& vbinfo = VersionBitsDeploymentInfo[pos];
    std::string s = vbinfo.name;
    if (!vbinfo.gbt_force) {
        s.insert(s.begin(), '!');
    }
    return s;
}

static UniValue getblocktemplate(const JSONRPCRequest& request)
{
    if (request.fHelp || request.params.size() > 1)
        throw std::runtime_error(
            RPCHelpMan{"getblocktemplate",
                "\nIf the request parameters include a 'mode' key, that is used to explicitly select between the default 'template' request or a 'proposal'.\n"
                "It returns data needed to construct a block to work on.\n"
                "For full specification, see BIPs 22, 23, 9, and 145:\n"
                "    https://github.com/bitcoin/bips/blob/master/bip-0022.mediawiki\n"
                "    https://github.com/bitcoin/bips/blob/master/bip-0023.mediawiki\n"
                "    https://github.com/bitcoin/bips/blob/master/bip-0009.mediawiki#getblocktemplate_changes\n"
                "    https://github.com/bitcoin/bips/blob/master/bip-0145.mediawiki\n",
                {
                    {"template_request", RPCArg::Type::OBJ, RPCArg::Optional::NO, "A json object in the following spec",
                        {
                            {"mode", RPCArg::Type::STR, /* treat as named arg */ RPCArg::Optional::OMITTED_NAMED_ARG, "This must be set to \"template\", \"proposal\" (see BIP 23), or omitted"},
                            {"capabilities", RPCArg::Type::ARR, /* treat as named arg */ RPCArg::Optional::OMITTED_NAMED_ARG, "A list of strings",
                                {
                                    {"support", RPCArg::Type::STR, RPCArg::Optional::OMITTED, "client side supported feature, 'longpoll', 'coinbasetxn', 'coinbasevalue', 'proposal', 'serverlist', 'workid'"},
                                },
                                },
                            {"rules", RPCArg::Type::ARR, RPCArg::Optional::NO, "A list of strings",
                                {
                                    {"support", RPCArg::Type::STR, RPCArg::Optional::OMITTED, "client side supported softfork deployment"},
                                },
                                },
                        },
                        "\"template_request\""},
                },
                RPCResult{
            "{\n"
            "  \"version\" : n,                    (numeric) The preferred block version\n"
            "  \"rules\" : [ \"rulename\", ... ],    (array of strings) specific block rules that are to be enforced\n"
            "  \"vbavailable\" : {                 (json object) set of pending, supported versionbit (BIP 9) softfork deployments\n"
            "      \"rulename\" : bitnumber          (numeric) identifies the bit number as indicating acceptance and readiness for the named softfork rule\n"
            "      ,...\n"
            "  },\n"
            "  \"vbrequired\" : n,                 (numeric) bit mask of versionbits the server requires set in submissions\n"
            "  \"previousblockhash\" : \"xxxx\",     (string) The hash of current highest block\n"
            "  \"transactions\" : [                (array) contents of non-coinbase transactions that should be included in the next block\n"
            "      {\n"
            "         \"data\" : \"xxxx\",             (string) transaction data encoded in hexadecimal (byte-for-byte)\n"
            "         \"txid\" : \"xxxx\",             (string) transaction id encoded in little-endian hexadecimal\n"
            "         \"hash\" : \"xxxx\",             (string) hash encoded in little-endian hexadecimal (including witness data)\n"
            "         \"depends\" : [                (array) array of numbers \n"
            "             n                          (numeric) transactions before this one (by 1-based index in 'transactions' list) that must be present in the final block if this one is\n"
            "             ,...\n"
            "         ],\n"
            "         \"fee\": n,                    (numeric) difference in value between transaction inputs and outputs (in satoshis); for coinbase transactions, this is a negative Number of the total collected block fees (ie, not including the block subsidy); if key is not present, fee is unknown and clients MUST NOT assume there isn't one\n"
            "         \"sigops\" : n,                (numeric) total SigOps cost, as counted for purposes of block limits; if key is not present, sigop cost is unknown and clients MUST NOT assume it is zero\n"
            "         \"weight\" : n,                (numeric) total transaction weight, as counted for purposes of block limits\n"
            "      }\n"
            "      ,...\n"
            "  ],\n"
            "  \"coinbaseaux\" : {                 (json object) data that should be included in the coinbase's scriptSig content\n"
            "      \"flags\" : \"xx\"                  (string) key name is to be ignored, and value included in scriptSig\n"
            "  },\n"
            "  \"coinbasevalue\" : n,              (numeric) maximum allowable input to coinbase transaction, including the generation award and transaction fees (in satoshis)\n"
            "  \"coinbasetxn\" : { ... },          (json object) information for coinbase transaction\n"
            "  \"target\" : \"xxxx\",                (string) The hash target\n"
            "  \"mintime\" : xxx,                  (numeric) The minimum timestamp appropriate for next block time in seconds since epoch (Jan 1 1970 GMT)\n"
            "  \"mutable\" : [                     (array of string) list of ways the block template may be changed \n"
            "     \"value\"                          (string) A way the block template may be changed, e.g. 'time', 'transactions', 'prevblock'\n"
            "     ,...\n"
            "  ],\n"
            "  \"noncerange\" : \"00000000ffffffff\",(string) A range of valid nonces\n"
            "  \"sigoplimit\" : n,                 (numeric) limit of sigops in blocks\n"
            "  \"sizelimit\" : n,                  (numeric) limit of block size\n"
            "  \"weightlimit\" : n,                (numeric) limit of block weight\n"
            "  \"curtime\" : ttt,                  (numeric) current timestamp in seconds since epoch (Jan 1 1970 GMT)\n"
            "  \"bits\" : \"xxxxxxxx\",              (string) compressed target of next block\n"
            "  \"height\" : n                      (numeric) The height of the next block\n"
            "}\n"
                },
                RPCExamples{
                    HelpExampleCli("getblocktemplate", "{\"rules\": [\"segwit\"]}")
            + HelpExampleRpc("getblocktemplate", "{\"rules\": [\"segwit\"]}")
                },
            }.ToString());

    LOCK(cs_main);

    std::string strMode = "template";
    UniValue lpval = NullUniValue;
    std::set<std::string> setClientRules;
    int64_t nMaxVersionPreVB = -1;
    if (!request.params[0].isNull())
    {
        const UniValue& oparam = request.params[0].get_obj();
        const UniValue& modeval = find_value(oparam, "mode");
        if (modeval.isStr())
            strMode = modeval.get_str();
        else if (modeval.isNull())
        {
            /* Do nothing */
        }
        else
            throw JSONRPCError(RPC_INVALID_PARAMETER, "Invalid mode");
        lpval = find_value(oparam, "longpollid");

        if (strMode == "proposal")
        {
            const UniValue& dataval = find_value(oparam, "data");
            if (!dataval.isStr())
                throw JSONRPCError(RPC_TYPE_ERROR, "Missing data String key for proposal");

            CBlock block;
            if (!DecodeHexBlk(block, dataval.get_str()))
                throw JSONRPCError(RPC_DESERIALIZATION_ERROR, "Block decode failed");

            uint256 hash = block.GetHash();
            const CBlockIndex* pindex = LookupBlockIndex(hash);
            if (pindex) {
                if (pindex->IsValid(BLOCK_VALID_SCRIPTS))
                    return "duplicate";
                if (pindex->nStatus & BLOCK_FAILED_MASK)
                    return "duplicate-invalid";
                return "duplicate-inconclusive";
            }

            CBlockIndex* const pindexPrev = ::ChainActive().Tip();
            // TestBlockValidity only supports blocks built on the current Tip
            if (block.hashPrevBlock != pindexPrev->GetBlockHash())
                return "inconclusive-not-best-prevblk";
            CValidationState state;
            TestBlockValidity(state, Params(), block, pindexPrev, false, true);
            return BIP22ValidationResult(state);
        }

        const UniValue& aClientRules = find_value(oparam, "rules");
        if (aClientRules.isArray()) {
            for (unsigned int i = 0; i < aClientRules.size(); ++i) {
                const UniValue& v = aClientRules[i];
                setClientRules.insert(v.get_str());
            }
        } else {
            // NOTE: It is important that this NOT be read if versionbits is supported
            const UniValue& uvMaxVersion = find_value(oparam, "maxversion");
            if (uvMaxVersion.isNum()) {
                nMaxVersionPreVB = uvMaxVersion.get_int64();
            }
        }
    }

    if (strMode != "template")
        throw JSONRPCError(RPC_INVALID_PARAMETER, "Invalid mode");

    if(!g_connman)
        throw JSONRPCError(RPC_CLIENT_P2P_DISABLED, "Error: Peer-to-peer functionality missing or disabled");

    if (g_connman->GetNodeCount(CConnman::CONNECTIONS_ALL) == 0)
        throw JSONRPCError(RPC_CLIENT_NOT_CONNECTED, PACKAGE_NAME " is not connected!");

    if (IsInitialBlockDownload())
        throw JSONRPCError(RPC_CLIENT_IN_INITIAL_DOWNLOAD, PACKAGE_NAME " is in initial sync and waiting for blocks...");

    static unsigned int nTransactionsUpdatedLast;

    if (!lpval.isNull())
    {
        // Wait to respond until either the best block changes, OR a minute has passed and there are more transactions
        uint256 hashWatchedChain;
        std::chrono::steady_clock::time_point checktxtime;
        unsigned int nTransactionsUpdatedLastLP;

        if (lpval.isStr())
        {
            // Format: <hashBestChain><nTransactionsUpdatedLast>
            std::string lpstr = lpval.get_str();

            hashWatchedChain = ParseHashV(lpstr.substr(0, 64), "longpollid");
            nTransactionsUpdatedLastLP = atoi64(lpstr.substr(64));
        }
        else
        {
            // NOTE: Spec does not specify behaviour for non-string longpollid, but this makes testing easier
            hashWatchedChain = ::ChainActive().Tip()->GetBlockHash();
            nTransactionsUpdatedLastLP = nTransactionsUpdatedLast;
        }

        // Release the wallet and main lock while waiting
        LEAVE_CRITICAL_SECTION(cs_main);
        {
            checktxtime = std::chrono::steady_clock::now() + std::chrono::minutes(1);

            WAIT_LOCK(g_best_block_mutex, lock);
            while (g_best_block == hashWatchedChain && IsRPCRunning())
            {
                if (g_best_block_cv.wait_until(lock, checktxtime) == std::cv_status::timeout)
                {
                    // Timeout: Check transactions for update
                    if (mempool.GetTransactionsUpdated() != nTransactionsUpdatedLastLP)
                        break;
                    checktxtime += std::chrono::seconds(10);
                }
            }
        }
        ENTER_CRITICAL_SECTION(cs_main);

        if (!IsRPCRunning())
            throw JSONRPCError(RPC_CLIENT_NOT_CONNECTED, "Shutting down");
        // TODO: Maybe recheck connections/IBD and (if something wrong) send an expires-immediately template to stop miners?
    }

    const struct VBDeploymentInfo& segwit_info = VersionBitsDeploymentInfo[Consensus::DEPLOYMENT_SEGWIT];
    // GBT must be called with 'segwit' set in the rules
    if (setClientRules.count(segwit_info.name) != 1) {
        throw JSONRPCError(RPC_INVALID_PARAMETER, "getblocktemplate must be called with the segwit rule set (call with {\"rules\": [\"segwit\"]})");
    }

    // Update block
    static CBlockIndex* pindexPrev;
    static int64_t nStart;
    static std::unique_ptr<CBlockTemplate> pblocktemplate;
    if (pindexPrev != ::ChainActive().Tip() ||
        (mempool.GetTransactionsUpdated() != nTransactionsUpdatedLast && GetTime() - nStart > 5))
    {
        // Clear pindexPrev so future calls make a new block, despite any failures from here on
        pindexPrev = nullptr;

        // Store the pindexBest used before CreateNewBlock, to avoid races
        nTransactionsUpdatedLast = mempool.GetTransactionsUpdated();
        CBlockIndex* pindexPrevNew = ::ChainActive().Tip();
        nStart = GetTime();

        // Create new block
        CScript scriptDummy = CScript() << OP_TRUE;
        pblocktemplate = BlockAssembler(Params()).CreateNewBlock(scriptDummy);
        if (!pblocktemplate)
            throw JSONRPCError(RPC_OUT_OF_MEMORY, "Out of memory");

        // Need to update only after we know CreateNewBlock succeeded
        pindexPrev = pindexPrevNew;
    }
    assert(pindexPrev);
    CBlock* pblock = &pblocktemplate->block; // pointer for convenience
    const Consensus::Params& consensusParams = Params().GetConsensus();

    // Update nTime
    UpdateTime(pblock, consensusParams, pindexPrev);
    pblock->nNonce = 0;

    // NOTE: If at some point we support pre-segwit miners post-segwit-activation, this needs to take segwit support into consideration
    const bool fPreSegWit = (ThresholdState::ACTIVE != VersionBitsState(pindexPrev, consensusParams, Consensus::DEPLOYMENT_SEGWIT, versionbitscache));

    UniValue aCaps(UniValue::VARR); aCaps.push_back("proposal");

    UniValue transactions(UniValue::VARR);
    std::map<uint256, int64_t> setTxIndex;
    int i = 0;
    for (const auto& it : pblock->vtx) {
        const CTransaction& tx = *it;
        uint256 txHash = tx.GetHash();
        setTxIndex[txHash] = i++;

        if (tx.IsCoinBase())
            continue;

        UniValue entry(UniValue::VOBJ);

        entry.pushKV("data", EncodeHexTx(tx));
        entry.pushKV("txid", txHash.GetHex());
        entry.pushKV("hash", tx.GetWitnessHash().GetHex());

        UniValue deps(UniValue::VARR);
        for (const CTxIn &in : tx.vin)
        {
            if (setTxIndex.count(in.prevout.hash))
                deps.push_back(setTxIndex[in.prevout.hash]);
        }
        entry.pushKV("depends", deps);

        int index_in_template = i - 1;
        entry.pushKV("fee", pblocktemplate->vTxFees[index_in_template]);
        int64_t nTxSigOps = pblocktemplate->vTxSigOpsCost[index_in_template];
        if (fPreSegWit) {
            assert(nTxSigOps % WITNESS_SCALE_FACTOR == 0);
            nTxSigOps /= WITNESS_SCALE_FACTOR;
        }
        entry.pushKV("sigops", nTxSigOps);
        entry.pushKV("weight", GetTransactionWeight(tx));

        transactions.push_back(entry);
    }

    UniValue aux(UniValue::VOBJ);
    aux.pushKV("flags", HexStr(COINBASE_FLAGS.begin(), COINBASE_FLAGS.end()));

    arith_uint256 hashTarget = arith_uint256().SetCompact(pblock->nBits);

    UniValue aMutable(UniValue::VARR);
    aMutable.push_back("time");
    aMutable.push_back("transactions");
    aMutable.push_back("prevblock");

    UniValue result(UniValue::VOBJ);
    result.pushKV("capabilities", aCaps);

    UniValue aRules(UniValue::VARR);
    UniValue vbavailable(UniValue::VOBJ);
    for (int j = 0; j < (int)Consensus::MAX_VERSION_BITS_DEPLOYMENTS; ++j) {
        Consensus::DeploymentPos pos = Consensus::DeploymentPos(j);
        ThresholdState state = VersionBitsState(pindexPrev, consensusParams, pos, versionbitscache);
        switch (state) {
            case ThresholdState::DEFINED:
            case ThresholdState::FAILED:
                // Not exposed to GBT at all
                break;
            case ThresholdState::LOCKED_IN:
                // Ensure bit is set in block version
                pblock->nVersion |= VersionBitsMask(consensusParams, pos);
                // FALL THROUGH to get vbavailable set...
            case ThresholdState::STARTED:
            {
                const struct VBDeploymentInfo& vbinfo = VersionBitsDeploymentInfo[pos];
                vbavailable.pushKV(gbt_vb_name(pos), consensusParams.vDeployments[pos].bit);
                if (setClientRules.find(vbinfo.name) == setClientRules.end()) {
                    if (!vbinfo.gbt_force) {
                        // If the client doesn't support this, don't indicate it in the [default] version
                        pblock->nVersion &= ~VersionBitsMask(consensusParams, pos);
                    }
                }
                break;
            }
            case ThresholdState::ACTIVE:
            {
                // Add to rules only
                const struct VBDeploymentInfo& vbinfo = VersionBitsDeploymentInfo[pos];
                aRules.push_back(gbt_vb_name(pos));
                if (setClientRules.find(vbinfo.name) == setClientRules.end()) {
                    // Not supported by the client; make sure it's safe to proceed
                    if (!vbinfo.gbt_force) {
                        // If we do anything other than throw an exception here, be sure version/force isn't sent to old clients
                        throw JSONRPCError(RPC_INVALID_PARAMETER, strprintf("Support for '%s' rule requires explicit client support", vbinfo.name));
                    }
                }
                break;
            }
        }
    }
    result.pushKV("version", pblock->nVersion);
    result.pushKV("rules", aRules);
    result.pushKV("vbavailable", vbavailable);
    result.pushKV("vbrequired", int(0));

    if (nMaxVersionPreVB >= 2) {
        // If VB is supported by the client, nMaxVersionPreVB is -1, so we won't get here
        // Because BIP 34 changed how the generation transaction is serialized, we can only use version/force back to v2 blocks
        // This is safe to do [otherwise-]unconditionally only because we are throwing an exception above if a non-force deployment gets activated
        // Note that this can probably also be removed entirely after the first BIP9 non-force deployment (ie, probably segwit) gets activated
        aMutable.push_back("version/force");
    }

    result.pushKV("previousblockhash", pblock->hashPrevBlock.GetHex());
    result.pushKV("transactions", transactions);
    result.pushKV("coinbaseaux", aux);
<<<<<<< HEAD
    result.pushKV("coinbasevalue", (int64_t)pblock->vtx[0]->vout[0].nValue.GetAmount());
    result.pushKV("longpollid", chainActive.Tip()->GetBlockHash().GetHex() + i64tostr(nTransactionsUpdatedLast));
=======
    result.pushKV("coinbasevalue", (int64_t)pblock->vtx[0]->vout[0].nValue);
    result.pushKV("longpollid", ::ChainActive().Tip()->GetBlockHash().GetHex() + i64tostr(nTransactionsUpdatedLast));
>>>>>>> b2a6b021
    result.pushKV("target", hashTarget.GetHex());
    result.pushKV("mintime", (int64_t)pindexPrev->GetMedianTimePast()+1);
    result.pushKV("mutable", aMutable);
    result.pushKV("noncerange", "00000000ffffffff");
    int64_t nSigOpLimit = MAX_BLOCK_SIGOPS_COST;
    int64_t nSizeLimit = MAX_BLOCK_SERIALIZED_SIZE;
    if (fPreSegWit) {
        assert(nSigOpLimit % WITNESS_SCALE_FACTOR == 0);
        nSigOpLimit /= WITNESS_SCALE_FACTOR;
        assert(nSizeLimit % WITNESS_SCALE_FACTOR == 0);
        nSizeLimit /= WITNESS_SCALE_FACTOR;
    }
    result.pushKV("sigoplimit", nSigOpLimit);
    result.pushKV("sizelimit", nSizeLimit);
    if (!fPreSegWit) {
        result.pushKV("weightlimit", (int64_t)MAX_BLOCK_WEIGHT);
    }
    result.pushKV("curtime", pblock->GetBlockTime());
    result.pushKV("bits", strprintf("%08x", pblock->nBits));
    result.pushKV("height", (int64_t)(pindexPrev->nHeight+1));

    if (!pblocktemplate->vchCoinbaseCommitment.empty()) {
        result.pushKV("default_witness_commitment", HexStr(pblocktemplate->vchCoinbaseCommitment.begin(), pblocktemplate->vchCoinbaseCommitment.end()));
    }

    return result;
}

class submitblock_StateCatcher : public CValidationInterface
{
public:
    uint256 hash;
    bool found;
    CValidationState state;

    explicit submitblock_StateCatcher(const uint256 &hashIn) : hash(hashIn), found(false), state() {}

protected:
    void BlockChecked(const CBlock& block, const CValidationState& stateIn) override {
        if (block.GetHash() != hash)
            return;
        found = true;
        state = stateIn;
    }
};

static UniValue submitblock(const JSONRPCRequest& request)
{
    // We allow 2 arguments for compliance with BIP22. Argument 2 is ignored.
    if (request.fHelp || request.params.size() < 1 || request.params.size() > 2) {
        throw std::runtime_error(
            RPCHelpMan{"submitblock",
                "\nAttempts to submit new block to network.\n"
                "See https://en.bitcoin.it/wiki/BIP_0022 for full specification.\n",
                {
                    {"hexdata", RPCArg::Type::STR_HEX, RPCArg::Optional::NO, "the hex-encoded block data to submit"},
                    {"dummy", RPCArg::Type::STR, /* default */ "ignored", "dummy value, for compatibility with BIP22. This value is ignored."},
                },
                RPCResults{},
                RPCExamples{
                    HelpExampleCli("submitblock", "\"mydata\"")
            + HelpExampleRpc("submitblock", "\"mydata\"")
                },
            }.ToString());
    }

    std::shared_ptr<CBlock> blockptr = std::make_shared<CBlock>();
    CBlock& block = *blockptr;
    if (!DecodeHexBlk(block, request.params[0].get_str())) {
        throw JSONRPCError(RPC_DESERIALIZATION_ERROR, "Block decode failed");
    }

    if (block.vtx.empty() || !block.vtx[0]->IsCoinBase()) {
        throw JSONRPCError(RPC_DESERIALIZATION_ERROR, "Block does not start with a coinbase");
    }

    uint256 hash = block.GetHash();
    {
        LOCK(cs_main);
        const CBlockIndex* pindex = LookupBlockIndex(hash);
        if (pindex) {
            if (pindex->IsValid(BLOCK_VALID_SCRIPTS)) {
                return "duplicate";
            }
            if (pindex->nStatus & BLOCK_FAILED_MASK) {
                return "duplicate-invalid";
            }
        }
    }

    {
        LOCK(cs_main);
        const CBlockIndex* pindex = LookupBlockIndex(block.hashPrevBlock);
        if (pindex) {
            UpdateUncommittedBlockStructures(block, pindex, Params().GetConsensus());
        }
    }

    bool new_block;
    submitblock_StateCatcher sc(block.GetHash());
    RegisterValidationInterface(&sc);
    bool accepted = ProcessNewBlock(Params(), blockptr, /* fForceProcessing */ true, /* fNewBlock */ &new_block);
    UnregisterValidationInterface(&sc);
    if (!new_block && accepted) {
        return "duplicate";
    }
    if (!sc.found) {
        return "inconclusive";
    }
    return BIP22ValidationResult(sc.state);
}

static UniValue submitheader(const JSONRPCRequest& request)
{
    if (request.fHelp || request.params.size() != 1) {
        throw std::runtime_error(
            RPCHelpMan{"submitheader",
                "\nDecode the given hexdata as a header and submit it as a candidate chain tip if valid."
                "\nThrows when the header is invalid.\n",
                {
                    {"hexdata", RPCArg::Type::STR_HEX, RPCArg::Optional::NO, "the hex-encoded block header data"},
                },
                RPCResult{
            "None"
                },
                RPCExamples{
                    HelpExampleCli("submitheader", "\"aabbcc\"") +
                    HelpExampleRpc("submitheader", "\"aabbcc\"")
                },
            }.ToString());
    }

    CBlockHeader h;
    if (!DecodeHexBlockHeader(h, request.params[0].get_str())) {
        throw JSONRPCError(RPC_DESERIALIZATION_ERROR, "Block header decode failed");
    }
    {
        LOCK(cs_main);
        if (!LookupBlockIndex(h.hashPrevBlock)) {
            throw JSONRPCError(RPC_VERIFY_ERROR, "Must submit previous header (" + h.hashPrevBlock.GetHex() + ") first");
        }
    }

    CValidationState state;
    ProcessNewBlockHeaders({h}, state, Params(), /* ppindex */ nullptr, /* first_invalid */ nullptr);
    if (state.IsValid()) return NullUniValue;
    if (state.IsError()) {
        throw JSONRPCError(RPC_VERIFY_ERROR, FormatStateMessage(state));
    }
    throw JSONRPCError(RPC_VERIFY_ERROR, state.GetRejectReason());
}

static UniValue estimatesmartfee(const JSONRPCRequest& request)
{
    if (request.fHelp || request.params.size() < 1 || request.params.size() > 2)
        throw std::runtime_error(
            RPCHelpMan{"estimatesmartfee",
                "\nEstimates the approximate fee per kilobyte needed for a transaction to begin\n"
                "confirmation within conf_target blocks if possible and return the number of blocks\n"
                "for which the estimate is valid. Uses virtual transaction size as defined\n"
                "in BIP 141 (witness data is discounted).\n",
                {
                    {"conf_target", RPCArg::Type::NUM, RPCArg::Optional::NO, "Confirmation target in blocks (1 - 1008)"},
                    {"estimate_mode", RPCArg::Type::STR, /* default */ "CONSERVATIVE", "The fee estimate mode.\n"
            "                   Whether to return a more conservative estimate which also satisfies\n"
            "                   a longer history. A conservative estimate potentially returns a\n"
            "                   higher feerate and is more likely to be sufficient for the desired\n"
            "                   target, but is not as responsive to short term drops in the\n"
            "                   prevailing fee market.  Must be one of:\n"
            "       \"UNSET\"\n"
            "       \"ECONOMICAL\"\n"
            "       \"CONSERVATIVE\""},
                },
                RPCResult{
            "{\n"
            "  \"feerate\" : x.x,     (numeric, optional) estimate fee rate in " + CURRENCY_UNIT + "/kB\n"
            "  \"errors\": [ str... ] (json array of strings, optional) Errors encountered during processing\n"
            "  \"blocks\" : n         (numeric) block number where estimate was found\n"
            "}\n"
            "\n"
            "The request target will be clamped between 2 and the highest target\n"
            "fee estimation is able to return based on how long it has been running.\n"
            "An error is returned if not enough transactions and blocks\n"
            "have been observed to make an estimate for any number of blocks.\n"
                },
                RPCExamples{
                    HelpExampleCli("estimatesmartfee", "6")
                },
            }.ToString());

    RPCTypeCheck(request.params, {UniValue::VNUM, UniValue::VSTR});
    RPCTypeCheckArgument(request.params[0], UniValue::VNUM);
    unsigned int max_target = ::feeEstimator.HighestTargetTracked(FeeEstimateHorizon::LONG_HALFLIFE);
    unsigned int conf_target = ParseConfirmTarget(request.params[0], max_target);
    bool conservative = true;
    if (!request.params[1].isNull()) {
        FeeEstimateMode fee_mode;
        if (!FeeModeFromString(request.params[1].get_str(), fee_mode)) {
            throw JSONRPCError(RPC_INVALID_PARAMETER, "Invalid estimate_mode parameter");
        }
        if (fee_mode == FeeEstimateMode::ECONOMICAL) conservative = false;
    }

    UniValue result(UniValue::VOBJ);
    UniValue errors(UniValue::VARR);
    FeeCalculation feeCalc;
    CFeeRate feeRate = ::feeEstimator.estimateSmartFee(conf_target, &feeCalc, conservative);
    if (feeRate != CFeeRate(0)) {
        result.pushKV("feerate", ValueFromAmount(feeRate.GetFeePerK()));
    } else {
        errors.push_back("Insufficient data or no feerate found");
        result.pushKV("errors", errors);
    }
    result.pushKV("blocks", feeCalc.returnedTarget);
    return result;
}

static UniValue estimaterawfee(const JSONRPCRequest& request)
{
    if (request.fHelp || request.params.size() < 1 || request.params.size() > 2)
        throw std::runtime_error(
            RPCHelpMan{"estimaterawfee",
                "\nWARNING: This interface is unstable and may disappear or change!\n"
                "\nWARNING: This is an advanced API call that is tightly coupled to the specific\n"
                "         implementation of fee estimation. The parameters it can be called with\n"
                "         and the results it returns will change if the internal implementation changes.\n"
                "\nEstimates the approximate fee per kilobyte needed for a transaction to begin\n"
                "confirmation within conf_target blocks if possible. Uses virtual transaction size as\n"
                "defined in BIP 141 (witness data is discounted).\n",
                {
                    {"conf_target", RPCArg::Type::NUM, RPCArg::Optional::NO, "Confirmation target in blocks (1 - 1008)"},
                    {"threshold", RPCArg::Type::NUM, /* default */ "0.95", "The proportion of transactions in a given feerate range that must have been\n"
            "               confirmed within conf_target in order to consider those feerates as high enough and proceed to check\n"
            "               lower buckets."},
                },
                RPCResult{
            "{\n"
            "  \"short\" : {            (json object, optional) estimate for short time horizon\n"
            "      \"feerate\" : x.x,        (numeric, optional) estimate fee rate in " + CURRENCY_UNIT + "/kB\n"
            "      \"decay\" : x.x,          (numeric) exponential decay (per block) for historical moving average of confirmation data\n"
            "      \"scale\" : x,            (numeric) The resolution of confirmation targets at this time horizon\n"
            "      \"pass\" : {              (json object, optional) information about the lowest range of feerates to succeed in meeting the threshold\n"
            "          \"startrange\" : x.x,     (numeric) start of feerate range\n"
            "          \"endrange\" : x.x,       (numeric) end of feerate range\n"
            "          \"withintarget\" : x.x,   (numeric) number of txs over history horizon in the feerate range that were confirmed within target\n"
            "          \"totalconfirmed\" : x.x, (numeric) number of txs over history horizon in the feerate range that were confirmed at any point\n"
            "          \"inmempool\" : x.x,      (numeric) current number of txs in mempool in the feerate range unconfirmed for at least target blocks\n"
            "          \"leftmempool\" : x.x,    (numeric) number of txs over history horizon in the feerate range that left mempool unconfirmed after target\n"
            "      },\n"
            "      \"fail\" : { ... },       (json object, optional) information about the highest range of feerates to fail to meet the threshold\n"
            "      \"errors\":  [ str... ]   (json array of strings, optional) Errors encountered during processing\n"
            "  },\n"
            "  \"medium\" : { ... },    (json object, optional) estimate for medium time horizon\n"
            "  \"long\" : { ... }       (json object) estimate for long time horizon\n"
            "}\n"
            "\n"
            "Results are returned for any horizon which tracks blocks up to the confirmation target.\n"
                },
                RPCExamples{
                    HelpExampleCli("estimaterawfee", "6 0.9")
                },
            }.ToString());

    RPCTypeCheck(request.params, {UniValue::VNUM, UniValue::VNUM}, true);
    RPCTypeCheckArgument(request.params[0], UniValue::VNUM);
    unsigned int max_target = ::feeEstimator.HighestTargetTracked(FeeEstimateHorizon::LONG_HALFLIFE);
    unsigned int conf_target = ParseConfirmTarget(request.params[0], max_target);
    double threshold = 0.95;
    if (!request.params[1].isNull()) {
        threshold = request.params[1].get_real();
    }
    if (threshold < 0 || threshold > 1) {
        throw JSONRPCError(RPC_INVALID_PARAMETER, "Invalid threshold");
    }

    UniValue result(UniValue::VOBJ);

    for (const FeeEstimateHorizon horizon : {FeeEstimateHorizon::SHORT_HALFLIFE, FeeEstimateHorizon::MED_HALFLIFE, FeeEstimateHorizon::LONG_HALFLIFE}) {
        CFeeRate feeRate;
        EstimationResult buckets;

        // Only output results for horizons which track the target
        if (conf_target > ::feeEstimator.HighestTargetTracked(horizon)) continue;

        feeRate = ::feeEstimator.estimateRawFee(conf_target, threshold, horizon, &buckets);
        UniValue horizon_result(UniValue::VOBJ);
        UniValue errors(UniValue::VARR);
        UniValue passbucket(UniValue::VOBJ);
        passbucket.pushKV("startrange", round(buckets.pass.start));
        passbucket.pushKV("endrange", round(buckets.pass.end));
        passbucket.pushKV("withintarget", round(buckets.pass.withinTarget * 100.0) / 100.0);
        passbucket.pushKV("totalconfirmed", round(buckets.pass.totalConfirmed * 100.0) / 100.0);
        passbucket.pushKV("inmempool", round(buckets.pass.inMempool * 100.0) / 100.0);
        passbucket.pushKV("leftmempool", round(buckets.pass.leftMempool * 100.0) / 100.0);
        UniValue failbucket(UniValue::VOBJ);
        failbucket.pushKV("startrange", round(buckets.fail.start));
        failbucket.pushKV("endrange", round(buckets.fail.end));
        failbucket.pushKV("withintarget", round(buckets.fail.withinTarget * 100.0) / 100.0);
        failbucket.pushKV("totalconfirmed", round(buckets.fail.totalConfirmed * 100.0) / 100.0);
        failbucket.pushKV("inmempool", round(buckets.fail.inMempool * 100.0) / 100.0);
        failbucket.pushKV("leftmempool", round(buckets.fail.leftMempool * 100.0) / 100.0);

        // CFeeRate(0) is used to indicate error as a return value from estimateRawFee
        if (feeRate != CFeeRate(0)) {
            horizon_result.pushKV("feerate", ValueFromAmount(feeRate.GetFeePerK()));
            horizon_result.pushKV("decay", buckets.decay);
            horizon_result.pushKV("scale", (int)buckets.scale);
            horizon_result.pushKV("pass", passbucket);
            // buckets.fail.start == -1 indicates that all buckets passed, there is no fail bucket to output
            if (buckets.fail.start != -1) horizon_result.pushKV("fail", failbucket);
        } else {
            // Output only information that is still meaningful in the event of error
            horizon_result.pushKV("decay", buckets.decay);
            horizon_result.pushKV("scale", (int)buckets.scale);
            horizon_result.pushKV("fail", failbucket);
            errors.push_back("Insufficient data or no feerate found which meets threshold");
            horizon_result.pushKV("errors",errors);
        }
        result.pushKV(StringForFeeEstimateHorizon(horizon), horizon_result);
    }
    return result;
}

//
// ELEMENTS:

UniValue getnewblockhex(const JSONRPCRequest& request)
{
    if (request.fHelp || request.params.size() > 1)
        throw std::runtime_error(
            RPCHelpMan{"getnewblockhex",
                "\nGets hex representation of a proposed, unmined new block\n",
                {
                    {"min_tx_age", RPCArg::Type::NUM, /* default */ "0", "How many seconds a transaction must have been in the mempool to be inluded in the block proposal. This may help with faster block convergence among functionaries using compact blocks."},
                },
                RPCResult{
            "blockhex      (hex) The block hex\n"
                },
                RPCExamples{
                    HelpExampleCli("getnewblockhex", ""),
                }
            }.ToString());

    int required_wait = !request.params[0].isNull() ? request.params[0].get_int() : 0;
    if (required_wait < 0) {
        throw JSONRPCError(RPC_INVALID_PARAMETER, "min_tx_age must be non-negative.");
    }

    CScript feeDestinationScript = Params().GetConsensus().mandatory_coinbase_destination;
    if (feeDestinationScript == CScript()) feeDestinationScript = CScript() << OP_TRUE;
    std::unique_ptr<CBlockTemplate> pblocktemplate(BlockAssembler(Params()).CreateNewBlock(feeDestinationScript, required_wait));
    if (!pblocktemplate.get()) {
        throw JSONRPCError(RPC_INTERNAL_ERROR, "Wallet keypool empty");
    }

    {
        // IncrementExtraNonce sets coinbase flags and builds merkle tree
        LOCK(cs_main);
        unsigned int nExtraNonce = 0;
        IncrementExtraNonce(&pblocktemplate->block, chainActive.Tip(), nExtraNonce);
    }

    CDataStream ssBlock(SER_NETWORK, PROTOCOL_VERSION);
    ssBlock << pblocktemplate->block;
    return HexStr(ssBlock.begin(), ssBlock.end());
}

UniValue combineblocksigs(const JSONRPCRequest& request)
{
    if (request.fHelp || request.params.size() != 2)
        throw std::runtime_error(
            RPCHelpMan{"combineblocksigs",
                "\nMerges signatures on a block proposal\n",
                {
                    {"blockhex", RPCArg::Type::STR_HEX, RPCArg::Optional::NO, "The hex-encoded block from getnewblockhex"},
                    {"signatures", RPCArg::Type::ARR, RPCArg::Optional::NO, "A json array of pubkey/signature pairs",
                        {
                            {"", RPCArg::Type::OBJ, RPCArg::Optional::OMITTED, "",
                                {
                                    {"pubkey", RPCArg::Type::STR_HEX, RPCArg::Optional::NO, "The pubkey for the signature in hex"},
                                    {"sig", RPCArg::Type::STR_HEX, RPCArg::Optional::NO, "A signature (in the form of a hex-encoded scriptSig)"},
                                },
                            },
                        },
                    },
                },
                RPCResult{
            "{\n"
            "  \"hex\": \"value\",      (string) The signed block\n"
            "  \"complete\": true|false (numeric) If block is complete \n"
            "}\n",
                },
                RPCExamples{
                    HelpExampleCli("combineblocksigs", "<hex> '[{\"pubkey\":\"hex\",\"sig\":\"hex\"}, ...]'"),
                },
            }.ToString());

    if (!g_signed_blocks) {
        throw JSONRPCError(RPC_MISC_ERROR, "Signed blocks are not active for this network.");
    }

    CBlock block;
    if (!DecodeHexBlk(block, request.params[0].get_str()))
        throw JSONRPCError(RPC_DESERIALIZATION_ERROR, "Block decode failed");

    const Consensus::Params& params = Params().GetConsensus();
    const UniValue& sigs = request.params[1].get_array();
    CBasicKeyStore keystore;
    SignatureData sig_data;
    SimpleSignatureCreator signature_creator(block.GetHash());
    for (unsigned int i = 0; i < sigs.size(); i++) {
        UniValue pubkey_sig = sigs[i];
        const std::string& pubkey_str = pubkey_sig["pubkey"].get_str();
        const std::string& sig_str = pubkey_sig["sig"].get_str();
        if (!IsHex(sig_str) || !IsHex(pubkey_str)) {
            continue;
        }
        std::vector<unsigned char> pubkey_bytes = ParseHex(pubkey_str);
        std::vector<unsigned char> sig_bytes = ParseHex(sig_str);
        CPubKey pubkey(pubkey_bytes.begin(), pubkey_bytes.end());
        if (!pubkey.IsFullyValid()) {
            throw JSONRPCError(RPC_DESERIALIZATION_ERROR, "Bad pubkey");
        }
        sig_data.signatures[pubkey.GetID()] = std::make_pair(pubkey, sig_bytes);
    }

    // Finalizes the signatures, has no access to keys
    ProduceSignature(keystore, signature_creator, block.proof.challenge, sig_data, SCRIPT_NO_SIGHASH_BYTE);
    block.proof.solution = sig_data.scriptSig;

    CDataStream ssBlock(SER_NETWORK, PROTOCOL_VERSION | RPCSerializationFlags());
    ssBlock << block;
    UniValue result(UniValue::VOBJ);
    result.pushKV("hex", HexStr(ssBlock.begin(), ssBlock.end()));
    result.pushKV("complete", CheckProof(block, params));
    return result;
}

UniValue getcompactsketch(const JSONRPCRequest& request)
{
    if (request.fHelp || request.params.size() != 1)
        throw std::runtime_error(
            RPCHelpMan{"getcompactsketch block_hex",
                "\nGets hex representation of a proposed compact block sketch.\n"
                "It is consumed by `consumecompactsketch.`\n",
                {
                    {"block_hex", RPCArg::Type::STR_HEX, RPCArg::Optional::NO, "Hex serialized block proposal from `getnewblockhex`."},
                },
                RPCResult{
            "sketch      (string) The block serialized block sketch in hex\n"
                },
                RPCExamples{
                    HelpExampleCli("getcompactsketch", ""),
                }
            }.ToString());

    CBlock block;
    std::vector<unsigned char> block_bytes(ParseHex(request.params[0].get_str()));
    CDataStream ssBlock(block_bytes, SER_NETWORK, PROTOCOL_VERSION);
    ssBlock >> block;

    CBlockHeaderAndShortTxIDs cmpctblock(block, true);

    CDataStream ssCompactBlock(SER_NETWORK, PROTOCOL_VERSION);
    ssCompactBlock << cmpctblock;
    return HexStr(ssCompactBlock.begin(), ssCompactBlock.end());

}

UniValue consumecompactsketch(const JSONRPCRequest& request)
{
    if (request.fHelp || request.params.size() != 1)
        throw std::runtime_error(
            RPCHelpMan{"consumecompactsketch sketch",
                "\nTakes hex representation of a proposed compact block sketch and fills it in\n"
                "using mempool. Returns the block if complete, and a list\n"
                "of missing transaction indices serialized as a native structure."
                "NOTE: The latest instance of this call will have a partially filled block\n"
                "cached in memory to be used in `consumegetblocktxn` to finalize the block.\n",
                {
                    {"sketch", RPCArg::Type::STR_HEX, RPCArg::Optional::NO, "Hex string of compact block sketch."},
                },
                RPCResult{
            "{\n"
            "   blockhex            (hex) The filled block hex. Only returns when block is final\n"
            "   block_tx_req        (hex) The serialized structure of missing transaction indices, given to serving node\n"
            "   found_transactions  (hex) The serialized list of found transactions to be used in finalizecompactblock\n"
            "}\n"
                },
                RPCExamples{
                    HelpExampleCli("consumecompactsketch", "<sketch>"),
                }
            }.ToString());

    UniValue ret(UniValue::VOBJ);

    std::vector<unsigned char> compact_block_bytes(ParseHex(request.params[0].get_str()));
    CDataStream ssBlock(compact_block_bytes, SER_NETWORK, PROTOCOL_VERSION);
    CBlockHeaderAndShortTxIDs cmpctblock;
    ssBlock >> cmpctblock;

    PartiallyDownloadedBlock partialBlock(&mempool);
    const std::vector<std::pair<uint256, CTransactionRef>> dummy;
    ReadStatus status = partialBlock.InitData(cmpctblock, dummy);
    if (status != READ_STATUS_OK) {
        throw JSONRPCError(RPC_DESERIALIZATION_ERROR, "Compact block decode failed");
    }

    BlockTransactionsRequest req;
    std::vector<CTransactionRef> found(partialBlock.GetAvailableTx());
    for (size_t i = 0; i < cmpctblock.BlockTxCount(); i++) {
        if (!partialBlock.IsTxAvailable(i)) {
            req.indexes.push_back(i);
        }
    }

    CDataStream ssReq(SER_NETWORK, PROTOCOL_VERSION);
    ssReq << req;

    if (req.indexes.empty()) {
        std::shared_ptr<CBlock> pblock = std::make_shared<CBlock>();
        std::vector<CTransactionRef> dummy;
        ReadStatus status = partialBlock.FillBlock(*pblock, dummy, false /* don't get pow */);
        if (status == READ_STATUS_INVALID) {
            throw JSONRPCError(RPC_DESERIALIZATION_ERROR, "Bogus crap sketch.");
        } else if (status == READ_STATUS_FAILED) {
            throw JSONRPCError(RPC_DESERIALIZATION_ERROR, "Failed to complete block though all transactions were apparently found. Could be random short ID collision; requires full block instead.");
        } else if (status == READ_STATUS_CHECKBLOCK_FAILED) {
            throw JSONRPCError(RPC_DESERIALIZATION_ERROR, "Checkblock failed.");
        }
        CDataStream ssBlock(SER_NETWORK, PROTOCOL_VERSION);
        ssBlock << *pblock;

        ret.pushKV("blockhex", HexStr(ssBlock.begin(), ssBlock.end()));
    } else {
        // Serialize the list of transactions we found
        CDataStream ssFound(SER_NETWORK, PROTOCOL_VERSION);
        ssFound << found;

        ret.pushKV("block_tx_req", HexStr(ssReq.begin(), ssReq.end()));
        ret.pushKV("found_transactions", HexStr(ssFound.begin(), ssFound.end()));
    }
    return ret;
}

UniValue consumegetblocktxn(const JSONRPCRequest& request)
{
    if (request.fHelp || request.params.size() != 2)
        throw std::runtime_error(
            RPCHelpMan{"consumegetblocktxn",
                "Consumes a transaction request for a compact block sketch.",
                {
                    {"full_block", RPCArg::Type::STR_HEX, RPCArg::Optional::NO, "Hex serialied block that corresponds to the block request `block_tx_req`."},
                    {"block_tx_req", RPCArg::Type::STR_HEX, RPCArg::Optional::NO, "Hex serialied BlockTransactionsRequest, aka getblocktxn network message."},
                },
                RPCResult{
            "block_transactions  (hex) The serialized list of found transactions aka BlockTransactions\n"
                },
                RPCExamples{
                    HelpExampleCli("consumegetblocktxn", "<block_tx_req>")
                }
            }.ToString());

    CBlock block;
    std::vector<unsigned char> block_bytes(ParseHex(request.params[0].get_str()));
    CDataStream ssBlock(block_bytes, SER_NETWORK, PROTOCOL_VERSION);
    ssBlock >> block;

    // Take in BlockTransactionsRequest, return BlockTransactions
    std::vector<unsigned char> block_req(ParseHex(request.params[1].get_str()));
    CDataStream ssReq(block_req, SER_NETWORK, PROTOCOL_VERSION);

    BlockTransactionsRequest req;
    ssReq >> req;

    BlockTransactions resp(req);
    for (size_t i = 0; i < req.indexes.size(); i++) {
        if (req.indexes[i] >= block.vtx.size()) {
            throw JSONRPCError(RPC_DESERIALIZATION_ERROR, "Peer sent us a getblocktxn with out-of-bounds tx indices");
        }
        resp.txn[i] = block.vtx[req.indexes[i]];
    }

    CDataStream ssResp(SER_NETWORK, PROTOCOL_VERSION);
    ssResp << resp;

    return HexStr(ssResp.begin(), ssResp.end());
}

UniValue finalizecompactblock(const JSONRPCRequest& request)
{
    if (request.fHelp || request.params.size() != 3)
        throw std::runtime_error(
            RPCHelpMan{"finalizecompactblock",
                "Takes the two transaction lists, fills out the compact block and attempts to finalize it.",
                {
                    {"compact_hex", RPCArg::Type::STR_HEX, RPCArg::Optional::NO, "Hex serialized compact block."},
                    {"block_transactions", RPCArg::Type::STR_HEX, RPCArg::Optional::NO, "Hex serialized BlockTransactions, the response to getblocktxn."},
                    {"found_transactions", RPCArg::Type::STR_HEX, RPCArg::Optional::NO, "Hex serialized list of transactions that were found in response to receiving a compact sketch in `consumecompactsketch`."},
                },
                RPCResult{
            "block             (hex) The serialized final block.\n"
                },
                RPCExamples{
                    HelpExampleCli("finalizecompactblock", "<compact_hex> <block_transactions> <found_transactions>")
                }
            }.ToString());

    // Compact block
    std::vector<unsigned char> compact_block_bytes(ParseHex(request.params[0].get_str()));
    CDataStream ssCompactBlock(compact_block_bytes, SER_NETWORK, PROTOCOL_VERSION);
    CBlockHeaderAndShortTxIDs cmpctblock;
    ssCompactBlock >> cmpctblock;

    // BlockTransactions from the server
    std::vector<unsigned char> block_tx(ParseHex(request.params[1].get_str()));
    CDataStream ssResp(block_tx, SER_NETWORK, PROTOCOL_VERSION);

    BlockTransactions transactions;
    ssResp >> transactions;

    // Cached transactions
    std::vector<unsigned char> found_tx(ParseHex(request.params[2].get_str()));
    CDataStream ssFound(block_tx, SER_NETWORK, PROTOCOL_VERSION);

    std::vector<CTransactionRef> found;
    ssFound >> found;

    // Make mega-list
    found.insert(found.end(), transactions.txn.begin(), transactions.txn.end());

    // Now construct the final block!
    PartiallyDownloadedBlock partialBlock(&mempool);

    const std::vector<std::pair<uint256, CTransactionRef>> dummy;
    std::shared_ptr<CBlock> pblock = std::make_shared<CBlock>();
    if (partialBlock.InitData(cmpctblock, dummy) != READ_STATUS_OK || partialBlock.FillBlock(*pblock, found, false /* pow_check*/) != READ_STATUS_OK) {
        throw JSONRPCError(RPC_DESERIALIZATION_ERROR, "Failed to complete block though all transactions were apparently found. Could be random short ID collision; requires full block instead.");
    }

    CDataStream ssBlock(SER_NETWORK, PROTOCOL_VERSION);
    ssBlock << *pblock;

    return HexStr(ssBlock.begin(), ssBlock.end());
}

UniValue testproposedblock(const JSONRPCRequest& request)
{
    if (request.fHelp || request.params.size() < 1 || request.params.size() > 2)
        throw std::runtime_error(
            RPCHelpMan{"testproposedblock",
                "\nChecks a block proposal for validity, and that it extends chaintip\n",
                {
                    {"blockhex", RPCArg::Type::STR_HEX, RPCArg::Optional::NO, "The hex-encoded block from getnewblockhex"},
                    {"acceptnonstd", RPCArg::Type::BOOL, RPCArg::Optional::OMITTED_NAMED_ARG, "If set false, returns error if block contains non-standard transaction. Default is set via `-acceptnonstdtxn`. If PAK enforcement is set, block commitment mismatches with configuration PAK lists are rejected as well."},
                },
                RPCResults{},
                RPCExamples{
                    HelpExampleCli("testproposedblock", "<hex>")
                }
            }.ToString());

    CBlock block;
    if (!DecodeHexBlk(block, request.params[0].get_str()))
        throw JSONRPCError(RPC_DESERIALIZATION_ERROR, "Block decode failed");

    LOCK(cs_main);

    uint256 hash = block.GetHash();
    BlockMap::iterator mi = mapBlockIndex.find(hash);
    if (mi != mapBlockIndex.end())
        throw JSONRPCError(RPC_VERIFY_ERROR, "already have block");

    CBlockIndex* const pindexPrev = chainActive.Tip();
    // TestBlockValidity only supports blocks built on the current Tip
    if (block.hashPrevBlock != pindexPrev->GetBlockHash())
        throw JSONRPCError(RPC_VERIFY_ERROR, "proposal was not based on our best chain");

    CValidationState state;
    if (!TestBlockValidity(state, Params(), block, pindexPrev, false, true) || !state.IsValid()) {
        std::string strRejectReason = state.GetRejectReason();
        if (strRejectReason.empty())
            throw JSONRPCError(RPC_VERIFY_ERROR, state.IsInvalid() ? "Block proposal was invalid" : "Error checking block proposal");
        throw JSONRPCError(RPC_VERIFY_ERROR, strRejectReason);
    }

    const CChainParams& chainparams = Params();
    const bool acceptnonstd = !request.params[1].isNull() ? request.params[1].get_bool() : gArgs.GetBoolArg("-acceptnonstdtxn", !chainparams.RequireStandard());
    if (!acceptnonstd) {

        // Get PAK commitment, if any
        boost::optional<CPAKList> paklist_block = GetPAKKeysFromCommitment(*block.vtx[0]);

        // Possible PAK commitment mismatch between blocks and config
        if (chainparams.GetEnforcePak() && g_paklist_config) {
            if(paklist_block) {
                if (*paklist_block != *g_paklist_config) {
                    throw JSONRPCError(RPC_VERIFY_ERROR, "Proposal PAK commitment and config PAK do not match.");
                }
                // else it may be an unnecessary commitment but that's ok.
            } else {
                // Waiting for block that has commitment to config list
                if (*g_paklist_config != g_paklist_blockchain) {
                    throw JSONRPCError(RPC_VERIFY_ERROR, "Proposal does not have required PAK commitment.");
                }
            }
        }

        for (auto& transaction : block.vtx) {
            if (transaction->IsCoinBase()) continue;
            std::string reason;
            if (!IsStandardTx(*transaction, reason)) {
                throw JSONRPCError(RPC_VERIFY_ERROR, "Block proposal included a non-standard transaction: " + reason);
            }
        }
    }

    return NullUniValue;
}

// END ELEMENTS
//

// clang-format off

static const CRPCCommand commands[] =
{ //  category              name                      actor (function)         argNames
  //  --------------------- ------------------------  -----------------------  ----------
    { "mining",             "getnetworkhashps",       &getnetworkhashps,       {"nblocks","height"} },
    { "mining",             "getmininginfo",          &getmininginfo,          {} },
    { "mining",             "prioritisetransaction",  &prioritisetransaction,  {"txid","dummy","fee_delta"} },
    { "mining",             "getblocktemplate",       &getblocktemplate,       {"template_request"} },
    { "generating",         "combineblocksigs",       &combineblocksigs,       {"blockhex","signatures"} },
    { "mining",             "submitheader",           &submitheader,           {"hexdata"} },
    { "generating",         "getnewblockhex",         &getnewblockhex,         {"min_tx_age"} },
    { "generating",         "getcompactsketch",       &getcompactsketch,       {"block_hex"} },
    { "generating",         "consumecompactsketch",   &consumecompactsketch,   {"sketch"} },
    { "generating",         "consumegetblocktxn",     &consumegetblocktxn,     {"full_block", "block_tx_req"} },
    { "generating",         "finalizecompactblock",   &finalizecompactblock,   {"compact_hex","block_transactions","found_transactions"} },
    { "mining",             "testproposedblock",      &testproposedblock,      {"blockhex", "acceptnonstd"} },


    { "mining",             "submitblock",            &submitblock,            {"hexdata","dummy"} },

    { "generating",         "generatetoaddress",      &generatetoaddress,      {"nblocks","address","maxtries"} },

    { "util",               "estimatesmartfee",       &estimatesmartfee,       {"conf_target", "estimate_mode"} },

    { "hidden",             "estimaterawfee",         &estimaterawfee,         {"conf_target", "threshold"} },
};
// clang-format on

void RegisterMiningRPCCommands(CRPCTable &t)
{
    for (unsigned int vcidx = 0; vcidx < ARRAYLEN(commands); vcidx++)
        t.appendCommand(commands[vcidx].name, &commands[vcidx]);
}<|MERGE_RESOLUTION|>--- conflicted
+++ resolved
@@ -14,7 +14,7 @@
 #include <miner.h>
 #include <net.h>
 #include <policy/fees.h>
-#include <policy/settings.h>
+#include <policy/policy.h>
 #include <pow.h>
 #include <rpc/blockchain.h>
 #include <rpc/server.h>
@@ -36,7 +36,7 @@
 #include <keystore.h> // combineblocksigs
 #include <script/generic.hpp> // combineblocksigs
 #include <blockencodings.h> // getcompactsketch
-#include <policy/policy.h> // testproposedblock
+#include <policy/settings.h> // IsStandardTx
 
 #include <memory>
 #include <stdint.h>
@@ -224,15 +224,10 @@
     obj.pushKV("blocks",           (int)::ChainActive().Height());
     if (BlockAssembler::m_last_block_weight) obj.pushKV("currentblockweight", *BlockAssembler::m_last_block_weight);
     if (BlockAssembler::m_last_block_num_txs) obj.pushKV("currentblocktx", *BlockAssembler::m_last_block_num_txs);
-<<<<<<< HEAD
     if (!g_signed_blocks) {
-        obj.pushKV("difficulty",       (double)GetDifficulty(chainActive.Tip()));
+        obj.pushKV("difficulty",       (double)GetDifficulty(::ChainActive().Tip()));
         obj.pushKV("networkhashps",    getnetworkhashps(request));
     }
-=======
-    obj.pushKV("difficulty",       (double)GetDifficulty(::ChainActive().Tip()));
-    obj.pushKV("networkhashps",    getnetworkhashps(request));
->>>>>>> b2a6b021
     obj.pushKV("pooledtx",         (uint64_t)mempool.size());
     obj.pushKV("chain",            Params().NetworkIDString());
     obj.pushKV("warnings",         GetWarnings("statusbar"));
@@ -663,13 +658,8 @@
     result.pushKV("previousblockhash", pblock->hashPrevBlock.GetHex());
     result.pushKV("transactions", transactions);
     result.pushKV("coinbaseaux", aux);
-<<<<<<< HEAD
     result.pushKV("coinbasevalue", (int64_t)pblock->vtx[0]->vout[0].nValue.GetAmount());
-    result.pushKV("longpollid", chainActive.Tip()->GetBlockHash().GetHex() + i64tostr(nTransactionsUpdatedLast));
-=======
-    result.pushKV("coinbasevalue", (int64_t)pblock->vtx[0]->vout[0].nValue);
     result.pushKV("longpollid", ::ChainActive().Tip()->GetBlockHash().GetHex() + i64tostr(nTransactionsUpdatedLast));
->>>>>>> b2a6b021
     result.pushKV("target", hashTarget.GetHex());
     result.pushKV("mintime", (int64_t)pindexPrev->GetMedianTimePast()+1);
     result.pushKV("mutable", aMutable);
@@ -1029,7 +1019,7 @@
         // IncrementExtraNonce sets coinbase flags and builds merkle tree
         LOCK(cs_main);
         unsigned int nExtraNonce = 0;
-        IncrementExtraNonce(&pblocktemplate->block, chainActive.Tip(), nExtraNonce);
+        IncrementExtraNonce(&pblocktemplate->block, ::ChainActive().Tip(), nExtraNonce);
     }
 
     CDataStream ssBlock(SER_NETWORK, PROTOCOL_VERSION);
@@ -1343,7 +1333,7 @@
     if (mi != mapBlockIndex.end())
         throw JSONRPCError(RPC_VERIFY_ERROR, "already have block");
 
-    CBlockIndex* const pindexPrev = chainActive.Tip();
+    CBlockIndex* const pindexPrev = ::ChainActive().Tip();
     // TestBlockValidity only supports blocks built on the current Tip
     if (block.hashPrevBlock != pindexPrev->GetBlockHash())
         throw JSONRPCError(RPC_VERIFY_ERROR, "proposal was not based on our best chain");
