// Copyright (c) 2010 Satoshi Nakamoto
// Copyright (c) 2009-2020 The Bitcoin Core developers
// Distributed under the MIT software license, see the accompanying
// file COPYING or http://www.opensource.org/licenses/mit-license.php.

#include <amount.h>
#include <chain.h>
#include <chainparams.h>
#include <consensus/consensus.h>
#include <consensus/params.h>
#include <consensus/validation.h>
#include <core_io.h>
#include <key_io.h>
#include <miner.h>
#include <net.h>
#include <node/context.h>
#include <policy/fees.h>
#include <policy/policy.h>
#include <pow.h>
#include <rpc/blockchain.h>
#include <rpc/mining.h>
#include <rpc/server.h>
#include <rpc/util.h>
#include <script/descriptor.h>
#include <script/script.h>
#include <script/signingprovider.h>
#include <shutdown.h>
#include <txmempool.h>
#include <univalue.h>
#include <util/fees.h>
#include <util/strencodings.h>
#include <util/string.h>
#include <util/system.h>
#include <util/translation.h>
#include <validation.h>
#include <validationinterface.h>
#include <versionbitsinfo.h>
#include <warnings.h>

#include <block_proof.h> // CheckProof
#include <script/signingprovider.h> // combineblocksigs
#include <script/generic.hpp> // combineblocksigs
#include <blockencodings.h> // getcompactsketch
#include <policy/settings.h> // IsStandardTx

#include <memory>
#include <stdint.h>

/**
 * Return average network hashes per second based on the last 'lookup' blocks,
 * or from the last difficulty change if 'lookup' is nonpositive.
 * If 'height' is nonnegative, compute the estimate at the time when a given block was found.
 */
static UniValue GetNetworkHashPS(int lookup, int height) {
    CBlockIndex *pb = ::ChainActive().Tip();

    if (height >= 0 && height < ::ChainActive().Height())
        pb = ::ChainActive()[height];

    if (pb == nullptr || !pb->nHeight)
        return 0;

    // If lookup is -1, then use blocks since last difficulty change.
    if (lookup <= 0)
        lookup = pb->nHeight % Params().GetConsensus().DifficultyAdjustmentInterval() + 1;

    // If lookup is larger than chain, then set it to chain length.
    if (lookup > pb->nHeight)
        lookup = pb->nHeight;

    CBlockIndex *pb0 = pb;
    int64_t minTime = pb0->GetBlockTime();
    int64_t maxTime = minTime;
    for (int i = 0; i < lookup; i++) {
        pb0 = pb0->pprev;
        int64_t time = pb0->GetBlockTime();
        minTime = std::min(time, minTime);
        maxTime = std::max(time, maxTime);
    }

    // In case there's a situation where minTime == maxTime, we don't want a divide by zero exception.
    if (minTime == maxTime)
        return 0;

    arith_uint256 workDiff = pb->nChainWork - pb0->nChainWork;
    int64_t timeDiff = maxTime - minTime;

    return workDiff.getdouble() / timeDiff;
}

static RPCHelpMan getnetworkhashps()
{
    return RPCHelpMan{"getnetworkhashps",
                "\nReturns the estimated network hashes per second based on the last n blocks.\n"
                "Pass in [blocks] to override # of blocks, -1 specifies since last difficulty change.\n"
                "Pass in [height] to estimate the network speed at the time when a certain block was found.\n",
                {
                    {"nblocks", RPCArg::Type::NUM, /* default */ "120", "The number of blocks, or -1 for blocks since last difficulty change."},
                    {"height", RPCArg::Type::NUM, /* default */ "-1", "To estimate at the time of the given height."},
                },
                RPCResult{
                    RPCResult::Type::NUM, "", "Hashes per second estimated"},
                RPCExamples{
                    HelpExampleCli("getnetworkhashps", "")
            + HelpExampleRpc("getnetworkhashps", "")
                },
        [&](const RPCHelpMan& self, const JSONRPCRequest& request) -> UniValue
{
    LOCK(cs_main);
    return GetNetworkHashPS(!request.params[0].isNull() ? request.params[0].get_int() : 120, !request.params[1].isNull() ? request.params[1].get_int() : -1);
},
    };
}

static bool GenerateBlock(ChainstateManager& chainman, CBlock& block, uint64_t& max_tries, unsigned int& extra_nonce, uint256& block_hash)
{
    block_hash.SetNull();

    {
        LOCK(cs_main);
        IncrementExtraNonce(&block, ::ChainActive().Tip(), extra_nonce);
    }

    CChainParams chainparams(Params());

    // Signed blocks have no PoW requirements, but merkle root computed above in
    // IncrementExtraNonce
    if (!g_signed_blocks) {
        while (max_tries > 0 && block.nNonce < std::numeric_limits<uint32_t>::max() && !CheckProofOfWork(block.GetHash(), block.nBits, chainparams.GetConsensus()) && !ShutdownRequested()) {
            ++block.nNonce;
            --max_tries;
        }
        if (max_tries == 0) {
            return false;
        }
        if (block.nNonce == std::numeric_limits<uint32_t>::max()) {
            return true;
        }
    }

    // Handle OP_TRUE m_signblockscript case
    CScript op_true(OP_TRUE);
    if (block.m_dynafed_params.m_current.m_signblockscript ==
            GetScriptForDestination(WitnessV0ScriptHash(op_true))) {
        block.m_signblock_witness.stack.push_back(std::vector<unsigned char>(op_true.begin(), op_true.end()));
    } else if (!block.m_dynafed_params.IsNull()) {
        throw JSONRPCError(RPC_MISC_ERROR, "Unable to fill out dynamic federation signblockscript witness, are you sure it's WSH(OP_TRUE)?");
    }

    std::shared_ptr<const CBlock> shared_pblock = std::make_shared<const CBlock>(block);
    if (!chainman.ProcessNewBlock(chainparams, shared_pblock, true, nullptr)) {
        throw JSONRPCError(RPC_INTERNAL_ERROR, "ProcessNewBlock, block not accepted");
    }

    block_hash = block.GetHash();
    return true;
}

static UniValue generateBlocks(ChainstateManager& chainman, const CTxMemPool& mempool, const CScript& coinbase_script, int nGenerate, uint64_t nMaxTries)
{
    int nHeightEnd = 0;
    int nHeight = 0;

    {   // Don't keep cs_main locked
        LOCK(cs_main);
        nHeight = ::ChainActive().Height();
        nHeightEnd = nHeight+nGenerate;
    }
    unsigned int nExtraNonce = 0;
    UniValue blockHashes(UniValue::VARR);
    while (nHeight < nHeightEnd && !ShutdownRequested())
    {
        std::unique_ptr<CBlockTemplate> pblocktemplate(BlockAssembler(mempool, Params()).CreateNewBlock(coinbase_script));
        if (!pblocktemplate.get())
            throw JSONRPCError(RPC_INTERNAL_ERROR, "Couldn't create new block");
        CBlock *pblock = &pblocktemplate->block;

        uint256 block_hash;
        if (!GenerateBlock(chainman, *pblock, nMaxTries, nExtraNonce, block_hash)) {
            break;
        }

        if (!block_hash.IsNull()) {
            ++nHeight;
            blockHashes.push_back(block_hash.GetHex());
        }
    }
    return blockHashes;
}

static bool getScriptFromDescriptor(const std::string& descriptor, CScript& script, std::string& error)
{
    FlatSigningProvider key_provider;
    const auto desc = Parse(descriptor, key_provider, error, /* require_checksum = */ false);
    if (desc) {
        if (desc->IsRange()) {
            throw JSONRPCError(RPC_INVALID_PARAMETER, "Ranged descriptor not accepted. Maybe pass through deriveaddresses first?");
        }

        FlatSigningProvider provider;
        std::vector<CScript> scripts;
        if (!desc->Expand(0, key_provider, scripts, provider)) {
            throw JSONRPCError(RPC_INVALID_ADDRESS_OR_KEY, strprintf("Cannot derive script without private keys"));
        }

        // Combo descriptors can have 2 or 4 scripts, so we can't just check scripts.size() == 1
        CHECK_NONFATAL(scripts.size() > 0 && scripts.size() <= 4);

        if (scripts.size() == 1) {
            script = scripts.at(0);
        } else if (scripts.size() == 4) {
            // For uncompressed keys, take the 3rd script, since it is p2wpkh
            script = scripts.at(2);
        } else {
            // Else take the 2nd script, since it is p2pkh
            script = scripts.at(1);
        }

        return true;
    } else {
        return false;
    }
}

static RPCHelpMan generatetodescriptor()
{
    return RPCHelpMan{
        "generatetodescriptor",
        "\nMine blocks immediately to a specified descriptor (before the RPC call returns)\n",
        {
            {"num_blocks", RPCArg::Type::NUM, RPCArg::Optional::NO, "How many blocks are generated immediately."},
            {"descriptor", RPCArg::Type::STR, RPCArg::Optional::NO, "The descriptor to send the newly generated bitcoin to."},
            {"maxtries", RPCArg::Type::NUM, /* default */ ToString(DEFAULT_MAX_TRIES), "How many iterations to try."},
        },
        RPCResult{
            RPCResult::Type::ARR, "", "hashes of blocks generated",
            {
                {RPCResult::Type::STR_HEX, "", "blockhash"},
            }
        },
        RPCExamples{
            "\nGenerate 11 blocks to mydesc\n" + HelpExampleCli("generatetodescriptor", "11 \"mydesc\"")},
        [&](const RPCHelpMan& self, const JSONRPCRequest& request) -> UniValue
{
    const int num_blocks{request.params[0].get_int()};
    const uint64_t max_tries{request.params[2].isNull() ? DEFAULT_MAX_TRIES : request.params[2].get_int()};

    CScript coinbase_script;
    std::string error;
    if (!getScriptFromDescriptor(request.params[1].get_str(), coinbase_script, error)) {
        throw JSONRPCError(RPC_INVALID_ADDRESS_OR_KEY, error);
    }

    const CTxMemPool& mempool = EnsureMemPool(request.context);
    ChainstateManager& chainman = EnsureChainman(request.context);

    return generateBlocks(chainman, mempool, coinbase_script, num_blocks, max_tries);
},
    };
}

static RPCHelpMan generate()
{
    return RPCHelpMan{"generate", "has been replaced by the -generate cli option. Refer to -help for more information.", {}, {}, RPCExamples{""}, [&](const RPCHelpMan& self, const JSONRPCRequest& request) -> UniValue {

    if (request.fHelp) {
        throw std::runtime_error(self.ToString());
    } else {
        throw JSONRPCError(RPC_METHOD_NOT_FOUND, self.ToString());
    }
    }};
}

static RPCHelpMan generatetoaddress()
{
    return RPCHelpMan{"generatetoaddress",
                "\nMine blocks immediately to a specified address (before the RPC call returns)\n",
                {
                    {"nblocks", RPCArg::Type::NUM, RPCArg::Optional::NO, "How many blocks are generated immediately."},
                    {"address", RPCArg::Type::STR, RPCArg::Optional::NO, "The address to send the newly generated bitcoin to."},
                    {"maxtries", RPCArg::Type::NUM, /* default */ ToString(DEFAULT_MAX_TRIES), "How many iterations to try."},
                },
                RPCResult{
                    RPCResult::Type::ARR, "", "hashes of blocks generated",
                    {
                        {RPCResult::Type::STR_HEX, "", "blockhash"},
                    }},
                RPCExamples{
            "\nGenerate 11 blocks to myaddress\n"
            + HelpExampleCli("generatetoaddress", "11 \"myaddress\"")
            + "If you are using the " PACKAGE_NAME " wallet, you can get a new address to send the newly generated bitcoin to with:\n"
            + HelpExampleCli("getnewaddress", "")
                },
        [&](const RPCHelpMan& self, const JSONRPCRequest& request) -> UniValue
{
    const int num_blocks{request.params[0].get_int()};
    const uint64_t max_tries{request.params[2].isNull() ? DEFAULT_MAX_TRIES : request.params[2].get_int()};

    CTxDestination destination = DecodeDestination(request.params[1].get_str());
    if (!IsValidDestination(destination)) {
        throw JSONRPCError(RPC_INVALID_ADDRESS_OR_KEY, "Error: Invalid address");
    }

    const CTxMemPool& mempool = EnsureMemPool(request.context);
    ChainstateManager& chainman = EnsureChainman(request.context);

    CScript coinbase_script = GetScriptForDestination(destination);

    return generateBlocks(chainman, mempool, coinbase_script, num_blocks, max_tries);
},
    };
}

static RPCHelpMan generateblock()
{
    return RPCHelpMan{"generateblock",
        "\nMine a block with a set of ordered transactions immediately to a specified address or descriptor (before the RPC call returns)\n",
        {
            {"output", RPCArg::Type::STR, RPCArg::Optional::NO, "The address or descriptor to send the newly generated bitcoin to."},
            {"transactions", RPCArg::Type::ARR, RPCArg::Optional::NO, "An array of hex strings which are either txids or raw transactions.\n"
                "Txids must reference transactions currently in the mempool.\n"
                "All transactions must be valid and in valid order, otherwise the block will be rejected.",
                {
                    {"rawtx/txid", RPCArg::Type::STR_HEX, RPCArg::Optional::OMITTED, ""},
                },
            },
        },
        RPCResult{
            RPCResult::Type::OBJ, "", "",
            {
                {RPCResult::Type::STR_HEX, "hash", "hash of generated block"},
            }
        },
        RPCExamples{
            "\nGenerate a block to myaddress, with txs rawtx and mempool_txid\n"
            + HelpExampleCli("generateblock", R"("myaddress" '["rawtx", "mempool_txid"]')")
        },
        [&](const RPCHelpMan& self, const JSONRPCRequest& request) -> UniValue
{
    const auto address_or_descriptor = request.params[0].get_str();
    CScript coinbase_script;
    std::string error;

    if (!getScriptFromDescriptor(address_or_descriptor, coinbase_script, error)) {
        const auto destination = DecodeDestination(address_or_descriptor);
        if (!IsValidDestination(destination)) {
            throw JSONRPCError(RPC_INVALID_ADDRESS_OR_KEY, "Error: Invalid address or descriptor");
        }

        coinbase_script = GetScriptForDestination(destination);
    }

    const CTxMemPool& mempool = EnsureMemPool(request.context);

    std::vector<CTransactionRef> txs;
    const auto raw_txs_or_txids = request.params[1].get_array();
    for (size_t i = 0; i < raw_txs_or_txids.size(); i++) {
        const auto str(raw_txs_or_txids[i].get_str());

        uint256 hash;
        CMutableTransaction mtx;
        if (ParseHashStr(str, hash)) {

            const auto tx = mempool.get(hash);
            if (!tx) {
                throw JSONRPCError(RPC_INVALID_ADDRESS_OR_KEY, strprintf("Transaction %s not in mempool.", str));
            }

            txs.emplace_back(tx);

        } else if (DecodeHexTx(mtx, str)) {
            txs.push_back(MakeTransactionRef(std::move(mtx)));

        } else {
            throw JSONRPCError(RPC_DESERIALIZATION_ERROR, strprintf("Transaction decode failed for %s", str));
        }
    }

    CChainParams chainparams(Params());
    CBlock block;

    {
        LOCK(cs_main);

        CTxMemPool empty_mempool;
        std::unique_ptr<CBlockTemplate> blocktemplate(BlockAssembler(empty_mempool, chainparams).CreateNewBlock(coinbase_script));
        if (!blocktemplate) {
            throw JSONRPCError(RPC_INTERNAL_ERROR, "Couldn't create new block");
        }
        block = blocktemplate->block;
    }

    CHECK_NONFATAL(block.vtx.size() == 1);

    // Add transactions
    block.vtx.insert(block.vtx.end(), txs.begin(), txs.end());
    RegenerateCommitments(block);

    {
        LOCK(cs_main);

        BlockValidationState state;
        if (!TestBlockValidity(state, chainparams, block, LookupBlockIndex(block.hashPrevBlock), false, false)) {
            throw JSONRPCError(RPC_VERIFY_ERROR, strprintf("TestBlockValidity failed: %s", state.ToString()));
        }
    }

    uint256 block_hash;
    uint64_t max_tries{DEFAULT_MAX_TRIES};
    unsigned int extra_nonce{0};

    if (!GenerateBlock(EnsureChainman(request.context), block, max_tries, extra_nonce, block_hash) || block_hash.IsNull()) {
        throw JSONRPCError(RPC_MISC_ERROR, "Failed to make block.");
    }

    UniValue obj(UniValue::VOBJ);
    obj.pushKV("hash", block_hash.GetHex());
    return obj;
},
    };
}

static RPCHelpMan getmininginfo()
{
    return RPCHelpMan{"getmininginfo",
                "\nReturns a json object containing mining-related information.",
                {},
                RPCResult{
                    RPCResult::Type::OBJ, "", "",
                    {
                        {RPCResult::Type::NUM, "blocks", "The current block"},
                        {RPCResult::Type::NUM, "currentblockweight", /* optional */ true, "The block weight of the last assembled block (only present if a block was ever assembled)"},
                        {RPCResult::Type::NUM, "currentblocktx", /* optional */ true, "The number of block transactions of the last assembled block (only present if a block was ever assembled)"},
                        {RPCResult::Type::NUM, "difficulty", "The current difficulty"},
                        {RPCResult::Type::NUM, "networkhashps", "The network hashes per second"},
                        {RPCResult::Type::NUM, "pooledtx", "The size of the mempool"},
                        {RPCResult::Type::STR, "chain", "current network name (main, test, regtest)"},
                        {RPCResult::Type::STR, "warnings", "any network and blockchain warnings"},
                    }},
                RPCExamples{
                    HelpExampleCli("getmininginfo", "")
            + HelpExampleRpc("getmininginfo", "")
                },
        [&](const RPCHelpMan& self, const JSONRPCRequest& request) -> UniValue
{
    LOCK(cs_main);
    const CTxMemPool& mempool = EnsureMemPool(request.context);

    UniValue obj(UniValue::VOBJ);
    obj.pushKV("blocks",           (int)::ChainActive().Height());
    if (BlockAssembler::m_last_block_weight) obj.pushKV("currentblockweight", *BlockAssembler::m_last_block_weight);
    if (BlockAssembler::m_last_block_num_txs) obj.pushKV("currentblocktx", *BlockAssembler::m_last_block_num_txs);
<<<<<<< HEAD
    if (!g_signed_blocks) {
        obj.pushKV("difficulty",       (double)GetDifficulty(::ChainActive().Tip()));
        obj.pushKV("networkhashps",    getnetworkhashps(request));
    }
=======
    obj.pushKV("difficulty",       (double)GetDifficulty(::ChainActive().Tip()));
    obj.pushKV("networkhashps",    getnetworkhashps().HandleRequest(request));
>>>>>>> 89a8299a
    obj.pushKV("pooledtx",         (uint64_t)mempool.size());
    obj.pushKV("chain",            Params().NetworkIDString());
    obj.pushKV("warnings",         GetWarnings(false).original);
    return obj;
},
    };
}


// NOTE: Unlike wallet RPC (which use BTC values), mining RPCs follow GBT (BIP 22) in using satoshi amounts
static RPCHelpMan prioritisetransaction()
{
    return RPCHelpMan{"prioritisetransaction",
                "Accepts the transaction into mined blocks at a higher (or lower) priority\n",
                {
                    {"txid", RPCArg::Type::STR_HEX, RPCArg::Optional::NO, "The transaction id."},
                    {"dummy", RPCArg::Type::NUM, RPCArg::Optional::OMITTED_NAMED_ARG, "API-Compatibility for previous API. Must be zero or null.\n"
            "                  DEPRECATED. For forward compatibility use named arguments and omit this parameter."},
                    {"fee_delta", RPCArg::Type::NUM, RPCArg::Optional::NO, "The fee value (in satoshis) to add (or subtract, if negative).\n"
            "                  Note, that this value is not a fee rate. It is a value to modify absolute fee of the TX.\n"
            "                  The fee is not actually paid, only the algorithm for selecting transactions into a block\n"
            "                  considers the transaction as it would have paid a higher (or lower) fee."},
                },
                RPCResult{
                    RPCResult::Type::BOOL, "", "Returns true"},
                RPCExamples{
                    HelpExampleCli("prioritisetransaction", "\"txid\" 0.0 10000")
            + HelpExampleRpc("prioritisetransaction", "\"txid\", 0.0, 10000")
                },
        [&](const RPCHelpMan& self, const JSONRPCRequest& request) -> UniValue
{
    LOCK(cs_main);

    uint256 hash(ParseHashV(request.params[0], "txid"));
    CAmount nAmount = request.params[2].get_int64();

    if (!(request.params[1].isNull() || request.params[1].get_real() == 0)) {
        throw JSONRPCError(RPC_INVALID_PARAMETER, "Priority is no longer supported, dummy argument to prioritisetransaction must be 0.");
    }

    EnsureMemPool(request.context).PrioritiseTransaction(hash, nAmount);
    return true;
},
    };
}


// NOTE: Assumes a conclusive result; if result is inconclusive, it must be handled by caller
static UniValue BIP22ValidationResult(const BlockValidationState& state)
{
    if (state.IsValid())
        return NullUniValue;

    if (state.IsError())
        throw JSONRPCError(RPC_VERIFY_ERROR, state.ToString());
    if (state.IsInvalid())
    {
        std::string strRejectReason = state.GetRejectReason();
        if (strRejectReason.empty())
            return "rejected";
        return strRejectReason;
    }
    // Should be impossible
    return "valid?";
}

static std::string gbt_vb_name(const Consensus::DeploymentPos pos) {
    const struct VBDeploymentInfo& vbinfo = VersionBitsDeploymentInfo[pos];
    std::string s = vbinfo.name;
    if (!vbinfo.gbt_force) {
        s.insert(s.begin(), '!');
    }
    return s;
}

static RPCHelpMan getblocktemplate()
{
    return RPCHelpMan{"getblocktemplate",
                "\nIf the request parameters include a 'mode' key, that is used to explicitly select between the default 'template' request or a 'proposal'.\n"
                "It returns data needed to construct a block to work on.\n"
                "For full specification, see BIPs 22, 23, 9, and 145:\n"
                "    https://github.com/bitcoin/bips/blob/master/bip-0022.mediawiki\n"
                "    https://github.com/bitcoin/bips/blob/master/bip-0023.mediawiki\n"
                "    https://github.com/bitcoin/bips/blob/master/bip-0009.mediawiki#getblocktemplate_changes\n"
                "    https://github.com/bitcoin/bips/blob/master/bip-0145.mediawiki\n",
                {
                    {"template_request", RPCArg::Type::OBJ, "{}", "Format of the template",
                        {
                            {"mode", RPCArg::Type::STR, /* treat as named arg */ RPCArg::Optional::OMITTED_NAMED_ARG, "This must be set to \"template\", \"proposal\" (see BIP 23), or omitted"},
                            {"capabilities", RPCArg::Type::ARR, /* treat as named arg */ RPCArg::Optional::OMITTED_NAMED_ARG, "A list of strings",
                                {
                                    {"str", RPCArg::Type::STR, RPCArg::Optional::OMITTED, "client side supported feature, 'longpoll', 'coinbasevalue', 'proposal', 'serverlist', 'workid'"},
                                },
                                },
                            {"rules", RPCArg::Type::ARR, RPCArg::Optional::NO, "A list of strings",
                                {
                                    {"segwit", RPCArg::Type::STR, RPCArg::Optional::NO, "(literal) indicates client side segwit support"},
                                    {"str", RPCArg::Type::STR, RPCArg::Optional::OMITTED, "other client side supported softfork deployment"},
                                },
                                },
                        },
                        "\"template_request\""},
                },
                RPCResult{
                    RPCResult::Type::OBJ, "", "",
                    {
                        {RPCResult::Type::NUM, "version", "The preferred block version"},
                        {RPCResult::Type::ARR, "rules", "specific block rules that are to be enforced",
                            {
                                {RPCResult::Type::STR, "", "name of a rule the client must understand to some extent; see BIP 9 for format"},
                            }},
                        {RPCResult::Type::OBJ_DYN, "vbavailable", "set of pending, supported versionbit (BIP 9) softfork deployments",
                            {
                                {RPCResult::Type::NUM, "rulename", "identifies the bit number as indicating acceptance and readiness for the named softfork rule"},
                            }},
                        {RPCResult::Type::NUM, "vbrequired", "bit mask of versionbits the server requires set in submissions"},
                        {RPCResult::Type::STR, "previousblockhash", "The hash of current highest block"},
                        {RPCResult::Type::ARR, "transactions", "contents of non-coinbase transactions that should be included in the next block",
                            {
                                {RPCResult::Type::OBJ, "", "",
                                    {
                                        {RPCResult::Type::STR_HEX, "data", "transaction data encoded in hexadecimal (byte-for-byte)"},
                                        {RPCResult::Type::STR_HEX, "txid", "transaction id encoded in little-endian hexadecimal"},
                                        {RPCResult::Type::STR_HEX, "hash", "hash encoded in little-endian hexadecimal (including witness data)"},
                                        {RPCResult::Type::ARR, "depends", "array of numbers",
                                            {
                                                {RPCResult::Type::NUM, "", "transactions before this one (by 1-based index in 'transactions' list) that must be present in the final block if this one is"},
                                            }},
                                        {RPCResult::Type::NUM, "fee", "difference in value between transaction inputs and outputs (in satoshis); for coinbase transactions, this is a negative Number of the total collected block fees (ie, not including the block subsidy); if key is not present, fee is unknown and clients MUST NOT assume there isn't one"},
                                        {RPCResult::Type::NUM, "sigops", "total SigOps cost, as counted for purposes of block limits; if key is not present, sigop cost is unknown and clients MUST NOT assume it is zero"},
                                        {RPCResult::Type::NUM, "weight", "total transaction weight, as counted for purposes of block limits"},
                                    }},
                            }},
                        {RPCResult::Type::OBJ_DYN, "coinbaseaux", "data that should be included in the coinbase's scriptSig content",
                        {
                            {RPCResult::Type::STR_HEX, "key", "values must be in the coinbase (keys may be ignored)"},
                        }},
                        {RPCResult::Type::NUM, "coinbasevalue", "maximum allowable input to coinbase transaction, including the generation award and transaction fees (in satoshis)"},
                        {RPCResult::Type::STR, "longpollid", "an id to include with a request to longpoll on an update to this template"},
                        {RPCResult::Type::STR, "target", "The hash target"},
                        {RPCResult::Type::NUM_TIME, "mintime", "The minimum timestamp appropriate for the next block time, expressed in " + UNIX_EPOCH_TIME},
                        {RPCResult::Type::ARR, "mutable", "list of ways the block template may be changed",
                            {
                                {RPCResult::Type::STR, "value", "A way the block template may be changed, e.g. 'time', 'transactions', 'prevblock'"},
                            }},
                        {RPCResult::Type::STR_HEX, "noncerange", "A range of valid nonces"},
                        {RPCResult::Type::NUM, "sigoplimit", "limit of sigops in blocks"},
                        {RPCResult::Type::NUM, "sizelimit", "limit of block size"},
                        {RPCResult::Type::NUM, "weightlimit", "limit of block weight"},
                        {RPCResult::Type::NUM_TIME, "curtime", "current timestamp in " + UNIX_EPOCH_TIME},
                        {RPCResult::Type::STR, "bits", "compressed target of next block"},
                        {RPCResult::Type::NUM, "height", "The height of the next block"},
                        {RPCResult::Type::STR, "default_witness_commitment", /* optional */ true, "a valid witness commitment for the unmodified block template"}
                    }},
                RPCExamples{
                    HelpExampleCli("getblocktemplate", "'{\"rules\": [\"segwit\"]}'")
            + HelpExampleRpc("getblocktemplate", "{\"rules\": [\"segwit\"]}")
                },
        [&](const RPCHelpMan& self, const JSONRPCRequest& request) -> UniValue
{
    LOCK(cs_main);

    std::string strMode = "template";
    UniValue lpval = NullUniValue;
    std::set<std::string> setClientRules;
    int64_t nMaxVersionPreVB = -1;
    if (!request.params[0].isNull())
    {
        const UniValue& oparam = request.params[0].get_obj();
        const UniValue& modeval = find_value(oparam, "mode");
        if (modeval.isStr())
            strMode = modeval.get_str();
        else if (modeval.isNull())
        {
            /* Do nothing */
        }
        else
            throw JSONRPCError(RPC_INVALID_PARAMETER, "Invalid mode");
        lpval = find_value(oparam, "longpollid");

        if (strMode == "proposal")
        {
            const UniValue& dataval = find_value(oparam, "data");
            if (!dataval.isStr())
                throw JSONRPCError(RPC_TYPE_ERROR, "Missing data String key for proposal");

            CBlock block;
            if (!DecodeHexBlk(block, dataval.get_str()))
                throw JSONRPCError(RPC_DESERIALIZATION_ERROR, "Block decode failed");

            uint256 hash = block.GetHash();
            const CBlockIndex* pindex = LookupBlockIndex(hash);
            if (pindex) {
                if (pindex->IsValid(BLOCK_VALID_SCRIPTS))
                    return "duplicate";
                if (pindex->nStatus & BLOCK_FAILED_MASK)
                    return "duplicate-invalid";
                return "duplicate-inconclusive";
            }

            CBlockIndex* const pindexPrev = ::ChainActive().Tip();
            // TestBlockValidity only supports blocks built on the current Tip
            if (block.hashPrevBlock != pindexPrev->GetBlockHash())
                return "inconclusive-not-best-prevblk";
            BlockValidationState state;
            TestBlockValidity(state, Params(), block, pindexPrev, false, true);
            return BIP22ValidationResult(state);
        }

        const UniValue& aClientRules = find_value(oparam, "rules");
        if (aClientRules.isArray()) {
            for (unsigned int i = 0; i < aClientRules.size(); ++i) {
                const UniValue& v = aClientRules[i];
                setClientRules.insert(v.get_str());
            }
        } else {
            // NOTE: It is important that this NOT be read if versionbits is supported
            const UniValue& uvMaxVersion = find_value(oparam, "maxversion");
            if (uvMaxVersion.isNum()) {
                nMaxVersionPreVB = uvMaxVersion.get_int64();
            }
        }
    }

    if (strMode != "template")
        throw JSONRPCError(RPC_INVALID_PARAMETER, "Invalid mode");

    NodeContext& node = EnsureNodeContext(request.context);
    if(!node.connman)
        throw JSONRPCError(RPC_CLIENT_P2P_DISABLED, "Error: Peer-to-peer functionality missing or disabled");

    if (node.connman->GetNodeCount(CConnman::CONNECTIONS_ALL) == 0)
        throw JSONRPCError(RPC_CLIENT_NOT_CONNECTED, PACKAGE_NAME " is not connected!");

    if (::ChainstateActive().IsInitialBlockDownload())
        throw JSONRPCError(RPC_CLIENT_IN_INITIAL_DOWNLOAD, PACKAGE_NAME " is in initial sync and waiting for blocks...");

    static unsigned int nTransactionsUpdatedLast;
    const CTxMemPool& mempool = EnsureMemPool(request.context);

    if (!lpval.isNull())
    {
        // Wait to respond until either the best block changes, OR a minute has passed and there are more transactions
        uint256 hashWatchedChain;
        std::chrono::steady_clock::time_point checktxtime;
        unsigned int nTransactionsUpdatedLastLP;

        if (lpval.isStr())
        {
            // Format: <hashBestChain><nTransactionsUpdatedLast>
            std::string lpstr = lpval.get_str();

            hashWatchedChain = ParseHashV(lpstr.substr(0, 64), "longpollid");
            nTransactionsUpdatedLastLP = atoi64(lpstr.substr(64));
        }
        else
        {
            // NOTE: Spec does not specify behaviour for non-string longpollid, but this makes testing easier
            hashWatchedChain = ::ChainActive().Tip()->GetBlockHash();
            nTransactionsUpdatedLastLP = nTransactionsUpdatedLast;
        }

        // Release lock while waiting
        LEAVE_CRITICAL_SECTION(cs_main);
        {
            checktxtime = std::chrono::steady_clock::now() + std::chrono::minutes(1);

            WAIT_LOCK(g_best_block_mutex, lock);
            while (g_best_block == hashWatchedChain && IsRPCRunning())
            {
                if (g_best_block_cv.wait_until(lock, checktxtime) == std::cv_status::timeout)
                {
                    // Timeout: Check transactions for update
                    // without holding the mempool lock to avoid deadlocks
                    if (mempool.GetTransactionsUpdated() != nTransactionsUpdatedLastLP)
                        break;
                    checktxtime += std::chrono::seconds(10);
                }
            }
        }
        ENTER_CRITICAL_SECTION(cs_main);

        if (!IsRPCRunning())
            throw JSONRPCError(RPC_CLIENT_NOT_CONNECTED, "Shutting down");
        // TODO: Maybe recheck connections/IBD and (if something wrong) send an expires-immediately template to stop miners?
    }

    // GBT must be called with 'segwit' set in the rules
    if (setClientRules.count("segwit") != 1) {
        throw JSONRPCError(RPC_INVALID_PARAMETER, "getblocktemplate must be called with the segwit rule set (call with {\"rules\": [\"segwit\"]})");
    }

    // Update block
    static CBlockIndex* pindexPrev;
    static int64_t nStart;
    static std::unique_ptr<CBlockTemplate> pblocktemplate;
    if (pindexPrev != ::ChainActive().Tip() ||
        (mempool.GetTransactionsUpdated() != nTransactionsUpdatedLast && GetTime() - nStart > 5))
    {
        // Clear pindexPrev so future calls make a new block, despite any failures from here on
        pindexPrev = nullptr;

        // Store the pindexBest used before CreateNewBlock, to avoid races
        nTransactionsUpdatedLast = mempool.GetTransactionsUpdated();
        CBlockIndex* pindexPrevNew = ::ChainActive().Tip();
        nStart = GetTime();

        // Create new block
        CScript scriptDummy = CScript() << OP_TRUE;
        pblocktemplate = BlockAssembler(mempool, Params()).CreateNewBlock(scriptDummy);
        if (!pblocktemplate)
            throw JSONRPCError(RPC_OUT_OF_MEMORY, "Out of memory");

        // Need to update only after we know CreateNewBlock succeeded
        pindexPrev = pindexPrevNew;
    }
    CHECK_NONFATAL(pindexPrev);
    CBlock* pblock = &pblocktemplate->block; // pointer for convenience
    const Consensus::Params& consensusParams = Params().GetConsensus();

    // Update nTime
    UpdateTime(pblock, consensusParams, pindexPrev);
    pblock->nNonce = 0;

    // NOTE: If at some point we support pre-segwit miners post-segwit-activation, this needs to take segwit support into consideration
    const bool fPreSegWit = (pindexPrev->nHeight + 1 < consensusParams.SegwitHeight);

    UniValue aCaps(UniValue::VARR); aCaps.push_back("proposal");

    UniValue transactions(UniValue::VARR);
    std::map<uint256, int64_t> setTxIndex;
    int i = 0;
    for (const auto& it : pblock->vtx) {
        const CTransaction& tx = *it;
        uint256 txHash = tx.GetHash();
        setTxIndex[txHash] = i++;

        if (tx.IsCoinBase())
            continue;

        UniValue entry(UniValue::VOBJ);

        entry.pushKV("data", EncodeHexTx(tx));
        entry.pushKV("txid", txHash.GetHex());
        entry.pushKV("hash", tx.GetWitnessHash().GetHex());

        UniValue deps(UniValue::VARR);
        for (const CTxIn &in : tx.vin)
        {
            if (setTxIndex.count(in.prevout.hash))
                deps.push_back(setTxIndex[in.prevout.hash]);
        }
        entry.pushKV("depends", deps);

        int index_in_template = i - 1;
        entry.pushKV("fee", pblocktemplate->vTxFees[index_in_template]);
        int64_t nTxSigOps = pblocktemplate->vTxSigOpsCost[index_in_template];
        if (fPreSegWit) {
            CHECK_NONFATAL(nTxSigOps % WITNESS_SCALE_FACTOR == 0);
            nTxSigOps /= WITNESS_SCALE_FACTOR;
        }
        entry.pushKV("sigops", nTxSigOps);
        entry.pushKV("weight", GetTransactionWeight(tx));

        transactions.push_back(entry);
    }

    UniValue aux(UniValue::VOBJ);

    arith_uint256 hashTarget = arith_uint256().SetCompact(pblock->nBits);

    UniValue aMutable(UniValue::VARR);
    aMutable.push_back("time");
    aMutable.push_back("transactions");
    aMutable.push_back("prevblock");

    UniValue result(UniValue::VOBJ);
    result.pushKV("capabilities", aCaps);

    UniValue aRules(UniValue::VARR);
    aRules.push_back("csv");
    if (!fPreSegWit) aRules.push_back("!segwit");
    UniValue vbavailable(UniValue::VOBJ);
    for (int j = 0; j < (int)Consensus::MAX_VERSION_BITS_DEPLOYMENTS; ++j) {
        Consensus::DeploymentPos pos = Consensus::DeploymentPos(j);
        ThresholdState state = VersionBitsState(pindexPrev, consensusParams, pos, versionbitscache);
        switch (state) {
            case ThresholdState::DEFINED:
            case ThresholdState::FAILED:
                // Not exposed to GBT at all
                break;
            case ThresholdState::LOCKED_IN:
                // Ensure bit is set in block version
                pblock->nVersion |= VersionBitsMask(consensusParams, pos);
                // FALL THROUGH to get vbavailable set...
            case ThresholdState::STARTED:
            {
                const struct VBDeploymentInfo& vbinfo = VersionBitsDeploymentInfo[pos];
                vbavailable.pushKV(gbt_vb_name(pos), consensusParams.vDeployments[pos].bit);
                if (setClientRules.find(vbinfo.name) == setClientRules.end()) {
                    if (!vbinfo.gbt_force) {
                        // If the client doesn't support this, don't indicate it in the [default] version
                        pblock->nVersion &= ~VersionBitsMask(consensusParams, pos);
                    }
                }
                break;
            }
            case ThresholdState::ACTIVE:
            {
                // Add to rules only
                const struct VBDeploymentInfo& vbinfo = VersionBitsDeploymentInfo[pos];
                aRules.push_back(gbt_vb_name(pos));
                if (setClientRules.find(vbinfo.name) == setClientRules.end()) {
                    // Not supported by the client; make sure it's safe to proceed
                    if (!vbinfo.gbt_force) {
                        // If we do anything other than throw an exception here, be sure version/force isn't sent to old clients
                        throw JSONRPCError(RPC_INVALID_PARAMETER, strprintf("Support for '%s' rule requires explicit client support", vbinfo.name));
                    }
                }
                break;
            }
        }
    }
    result.pushKV("version", pblock->nVersion);
    result.pushKV("rules", aRules);
    result.pushKV("vbavailable", vbavailable);
    result.pushKV("vbrequired", int(0));

    if (nMaxVersionPreVB >= 2) {
        // If VB is supported by the client, nMaxVersionPreVB is -1, so we won't get here
        // Because BIP 34 changed how the generation transaction is serialized, we can only use version/force back to v2 blocks
        // This is safe to do [otherwise-]unconditionally only because we are throwing an exception above if a non-force deployment gets activated
        // Note that this can probably also be removed entirely after the first BIP9 non-force deployment (ie, probably segwit) gets activated
        aMutable.push_back("version/force");
    }

    result.pushKV("previousblockhash", pblock->hashPrevBlock.GetHex());
    result.pushKV("transactions", transactions);
    result.pushKV("coinbaseaux", aux);
    result.pushKV("coinbasevalue", (int64_t)pblock->vtx[0]->vout[0].nValue.GetAmount());
    result.pushKV("longpollid", ::ChainActive().Tip()->GetBlockHash().GetHex() + ToString(nTransactionsUpdatedLast));
    result.pushKV("target", hashTarget.GetHex());
    result.pushKV("mintime", (int64_t)pindexPrev->GetMedianTimePast()+1);
    result.pushKV("mutable", aMutable);
    result.pushKV("noncerange", "00000000ffffffff");
    int64_t nSigOpLimit = MAX_BLOCK_SIGOPS_COST;
    int64_t nSizeLimit = MAX_BLOCK_SERIALIZED_SIZE;
    if (fPreSegWit) {
        CHECK_NONFATAL(nSigOpLimit % WITNESS_SCALE_FACTOR == 0);
        nSigOpLimit /= WITNESS_SCALE_FACTOR;
        CHECK_NONFATAL(nSizeLimit % WITNESS_SCALE_FACTOR == 0);
        nSizeLimit /= WITNESS_SCALE_FACTOR;
    }
    result.pushKV("sigoplimit", nSigOpLimit);
    result.pushKV("sizelimit", nSizeLimit);
    if (!fPreSegWit) {
        result.pushKV("weightlimit", (int64_t)MAX_BLOCK_WEIGHT);
    }
    result.pushKV("curtime", pblock->GetBlockTime());
    result.pushKV("bits", strprintf("%08x", pblock->nBits));
    result.pushKV("height", (int64_t)(pindexPrev->nHeight+1));

    if (!pblocktemplate->vchCoinbaseCommitment.empty()) {
        result.pushKV("default_witness_commitment", HexStr(pblocktemplate->vchCoinbaseCommitment));
    }

    return result;
},
    };
}

class submitblock_StateCatcher final : public CValidationInterface
{
public:
    uint256 hash;
    bool found;
    BlockValidationState state;

    explicit submitblock_StateCatcher(const uint256 &hashIn) : hash(hashIn), found(false), state() {}

protected:
    void BlockChecked(const CBlock& block, const BlockValidationState& stateIn) override {
        if (block.GetHash() != hash)
            return;
        found = true;
        state = stateIn;
    }
};

static RPCHelpMan submitblock()
{
    // We allow 2 arguments for compliance with BIP22. Argument 2 is ignored.
    return RPCHelpMan{"submitblock",
                "\nAttempts to submit new block to network.\n"
                "See https://en.bitcoin.it/wiki/BIP_0022 for full specification.\n",
                {
                    {"hexdata", RPCArg::Type::STR_HEX, RPCArg::Optional::NO, "the hex-encoded block data to submit"},
                    {"dummy", RPCArg::Type::STR, /* default */ "ignored", "dummy value, for compatibility with BIP22. This value is ignored."},
                },
                RPCResult{RPCResult::Type::NONE, "", "Returns JSON Null when valid, a string according to BIP22 otherwise"},
                RPCExamples{
                    HelpExampleCli("submitblock", "\"mydata\"")
            + HelpExampleRpc("submitblock", "\"mydata\"")
                },
        [&](const RPCHelpMan& self, const JSONRPCRequest& request) -> UniValue
{
    std::shared_ptr<CBlock> blockptr = std::make_shared<CBlock>();
    CBlock& block = *blockptr;
    if (!DecodeHexBlk(block, request.params[0].get_str())) {
        throw JSONRPCError(RPC_DESERIALIZATION_ERROR, "Block decode failed");
    }

    if (block.vtx.empty() || !block.vtx[0]->IsCoinBase()) {
        throw JSONRPCError(RPC_DESERIALIZATION_ERROR, "Block does not start with a coinbase");
    }

    uint256 hash = block.GetHash();
    {
        LOCK(cs_main);
        const CBlockIndex* pindex = LookupBlockIndex(hash);
        if (pindex) {
            if (pindex->IsValid(BLOCK_VALID_SCRIPTS)) {
                return "duplicate";
            }
            if (pindex->nStatus & BLOCK_FAILED_MASK) {
                return "duplicate-invalid";
            }
        }
    }

    {
        LOCK(cs_main);
        const CBlockIndex* pindex = LookupBlockIndex(block.hashPrevBlock);
        if (pindex) {
            UpdateUncommittedBlockStructures(block, pindex, Params().GetConsensus());
        }
    }

    bool new_block;
    auto sc = std::make_shared<submitblock_StateCatcher>(block.GetHash());
    RegisterSharedValidationInterface(sc);
    bool accepted = EnsureChainman(request.context).ProcessNewBlock(Params(), blockptr, /* fForceProcessing */ true, /* fNewBlock */ &new_block);
    UnregisterSharedValidationInterface(sc);
    if (!new_block && accepted) {
        return "duplicate";
    }
    if (!sc->found) {
        return "inconclusive";
    }
    return BIP22ValidationResult(sc->state);
},
    };
}

static RPCHelpMan submitheader()
{
    return RPCHelpMan{"submitheader",
                "\nDecode the given hexdata as a header and submit it as a candidate chain tip if valid."
                "\nThrows when the header is invalid.\n",
                {
                    {"hexdata", RPCArg::Type::STR_HEX, RPCArg::Optional::NO, "the hex-encoded block header data"},
                },
                RPCResult{
                    RPCResult::Type::NONE, "", "None"},
                RPCExamples{
                    HelpExampleCli("submitheader", "\"aabbcc\"") +
                    HelpExampleRpc("submitheader", "\"aabbcc\"")
                },
        [&](const RPCHelpMan& self, const JSONRPCRequest& request) -> UniValue
{
    CBlockHeader h;
    if (!DecodeHexBlockHeader(h, request.params[0].get_str())) {
        throw JSONRPCError(RPC_DESERIALIZATION_ERROR, "Block header decode failed");
    }
    {
        LOCK(cs_main);
        if (!LookupBlockIndex(h.hashPrevBlock)) {
            throw JSONRPCError(RPC_VERIFY_ERROR, "Must submit previous header (" + h.hashPrevBlock.GetHex() + ") first");
        }
    }

    BlockValidationState state;
    EnsureChainman(request.context).ProcessNewBlockHeaders({h}, state, Params());
    if (state.IsValid()) return NullUniValue;
    if (state.IsError()) {
        throw JSONRPCError(RPC_VERIFY_ERROR, state.ToString());
    }
    throw JSONRPCError(RPC_VERIFY_ERROR, state.GetRejectReason());
},
    };
}

static RPCHelpMan estimatesmartfee()
{
    return RPCHelpMan{"estimatesmartfee",
                "\nEstimates the approximate fee per kilobyte needed for a transaction to begin\n"
                "confirmation within conf_target blocks if possible and return the number of blocks\n"
                "for which the estimate is valid. Uses virtual transaction size as defined\n"
                "in BIP 141 (witness data is discounted).\n",
                {
                    {"conf_target", RPCArg::Type::NUM, RPCArg::Optional::NO, "Confirmation target in blocks (1 - 1008)"},
                    {"estimate_mode", RPCArg::Type::STR, /* default */ "CONSERVATIVE", "The fee estimate mode.\n"
            "                   Whether to return a more conservative estimate which also satisfies\n"
            "                   a longer history. A conservative estimate potentially returns a\n"
            "                   higher feerate and is more likely to be sufficient for the desired\n"
            "                   target, but is not as responsive to short term drops in the\n"
            "                   prevailing fee market.  Must be one of:\n"
            "       \"UNSET\"\n"
            "       \"ECONOMICAL\"\n"
            "       \"CONSERVATIVE\""},
                },
                RPCResult{
                    RPCResult::Type::OBJ, "", "",
                    {
                        {RPCResult::Type::NUM, "feerate", /* optional */ true, "estimate fee rate in " + CURRENCY_UNIT + "/kB (only present if no errors were encountered)"},
                        {RPCResult::Type::ARR, "errors", /* optional */ true, "Errors encountered during processing (if there are any)",
                            {
                                {RPCResult::Type::STR, "", "error"},
                            }},
                        {RPCResult::Type::NUM, "blocks", "block number where estimate was found\n"
            "The request target will be clamped between 2 and the highest target\n"
            "fee estimation is able to return based on how long it has been running.\n"
            "An error is returned if not enough transactions and blocks\n"
            "have been observed to make an estimate for any number of blocks."},
                    }},
                RPCExamples{
                    HelpExampleCli("estimatesmartfee", "6")
                },
        [&](const RPCHelpMan& self, const JSONRPCRequest& request) -> UniValue
{
    RPCTypeCheck(request.params, {UniValue::VNUM, UniValue::VSTR});
    RPCTypeCheckArgument(request.params[0], UniValue::VNUM);
    unsigned int max_target = ::feeEstimator.HighestTargetTracked(FeeEstimateHorizon::LONG_HALFLIFE);
    unsigned int conf_target = ParseConfirmTarget(request.params[0], max_target);
    bool conservative = true;
    if (!request.params[1].isNull()) {
        FeeEstimateMode fee_mode;
        if (!FeeModeFromString(request.params[1].get_str(), fee_mode)) {
            throw JSONRPCError(RPC_INVALID_PARAMETER, "Invalid estimate_mode parameter");
        }
        if (fee_mode == FeeEstimateMode::ECONOMICAL) conservative = false;
    }

    UniValue result(UniValue::VOBJ);
    UniValue errors(UniValue::VARR);
    FeeCalculation feeCalc;
    CFeeRate feeRate = ::feeEstimator.estimateSmartFee(conf_target, &feeCalc, conservative);
    if (feeRate != CFeeRate(0)) {
        result.pushKV("feerate", ValueFromAmount(feeRate.GetFeePerK()));
    } else {
        errors.push_back("Insufficient data or no feerate found");
        result.pushKV("errors", errors);
    }
    result.pushKV("blocks", feeCalc.returnedTarget);
    return result;
},
    };
}

static RPCHelpMan estimaterawfee()
{
    return RPCHelpMan{"estimaterawfee",
                "\nWARNING: This interface is unstable and may disappear or change!\n"
                "\nWARNING: This is an advanced API call that is tightly coupled to the specific\n"
                "         implementation of fee estimation. The parameters it can be called with\n"
                "         and the results it returns will change if the internal implementation changes.\n"
                "\nEstimates the approximate fee per kilobyte needed for a transaction to begin\n"
                "confirmation within conf_target blocks if possible. Uses virtual transaction size as\n"
                "defined in BIP 141 (witness data is discounted).\n",
                {
                    {"conf_target", RPCArg::Type::NUM, RPCArg::Optional::NO, "Confirmation target in blocks (1 - 1008)"},
                    {"threshold", RPCArg::Type::NUM, /* default */ "0.95", "The proportion of transactions in a given feerate range that must have been\n"
            "               confirmed within conf_target in order to consider those feerates as high enough and proceed to check\n"
            "               lower buckets."},
                },
                RPCResult{
                    RPCResult::Type::OBJ, "", "Results are returned for any horizon which tracks blocks up to the confirmation target",
                    {
                        {RPCResult::Type::OBJ, "short", /* optional */ true, "estimate for short time horizon",
                            {
                                {RPCResult::Type::NUM, "feerate", /* optional */ true, "estimate fee rate in " + CURRENCY_UNIT + "/kB"},
                                {RPCResult::Type::NUM, "decay", "exponential decay (per block) for historical moving average of confirmation data"},
                                {RPCResult::Type::NUM, "scale", "The resolution of confirmation targets at this time horizon"},
                                {RPCResult::Type::OBJ, "pass", /* optional */ true, "information about the lowest range of feerates to succeed in meeting the threshold",
                                {
                                        {RPCResult::Type::NUM, "startrange", "start of feerate range"},
                                        {RPCResult::Type::NUM, "endrange", "end of feerate range"},
                                        {RPCResult::Type::NUM, "withintarget", "number of txs over history horizon in the feerate range that were confirmed within target"},
                                        {RPCResult::Type::NUM, "totalconfirmed", "number of txs over history horizon in the feerate range that were confirmed at any point"},
                                        {RPCResult::Type::NUM, "inmempool", "current number of txs in mempool in the feerate range unconfirmed for at least target blocks"},
                                        {RPCResult::Type::NUM, "leftmempool", "number of txs over history horizon in the feerate range that left mempool unconfirmed after target"},
                                }},
                                {RPCResult::Type::OBJ, "fail", /* optional */ true, "information about the highest range of feerates to fail to meet the threshold",
                                {
                                    {RPCResult::Type::ELISION, "", ""},
                                }},
                                {RPCResult::Type::ARR, "errors", /* optional */ true, "Errors encountered during processing (if there are any)",
                                {
                                    {RPCResult::Type::STR, "error", ""},
                                }},
                        }},
                        {RPCResult::Type::OBJ, "medium", /* optional */ true, "estimate for medium time horizon",
                        {
                            {RPCResult::Type::ELISION, "", ""},
                        }},
                        {RPCResult::Type::OBJ, "long", /* optional */ true, "estimate for long time horizon",
                        {
                            {RPCResult::Type::ELISION, "", ""},
                        }},
                    }},
                RPCExamples{
                    HelpExampleCli("estimaterawfee", "6 0.9")
                },
        [&](const RPCHelpMan& self, const JSONRPCRequest& request) -> UniValue
{
    RPCTypeCheck(request.params, {UniValue::VNUM, UniValue::VNUM}, true);
    RPCTypeCheckArgument(request.params[0], UniValue::VNUM);
    unsigned int max_target = ::feeEstimator.HighestTargetTracked(FeeEstimateHorizon::LONG_HALFLIFE);
    unsigned int conf_target = ParseConfirmTarget(request.params[0], max_target);
    double threshold = 0.95;
    if (!request.params[1].isNull()) {
        threshold = request.params[1].get_real();
    }
    if (threshold < 0 || threshold > 1) {
        throw JSONRPCError(RPC_INVALID_PARAMETER, "Invalid threshold");
    }

    UniValue result(UniValue::VOBJ);

    for (const FeeEstimateHorizon horizon : {FeeEstimateHorizon::SHORT_HALFLIFE, FeeEstimateHorizon::MED_HALFLIFE, FeeEstimateHorizon::LONG_HALFLIFE}) {
        CFeeRate feeRate;
        EstimationResult buckets;

        // Only output results for horizons which track the target
        if (conf_target > ::feeEstimator.HighestTargetTracked(horizon)) continue;

        feeRate = ::feeEstimator.estimateRawFee(conf_target, threshold, horizon, &buckets);
        UniValue horizon_result(UniValue::VOBJ);
        UniValue errors(UniValue::VARR);
        UniValue passbucket(UniValue::VOBJ);
        passbucket.pushKV("startrange", round(buckets.pass.start));
        passbucket.pushKV("endrange", round(buckets.pass.end));
        passbucket.pushKV("withintarget", round(buckets.pass.withinTarget * 100.0) / 100.0);
        passbucket.pushKV("totalconfirmed", round(buckets.pass.totalConfirmed * 100.0) / 100.0);
        passbucket.pushKV("inmempool", round(buckets.pass.inMempool * 100.0) / 100.0);
        passbucket.pushKV("leftmempool", round(buckets.pass.leftMempool * 100.0) / 100.0);
        UniValue failbucket(UniValue::VOBJ);
        failbucket.pushKV("startrange", round(buckets.fail.start));
        failbucket.pushKV("endrange", round(buckets.fail.end));
        failbucket.pushKV("withintarget", round(buckets.fail.withinTarget * 100.0) / 100.0);
        failbucket.pushKV("totalconfirmed", round(buckets.fail.totalConfirmed * 100.0) / 100.0);
        failbucket.pushKV("inmempool", round(buckets.fail.inMempool * 100.0) / 100.0);
        failbucket.pushKV("leftmempool", round(buckets.fail.leftMempool * 100.0) / 100.0);

        // CFeeRate(0) is used to indicate error as a return value from estimateRawFee
        if (feeRate != CFeeRate(0)) {
            horizon_result.pushKV("feerate", ValueFromAmount(feeRate.GetFeePerK()));
            horizon_result.pushKV("decay", buckets.decay);
            horizon_result.pushKV("scale", (int)buckets.scale);
            horizon_result.pushKV("pass", passbucket);
            // buckets.fail.start == -1 indicates that all buckets passed, there is no fail bucket to output
            if (buckets.fail.start != -1) horizon_result.pushKV("fail", failbucket);
        } else {
            // Output only information that is still meaningful in the event of error
            horizon_result.pushKV("decay", buckets.decay);
            horizon_result.pushKV("scale", (int)buckets.scale);
            horizon_result.pushKV("fail", failbucket);
            errors.push_back("Insufficient data or no feerate found which meets threshold");
            horizon_result.pushKV("errors",errors);
        }
        result.pushKV(StringForFeeEstimateHorizon(horizon), horizon_result);
    }
    return result;
},
    };
}

//
// ELEMENTS:

UniValue getnewblockhex(const JSONRPCRequest& request)
{
    if (request.fHelp || request.params.size() > 3)
        throw std::runtime_error(
            RPCHelpMan{"getnewblockhex",
                "\nGets hex representation of a proposed, unmined new block\n",
                {
                    {"min_tx_age", RPCArg::Type::NUM, /* default */ "0", "How many seconds a transaction must have been in the mempool to be inluded in the block proposal. This may help with faster block convergence among functionaries using compact blocks."},
                    {"proposed_parameters", RPCArg::Type::OBJ, RPCArg::Optional::OMITTED , "Parameters to be used in dynamic federations blocks as proposals. During a period of `-dynamic_epoch_length` blocks, 4/5 of total blocks must signal these parameters for the proposal to become activated in the next epoch.",
                        {
                            {"signblockscript", RPCArg::Type::STR_HEX, RPCArg::Optional::NO, "Hex-encoded block signing script to propose"},
                            {"max_block_witness", RPCArg::Type::NUM, RPCArg::Optional::NO, "Total size in witness bytes that are allowed in the dynamic federations block witness for blocksigning"},
                            {"fedpegscript", RPCArg::Type::STR_HEX, RPCArg::Optional::NO, "Hex-encoded fedpegscript for dynamic block proposal. This is interpreted as a v0 segwit witnessScript, and fills out the fedpeg_program as such."},
                            {"extension_space", RPCArg::Type::ARR, RPCArg::Optional::NO, "Array of additional fields to embed in the dynamic blockheader. Has no consensus meaning aside from serialized size changes. This space is currently is only used for PAK enforcement.",
                                {
                                    {"", RPCArg::Type::STR_HEX, RPCArg::Optional::NO, "Hex encoded string for extension entries."},
                                },
                            },
                        },
                        "proposed_parameters"},
                        {"commit_data", RPCArg::Type::STR_HEX, RPCArg::Optional::OMITTED_NAMED_ARG, "Data in hex to be committed to in an additional coinbase output."},
                },
                RPCResult{
                    RPCResult::Type::STR_HEX, "blockhex", "the block hex",
                },
                RPCExamples{
                    HelpExampleCli("getnewblockhex", ""),
                }
            }.ToString());

    int required_wait = !request.params[0].isNull() ? request.params[0].get_int() : 0;
    if (required_wait < 0) {
        throw JSONRPCError(RPC_INVALID_PARAMETER, "min_tx_age must be non-negative.");
    }

    // Construct proposed parameter entry, if any
    DynaFedParamEntry proposed;
    if (!request.params[1].isNull()) {
        if (!IsDynaFedEnabled(::ChainActive().Tip(), Params().GetConsensus())) {
            throw JSONRPCError(RPC_INVALID_PARAMETER, "Dynamic federations is not active on this network. Proposed parameters are not needed.");
        }

        UniValue prop = request.params[1].get_obj();

        std::string sbs_str = prop["signblockscript"].get_str();
        if (!IsHex(sbs_str)) {
            throw JSONRPCError(RPC_INVALID_PARAMETER, "signblockscript must be hex");
        }
        std::vector<unsigned char> signblock_bytes = ParseHex(sbs_str);
        proposed.m_signblockscript = CScript(signblock_bytes.begin(), signblock_bytes.end());

        int max_sbs_wit = prop["max_block_witness"].get_int();
        if (max_sbs_wit < 0) {
            throw JSONRPCError(RPC_INVALID_PARAMETER, "max_block_witness must be non-negative");
        }
        proposed.m_signblock_witness_limit = max_sbs_wit;

        std::string fps_str = prop["fedpegscript"].get_str();
        if (!IsHex(fps_str)) {
            throw JSONRPCError(RPC_INVALID_PARAMETER, "fedpegscript must be hex");
        }
        std::vector<unsigned char> fedpeg_bytes = ParseHex(fps_str);
        proposed.m_fedpegscript = CScript(fedpeg_bytes.begin(), fedpeg_bytes.end());
        // Compute the P2WSH scriptPubKey of this fedpegscript
        proposed.m_fedpeg_program = GetScriptForDestination(WitnessV0ScriptHash(proposed.m_fedpegscript));

        UniValue extension_array = prop["extension_space"].get_array();
        for (unsigned int i = 0; i < extension_array.size(); i++) {
            std::string extension_str = extension_array[i].get_str();
            proposed.m_extension_space.push_back(ParseHex(extension_str));
        }
        // All proposals are full serializations
        proposed.m_serialize_type = 2;
    }

    // Any commitment required for non-consensus reasons.
    // This will be placed in the first coinbase output.
    CScript data_commitment;
    if (!request.params[2].isNull()) {
        std::vector<unsigned char> data_bytes = ParseHex(request.params[2].get_str());
        data_commitment = CScript() << OP_RETURN << data_bytes;
    }

    CScript feeDestinationScript = Params().GetConsensus().mandatory_coinbase_destination;
    if (feeDestinationScript == CScript()) feeDestinationScript = CScript() << OP_TRUE;
    std::unique_ptr<CBlockTemplate> pblocktemplate(BlockAssembler(mempool, Params()).CreateNewBlock(feeDestinationScript, std::chrono::seconds(required_wait), &proposed, data_commitment.empty() ? nullptr : &data_commitment));
    if (!pblocktemplate.get()) {
        throw JSONRPCError(RPC_INTERNAL_ERROR, "Wallet keypool empty");
    }

    {
        // IncrementExtraNonce sets coinbase flags and builds merkle tree
        LOCK(cs_main);
        unsigned int nExtraNonce = 0;
        IncrementExtraNonce(&pblocktemplate->block, ::ChainActive().Tip(), nExtraNonce);
    }

    // If WSH(OP_TRUE) block, fill in witness
    CScript op_true(OP_TRUE);
    if (pblocktemplate->block.m_dynafed_params.m_current.m_signblockscript ==
            GetScriptForDestination(WitnessV0ScriptHash(op_true))) {
        pblocktemplate->block.m_signblock_witness.stack.push_back(std::vector<unsigned char>(op_true.begin(), op_true.end()));
    }

    CDataStream ssBlock(SER_NETWORK, PROTOCOL_VERSION);
    ssBlock << pblocktemplate->block;
    return HexStr(ssBlock);
}

UniValue combineblocksigs(const JSONRPCRequest& request)
{
    if (request.fHelp || request.params.size() < 2 || request.params.size() > 3)
        throw std::runtime_error(
            RPCHelpMan{"combineblocksigs",
                "\nMerges signatures on a block proposal\n",
                {
                    {"blockhex", RPCArg::Type::STR_HEX, RPCArg::Optional::NO, "The hex-encoded block from getnewblockhex"},
                    {"signatures", RPCArg::Type::ARR, RPCArg::Optional::NO, "A json array of pubkey/signature pairs",
                        {
                            {"", RPCArg::Type::OBJ, RPCArg::Optional::OMITTED, "",
                                {
                                    {"pubkey", RPCArg::Type::STR_HEX, RPCArg::Optional::NO, "The pubkey for the signature in hex"},
                                    {"sig", RPCArg::Type::STR_HEX, RPCArg::Optional::NO, "A signature (in the form of a hex-encoded scriptSig)"},
                                },
                            },
                        },
                    },
                    {"witnessScript", RPCArg::Type::STR_HEX, RPCArg::Optional::NO, "The hex-encoded witnessScript for the signblockscript"},
                },
                RPCResult{
                    RPCResult::Type::OBJ, "", "",
                    {
                        {RPCResult::Type::STR_HEX, "hex", "the signed block"},
                        {RPCResult::Type::BOOL, "complete", "whether the block is complete"},
                    }
                },
                RPCExamples{
                    HelpExampleCli("combineblocksigs", "<hex> '[{\"pubkey\":\"hex\",\"sig\":\"hex\"}, ...]'"),
                },
            }.ToString());

    if (!g_signed_blocks) {
        throw JSONRPCError(RPC_MISC_ERROR, "Signed blocks are not active for this network.");
    }

    CBlock block;
    if (!DecodeHexBlk(block, request.params[0].get_str()))
        throw JSONRPCError(RPC_DESERIALIZATION_ERROR, "Block decode failed");

    bool is_dynafed = !block.m_dynafed_params.IsNull();

    const Consensus::Params& params = Params().GetConsensus();
    const UniValue& sigs = request.params[1].get_array();
    FillableSigningProvider keystore;
    SignatureData sig_data;
    SimpleSignatureCreator signature_creator(block.GetHash(), is_dynafed ? SIGHASH_ALL : 0);
    for (unsigned int i = 0; i < sigs.size(); i++) {
        UniValue pubkey_sig = sigs[i];
        const std::string& pubkey_str = pubkey_sig["pubkey"].get_str();
        const std::string& sig_str = pubkey_sig["sig"].get_str();
        if (!IsHex(sig_str) || !IsHex(pubkey_str)) {
            continue;
        }
        std::vector<unsigned char> pubkey_bytes = ParseHex(pubkey_str);
        std::vector<unsigned char> sig_bytes = ParseHex(sig_str);
        CPubKey pubkey(pubkey_bytes.begin(), pubkey_bytes.end());
        if (!pubkey.IsFullyValid()) {
            throw JSONRPCError(RPC_DESERIALIZATION_ERROR, "Bad pubkey");
        }
        sig_data.signatures[pubkey.GetID()] = std::make_pair(pubkey, sig_bytes);
    }

    if (is_dynafed) {
        if (request.params[2].isNull()) {
            throw JSONRPCError(RPC_INVALID_PARAMETER, "Signing dynamic blocks requires the witnessScript argument");
        }
        std::vector<unsigned char> witness_bytes(ParseHex(request.params[2].get_str()));
        if (!witness_bytes.empty()) {
            keystore.AddCScript(CScript(witness_bytes.begin(), witness_bytes.end()));
        }
        // Finalizes the signatures, has no access to keys
        ProduceSignature(keystore, signature_creator, block.m_dynafed_params.m_current.m_signblockscript, sig_data, SCRIPT_VERIFY_NONE);
        block.m_signblock_witness = sig_data.scriptWitness;
    } else {
        // Finalizes the signatures, has no access to keys
        ProduceSignature(keystore, signature_creator, block.proof.challenge, sig_data, SCRIPT_NO_SIGHASH_BYTE);
        block.proof.solution = sig_data.scriptSig;
    }

    CDataStream ssBlock(SER_NETWORK, PROTOCOL_VERSION | RPCSerializationFlags());
    ssBlock << block;
    UniValue result(UniValue::VOBJ);
    result.pushKV("hex", HexStr(ssBlock));
    result.pushKV("complete", CheckProof(block, params));
    return result;
}

UniValue getcompactsketch(const JSONRPCRequest& request)
{
    if (request.fHelp || request.params.size() != 1)
        throw std::runtime_error(
            RPCHelpMan{"getcompactsketch block_hex",
                "\nGets hex representation of a proposed compact block sketch.\n"
                "It is consumed by `consumecompactsketch.`\n",
                {
                    {"block_hex", RPCArg::Type::STR_HEX, RPCArg::Optional::NO, "Hex serialized block proposal from `getnewblockhex`."},
                },
                RPCResult{
                    RPCResult::Type::STR, "sketch", "serialized block sketch",
                },
                RPCExamples{
                    HelpExampleCli("getcompactsketch", ""),
                }
            }.ToString());

    CBlock block;
    std::vector<unsigned char> block_bytes(ParseHex(request.params[0].get_str()));
    CDataStream ssBlock(block_bytes, SER_NETWORK, PROTOCOL_VERSION);
    ssBlock >> block;

    CBlockHeaderAndShortTxIDs cmpctblock(block, true);

    CDataStream ssCompactBlock(SER_NETWORK, PROTOCOL_VERSION);
    ssCompactBlock << cmpctblock;
    return HexStr(ssCompactBlock);

}

UniValue consumecompactsketch(const JSONRPCRequest& request)
{
    if (request.fHelp || request.params.size() != 1)
        throw std::runtime_error(
            RPCHelpMan{"consumecompactsketch sketch",
                "\nTakes hex representation of a proposed compact block sketch and fills it in\n"
                "using mempool. Returns the block if complete, and a list\n"
                "of missing transaction indices serialized as a native structure."
                "NOTE: The latest instance of this call will have a partially filled block\n"
                "cached in memory to be used in `consumegetblocktxn` to finalize the block.\n",
                {
                    {"sketch", RPCArg::Type::STR_HEX, RPCArg::Optional::NO, "Hex string of compact block sketch."},
                },
                RPCResult{
                    RPCResult::Type::OBJ, "", "",
                    {
                        {RPCResult::Type::STR_HEX, "blockhex", "The filled block hex. Only returns when block is final"},
                        {RPCResult::Type::STR_HEX, "block_tx_req", "The serialized structure of missing transaction indices, given to serving node"},
                        {RPCResult::Type::STR_HEX, "found_tranasctions", "The serialized list of found transactions to be used in finalizecompactblock"},
                    },
                },
                RPCExamples{
                    HelpExampleCli("consumecompactsketch", "<sketch>"),
                }
            }.ToString());

    UniValue ret(UniValue::VOBJ);

    std::vector<unsigned char> compact_block_bytes(ParseHex(request.params[0].get_str()));
    CDataStream ssBlock(compact_block_bytes, SER_NETWORK, PROTOCOL_VERSION);
    CBlockHeaderAndShortTxIDs cmpctblock;
    ssBlock >> cmpctblock;

    LOCK(mempool.cs);
    PartiallyDownloadedBlock partialBlock(&mempool);
    const std::vector<std::pair<uint256, CTransactionRef>> dummy;
    ReadStatus status = partialBlock.InitData(cmpctblock, dummy);
    if (status != READ_STATUS_OK) {
        throw JSONRPCError(RPC_DESERIALIZATION_ERROR, "Compact block decode failed");
    }

    BlockTransactionsRequest req;
    std::vector<CTransactionRef> found(partialBlock.GetAvailableTx());
    for (size_t i = 0; i < cmpctblock.BlockTxCount(); i++) {
        if (!partialBlock.IsTxAvailable(i)) {
            req.indexes.push_back(i);
        }
    }

    CDataStream ssReq(SER_NETWORK, PROTOCOL_VERSION);
    ssReq << req;

    if (req.indexes.empty()) {
        std::shared_ptr<CBlock> pblock = std::make_shared<CBlock>();
        std::vector<CTransactionRef> dummy;
        ReadStatus status = partialBlock.FillBlock(*pblock, dummy, false /* don't get pow */);
        if (status == READ_STATUS_INVALID) {
            throw JSONRPCError(RPC_DESERIALIZATION_ERROR, "Bogus crap sketch.");
        } else if (status == READ_STATUS_FAILED) {
            throw JSONRPCError(RPC_DESERIALIZATION_ERROR, "Failed to complete block though all transactions were apparently found. Could be random short ID collision; requires full block instead.");
        } else if (status == READ_STATUS_CHECKBLOCK_FAILED) {
            throw JSONRPCError(RPC_DESERIALIZATION_ERROR, "Checkblock failed.");
        }
        CDataStream ssBlock(SER_NETWORK, PROTOCOL_VERSION);
        ssBlock << *pblock;

        ret.pushKV("blockhex", HexStr(ssBlock));
    } else {
        // Serialize the list of transactions we found
        CDataStream ssFound(SER_NETWORK, PROTOCOL_VERSION);
        ssFound << found;

        ret.pushKV("block_tx_req", HexStr(ssReq));
        ret.pushKV("found_transactions", HexStr(ssFound));
    }
    return ret;
}

UniValue consumegetblocktxn(const JSONRPCRequest& request)
{
    if (request.fHelp || request.params.size() != 2)
        throw std::runtime_error(
            RPCHelpMan{"consumegetblocktxn",
                "Consumes a transaction request for a compact block sketch.",
                {
                    {"full_block", RPCArg::Type::STR_HEX, RPCArg::Optional::NO, "Hex serialied block that corresponds to the block request `block_tx_req`."},
                    {"block_tx_req", RPCArg::Type::STR_HEX, RPCArg::Optional::NO, "Hex serialied BlockTransactionsRequest, aka getblocktxn network message."},
                },
                RPCResult{
                    RPCResult::Type::STR_HEX, "block_transactions", "The serialized list of found transactions aka BlockTransactions",
                },
                RPCExamples{
                    HelpExampleCli("consumegetblocktxn", "<block_tx_req>")
                }
            }.ToString());

    CBlock block;
    std::vector<unsigned char> block_bytes(ParseHex(request.params[0].get_str()));
    CDataStream ssBlock(block_bytes, SER_NETWORK, PROTOCOL_VERSION);
    ssBlock >> block;

    // Take in BlockTransactionsRequest, return BlockTransactions
    std::vector<unsigned char> block_req(ParseHex(request.params[1].get_str()));
    CDataStream ssReq(block_req, SER_NETWORK, PROTOCOL_VERSION);

    BlockTransactionsRequest req;
    ssReq >> req;

    BlockTransactions resp(req);
    for (size_t i = 0; i < req.indexes.size(); i++) {
        if (req.indexes[i] >= block.vtx.size()) {
            throw JSONRPCError(RPC_DESERIALIZATION_ERROR, "Peer sent us a getblocktxn with out-of-bounds tx indices");
        }
        resp.txn[i] = block.vtx[req.indexes[i]];
    }

    CDataStream ssResp(SER_NETWORK, PROTOCOL_VERSION);
    ssResp << resp;

    return HexStr(ssResp);
}

UniValue finalizecompactblock(const JSONRPCRequest& request)
{
    if (request.fHelp || request.params.size() != 3)
        throw std::runtime_error(
            RPCHelpMan{"finalizecompactblock",
                "Takes the two transaction lists, fills out the compact block and attempts to finalize it.",
                {
                    {"compact_hex", RPCArg::Type::STR_HEX, RPCArg::Optional::NO, "Hex serialized compact block."},
                    {"block_transactions", RPCArg::Type::STR_HEX, RPCArg::Optional::NO, "Hex serialized BlockTransactions, the response to getblocktxn."},
                    {"found_transactions", RPCArg::Type::STR_HEX, RPCArg::Optional::NO, "Hex serialized list of transactions that were found in response to receiving a compact sketch in `consumecompactsketch`."},
                },
                RPCResult{
                    RPCResult::Type::STR_HEX, "block", "The serialized final block",
                },
                RPCExamples{
                    HelpExampleCli("finalizecompactblock", "<compact_hex> <block_transactions> <found_transactions>")
                }
            }.ToString());

    // Compact block
    std::vector<unsigned char> compact_block_bytes(ParseHex(request.params[0].get_str()));
    CDataStream ssCompactBlock(compact_block_bytes, SER_NETWORK, PROTOCOL_VERSION);
    CBlockHeaderAndShortTxIDs cmpctblock;
    ssCompactBlock >> cmpctblock;

    // BlockTransactions from the server
    std::vector<unsigned char> block_tx(ParseHex(request.params[1].get_str()));
    CDataStream ssResp(block_tx, SER_NETWORK, PROTOCOL_VERSION);

    BlockTransactions transactions;
    ssResp >> transactions;

    // Cached transactions
    std::vector<unsigned char> found_tx(ParseHex(request.params[2].get_str()));
    CDataStream ssFound(found_tx, SER_NETWORK, PROTOCOL_VERSION);

    std::vector<CTransactionRef> found;
    ssFound >> found;

    // Make mega-list
    found.insert(found.end(), transactions.txn.begin(), transactions.txn.end());

    // Now construct the final block! (use dummy mempool here, otherwise reconstruction may fail)
    CTxMemPool dummy_pool;
    PartiallyDownloadedBlock partialBlock(&dummy_pool);

    // "Extra" list is really our combined list that will be put into place using InitData
    std::vector<std::pair<uint256, CTransactionRef>> extra_txn;
    for (const auto& found_tx : found) {
        extra_txn.push_back(std::make_pair(found_tx->GetWitnessHash(), found_tx));
    }
    std::shared_ptr<CBlock> pblock = std::make_shared<CBlock>();
    if (partialBlock.InitData(cmpctblock, extra_txn) != READ_STATUS_OK) {
        throw JSONRPCError(RPC_DESERIALIZATION_ERROR, "compact_hex appears malformed.");
    }
    const std::vector<CTransactionRef> dummy_missing;
    auto result = partialBlock.FillBlock(*pblock, dummy_missing, false /* pow_check*/);
    if (result == READ_STATUS_FAILED) {
        throw JSONRPCError(RPC_DESERIALIZATION_ERROR, "Failed to complete block though all transactions were apparently found. Could be random short ID collision; requires full block instead.");
    } else if (result != READ_STATUS_OK) {
        throw JSONRPCError(RPC_DESERIALIZATION_ERROR, "Failed to complete block though all transactions were apparently found.");
    }

    CDataStream ssBlock(SER_NETWORK, PROTOCOL_VERSION);
    ssBlock << *pblock;

    return HexStr(ssBlock);
}

UniValue testproposedblock(const JSONRPCRequest& request)
{
    if (request.fHelp || request.params.size() < 1 || request.params.size() > 2)
        throw std::runtime_error(
            RPCHelpMan{"testproposedblock",
                "\nChecks a block proposal for validity, and that it extends chaintip\n",
                {
                    {"blockhex", RPCArg::Type::STR_HEX, RPCArg::Optional::NO, "The hex-encoded block from getnewblockhex"},
                    {"acceptnonstd", RPCArg::Type::BOOL, RPCArg::Optional::OMITTED_NAMED_ARG, "If set false, returns error if block contains non-standard transaction. Default is set via `-acceptnonstdtxn`. If PAK enforcement is set, block commitment mismatches with configuration PAK lists are rejected as well."},
                },
                RPCResults{},
                RPCExamples{
                    HelpExampleCli("testproposedblock", "<hex>")
                }
            }.ToString());

    CBlock block;
    if (!DecodeHexBlk(block, request.params[0].get_str()))
        throw JSONRPCError(RPC_DESERIALIZATION_ERROR, "Block decode failed");

    ChainstateManager& chainman = EnsureChainman(request.context);
    LOCK(cs_main);

    uint256 hash = block.GetHash();
    BlockMap::iterator mi = chainman.BlockIndex().find(hash);
    if (mi != chainman.BlockIndex().end())
        throw JSONRPCError(RPC_VERIFY_ERROR, "already have block");

    CBlockIndex* const pindexPrev = ::ChainActive().Tip();
    // TestBlockValidity only supports blocks built on the current Tip
    if (block.hashPrevBlock != pindexPrev->GetBlockHash())
        throw JSONRPCError(RPC_VERIFY_ERROR, "proposal was not based on our best chain");

    BlockValidationState state;
    if (!TestBlockValidity(state, Params(), block, pindexPrev, false, true) || !state.IsValid()) {
        std::string strRejectReason = state.GetRejectReason();
        if (strRejectReason.empty())
            throw JSONRPCError(RPC_VERIFY_ERROR, state.IsInvalid() ? "Block proposal was invalid" : "Error checking block proposal");
        throw JSONRPCError(RPC_VERIFY_ERROR, strRejectReason);
    }

    const CChainParams& chainparams = Params();
    const bool acceptnonstd = !request.params[1].isNull() ? request.params[1].get_bool() : gArgs.GetBoolArg("-acceptnonstdtxn", !chainparams.RequireStandard());
    if (!acceptnonstd) {
        for (auto& transaction : block.vtx) {
            if (transaction->IsCoinBase()) continue;
            std::string reason;
            if (!IsStandardTx(*transaction, reason)) {
                throw JSONRPCError(RPC_VERIFY_ERROR, "Block proposal included a non-standard transaction: " + reason);
            }
        }
    }

    return NullUniValue;
}

// END ELEMENTS
//

void RegisterMiningRPCCommands(CRPCTable &t)
{
// clang-format off

static const CRPCCommand commands[] =
{ //  category              name                      actor (function)         argNames
  //  --------------------- ------------------------  -----------------------  ----------
    { "mining",             "getnetworkhashps",       &getnetworkhashps,       {"nblocks","height"} },
    { "mining",             "getmininginfo",          &getmininginfo,          {} },
    { "mining",             "prioritisetransaction",  &prioritisetransaction,  {"txid","dummy","fee_delta"} },
    { "mining",             "getblocktemplate",       &getblocktemplate,       {"template_request"} },
    { "generating",         "combineblocksigs",       &combineblocksigs,       {"blockhex","signatures"} },
    { "mining",             "submitheader",           &submitheader,           {"hexdata"} },
    { "generating",         "getnewblockhex",         &getnewblockhex,         {"min_tx_age", "proposed_parameters", "commit_data"} },
    { "generating",         "getcompactsketch",       &getcompactsketch,       {"block_hex"} },
    { "generating",         "consumecompactsketch",   &consumecompactsketch,   {"sketch"} },
    { "generating",         "consumegetblocktxn",     &consumegetblocktxn,     {"full_block", "block_tx_req"} },
    { "generating",         "finalizecompactblock",   &finalizecompactblock,   {"compact_hex","block_transactions","found_transactions"} },
    { "mining",             "testproposedblock",      &testproposedblock,      {"blockhex", "acceptnonstd"} },


    { "mining",             "submitblock",            &submitblock,            {"hexdata","dummy"} },

    { "generating",         "generatetoaddress",      &generatetoaddress,      {"nblocks","address","maxtries"} },
    { "generating",         "generatetodescriptor",   &generatetodescriptor,   {"num_blocks","descriptor","maxtries"} },
    { "generating",         "generateblock",          &generateblock,          {"output","transactions"} },

    { "util",               "estimatesmartfee",       &estimatesmartfee,       {"conf_target", "estimate_mode"} },

    { "hidden",             "estimaterawfee",         &estimaterawfee,         {"conf_target", "threshold"} },
    { "hidden",             "generate",               &generate,               {} },
};
// clang-format on
    for (const auto& c : commands) {
        t.appendCommand(c.name, &c);
    }
}<|MERGE_RESOLUTION|>--- conflicted
+++ resolved
@@ -450,15 +450,10 @@
     obj.pushKV("blocks",           (int)::ChainActive().Height());
     if (BlockAssembler::m_last_block_weight) obj.pushKV("currentblockweight", *BlockAssembler::m_last_block_weight);
     if (BlockAssembler::m_last_block_num_txs) obj.pushKV("currentblocktx", *BlockAssembler::m_last_block_num_txs);
-<<<<<<< HEAD
     if (!g_signed_blocks) {
         obj.pushKV("difficulty",       (double)GetDifficulty(::ChainActive().Tip()));
-        obj.pushKV("networkhashps",    getnetworkhashps(request));
-    }
-=======
-    obj.pushKV("difficulty",       (double)GetDifficulty(::ChainActive().Tip()));
-    obj.pushKV("networkhashps",    getnetworkhashps().HandleRequest(request));
->>>>>>> 89a8299a
+        obj.pushKV("networkhashps",    getnetworkhashps().HandleRequest(request));
+    }
     obj.pushKV("pooledtx",         (uint64_t)mempool.size());
     obj.pushKV("chain",            Params().NetworkIDString());
     obj.pushKV("warnings",         GetWarnings(false).original);
