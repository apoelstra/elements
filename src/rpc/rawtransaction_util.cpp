--- conflicted
+++ resolved
@@ -574,13 +574,7 @@
         }
         result.pushKV("errors", vErrors);
     }
-<<<<<<< HEAD
     if (immature_pegin) {
         result.pushKV("warning", "Possibly immature peg-in input(s) detected, signed anyways.");
     }
-
-    return result;
-}
-=======
-}
->>>>>>> 8aac85d7
+}
