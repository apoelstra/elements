--- conflicted
+++ resolved
@@ -199,25 +199,24 @@
             // Check existence and validity of pegin witness
             std::string err;
             if (tx.witness.vtxinwit.size() <= i || !IsValidPeginWitness(tx.witness.vtxinwit[i].m_pegin_witness, fedpegscripts, prevout, err, true)) {
-                return state.Invalid(ValidationInvalidReason::TX_WITNESS_MUTATED, false, REJECT_PEGIN, "bad-pegin-witness", err);
+                return state.Invalid(ValidationInvalidReason::TX_WITNESS_MUTATED, false, "bad-pegin-witness", err);
             }
             std::pair<uint256, COutPoint> pegin = std::make_pair(uint256(tx.witness.vtxinwit[i].m_pegin_witness.stack[2]), prevout);
             if (inputs.IsPeginSpent(pegin)) {
-                return state.Invalid(ValidationInvalidReason::CONSENSUS, false, REJECT_INVALID, "bad-txns-double-pegin", strprintf("Double-pegin of %s:%d", prevout.hash.ToString(), prevout.n));
+                return state.Invalid(ValidationInvalidReason::CONSENSUS, false, "bad-txns-double-pegin", strprintf("Double-pegin of %s:%d", prevout.hash.ToString(), prevout.n));
             }
             if (setPeginsSpent.count(pegin)) {
-                return state.Invalid(ValidationInvalidReason::CONSENSUS, false, REJECT_INVALID, "bad-txns-double-pegin-in-obj",
+                return state.Invalid(ValidationInvalidReason::CONSENSUS, false, "bad-txns-double-pegin-in-obj",
                     strprintf("Double-pegin of %s:%d in single tx/block", prevout.hash.ToString(), prevout.n));
             }
             setPeginsSpent.insert(pegin);
 
-<<<<<<< HEAD
             // Tally the input amount.
             spent_inputs.push_back(GetPeginOutputFromWitness(tx.witness.vtxinwit[i].m_pegin_witness));
             const CTxOut& out = spent_inputs.back();
             nValueIn += out.nValue.GetAmount(); // Non-explicit already filtered by IsValidPeginWitness
             if (!MoneyRange(out.nValue.GetAmount())) {
-                return state.Invalid(ValidationInvalidReason::CONSENSUS, false, REJECT_INVALID, "bad-txns-inputvalues-outofrange");
+                return state.Invalid(ValidationInvalidReason::CONSENSUS, false, "bad-txns-inputvalues-outofrange");
             }
         } else {
             const Coin& coin = inputs.AccessCoin(prevout);
@@ -225,7 +224,7 @@
 
             // If prev is coinbase, check that it's matured
             if (coin.IsCoinBase() && nSpendHeight - coin.nHeight < COINBASE_MATURITY) {
-                return state.Invalid(ValidationInvalidReason::TX_PREMATURE_SPEND, false, REJECT_INVALID, "bad-txns-premature-spend-of-coinbase",
+                return state.Invalid(ValidationInvalidReason::TX_PREMATURE_SPEND, false, "bad-txns-premature-spend-of-coinbase",
                     strprintf("tried to spend coinbase at depth %d", nSpendHeight - coin.nHeight));
             }
             spent_inputs.push_back(coin.out);
@@ -238,53 +237,28 @@
     if (g_con_elementsmode) {
         // Tally transaction fees
         if (!HasValidFee(tx)) {
-            return state.Invalid(ValidationInvalidReason::CONSENSUS, false, REJECT_INVALID, "bad-txns-fee-outofrange");
+            return state.Invalid(ValidationInvalidReason::CONSENSUS, false, "bad-txns-fee-outofrange");
         }
 
         // Verify that amounts add up.
         if (fScriptChecks && !VerifyAmounts(spent_inputs, tx, pvChecks, cacheStore)) {
-            return state.Invalid(ValidationInvalidReason::CONSENSUS, false, REJECT_INVALID, "bad-txns-in-ne-out", "value in != value out");
+            return state.Invalid(ValidationInvalidReason::CONSENSUS, false, "bad-txns-in-ne-out", "value in != value out");
         }
         fee_map += GetFeeMap(tx);
     } else {
         const CAmount value_out = tx.GetValueOutMap()[CAsset()];
         if (nValueIn < value_out) {
-            return state.Invalid(ValidationInvalidReason::CONSENSUS, false, REJECT_INVALID, "bad-txns-in-belowout",
+            return state.Invalid(ValidationInvalidReason::CONSENSUS, false, "bad-txns-in-belowout",
                 strprintf("value in (%s) < value out (%s)", FormatMoney(nValueIn), FormatMoney(value_out)));
         }
 
         // Tally transaction fees
         const CAmount txfee_aux = nValueIn - value_out;
         if (!MoneyRange(txfee_aux)) {
-            return state.Invalid(ValidationInvalidReason::CONSENSUS, false, REJECT_INVALID, "bad-txns-fee-outofrange");
+            return state.Invalid(ValidationInvalidReason::CONSENSUS, false, "bad-txns-fee-outofrange");
         }
 
         fee_map[CAsset()] += txfee_aux;
-=======
-        // If prev is coinbase, check that it's matured
-        if (coin.IsCoinBase() && nSpendHeight - coin.nHeight < COINBASE_MATURITY) {
-            return state.Invalid(ValidationInvalidReason::TX_PREMATURE_SPEND, false, "bad-txns-premature-spend-of-coinbase",
-                strprintf("tried to spend coinbase at depth %d", nSpendHeight - coin.nHeight));
-        }
-
-        // Check for negative or overflow input values
-        nValueIn += coin.out.nValue;
-        if (!MoneyRange(coin.out.nValue) || !MoneyRange(nValueIn)) {
-            return state.Invalid(ValidationInvalidReason::CONSENSUS, false, "bad-txns-inputvalues-outofrange");
-        }
-    }
-
-    const CAmount value_out = tx.GetValueOut();
-    if (nValueIn < value_out) {
-        return state.Invalid(ValidationInvalidReason::CONSENSUS, false, "bad-txns-in-belowout",
-            strprintf("value in (%s) < value out (%s)", FormatMoney(nValueIn), FormatMoney(value_out)));
-    }
-
-    // Tally transaction fees
-    const CAmount txfee_aux = nValueIn - value_out;
-    if (!MoneyRange(txfee_aux)) {
-        return state.Invalid(ValidationInvalidReason::CONSENSUS, false, "bad-txns-fee-outofrange");
->>>>>>> b688b859
     }
 
     return true;
