// Copyright (c) 2009-2010 Satoshi Nakamoto
// Copyright (c) 2009-2019 The Bitcoin Core developers
// Distributed under the MIT software license, see the accompanying
// file COPYING or http://www.opensource.org/licenses/mit-license.php.

#ifndef BITCOIN_CONSENSUS_PARAMS_H
#define BITCOIN_CONSENSUS_PARAMS_H

#include <asset.h>
#include <uint256.h>
#include <limits>

#include <script/script.h> // mandatory_coinbase_destination
#include <amount.h> // genesis_subsidy

namespace Consensus {

enum DeploymentPos
{
    DEPLOYMENT_TESTDUMMY,
<<<<<<< HEAD
    DEPLOYMENT_DYNA_FED, // Deployment of dynamic federation
=======
    DEPLOYMENT_TAPROOT, // Deployment of Schnorr/Taproot (BIPs 340-342)
>>>>>>> 3caee169
    // NOTE: Also add new deployments to VersionBitsDeploymentInfo in versionbits.cpp
    MAX_VERSION_BITS_DEPLOYMENTS
};

/**
 * Struct for each individual consensus rule change using BIP9.
 */
struct BIP9Deployment {
    /** Bit position to select the particular bit in nVersion. */
    int bit;
    /** Start MedianTime for version bits miner confirmation. Can be a date in the past */
    // ELEMENTS: Interpreted as block height!
    int64_t nStartTime;
    /** Timeout/expiry MedianTime for the deployment attempt. */
    // ELEMENTS: Interpreted as block height!
    int64_t nTimeout;

    /** Constant for nTimeout very far in the future. */
    static constexpr int64_t NO_TIMEOUT = std::numeric_limits<int64_t>::max();

    /** Special value for nStartTime indicating that the deployment is always active.
     *  This is useful for testing, as it means tests don't need to deal with the activation
     *  process (which takes at least 3 BIP9 intervals). Only tests that specifically test the
     *  behaviour during activation cannot use this. */
    static constexpr int64_t ALWAYS_ACTIVE = -1;
};

/**
 * Parameters that influence chain consensus.
 */
struct Params {
    uint256 hashGenesisBlock;
    int nSubsidyHalvingInterval;
    /* Block hash that is excepted from BIP16 enforcement */
    uint256 BIP16Exception;
    /** Block height and hash at which BIP34 becomes active */
    int BIP34Height;
    uint256 BIP34Hash;
    /** Block height at which BIP65 becomes active */
    int BIP65Height;
    /** Block height at which BIP66 becomes active */
    int BIP66Height;
    /** Block height at which CSV (BIP68, BIP112 and BIP113) becomes active */
    int CSVHeight;
    /** Block height at which Segwit (BIP141, BIP143 and BIP147) becomes active.
     * Note that segwit v0 script rules are enforced on all blocks except the
     * BIP 16 exception blocks. */
    int SegwitHeight;
    /** Don't warn about unknown BIP 9 activations below this height.
     * This prevents us from warning about the CSV and segwit activations. */
    int MinBIP9WarningHeight;
    /**
     * Minimum blocks including miner confirmation of the total of 2016 blocks in a retargeting period,
     * (nPowTargetTimespan / nPowTargetSpacing) which is also used for BIP9 deployments.
     * Examples: 1916 for 95%, 1512 for testchains.
     */
    uint32_t nRuleChangeActivationThreshold;
    uint32_t nMinerConfirmationWindow;
    BIP9Deployment vDeployments[MAX_VERSION_BITS_DEPLOYMENTS];
    /** Proof of work parameters */
    uint256 powLimit;
    bool fPowAllowMinDifficultyBlocks;
    bool fPowNoRetargeting;
    int64_t nPowTargetSpacing;
    int64_t nPowTargetTimespan;
    int64_t DifficultyAdjustmentInterval() const { return nPowTargetTimespan / nPowTargetSpacing; }
    uint256 nMinimumChainWork;
    uint256 defaultAssumeValid;

    /**
     * If true, witness commitments contain a payload equal to a Bitcoin Script solution
     * to the signet challenge. See BIP325.
     */
    bool signet_blocks{false};
    std::vector<uint8_t> signet_challenge;

    //
    // ELEMENTS CHAIN PARAMS
    CScript mandatory_coinbase_destination;
    CAmount genesis_subsidy;
    CAsset subsidy_asset;
    bool connect_genesis_outputs;
    bool has_parent_chain;
    uint256 parentChainPowLimit;
    uint32_t pegin_min_depth;
    CScript parent_chain_signblockscript;
    bool ParentChainHasPow() const { return parent_chain_signblockscript == CScript();}
    CScript fedpegScript;
    CAsset pegged_asset;
    CAsset parent_pegged_asset;
    // g_con_blockheightinheader global hack instead of proper arg due to circular dep
    std::string genesis_style;
    CScript signblockscript;
    uint32_t max_block_signature_size;
    // g_signed_blocks - Whether blocks are signed or not, get around circular dep
    // Set positive to avoid division by 0
    // for non-dynafed chains and unit tests
    uint32_t dynamic_epoch_length = std::numeric_limits<uint32_t>::max();
    // Used to seed the extension space for first dynamic blocks
    std::vector<std::vector<unsigned char>> first_extension_space;
    // Used to allow M-epoch-old peg-in addresses as deposits
    // default 1 to not break legacy chains implicitly.
    size_t total_valid_epochs = 1;
    bool elements_mode = false;
};
} // namespace Consensus

#endif // BITCOIN_CONSENSUS_PARAMS_H<|MERGE_RESOLUTION|>--- conflicted
+++ resolved
@@ -18,11 +18,8 @@
 enum DeploymentPos
 {
     DEPLOYMENT_TESTDUMMY,
-<<<<<<< HEAD
+    DEPLOYMENT_TAPROOT, // Deployment of Schnorr/Taproot (BIPs 340-342)
     DEPLOYMENT_DYNA_FED, // Deployment of dynamic federation
-=======
-    DEPLOYMENT_TAPROOT, // Deployment of Schnorr/Taproot (BIPs 340-342)
->>>>>>> 3caee169
     // NOTE: Also add new deployments to VersionBitsDeploymentInfo in versionbits.cpp
     MAX_VERSION_BITS_DEPLOYMENTS
 };
