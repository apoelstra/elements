// Copyright (c) 2009-2010 Satoshi Nakamoto
// Copyright (c) 2009-2019 The Bitcoin Core developers
// Distributed under the MIT software license, see the accompanying
// file COPYING or http://www.opensource.org/licenses/mit-license.php.

#ifndef BITCOIN_CONSENSUS_PARAMS_H
#define BITCOIN_CONSENSUS_PARAMS_H

#include <asset.h>
#include <uint256.h>
#include <limits>

#include <script/script.h> // mandatory_coinbase_destination
#include <amount.h> // genesis_subsidy

namespace Consensus {

enum DeploymentPos
{
    DEPLOYMENT_TESTDUMMY,
    DEPLOYMENT_DYNA_FED, // Deployment of dynamic federation
    // NOTE: Also add new deployments to VersionBitsDeploymentInfo in versionbits.cpp
    MAX_VERSION_BITS_DEPLOYMENTS
};

/**
 * Struct for each individual consensus rule change using BIP9.
 */
struct BIP9Deployment {
    /** Bit position to select the particular bit in nVersion. */
    int bit;
    /** Start MedianTime for version bits miner confirmation. Can be a date in the past */
    int64_t nStartTime;
    /** Timeout/expiry MedianTime for the deployment attempt. */
    int64_t nTimeout;

    /** Constant for nTimeout very far in the future. */
    static constexpr int64_t NO_TIMEOUT = std::numeric_limits<int64_t>::max();

    /** Special value for nStartTime indicating that the deployment is always active.
     *  This is useful for testing, as it means tests don't need to deal with the activation
     *  process (which takes at least 3 BIP9 intervals). Only tests that specifically test the
     *  behaviour during activation cannot use this. */
    static constexpr int64_t ALWAYS_ACTIVE = -1;
};

/**
 * Parameters that influence chain consensus.
 */
struct Params {
    uint256 hashGenesisBlock;
    int nSubsidyHalvingInterval;
    /* Block hash that is excepted from BIP16 enforcement */
    uint256 BIP16Exception;
    /** Block height and hash at which BIP34 becomes active */
    int BIP34Height;
    uint256 BIP34Hash;
    /** Block height at which BIP65 becomes active */
    int BIP65Height;
    /** Block height at which BIP66 becomes active */
    int BIP66Height;
    /** Block height at which CSV (BIP68, BIP112 and BIP113) becomes active */
    int CSVHeight;
    /** Block height at which Segwit (BIP141, BIP143 and BIP147) becomes active.
     * Note that segwit v0 script rules are enforced on all blocks except the
     * BIP 16 exception blocks. */
    int SegwitHeight;
    /** Don't warn about unknown BIP 9 activations below this height.
     * This prevents us from warning about the CSV and segwit activations. */
    int MinBIP9WarningHeight;
    /**
     * Minimum blocks including miner confirmation of the total of 2016 blocks in a retargeting period,
     * (nPowTargetTimespan / nPowTargetSpacing) which is also used for BIP9 deployments.
     * Examples: 1916 for 95%, 1512 for testchains.
     */
    uint32_t nRuleChangeActivationThreshold;
    uint32_t nMinerConfirmationWindow;
    BIP9Deployment vDeployments[MAX_VERSION_BITS_DEPLOYMENTS];
    /** Proof of work parameters */
    uint256 powLimit;
    bool fPowAllowMinDifficultyBlocks;
    bool fPowNoRetargeting;
    int64_t nPowTargetSpacing;
    int64_t nPowTargetTimespan;
    int64_t DifficultyAdjustmentInterval() const { return nPowTargetTimespan / nPowTargetSpacing; }
    uint256 nMinimumChainWork;
    uint256 defaultAssumeValid;

<<<<<<< HEAD
    //
    // ELEMENTS CHAIN PARAMS
    CScript mandatory_coinbase_destination;
    CAmount genesis_subsidy;
    CAsset subsidy_asset;
    bool connect_genesis_outputs;
    bool has_parent_chain;
    uint256 parentChainPowLimit;
    uint32_t pegin_min_depth;
    CScript parent_chain_signblockscript;
    bool ParentChainHasPow() const { return parent_chain_signblockscript == CScript();}
    CScript fedpegScript;
    CAsset pegged_asset;
    CAsset parent_pegged_asset;
    // g_con_blockheightinheader global hack instead of proper arg due to circular dep
    std::string genesis_style;
    CScript signblockscript;
    uint32_t max_block_signature_size;
    // g_signed_blocks - Whether blocks are signed or not, get around circular dep
    // Set positive to avoid division by 0
    // for non-dynafed chains and unit tests
    uint32_t dynamic_epoch_length = std::numeric_limits<uint32_t>::max();
    // Used to seed the extension space for first dynamic blocks
    std::vector<std::vector<unsigned char>> first_extension_space;
    // Used to allow M-epoch-old peg-in addresses as deposits
    // default 1 to not break legacy chains implicitly.
    size_t total_valid_epochs = 1;
    bool elements_mode = false;
=======
    /**
     * If true, witness commitments contain a payload equal to a Bitcoin Script solution
     * to the signet challenge. See BIP325.
     */
    bool signet_blocks{false};
    std::vector<uint8_t> signet_challenge;
>>>>>>> 8c5f6811
};
} // namespace Consensus

#endif // BITCOIN_CONSENSUS_PARAMS_H<|MERGE_RESOLUTION|>--- conflicted
+++ resolved
@@ -86,7 +86,13 @@
     uint256 nMinimumChainWork;
     uint256 defaultAssumeValid;
 
-<<<<<<< HEAD
+    /**
+     * If true, witness commitments contain a payload equal to a Bitcoin Script solution
+     * to the signet challenge. See BIP325.
+     */
+    bool signet_blocks{false};
+    std::vector<uint8_t> signet_challenge;
+
     //
     // ELEMENTS CHAIN PARAMS
     CScript mandatory_coinbase_destination;
@@ -115,14 +121,6 @@
     // default 1 to not break legacy chains implicitly.
     size_t total_valid_epochs = 1;
     bool elements_mode = false;
-=======
-    /**
-     * If true, witness commitments contain a payload equal to a Bitcoin Script solution
-     * to the signet challenge. See BIP325.
-     */
-    bool signet_blocks{false};
-    std::vector<uint8_t> signet_challenge;
->>>>>>> 8c5f6811
 };
 } // namespace Consensus
 
