--- conflicted
+++ resolved
@@ -323,18 +323,13 @@
 static bool FlushStateToDisk(const CChainParams& chainParams, CValidationState &state, FlushStateMode mode, int nManualPruneHeight=0);
 static void FindFilesToPruneManual(std::set<int>& setFilesToPrune, int nManualPruneHeight);
 static void FindFilesToPrune(std::set<int>& setFilesToPrune, uint64_t nPruneAfterHeight);
-<<<<<<< HEAD
 bool CheckInputs(const CTransaction& tx, CValidationState &state, const CCoinsViewCache &inputs,
         bool fScriptChecks, unsigned int flags, bool cacheSigStore, bool cacheFullScriptStore,
         PrecomputedTransactionData& txdata,
         std::vector<CCheck*> *pvChecks = nullptr);
-static FILE* OpenUndoFile(const CDiskBlockPos &pos, bool fReadOnly = false);
-=======
-bool CheckInputs(const CTransaction& tx, CValidationState &state, const CCoinsViewCache &inputs, bool fScriptChecks, unsigned int flags, bool cacheSigStore, bool cacheFullScriptStore, PrecomputedTransactionData& txdata, std::vector<CScriptCheck> *pvChecks = nullptr);
 static FILE* OpenUndoFile(const FlatFilePos &pos, bool fReadOnly = false);
 static FlatFileSeq BlockFileSeq();
 static FlatFileSeq UndoFileSeq();
->>>>>>> 2d46f1be
 
 bool CheckFinalTx(const CTransaction &tx, int flags)
 {
