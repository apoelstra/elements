// Copyright (c) 2009-2010 Satoshi Nakamoto
// Copyright (c) 2009-2018 The Bitcoin Core developers
// Distributed under the MIT software license, see the accompanying
// file COPYING or http://www.opensource.org/licenses/mit-license.php.

#include <validation.h>

#include <arith_uint256.h>
#include <chain.h>
#include <chainparams.h>
#include <checkqueue.h>
#include <consensus/consensus.h>
#include <consensus/merkle.h>
#include <consensus/tx_check.h>
#include <consensus/tx_verify.h>
#include <consensus/validation.h>
#include <cuckoocache.h>
#include <flatfile.h>
#include <hash.h>
#include <index/txindex.h>
#include <mainchainrpc.h>
#include <pegins.h>
#include <policy/fees.h>
#include <policy/policy.h>
#include <policy/settings.h>
#include <primitives/block.h>
#include <primitives/transaction.h>
#include <random.h>
#include <reverse_iterator.h>
#include <script/script.h>
#include <script/sigcache.h>
#include <shutdown.h>
#include <timedata.h>
#include <tinyformat.h>
#include <txdb.h>
#include <txmempool.h>
#include <ui_interface.h>
#include <uint256.h>
#include <undo.h>
#include <util/moneystr.h>
#include <util/rbf.h>
#include <util/strencodings.h>
#include <util/system.h>
#include <util/translation.h>
#include <util/validation.h>
#include <validationinterface.h>
#include <warnings.h>

// ELEMENTS
#include <block_proof.h> // CheckChallenge, CheckProof
#include <dynafed.h>

#include <future>
#include <sstream>
#include <string>

#include <boost/algorithm/string/replace.hpp>
#include <boost/thread.hpp>

#if defined(NDEBUG)
# error "Bitcoin cannot be compiled without assertions."
#endif

#define MICRO 0.000001
#define MILLI 0.001

bool CBlockIndexWorkComparator::operator()(const CBlockIndex *pa, const CBlockIndex *pb) const {
    // First sort by most total work, ...
    if (pa->nChainWork > pb->nChainWork) return false;
    if (pa->nChainWork < pb->nChainWork) return true;

    // ... then by earliest time received, ...
    if (pa->nSequenceId < pb->nSequenceId) return false;
    if (pa->nSequenceId > pb->nSequenceId) return true;

    // Use pointer address as tie breaker (should only happen with blocks
    // loaded from disk, as those all have id 0).
    if (pa < pb) return false;
    if (pa > pb) return true;

    // Identical blocks.
    return false;
}

namespace {
BlockManager g_blockman;
} // anon namespace

std::unique_ptr<CChainState> g_chainstate;

CChainState& ChainstateActive() {
    assert(g_chainstate);
    return *g_chainstate;
}

CChain& ChainActive() {
    assert(g_chainstate);
    return g_chainstate->m_chain;
}

/**
 * Mutex to guard access to validation specific variables, such as reading
 * or changing the chainstate.
 *
 * This may also need to be locked when updating the transaction pool, e.g. on
 * AcceptToMemoryPool. See CTxMemPool::cs comment for details.
 *
 * The transaction pool has a separate lock to allow reading from it and the
 * chainstate at the same time.
 */
RecursiveMutex cs_main;

CBlockIndex *pindexBestHeader = nullptr;
Mutex g_best_block_mutex;
std::condition_variable g_best_block_cv;
uint256 g_best_block;
int nScriptCheckThreads = 0;
std::atomic_bool fImporting(false);
std::atomic_bool fReindex(false);
bool fHavePruned = false;
bool fPruneMode = false;
bool fRequireStandard = true;
bool fCheckBlockIndex = false;
bool fCheckpointsEnabled = DEFAULT_CHECKPOINTS_ENABLED;
size_t nCoinCacheUsage = 5000 * 300;
uint64_t nPruneTarget = 0;
int64_t nMaxTipAge = DEFAULT_MAX_TIP_AGE;

uint256 hashAssumeValid;
arith_uint256 nMinimumChainWork;

CFeeRate minRelayTxFee = CFeeRate(DEFAULT_MIN_RELAY_TX_FEE);

CBlockPolicyEstimator feeEstimator;
CTxMemPool mempool(&feeEstimator);

/** Constant stuff for coinbase transactions we create: */
CScript COINBASE_FLAGS;

// Internal stuff
namespace {
    CBlockIndex* pindexBestInvalid = nullptr;

    CCriticalSection cs_LastBlockFile;
    std::vector<CBlockFileInfo> vinfoBlockFile;
    int nLastBlockFile = 0;
    /** Global flag to indicate we should check to see if there are
     *  block/undo files that should be deleted.  Set on startup
     *  or if we allocate more file space when we're in prune mode
     */
    bool fCheckForPruning = false;

    /** Dirty block index entries. */
    std::set<CBlockIndex*> setDirtyBlockIndex;

    /** Dirty block file entries. */
    std::set<int> setDirtyFileInfo;
} // anon namespace

CBlockIndex* LookupBlockIndex(const uint256& hash)
{
    AssertLockHeld(cs_main);
    BlockMap::const_iterator it = g_blockman.m_block_index.find(hash);
    return it == g_blockman.m_block_index.end() ? nullptr : it->second;
}

CBlockIndex* FindForkInGlobalIndex(const CChain& chain, const CBlockLocator& locator)
{
    AssertLockHeld(cs_main);

    // Find the latest block common to locator and chain - we expect that
    // locator.vHave is sorted descending by height.
    for (const uint256& hash : locator.vHave) {
        CBlockIndex* pindex = LookupBlockIndex(hash);
        if (pindex) {
            if (chain.Contains(pindex))
                return pindex;
            if (pindex->GetAncestor(chain.Height()) == chain.Tip()) {
                return chain.Tip();
            }
        }
    }
    return chain.Genesis();
}

std::unique_ptr<CBlockTreeDB> pblocktree;

// See definition for documentation
static void FindFilesToPruneManual(std::set<int>& setFilesToPrune, int nManualPruneHeight);
static void FindFilesToPrune(std::set<int>& setFilesToPrune, uint64_t nPruneAfterHeight);
bool CheckInputs(const CTransaction& tx, CValidationState &state, const CCoinsViewCache &inputs,
        unsigned int flags, bool cacheSigStore, bool cacheFullScriptStore,
        PrecomputedTransactionData& txdata,
        std::vector<CCheck*> *pvChecks = nullptr);
static FILE* OpenUndoFile(const FlatFilePos &pos, bool fReadOnly = false);
static FlatFileSeq BlockFileSeq();
static FlatFileSeq UndoFileSeq();

bool CheckFinalTx(const CTransaction &tx, int flags)
{
    AssertLockHeld(cs_main);

    // By convention a negative value for flags indicates that the
    // current network-enforced consensus rules should be used. In
    // a future soft-fork scenario that would mean checking which
    // rules would be enforced for the next block and setting the
    // appropriate flags. At the present time no soft-forks are
    // scheduled, so no flags are set.
    flags = std::max(flags, 0);

    // CheckFinalTx() uses ::ChainActive().Height()+1 to evaluate
    // nLockTime because when IsFinalTx() is called within
    // CBlock::AcceptBlock(), the height of the block *being*
    // evaluated is what is used. Thus if we want to know if a
    // transaction can be part of the *next* block, we need to call
    // IsFinalTx() with one more than ::ChainActive().Height().
    const int nBlockHeight = ::ChainActive().Height() + 1;

    // BIP113 requires that time-locked transactions have nLockTime set to
    // less than the median time of the previous block they're contained in.
    // When the next block is created its previous block will be the current
    // chain tip, so we use that to calculate the median time passed to
    // IsFinalTx() if LOCKTIME_MEDIAN_TIME_PAST is set.
    const int64_t nBlockTime = (flags & LOCKTIME_MEDIAN_TIME_PAST)
                             ? ::ChainActive().Tip()->GetMedianTimePast()
                             : GetAdjustedTime();

    return IsFinalTx(tx, nBlockHeight, nBlockTime);
}

bool TestLockPointValidity(const LockPoints* lp)
{
    AssertLockHeld(cs_main);
    assert(lp);
    // If there are relative lock times then the maxInputBlock will be set
    // If there are no relative lock times, the LockPoints don't depend on the chain
    if (lp->maxInputBlock) {
        // Check whether ::ChainActive() is an extension of the block at which the LockPoints
        // calculation was valid.  If not LockPoints are no longer valid
        if (!::ChainActive().Contains(lp->maxInputBlock)) {
            return false;
        }
    }

    // LockPoints still valid
    return true;
}

bool CheckSequenceLocks(const CTxMemPool& pool, const CTransaction& tx, int flags, LockPoints* lp, bool useExistingLockPoints)
{
    AssertLockHeld(cs_main);
    AssertLockHeld(pool.cs);

    CBlockIndex* tip = ::ChainActive().Tip();
    assert(tip != nullptr);

    CBlockIndex index;
    index.pprev = tip;
    // CheckSequenceLocks() uses ::ChainActive().Height()+1 to evaluate
    // height based locks because when SequenceLocks() is called within
    // ConnectBlock(), the height of the block *being*
    // evaluated is what is used.
    // Thus if we want to know if a transaction can be part of the
    // *next* block, we need to use one more than ::ChainActive().Height()
    index.nHeight = tip->nHeight + 1;

    std::pair<int, int64_t> lockPair;
    if (useExistingLockPoints) {
        assert(lp);
        lockPair.first = lp->height;
        lockPair.second = lp->time;
    }
    else {
        // CoinsTip() contains the UTXO set for ::ChainActive().Tip()
        CCoinsViewMemPool viewMemPool(&::ChainstateActive().CoinsTip(), pool);
        std::vector<int> prevheights;
        prevheights.resize(tx.vin.size());
        for (size_t txinIndex = 0; txinIndex < tx.vin.size(); txinIndex++) {
            const CTxIn& txin = tx.vin[txinIndex];
            // pegins should not restrict validity of sequence locks
            if (txin.m_is_pegin) {
                prevheights[txinIndex] = -1;
                continue;
            }

            Coin coin;
            if (!viewMemPool.GetCoin(txin.prevout, coin)) {
                return error("%s: Missing input", __func__);
            }
            if (coin.nHeight == MEMPOOL_HEIGHT) {
                // Assume all mempool transaction confirm in the next block
                prevheights[txinIndex] = tip->nHeight + 1;
            } else {
                prevheights[txinIndex] = coin.nHeight;
            }
        }
        lockPair = CalculateSequenceLocks(tx, flags, &prevheights, index);
        if (lp) {
            lp->height = lockPair.first;
            lp->time = lockPair.second;
            // Also store the hash of the block with the highest height of
            // all the blocks which have sequence locked prevouts.
            // This hash needs to still be on the chain
            // for these LockPoint calculations to be valid
            // Note: It is impossible to correctly calculate a maxInputBlock
            // if any of the sequence locked inputs depend on unconfirmed txs,
            // except in the special case where the relative lock time/height
            // is 0, which is equivalent to no sequence lock. Since we assume
            // input height of tip+1 for mempool txs and test the resulting
            // lockPair from CalculateSequenceLocks against tip+1.  We know
            // EvaluateSequenceLocks will fail if there was a non-zero sequence
            // lock on a mempool input, so we can use the return value of
            // CheckSequenceLocks to indicate the LockPoints validity
            int maxInputHeight = 0;
            for (const int height : prevheights) {
                // Can ignore mempool inputs since we'll fail if they had non-zero locks
                if (height != tip->nHeight+1) {
                    maxInputHeight = std::max(maxInputHeight, height);
                }
            }
            lp->maxInputBlock = tip->GetAncestor(maxInputHeight);
        }
    }
    return EvaluateSequenceLocks(index, lockPair);
}

// Returns the script flags which should be checked for a given block
static unsigned int GetBlockScriptFlags(const CBlockIndex* pindex, const Consensus::Params& chainparams);

static void LimitMempoolSize(CTxMemPool& pool, size_t limit, unsigned long age)
    EXCLUSIVE_LOCKS_REQUIRED(pool.cs, ::cs_main)
{
    int expired = pool.Expire(GetTime() - age);
    if (expired != 0) {
        LogPrint(BCLog::MEMPOOL, "Expired %i transactions from the memory pool\n", expired);
    }

    std::vector<COutPoint> vNoSpendsRemaining;
    pool.TrimToSize(limit, &vNoSpendsRemaining);
    for (const COutPoint& removed : vNoSpendsRemaining)
        ::ChainstateActive().CoinsTip().Uncache(removed);
}

static bool IsCurrentForFeeEstimation() EXCLUSIVE_LOCKS_REQUIRED(cs_main)
{
    AssertLockHeld(cs_main);
    if (::ChainstateActive().IsInitialBlockDownload())
        return false;
    if (::ChainActive().Tip()->GetBlockTime() < (GetTime() - MAX_FEE_ESTIMATION_TIP_AGE))
        return false;
    if (::ChainActive().Height() < pindexBestHeader->nHeight - 1)
        return false;
    return true;
}

/* Make mempool consistent after a reorg, by re-adding or recursively erasing
 * disconnected block transactions from the mempool, and also removing any
 * other transactions from the mempool that are no longer valid given the new
 * tip/height.
 *
 * Note: we assume that disconnectpool only contains transactions that are NOT
 * confirmed in the current chain nor already in the mempool (otherwise,
 * in-mempool descendants of such transactions would be removed).
 *
 * Passing fAddToMempool=false will skip trying to add the transactions back,
 * and instead just erase from the mempool as needed.
 */

static void UpdateMempoolForReorg(DisconnectedBlockTransactions& disconnectpool, bool fAddToMempool) EXCLUSIVE_LOCKS_REQUIRED(cs_main, ::mempool.cs)
{
    AssertLockHeld(cs_main);
    std::vector<uint256> vHashUpdate;
    // disconnectpool's insertion_order index sorts the entries from
    // oldest to newest, but the oldest entry will be the last tx from the
    // latest mined block that was disconnected.
    // Iterate disconnectpool in reverse, so that we add transactions
    // back to the mempool starting with the earliest transaction that had
    // been previously seen in a block.
    auto it = disconnectpool.queuedTx.get<insertion_order>().rbegin();
    while (it != disconnectpool.queuedTx.get<insertion_order>().rend()) {
        // ignore validation errors in resurrected transactions
        CValidationState stateDummy;
        if (!fAddToMempool || (*it)->IsCoinBase() ||
            !AcceptToMemoryPool(mempool, stateDummy, *it, nullptr /* pfMissingInputs */,
                                nullptr /* plTxnReplaced */, true /* bypass_limits */, 0 /* nAbsurdFee */)) {
            // If the transaction doesn't make it in to the mempool, remove any
            // transactions that depend on it (which would now be orphans).
            mempool.removeRecursive(**it, MemPoolRemovalReason::REORG);
        } else if (mempool.exists((*it)->GetHash())) {
            vHashUpdate.push_back((*it)->GetHash());
        }
        ++it;
    }
    disconnectpool.queuedTx.clear();
    // AcceptToMemoryPool/addUnchecked all assume that new mempool entries have
    // no in-mempool children, which is generally not true when adding
    // previously-confirmed transactions back to the mempool.
    // UpdateTransactionsFromBlock finds descendants of any transactions in
    // the disconnectpool that were added back and cleans up the mempool state.
    mempool.UpdateTransactionsFromBlock(vHashUpdate);

    // We also need to remove any now-immature transactions
    mempool.removeForReorg(&::ChainstateActive().CoinsTip(), ::ChainActive().Tip()->nHeight + 1, STANDARD_LOCKTIME_VERIFY_FLAGS);
    // Re-limit mempool size, in case we added any transactions
    LimitMempoolSize(mempool, gArgs.GetArg("-maxmempool", DEFAULT_MAX_MEMPOOL_SIZE) * 1000000, gArgs.GetArg("-mempoolexpiry", DEFAULT_MEMPOOL_EXPIRY) * 60 * 60);
}

// Used to avoid mempool polluting consensus critical paths if CCoinsViewMempool
// were somehow broken and returning the wrong scriptPubKeys
static bool CheckInputsFromMempoolAndCache(const CTransaction& tx, CValidationState& state, const CCoinsViewCache& view, const CTxMemPool& pool,
                 unsigned int flags, bool cacheSigStore, PrecomputedTransactionData& txdata) EXCLUSIVE_LOCKS_REQUIRED(cs_main) {
    AssertLockHeld(cs_main);

    // pool.cs should be locked already, but go ahead and re-take the lock here
    // to enforce that mempool doesn't change between when we check the view
    // and when we actually call through to CheckInputs
    LOCK(pool.cs);

    assert(!tx.IsCoinBase());
    for (const CTxIn& txin : tx.vin) {
        if (txin.m_is_pegin) {
            continue;
        }

        const Coin& coin = view.AccessCoin(txin.prevout);

        // At this point we haven't actually checked if the coins are all
        // available (or shouldn't assume we have, since CheckInputs does).
        // So we just return failure if the inputs are not available here,
        // and then only have to check equivalence for available inputs.
        if (coin.IsSpent()) return false;

        const CTransactionRef& txFrom = pool.get(txin.prevout.hash);
        if (txFrom) {
            assert(txFrom->GetHash() == txin.prevout.hash);
            assert(txFrom->vout.size() > txin.prevout.n);
            assert(txFrom->vout[txin.prevout.n] == coin.out);
        } else {
            const Coin& coinFromDisk = ::ChainstateActive().CoinsTip().AccessCoin(txin.prevout);
            assert(!coinFromDisk.IsSpent());
            assert(coinFromDisk.out == coin.out);
        }
    }

    return CheckInputs(tx, state, view, flags, cacheSigStore, true, txdata);
}

namespace {

class MemPoolAccept
{
public:
    MemPoolAccept(CTxMemPool& mempool) : m_pool(mempool), m_view(&m_dummy), m_viewmempool(&::ChainstateActive().CoinsTip(), m_pool),
        m_limit_ancestors(gArgs.GetArg("-limitancestorcount", DEFAULT_ANCESTOR_LIMIT)),
        m_limit_ancestor_size(gArgs.GetArg("-limitancestorsize", DEFAULT_ANCESTOR_SIZE_LIMIT)*1000),
        m_limit_descendants(gArgs.GetArg("-limitdescendantcount", DEFAULT_DESCENDANT_LIMIT)),
        m_limit_descendant_size(gArgs.GetArg("-limitdescendantsize", DEFAULT_DESCENDANT_SIZE_LIMIT)*1000) {}

    // We put the arguments we're handed into a struct, so we can pass them
    // around easier.
    struct ATMPArgs {
        const CChainParams& m_chainparams;
        CValidationState &m_state;
        bool* m_missing_inputs;
        const int64_t m_accept_time;
        std::list<CTransactionRef>* m_replaced_transactions;
        const bool m_bypass_limits;
        const CAmount& m_absurd_fee;
        /*
         * Return any outpoints which were not previously present in the coins
         * cache, but were added as a result of validating the tx for mempool
         * acceptance. This allows the caller to optionally remove the cache
         * additions if the associated transaction ends up being rejected by
         * the mempool.
         */
        std::vector<COutPoint>& m_coins_to_uncache;
        const bool m_test_accept;
    };

    // Single transaction acceptance
    bool AcceptSingleTransaction(const CTransactionRef& ptx, ATMPArgs& args) EXCLUSIVE_LOCKS_REQUIRED(cs_main);

private:
    // All the intermediate state that gets passed between the various levels
    // of checking a given transaction.
    struct Workspace {
        Workspace(const CTransactionRef& ptx) : m_ptx(ptx), m_hash(ptx->GetHash()) {}
        std::set<uint256> m_conflicts;
        std::set<std::pair<uint256, COutPoint> > m_set_pegins_spent;
        CTxMemPool::setEntries m_all_conflicting;
        CTxMemPool::setEntries m_ancestors;
        std::unique_ptr<CTxMemPoolEntry> m_entry;

        bool m_replacement_transaction;
        CAmount m_modified_fees;
        CAmount m_conflicting_fees;
        size_t m_conflicting_size;

        const CTransactionRef& m_ptx;
        const uint256& m_hash;
    };

    // Run the policy checks on a given transaction, excluding any script checks.
    // Looks up inputs, calculates feerate, considers replacement, evaluates
    // package limits, etc. As this function can be invoked for "free" by a peer,
    // only tests that are fast should be done here (to avoid CPU DoS).
    bool PreChecks(ATMPArgs& args, Workspace& ws) EXCLUSIVE_LOCKS_REQUIRED(cs_main, m_pool.cs);

    // Run the script checks using our policy flags. As this can be slow, we should
    // only invoke this on transactions that have otherwise passed policy checks.
    bool PolicyScriptChecks(ATMPArgs& args, Workspace& ws, PrecomputedTransactionData& txdata) EXCLUSIVE_LOCKS_REQUIRED(cs_main);

    // Re-run the script checks, using consensus flags, and try to cache the
    // result in the scriptcache. This should be done after
    // PolicyScriptChecks(). This requires that all inputs either be in our
    // utxo set or in the mempool.
    bool ConsensusScriptChecks(ATMPArgs& args, Workspace& ws, PrecomputedTransactionData &txdata) EXCLUSIVE_LOCKS_REQUIRED(cs_main);

    // Try to add the transaction to the mempool, removing any conflicts first.
    // Returns true if the transaction is in the mempool after any size
    // limiting is performed, false otherwise.
    bool Finalize(ATMPArgs& args, Workspace& ws) EXCLUSIVE_LOCKS_REQUIRED(cs_main, m_pool.cs);

    // Compare a package's feerate against minimum allowed.
    bool CheckFeeRate(size_t package_size, CAmount package_fee, CValidationState& state)
    {
        CAmount mempoolRejectFee = m_pool.GetMinFee(gArgs.GetArg("-maxmempool", DEFAULT_MAX_MEMPOOL_SIZE) * 1000000).GetFee(package_size);
        if (mempoolRejectFee > 0 && package_fee < mempoolRejectFee) {
            return state.Invalid(ValidationInvalidReason::TX_MEMPOOL_POLICY, false, REJECT_INSUFFICIENTFEE, "mempool min fee not met", strprintf("%d < %d", package_fee, mempoolRejectFee));
        }

        if (package_fee < ::minRelayTxFee.GetFee(package_size)) {
            return state.Invalid(ValidationInvalidReason::TX_MEMPOOL_POLICY, false, REJECT_INSUFFICIENTFEE, "min relay fee not met", strprintf("%d < %d", package_fee, ::minRelayTxFee.GetFee(package_size)));
        }
        return true;
    }

private:
    CTxMemPool& m_pool;
    CCoinsViewCache m_view;
    CCoinsViewMemPool m_viewmempool;
    CCoinsView m_dummy;

    // The package limits in effect at the time of invocation.
    const size_t m_limit_ancestors;
    const size_t m_limit_ancestor_size;
    // These may be modified while evaluating a transaction (eg to account for
    // in-mempool conflicts; see below).
    size_t m_limit_descendants;
    size_t m_limit_descendant_size;
};

bool MemPoolAccept::PreChecks(ATMPArgs& args, Workspace& ws)
{
    const CTransactionRef& ptx = ws.m_ptx;
    const CTransaction& tx = *ws.m_ptx;
    const uint256& hash = ws.m_hash;

    // Copy/alias what we need out of args
    CValidationState &state = args.m_state;
    bool* pfMissingInputs = args.m_missing_inputs;
    const int64_t nAcceptTime = args.m_accept_time;
    const bool bypass_limits = args.m_bypass_limits;
    const CAmount& nAbsurdFee = args.m_absurd_fee;
    std::vector<COutPoint>& coins_to_uncache = args.m_coins_to_uncache;
    const CChainParams& chainparams = args.m_chainparams;

    // Alias what we need out of ws
    std::set<uint256>& setConflicts = ws.m_conflicts;
    CTxMemPool::setEntries& allConflicting = ws.m_all_conflicting;
    CTxMemPool::setEntries& setAncestors = ws.m_ancestors;
    std::unique_ptr<CTxMemPoolEntry>& entry = ws.m_entry;
    bool& fReplacementTransaction = ws.m_replacement_transaction;
    CAmount& nModifiedFees = ws.m_modified_fees;
    CAmount& nConflictingFees = ws.m_conflicting_fees;
    size_t& nConflictingSize = ws.m_conflicting_size;
    std::set<std::pair<uint256, COutPoint> >& setPeginsSpent = ws.m_set_pegins_spent;

    if (pfMissingInputs) {
        *pfMissingInputs = false;
    }

    if (!CheckTransaction(tx, state))
        return false; // state filled in by CheckTransaction

    // Coinbase is only valid in a block, not as a loose transaction
    if (tx.IsCoinBase())
        return state.Invalid(ValidationInvalidReason::CONSENSUS, false, REJECT_INVALID, "coinbase");

    // Rather not work on nonstandard transactions (unless -testnet/-regtest)
    std::string reason;
    if (fRequireStandard && !IsStandardTx(tx, reason))
        return state.Invalid(ValidationInvalidReason::TX_NOT_STANDARD, false, REJECT_NONSTANDARD, reason);

    // And now do PAK checks. Filtered by next blocks' enforced list
    if (chainparams.GetEnforcePak()) {
        if (!IsPAKValidTx(tx, GetActivePAKList(::ChainActive().Tip(), chainparams.GetConsensus()), chainparams.ParentGenesisBlockHash(), chainparams.GetConsensus().pegged_asset)) {
            return state.Invalid(ValidationInvalidReason::TX_NOT_STANDARD, false, REJECT_NONSTANDARD, "invalid-pegout-proof");
        }
    }

    // Do not work on transactions that are too small.
    // A transaction with 1 segwit input and 1 P2WPHK output has non-witness size of 82 bytes.
    // Transactions smaller than this are not relayed to mitigate CVE-2017-12842 by not relaying
    // 64-byte transactions.
    if (::GetSerializeSize(tx, PROTOCOL_VERSION | SERIALIZE_TRANSACTION_NO_WITNESS) < MIN_STANDARD_TX_NONWITNESS_SIZE)
        return state.Invalid(ValidationInvalidReason::TX_NOT_STANDARD, false, REJECT_NONSTANDARD, "tx-size-small");

    // Only accept nLockTime-using transactions that can be mined in the next
    // block; we don't want our mempool filled up with transactions that can't
    // be mined yet.
    if (!CheckFinalTx(tx, STANDARD_LOCKTIME_VERIFY_FLAGS))
        return state.Invalid(ValidationInvalidReason::TX_PREMATURE_SPEND, false, REJECT_NONSTANDARD, "non-final");

    // is it already in the memory pool?
    if (m_pool.exists(hash)) {
        return state.Invalid(ValidationInvalidReason::TX_CONFLICT, false, REJECT_DUPLICATE, "txn-already-in-mempool");
    }

    // Check for conflicts with in-memory transactions
    for (const CTxIn &txin : tx.vin)
    {
        const CTransaction* ptxConflicting = m_pool.GetConflictTx(txin.prevout);
        if (ptxConflicting) {
            if (!setConflicts.count(ptxConflicting->GetHash()))
            {
                // Allow opt-out of transaction replacement by setting
                // nSequence > MAX_BIP125_RBF_SEQUENCE (SEQUENCE_FINAL-2) on all inputs.
                //
                // SEQUENCE_FINAL-1 is picked to still allow use of nLockTime by
                // non-replaceable transactions. All inputs rather than just one
                // is for the sake of multi-party protocols, where we don't
                // want a single party to be able to disable replacement.
                //
                // The opt-out ignores descendants as anyone relying on
                // first-seen mempool behavior should be checking all
                // unconfirmed ancestors anyway; doing otherwise is hopelessly
                // insecure.
                bool fReplacementOptOut = true;
                for (const CTxIn &_txin : ptxConflicting->vin)
                {
                    if (_txin.nSequence <= MAX_BIP125_RBF_SEQUENCE)
                    {
                        fReplacementOptOut = false;
                        break;
                    }
                }
                if (fReplacementOptOut) {
                    return state.Invalid(ValidationInvalidReason::TX_MEMPOOL_POLICY, false, REJECT_DUPLICATE, "txn-mempool-conflict");
                }

                setConflicts.insert(ptxConflicting->GetHash());
            }
        }
    }

    LockPoints lp;
    m_view.SetBackend(m_viewmempool);

    // Quickly check for peg-in witness data on non-peg-in inputs
    for (size_t input_index = 0; input_index < tx.vin.size(); ++input_index) {
        if (!tx.vin[input_index].m_is_pegin) {
            // Check that the corresponding pegin witness is empty
            // Note that the witness vector must be size 0 or len(vin)
            if (!tx.witness.vtxinwit.empty() &&
                    !tx.witness.vtxinwit[input_index].m_pegin_witness.IsNull()) {
                return state.Invalid(ValidationInvalidReason::TX_WITNESS_MUTATED, false, REJECT_PEGIN, "extra-pegin-witness");
            }
        }
    }

    // Used when checking peg-ins
    std::vector<std::pair<CScript, CScript>> fedpegscripts = GetValidFedpegScripts(::ChainActive().Tip(), chainparams.GetConsensus(), true /* nextblock_validation */);

    CCoinsViewCache& coins_cache = ::ChainstateActive().CoinsTip();
    // do all inputs exist?
    for (unsigned int i = 0; i < tx.vin.size(); i++) {
        const CTxIn& txin = tx.vin[i];

        // ELEMENTS:
        // For pegin inputs check whether the pegins have already been claimed before.
        // This only checks the UTXO set for already claimed pegins. For mempool conflicts,
        // we rely on the GetConflictTx check done above.
        if (txin.m_is_pegin) {
            // Peg-in witness is required, check here without validating existence in parent chain
            std::string err_msg = "no peg-in witness attached";
            if (tx.witness.vtxinwit.size() != tx.vin.size() ||
                    !IsValidPeginWitness(tx.witness.vtxinwit[i].m_pegin_witness, fedpegscripts, tx.vin[i].prevout, err_msg, false)) {
                return state.Invalid(ValidationInvalidReason::TX_WITNESS_MUTATED, false, REJECT_INVALID, "pegin-no-witness", err_msg);
            }

            std::pair<uint256, COutPoint> pegin = std::make_pair(uint256(tx.witness.vtxinwit[i].m_pegin_witness.stack[2]), tx.vin[i].prevout);
            // This assumes non-null prevout and genesis block hash
            if (m_view.IsPeginSpent(pegin)) {
                return state.Invalid(ValidationInvalidReason::CONSENSUS, false, REJECT_INVALID, "pegin-already-claimed");
            }
            continue;
        }

        if (!coins_cache.HaveCoinInCache(txin.prevout)) {
            coins_to_uncache.push_back(txin.prevout);
        }

        // Note: this call may add txin.prevout to the coins cache
        // (coins_cache.cacheCoins) by way of FetchCoin(). It should be removed
        // later (via coins_to_uncache) if this tx turns out to be invalid.
        if (!m_view.HaveCoin(txin.prevout)) {
            // Are inputs missing because we already have the tx?
            for (size_t out = 0; out < tx.vout.size(); out++) {
                // Optimistically just do efficient check of cache for outputs
                if (coins_cache.HaveCoinInCache(COutPoint(hash, out))) {
                    return state.Invalid(ValidationInvalidReason::TX_CONFLICT, false, REJECT_DUPLICATE, "txn-already-known");
                }
            }
            // Otherwise assume this might be an orphan tx for which we just haven't seen parents yet
            if (pfMissingInputs) {
                *pfMissingInputs = true;
            }
            return false; // fMissingInputs and !state.IsInvalid() is used to detect this condition, don't set state.Invalid()
        }
    }

    // Bring the best block into scope
    m_view.GetBestBlock();

    // we have all inputs cached now, so switch back to dummy (to protect
    // against bugs where we pull more inputs from disk that miss being added
    // to coins_to_uncache)
    m_view.SetBackend(m_dummy);

    // Only accept BIP68 sequence locked transactions that can be mined in the next
    // block; we don't want our mempool filled up with transactions that can't
    // be mined yet.
    // Must keep pool.cs for this unless we change CheckSequenceLocks to take a
    // CoinsViewCache instead of create its own
    if (!CheckSequenceLocks(m_pool, tx, STANDARD_LOCKTIME_VERIFY_FLAGS, &lp))
        return state.Invalid(ValidationInvalidReason::TX_PREMATURE_SPEND, false, REJECT_NONSTANDARD, "non-BIP68-final");

    CAmountMap fee_map;
    if (!Consensus::CheckTxInputs(tx, state, m_view, GetSpendHeight(m_view), fee_map, setPeginsSpent, NULL, true, true, fedpegscripts)) {
        return error("%s: Consensus::CheckTxInputs: %s, %s", __func__, tx.GetHash().ToString(), FormatStateMessage(state));
    }

    // Check for non-standard pay-to-script-hash in inputs
    if (fRequireStandard && !AreInputsStandard(tx, m_view))
        return state.Invalid(ValidationInvalidReason::TX_NOT_STANDARD, false, REJECT_NONSTANDARD, "bad-txns-nonstandard-inputs");

    // Check for non-standard witness in P2WSH
    if (tx.HasWitness() && fRequireStandard && !IsWitnessStandard(tx, m_view))
        return state.Invalid(ValidationInvalidReason::TX_WITNESS_MUTATED, false, REJECT_NONSTANDARD, "bad-witness-nonstandard");

    int64_t nSigOpsCost = GetTransactionSigOpCost(tx, m_view, STANDARD_SCRIPT_VERIFY_FLAGS);

    // We only consider policyAsset
    CAmount nFees = fee_map[policyAsset];

    // nModifiedFees includes any fee deltas from PrioritiseTransaction
    nModifiedFees = nFees;
    m_pool.ApplyDelta(hash, nModifiedFees);

    // Keep track of transactions that spend a coinbase, which we re-scan
    // during reorgs to ensure COINBASE_MATURITY is still met.
    bool fSpendsCoinbase = false;
    for (const CTxIn &txin : tx.vin) {
        // ELEMENTS:
        if (txin.m_is_pegin) {
            continue;
        }
        const Coin &coin = m_view.AccessCoin(txin.prevout);
        if (coin.IsCoinBase()) {
            fSpendsCoinbase = true;
            break;
        }
    }

    entry.reset(new CTxMemPoolEntry(ptx, nFees, nAcceptTime, ::ChainActive().Height(),
            fSpendsCoinbase, nSigOpsCost, lp, setPeginsSpent));
    unsigned int nSize = entry->GetTxSize();

    if (nSigOpsCost > MAX_STANDARD_TX_SIGOPS_COST)
        return state.Invalid(ValidationInvalidReason::TX_NOT_STANDARD, false, REJECT_NONSTANDARD, "bad-txns-too-many-sigops",
                strprintf("%d", nSigOpsCost));

    // No transactions are allowed below minRelayTxFee except from disconnected
    // blocks
    if (!bypass_limits && !CheckFeeRate(nSize, nModifiedFees, state)) return false;

    if (nAbsurdFee && nFees > nAbsurdFee)
        return state.Invalid(ValidationInvalidReason::TX_NOT_STANDARD, false,
                REJECT_HIGHFEE, "absurdly-high-fee",
                strprintf("%d > %d", nFees, nAbsurdFee));

    const CTxMemPool::setEntries setIterConflicting = m_pool.GetIterSet(setConflicts);
    // Calculate in-mempool ancestors, up to a limit.
    if (setConflicts.size() == 1) {
        // In general, when we receive an RBF transaction with mempool conflicts, we want to know whether we
        // would meet the chain limits after the conflicts have been removed. However, there isn't a practical
        // way to do this short of calculating the ancestor and descendant sets with an overlay cache of
        // changed mempool entries. Due to both implementation and runtime complexity concerns, this isn't
        // very realistic, thus we only ensure a limited set of transactions are RBF'able despite mempool
        // conflicts here. Importantly, we need to ensure that some transactions which were accepted using
        // the below carve-out are able to be RBF'ed, without impacting the security the carve-out provides
        // for off-chain contract systems (see link in the comment below).
        //
        // Specifically, the subset of RBF transactions which we allow despite chain limits are those which
        // conflict directly with exactly one other transaction (but may evict children of said transaction),
        // and which are not adding any new mempool dependencies. Note that the "no new mempool dependencies"
        // check is accomplished later, so we don't bother doing anything about it here, but if BIP 125 is
        // amended, we may need to move that check to here instead of removing it wholesale.
        //
        // Such transactions are clearly not merging any existing packages, so we are only concerned with
        // ensuring that (a) no package is growing past the package size (not count) limits and (b) we are
        // not allowing something to effectively use the (below) carve-out spot when it shouldn't be allowed
        // to.
        //
        // To check these we first check if we meet the RBF criteria, above, and increment the descendant
        // limits by the direct conflict and its descendants (as these are recalculated in
        // CalculateMempoolAncestors by assuming the new transaction being added is a new descendant, with no
        // removals, of each parent's existing dependant set). The ancestor count limits are unmodified (as
        // the ancestor limits should be the same for both our new transaction and any conflicts).
        // We don't bother incrementing m_limit_descendants by the full removal count as that limit never comes
        // into force here (as we're only adding a single transaction).
        assert(setIterConflicting.size() == 1);
        CTxMemPool::txiter conflict = *setIterConflicting.begin();

        m_limit_descendants += 1;
        m_limit_descendant_size += conflict->GetSizeWithDescendants();
    }

    std::string errString;
    if (!m_pool.CalculateMemPoolAncestors(*entry, setAncestors, m_limit_ancestors, m_limit_ancestor_size, m_limit_descendants, m_limit_descendant_size, errString)) {
        setAncestors.clear();
        // If CalculateMemPoolAncestors fails second time, we want the original error string.
        std::string dummy_err_string;
        // Contracting/payment channels CPFP carve-out:
        // If the new transaction is relatively small (up to 40k weight)
        // and has at most one ancestor (ie ancestor limit of 2, including
        // the new transaction), allow it if its parent has exactly the
        // descendant limit descendants.
        //
        // This allows protocols which rely on distrusting counterparties
        // being able to broadcast descendants of an unconfirmed transaction
        // to be secure by simply only having two immediately-spendable
        // outputs - one for each counterparty. For more info on the uses for
        // this, see https://lists.linuxfoundation.org/pipermail/bitcoin-dev/2018-November/016518.html
        if (nSize >  EXTRA_DESCENDANT_TX_SIZE_LIMIT ||
                !m_pool.CalculateMemPoolAncestors(*entry, setAncestors, 2, m_limit_ancestor_size, m_limit_descendants + 1, m_limit_descendant_size + EXTRA_DESCENDANT_TX_SIZE_LIMIT, dummy_err_string)) {
            return state.Invalid(ValidationInvalidReason::TX_MEMPOOL_POLICY, false, REJECT_NONSTANDARD, "too-long-mempool-chain", errString);
        }
    }

    // A transaction that spends outputs that would be replaced by it is invalid. Now
    // that we have the set of all ancestors we can detect this
    // pathological case by making sure setConflicts and setAncestors don't
    // intersect.
    for (CTxMemPool::txiter ancestorIt : setAncestors)
    {
        const uint256 &hashAncestor = ancestorIt->GetTx().GetHash();
        if (setConflicts.count(hashAncestor))
        {
            return state.Invalid(ValidationInvalidReason::CONSENSUS, false, REJECT_INVALID, "bad-txns-spends-conflicting-tx",
                    strprintf("%s spends conflicting transaction %s",
                        hash.ToString(),
                        hashAncestor.ToString()));
        }
    }

    // Check if it's economically rational to mine this transaction rather
    // than the ones it replaces.
    nConflictingFees = 0;
    nConflictingSize = 0;
    uint64_t nConflictingCount = 0;

    // If we don't hold the lock allConflicting might be incomplete; the
    // subsequent RemoveStaged() and addUnchecked() calls don't guarantee
    // mempool consistency for us.
    fReplacementTransaction = setConflicts.size();
    if (fReplacementTransaction)
    {
        CFeeRate newFeeRate(nModifiedFees, nSize);
        std::set<uint256> setConflictsParents;
        const int maxDescendantsToVisit = 100;
        for (const auto& mi : setIterConflicting) {
            // Don't allow the replacement to reduce the feerate of the
            // mempool.
            //
            // We usually don't want to accept replacements with lower
            // feerates than what they replaced as that would lower the
            // feerate of the next block. Requiring that the feerate always
            // be increased is also an easy-to-reason about way to prevent
            // DoS attacks via replacements.
            //
            // We only consider the feerates of transactions being directly
            // replaced, not their indirect descendants. While that does
            // mean high feerate children are ignored when deciding whether
            // or not to replace, we do require the replacement to pay more
            // overall fees too, mitigating most cases.
            CFeeRate oldFeeRate(mi->GetModifiedFee(), mi->GetTxSize());
            if (newFeeRate <= oldFeeRate)
            {
                return state.Invalid(ValidationInvalidReason::TX_MEMPOOL_POLICY, false, REJECT_INSUFFICIENTFEE, "insufficient fee",
                        strprintf("rejecting replacement %s; new feerate %s <= old feerate %s",
                            hash.ToString(),
                            newFeeRate.ToString(),
                            oldFeeRate.ToString()));
            }

            for (const CTxIn &txin : mi->GetTx().vin)
            {
                setConflictsParents.insert(txin.prevout.hash);
            }

            nConflictingCount += mi->GetCountWithDescendants();
        }
        // This potentially overestimates the number of actual descendants
        // but we just want to be conservative to avoid doing too much
        // work.
        if (nConflictingCount <= maxDescendantsToVisit) {
            // If not too many to replace, then calculate the set of
            // transactions that would have to be evicted
            for (CTxMemPool::txiter it : setIterConflicting) {
                m_pool.CalculateDescendants(it, allConflicting);
            }
            for (CTxMemPool::txiter it : allConflicting) {
                nConflictingFees += it->GetModifiedFee();
                nConflictingSize += it->GetTxSize();
            }
        } else {
            return state.Invalid(ValidationInvalidReason::TX_MEMPOOL_POLICY, false, REJECT_NONSTANDARD, "too many potential replacements",
                    strprintf("rejecting replacement %s; too many potential replacements (%d > %d)\n",
                        hash.ToString(),
                        nConflictingCount,
                        maxDescendantsToVisit));
        }

        for (unsigned int j = 0; j < tx.vin.size(); j++)
        {
            // We don't want to accept replacements that require low
            // feerate junk to be mined first. Ideally we'd keep track of
            // the ancestor feerates and make the decision based on that,
            // but for now requiring all new inputs to be confirmed works.
            //
            // Note that if you relax this to make RBF a little more useful,
            // this may break the CalculateMempoolAncestors RBF relaxation,
            // above. See the comment above the first CalculateMempoolAncestors
            // call for more info.
            if (!setConflictsParents.count(tx.vin[j].prevout.hash))
            {
                // Rather than check the UTXO set - potentially expensive -
                // it's cheaper to just check if the new input refers to a
                // tx that's in the mempool.
                if (m_pool.exists(tx.vin[j].prevout.hash)) {
                    return state.Invalid(ValidationInvalidReason::TX_MEMPOOL_POLICY, false, REJECT_NONSTANDARD, "replacement-adds-unconfirmed",
                            strprintf("replacement %s adds unconfirmed input, idx %d",
                                hash.ToString(), j));
                }
            }
        }

        // The replacement must pay greater fees than the transactions it
        // replaces - if we did the bandwidth used by those conflicting
        // transactions would not be paid for.
        if (nModifiedFees < nConflictingFees)
        {
            return state.Invalid(ValidationInvalidReason::TX_MEMPOOL_POLICY, false, REJECT_INSUFFICIENTFEE, "insufficient fee",
                    strprintf("rejecting replacement %s, less fees than conflicting txs; %s < %s",
                        hash.ToString(), FormatMoney(nModifiedFees), FormatMoney(nConflictingFees)));
        }

        // Finally in addition to paying more fees than the conflicts the
        // new transaction must pay for its own bandwidth.
        CAmount nDeltaFees = nModifiedFees - nConflictingFees;
        if (nDeltaFees < ::incrementalRelayFee.GetFee(nSize))
        {
            return state.Invalid(ValidationInvalidReason::TX_MEMPOOL_POLICY, false, REJECT_INSUFFICIENTFEE, "insufficient fee",
                    strprintf("rejecting replacement %s, not enough additional fees to relay; %s < %s",
                        hash.ToString(),
                        FormatMoney(nDeltaFees),
                        FormatMoney(::incrementalRelayFee.GetFee(nSize))));
        }
    }
    return true;
}

bool MemPoolAccept::PolicyScriptChecks(ATMPArgs& args, Workspace& ws, PrecomputedTransactionData& txdata)
{
    const CTransaction& tx = *ws.m_ptx;

    CValidationState &state = args.m_state;

    constexpr unsigned int scriptVerifyFlags = STANDARD_SCRIPT_VERIFY_FLAGS;

    // Check against previous transactions
    // This is done last to help prevent CPU exhaustion denial-of-service attacks.
    if (!CheckInputs(tx, state, m_view, scriptVerifyFlags, true, false, txdata)) {
        // SCRIPT_VERIFY_CLEANSTACK requires SCRIPT_VERIFY_WITNESS, so we
        // need to turn both off, and compare against just turning off CLEANSTACK
        // to see if the failure is specifically due to witness validation.
        CValidationState stateDummy; // Want reported failures to be from first CheckInputs
        if (!tx.HasWitness() && CheckInputs(tx, stateDummy, m_view, scriptVerifyFlags & ~(SCRIPT_VERIFY_WITNESS | SCRIPT_VERIFY_CLEANSTACK), true, false, txdata) &&
                !CheckInputs(tx, stateDummy, m_view, scriptVerifyFlags & ~SCRIPT_VERIFY_CLEANSTACK, true, false, txdata)) {
            // Only the witness is missing, so the transaction itself may be fine.
            state.Invalid(ValidationInvalidReason::TX_WITNESS_MUTATED, false,
                    state.GetRejectCode(), state.GetRejectReason(), state.GetDebugMessage());
        }
        assert(IsTransactionReason(state.GetReason()));
        return false; // state filled in by CheckInputs
    }

    return true;
}

bool MemPoolAccept::ConsensusScriptChecks(ATMPArgs& args, Workspace& ws, PrecomputedTransactionData& txdata)
{
    const CTransaction& tx = *ws.m_ptx;
    const uint256& hash = ws.m_hash;

    CValidationState &state = args.m_state;
    const CChainParams& chainparams = args.m_chainparams;

    // Check again against the current block tip's script verification
    // flags to cache our script execution flags. This is, of course,
    // useless if the next block has different script flags from the
    // previous one, but because the cache tracks script flags for us it
    // will auto-invalidate and we'll just have a few blocks of extra
    // misses on soft-fork activation.
    //
    // This is also useful in case of bugs in the standard flags that cause
    // transactions to pass as valid when they're actually invalid. For
    // instance the STRICTENC flag was incorrectly allowing certain
    // CHECKSIG NOT scripts to pass, even though they were invalid.
    //
    // There is a similar check in CreateNewBlock() to prevent creating
    // invalid blocks (using TestBlockValidity), however allowing such
    // transactions into the mempool can be exploited as a DoS attack.
    unsigned int currentBlockScriptVerifyFlags = GetBlockScriptFlags(::ChainActive().Tip(), chainparams.GetConsensus());
    if (!CheckInputsFromMempoolAndCache(tx, state, m_view, m_pool, currentBlockScriptVerifyFlags, true, txdata)) {
        return error("%s: BUG! PLEASE REPORT THIS! CheckInputs failed against latest-block but not STANDARD flags %s, %s",
                __func__, hash.ToString(), FormatStateMessage(state));
    }

    return true;
}

bool MemPoolAccept::Finalize(ATMPArgs& args, Workspace& ws)
{
    const CTransaction& tx = *ws.m_ptx;
    const uint256& hash = ws.m_hash;
    CValidationState &state = args.m_state;
    const bool bypass_limits = args.m_bypass_limits;

    CTxMemPool::setEntries& allConflicting = ws.m_all_conflicting;
    CTxMemPool::setEntries& setAncestors = ws.m_ancestors;
    const CAmount& nModifiedFees = ws.m_modified_fees;
    const CAmount& nConflictingFees = ws.m_conflicting_fees;
    const size_t& nConflictingSize = ws.m_conflicting_size;
    const bool fReplacementTransaction = ws.m_replacement_transaction;
    std::unique_ptr<CTxMemPoolEntry>& entry = ws.m_entry;

    // Remove conflicting transactions from the mempool
    for (CTxMemPool::txiter it : allConflicting)
    {
        LogPrint(BCLog::MEMPOOL, "replacing tx %s with %s for %s BTC additional fees, %d delta bytes\n",
                it->GetTx().GetHash().ToString(),
                hash.ToString(),
                FormatMoney(nModifiedFees - nConflictingFees),
                (int)entry->GetTxSize() - (int)nConflictingSize);
        if (args.m_replaced_transactions)
            args.m_replaced_transactions->push_back(it->GetSharedTx());
    }
    m_pool.RemoveStaged(allConflicting, false, MemPoolRemovalReason::REPLACED);

    // This transaction should only count for fee estimation if:
    // - it isn't a BIP 125 replacement transaction (may not be widely supported)
    // - it's not being re-added during a reorg which bypasses typical mempool fee limits
    // - the node is not behind
    // - the transaction is not dependent on any other transactions in the mempool
    bool validForFeeEstimation = !fReplacementTransaction && !bypass_limits && IsCurrentForFeeEstimation() && m_pool.HasNoInputsOf(tx);

    // Store transaction in memory
    m_pool.addUnchecked(*entry, setAncestors, validForFeeEstimation);

    // trim mempool and check if tx was trimmed
    if (!bypass_limits) {
        LimitMempoolSize(m_pool, gArgs.GetArg("-maxmempool", DEFAULT_MAX_MEMPOOL_SIZE) * 1000000, gArgs.GetArg("-mempoolexpiry", DEFAULT_MEMPOOL_EXPIRY) * 60 * 60);
        if (!m_pool.exists(hash))
            return state.Invalid(ValidationInvalidReason::TX_MEMPOOL_POLICY, false, REJECT_INSUFFICIENTFEE, "mempool full");
    }
    return true;
}

bool MemPoolAccept::AcceptSingleTransaction(const CTransactionRef& ptx, ATMPArgs& args)
{
    AssertLockHeld(cs_main);
    LOCK(m_pool.cs); // mempool "read lock" (held through GetMainSignals().TransactionAddedToMempool())

    Workspace workspace(ptx);

    if (!PreChecks(args, workspace)) return false;

    // Only compute the precomputed transaction data if we need to verify
    // scripts (ie, other policy checks pass). We perform the inexpensive
    // checks first and avoid hashing and signature verification unless those
    // checks pass, to mitigate CPU exhaustion denial-of-service attacks.
    PrecomputedTransactionData txdata(*ptx);

    if (!PolicyScriptChecks(args, workspace, txdata)) return false;

    if (!ConsensusScriptChecks(args, workspace, txdata)) return false;

    // Tx was accepted, but not added
    if (args.m_test_accept) return true;

    if (!Finalize(args, workspace)) return false;

    GetMainSignals().TransactionAddedToMempool(ptx);

    return true;
}

} // anon namespace

/** (try to) add transaction to memory pool with a specified acceptance time **/
static bool AcceptToMemoryPoolWithTime(const CChainParams& chainparams, CTxMemPool& pool, CValidationState &state, const CTransactionRef &tx,
                        bool* pfMissingInputs, int64_t nAcceptTime, std::list<CTransactionRef>* plTxnReplaced,
                        bool bypass_limits, const CAmount nAbsurdFee, bool test_accept) EXCLUSIVE_LOCKS_REQUIRED(cs_main)
{
    std::vector<COutPoint> coins_to_uncache;
    MemPoolAccept::ATMPArgs args { chainparams, state, pfMissingInputs, nAcceptTime, plTxnReplaced, bypass_limits, nAbsurdFee, coins_to_uncache, test_accept };
    bool res = MemPoolAccept(pool).AcceptSingleTransaction(tx, args);
    if (!res) {
        // Remove coins that were not present in the coins cache before calling ATMPW;
        // this is to prevent memory DoS in case we receive a large number of
        // invalid transactions that attempt to overrun the in-memory coins cache
        // (`CCoinsViewCache::cacheCoins`).

        for (const COutPoint& hashTx : coins_to_uncache)
            ::ChainstateActive().CoinsTip().Uncache(hashTx);
    }
    // After we've (potentially) uncached entries, ensure our coins cache is still within its size limits
    CValidationState stateDummy;
    ::ChainstateActive().FlushStateToDisk(chainparams, stateDummy, FlushStateMode::PERIODIC);
    return res;
}

bool AcceptToMemoryPool(CTxMemPool& pool, CValidationState &state, const CTransactionRef &tx,
                        bool* pfMissingInputs, std::list<CTransactionRef>* plTxnReplaced,
                        bool bypass_limits, const CAmount nAbsurdFee, bool test_accept)
{
    const CChainParams& chainparams = Params();
    return AcceptToMemoryPoolWithTime(chainparams, pool, state, tx, pfMissingInputs, GetTime(), plTxnReplaced, bypass_limits, nAbsurdFee, test_accept);
}

/**
 * Return transaction in txOut, and if it was found inside a block, its hash is placed in hashBlock.
 * If blockIndex is provided, the transaction is fetched from the corresponding block.
 */
bool GetTransaction(const uint256& hash, CTransactionRef& txOut, const Consensus::Params& consensusParams, uint256& hashBlock, const CBlockIndex* const block_index)
{
    LOCK(cs_main);

    if (!block_index) {
        CTransactionRef ptx = mempool.get(hash);
        if (ptx) {
            txOut = ptx;
            return true;
        }

        if (g_txindex) {
            return g_txindex->FindTx(hash, hashBlock, txOut);
        }
    } else {
        CBlock block;
        if (ReadBlockFromDisk(block, block_index, consensusParams)) {
            for (const auto& tx : block.vtx) {
                if (tx->GetHash() == hash) {
                    txOut = tx;
                    hashBlock = block_index->GetBlockHash();
                    return true;
                }
            }
        }
    }

    return false;
}






//////////////////////////////////////////////////////////////////////////////
//
// CBlock and CBlockIndex
//

static bool WriteBlockToDisk(const CBlock& block, FlatFilePos& pos, const CMessageHeader::MessageStartChars& messageStart)
{
    // Open history file to append
    CAutoFile fileout(OpenBlockFile(pos), SER_DISK, CLIENT_VERSION);
    if (fileout.IsNull())
        return error("WriteBlockToDisk: OpenBlockFile failed");

    // Write index header
    unsigned int nSize = GetSerializeSize(block, fileout.GetVersion());
    fileout << messageStart << nSize;

    // Write block
    long fileOutPos = ftell(fileout.Get());
    if (fileOutPos < 0)
        return error("WriteBlockToDisk: ftell failed");
    pos.nPos = (unsigned int)fileOutPos;
    fileout << block;

    return true;
}

bool ReadBlockFromDisk(CBlock& block, const FlatFilePos& pos, const Consensus::Params& consensusParams)
{
    block.SetNull();

    // Open history file to read
    CAutoFile filein(OpenBlockFile(pos, true), SER_DISK, CLIENT_VERSION);
    if (filein.IsNull())
        return error("ReadBlockFromDisk: OpenBlockFile failed for %s", pos.ToString());

    // Read block
    try {
        filein >> block;
    }
    catch (const std::exception& e) {
        return error("%s: Deserialize or I/O error - %s at %s", __func__, e.what(), pos.ToString());
    }

    // Check the header
    const uint256 block_hash = block.GetHash();
    if (block_hash != consensusParams.hashGenesisBlock &&
            !CheckProof(block, consensusParams)) {
        return error("ReadBlockFromDisk: Errors in block header at %s", pos.ToString());
    }

    return true;
}

bool ReadBlockFromDisk(CBlock& block, const CBlockIndex* pindex, const Consensus::Params& consensusParams)
{
    FlatFilePos blockPos;
    {
        LOCK(cs_main);
        blockPos = pindex->GetBlockPos();
    }

    if (!ReadBlockFromDisk(block, blockPos, consensusParams))
        return false;
    if (block.GetHash() != pindex->GetBlockHash())
        return error("ReadBlockFromDisk(CBlock&, CBlockIndex*): GetHash() doesn't match index for %s at %s",
                pindex->ToString(), pindex->GetBlockPos().ToString());
    return true;
}

bool ReadRawBlockFromDisk(std::vector<uint8_t>& block, const FlatFilePos& pos, const CMessageHeader::MessageStartChars& message_start)
{
    FlatFilePos hpos = pos;
    hpos.nPos -= 8; // Seek back 8 bytes for meta header
    CAutoFile filein(OpenBlockFile(hpos, true), SER_DISK, CLIENT_VERSION);
    if (filein.IsNull()) {
        return error("%s: OpenBlockFile failed for %s", __func__, pos.ToString());
    }

    try {
        CMessageHeader::MessageStartChars blk_start;
        unsigned int blk_size;

        filein >> blk_start >> blk_size;

        if (memcmp(blk_start, message_start, CMessageHeader::MESSAGE_START_SIZE)) {
            return error("%s: Block magic mismatch for %s: %s versus expected %s", __func__, pos.ToString(),
                    HexStr(blk_start, blk_start + CMessageHeader::MESSAGE_START_SIZE),
                    HexStr(message_start, message_start + CMessageHeader::MESSAGE_START_SIZE));
        }

        if (blk_size > MAX_SIZE) {
            return error("%s: Block data is larger than maximum deserialization size for %s: %s versus %s", __func__, pos.ToString(),
                    blk_size, MAX_SIZE);
        }

        block.resize(blk_size); // Zeroing of memory is intentional here
        filein.read((char*)block.data(), blk_size);
    } catch(const std::exception& e) {
        return error("%s: Read from block file failed: %s for %s", __func__, e.what(), pos.ToString());
    }

    return true;
}

bool ReadRawBlockFromDisk(std::vector<uint8_t>& block, const CBlockIndex* pindex, const CMessageHeader::MessageStartChars& message_start)
{
    FlatFilePos block_pos;
    {
        LOCK(cs_main);
        block_pos = pindex->GetBlockPos();
    }

    return ReadRawBlockFromDisk(block, block_pos, message_start);
}

CAmount GetBlockSubsidy(int nHeight, const Consensus::Params& consensusParams)
{
    int halvings = nHeight / consensusParams.nSubsidyHalvingInterval;
    // Force block reward to zero when right shift is undefined.
    if (halvings >= 64)
        return 0;

    CAmount nSubsidy = consensusParams.genesis_subsidy;
    // Subsidy is cut in half every 210,000 blocks which will occur approximately every 4 years.
    nSubsidy >>= halvings;
    return nSubsidy;
}

CoinsViews::CoinsViews(
    std::string ldb_name,
    size_t cache_size_bytes,
    bool in_memory,
    bool should_wipe) : m_dbview(
                            GetDataDir() / ldb_name, cache_size_bytes, in_memory, should_wipe),
                        m_catcherview(&m_dbview) {}

void CoinsViews::InitCache()
{
    m_cacheview = MakeUnique<CCoinsViewCache>(&m_catcherview);
}

// NOTE: for now m_blockman is set to a global, but this will be changed
// in a future commit.
CChainState::CChainState() : m_blockman(g_blockman) {}


void CChainState::InitCoinsDB(
    size_t cache_size_bytes,
    bool in_memory,
    bool should_wipe,
    std::string leveldb_name)
{
    m_coins_views = MakeUnique<CoinsViews>(
        leveldb_name, cache_size_bytes, in_memory, should_wipe);
}

void CChainState::InitCoinsCache()
{
    assert(m_coins_views != nullptr);
    m_coins_views->InitCache();
}

// Note that though this is marked const, we may end up modifying `m_cached_finished_ibd`, which
// is a performance-related implementation detail. This function must be marked
// `const` so that `CValidationInterface` clients (which are given a `const CChainState*`)
// can call it.
//
bool CChainState::IsInitialBlockDownload() const
{
    // Optimization: pre-test latch before taking the lock.
    if (m_cached_finished_ibd.load(std::memory_order_relaxed))
        return false;

    LOCK(cs_main);
    if (m_cached_finished_ibd.load(std::memory_order_relaxed))
        return false;
    if (fImporting || fReindex)
        return true;
    if (m_chain.Tip() == nullptr)
        return true;
    if (m_chain.Tip()->nChainWork < nMinimumChainWork)
        return true;
    if (m_chain.Tip()->GetBlockTime() < (GetTime() - nMaxTipAge))
        return true;
    LogPrintf("Leaving InitialBlockDownload (latching to false)\n");
    m_cached_finished_ibd.store(true, std::memory_order_relaxed);
    return false;
}

static CBlockIndex *pindexBestForkTip = nullptr, *pindexBestForkBase = nullptr;

BlockMap& BlockIndex()
{
    return g_blockman.m_block_index;
}

static void AlertNotify(const std::string& strMessage)
{
    uiInterface.NotifyAlertChanged();
#if HAVE_SYSTEM
    std::string strCmd = gArgs.GetArg("-alertnotify", "");
    if (strCmd.empty()) return;

    // Alert text should be plain ascii coming from a trusted source, but to
    // be safe we first strip anything not in safeChars, then add single quotes around
    // the whole string before passing it to the shell:
    std::string singleQuote("'");
    std::string safeStatus = SanitizeString(strMessage);
    safeStatus = singleQuote+safeStatus+singleQuote;
    boost::replace_all(strCmd, "%s", safeStatus);

    std::thread t(runCommand, strCmd);
    t.detach(); // thread runs free
#endif
}

static void CheckForkWarningConditions() EXCLUSIVE_LOCKS_REQUIRED(cs_main)
{
    AssertLockHeld(cs_main);
    // Before we get past initial download, we cannot reliably alert about forks
    // (we assume we don't get stuck on a fork before finishing our initial sync)
    if (::ChainstateActive().IsInitialBlockDownload())
        return;

    // If our best fork is no longer within 72 blocks (+/- 12 hours if no one mines it)
    // of our head, drop it
    if (pindexBestForkTip && ::ChainActive().Height() - pindexBestForkTip->nHeight >= 72)
        pindexBestForkTip = nullptr;

    if (pindexBestForkTip || (pindexBestInvalid && pindexBestInvalid->nChainWork > ::ChainActive().Tip()->nChainWork + (GetBlockProof(*::ChainActive().Tip()) * 6)))
    {
        if (!GetfLargeWorkForkFound() && pindexBestForkBase)
        {
            std::string warning = std::string("'Warning: Large-work fork detected, forking after block ") +
                pindexBestForkBase->phashBlock->ToString() + std::string("'");
            AlertNotify(warning);
        }
        if (pindexBestForkTip && pindexBestForkBase)
        {
            LogPrintf("%s: Warning: Large valid fork found\n  forking the chain at height %d (%s)\n  lasting to height %d (%s).\nChain state database corruption likely.\n", __func__,
                   pindexBestForkBase->nHeight, pindexBestForkBase->phashBlock->ToString(),
                   pindexBestForkTip->nHeight, pindexBestForkTip->phashBlock->ToString());
            SetfLargeWorkForkFound(true);
        }
        else
        {
            LogPrintf("%s: Warning: Found invalid chain at least ~6 blocks longer than our best chain.\nChain state database corruption likely.\n", __func__);
            SetfLargeWorkInvalidChainFound(true);
        }
    }
    else
    {
        SetfLargeWorkForkFound(false);
        SetfLargeWorkInvalidChainFound(false);
    }
}

static void CheckForkWarningConditionsOnNewFork(CBlockIndex* pindexNewForkTip) EXCLUSIVE_LOCKS_REQUIRED(cs_main)
{
    AssertLockHeld(cs_main);
    // If we are on a fork that is sufficiently large, set a warning flag
    CBlockIndex* pfork = pindexNewForkTip;
    CBlockIndex* plonger = ::ChainActive().Tip();
    while (pfork && pfork != plonger)
    {
        while (plonger && plonger->nHeight > pfork->nHeight)
            plonger = plonger->pprev;
        if (pfork == plonger)
            break;
        pfork = pfork->pprev;
    }

    // We define a condition where we should warn the user about as a fork of at least 7 blocks
    // with a tip within 72 blocks (+/- 12 hours if no one mines it) of ours
    // We use 7 blocks rather arbitrarily as it represents just under 10% of sustained network
    // hash rate operating on the fork.
    // or a chain that is entirely longer than ours and invalid (note that this should be detected by both)
    // We define it this way because it allows us to only store the highest fork tip (+ base) which meets
    // the 7-block condition and from this always have the most-likely-to-cause-warning fork
    if (pfork && (!pindexBestForkTip || pindexNewForkTip->nHeight > pindexBestForkTip->nHeight) &&
            pindexNewForkTip->nChainWork - pfork->nChainWork > (GetBlockProof(*pfork) * 7) &&
            ::ChainActive().Height() - pindexNewForkTip->nHeight < 72)
    {
        pindexBestForkTip = pindexNewForkTip;
        pindexBestForkBase = pfork;
    }

    CheckForkWarningConditions();
}

void static InvalidChainFound(CBlockIndex* pindexNew) EXCLUSIVE_LOCKS_REQUIRED(cs_main)
{
    if (!pindexBestInvalid || pindexNew->nChainWork > pindexBestInvalid->nChainWork)
        pindexBestInvalid = pindexNew;

    LogPrintf("%s: invalid block=%s  height=%d  date=%s\n", __func__,
      pindexNew->GetBlockHash().ToString(), pindexNew->nHeight,
      FormatISO8601DateTime(pindexNew->GetBlockTime()));
    CBlockIndex *tip = ::ChainActive().Tip();
    assert (tip);
    LogPrintf("%s:  current best=%s  height=%d  date=%s\n", __func__,
      tip->GetBlockHash().ToString(), ::ChainActive().Height(),
      FormatISO8601DateTime(tip->GetBlockTime()));
    CheckForkWarningConditions();
}

void CChainState::InvalidBlockFound(CBlockIndex *pindex, const CValidationState &state) {
    if (state.GetReason() != ValidationInvalidReason::BLOCK_MUTATED) {
        pindex->nStatus |= BLOCK_FAILED_VALID;
        m_blockman.m_failed_blocks.insert(pindex);
        setDirtyBlockIndex.insert(pindex);
        setBlockIndexCandidates.erase(pindex);
        InvalidChainFound(pindex);
    }
}

void UpdateCoins(const CTransaction& tx, CCoinsViewCache& inputs, CTxUndo &txundo, int nHeight)
{
    // mark inputs spent
    if (!tx.IsCoinBase()) {
        txundo.vprevout.reserve(tx.vin.size());
        for (size_t i = 0; i < tx.vin.size(); i++) {
            const CTxIn& txin = tx.vin[i];
            if (txin.m_is_pegin) {
                const CTxInWitness& txinwit = tx.witness.vtxinwit[i];
                std::pair<uint256, COutPoint> outpoint = std::make_pair(uint256(txinwit.m_pegin_witness.stack[2]), txin.prevout);
                inputs.SetPeginSpent(outpoint, true);
                // Dummy undo
                txundo.vprevout.emplace_back();
            } else {
                txundo.vprevout.emplace_back();
                bool is_spent = inputs.SpendCoin(txin.prevout, &txundo.vprevout.back());
                assert(is_spent);
            }
        }
    }
    // add outputs
    AddCoins(inputs, tx, nHeight);
}

void UpdateCoins(const CTransaction& tx, CCoinsViewCache& inputs, int nHeight)
{
    CTxUndo txundo;
    UpdateCoins(tx, inputs, txundo, nHeight);
}

bool CScriptCheck::operator()() {
    const CScript &scriptSig = ptxTo->vin[nIn].scriptSig;
    const CScriptWitness *witness = ptxTo->witness.vtxinwit.size() > nIn ? &ptxTo->witness.vtxinwit[nIn].scriptWitness : NULL;
    return VerifyScript(scriptSig, m_tx_out.scriptPubKey, witness, nFlags, CachingTransactionSignatureChecker(ptxTo, nIn, m_tx_out.nValue, cacheStore, *txdata), &error);
}

int GetSpendHeight(const CCoinsViewCache& inputs)
{
    LOCK(cs_main);
    CBlockIndex* pindexPrev = LookupBlockIndex(inputs.GetBestBlock());
    return pindexPrev->nHeight + 1;
}


static CuckooCache::cache<uint256, SignatureCacheHasher> scriptExecutionCache;
static uint256 scriptExecutionCacheNonce(GetRandHash());

void InitScriptExecutionCache() {
    // nMaxCacheSize is unsigned. If -maxsigcachesize is set to zero,
    // setup_bytes creates the minimum possible cache (2 elements).
    size_t nMaxCacheSize = std::min(std::max((int64_t)0, gArgs.GetArg("-maxsigcachesize", DEFAULT_MAX_SIG_CACHE_SIZE) / 2), MAX_MAX_SIG_CACHE_SIZE) * ((size_t) 1 << 20);
    size_t nElems = scriptExecutionCache.setup_bytes(nMaxCacheSize);
    LogPrintf("Using %zu MiB out of %zu/2 requested for script execution cache, able to store %zu elements\n",
            (nElems*sizeof(uint256)) >>20, (nMaxCacheSize*2)>>20, nElems);
}

/**
 * Check whether all inputs of this transaction are valid (no double spends, scripts & sigs, amounts)
 * This does not modify the UTXO set.
 *
 * If pvChecks is not nullptr, script checks are pushed onto it instead of being performed inline. Any
 * script checks which are not necessary (eg due to script execution cache hits) are, obviously,
 * not pushed onto pvChecks/run.
 *
 * Setting cacheSigStore/cacheFullScriptStore to false will remove elements from the corresponding cache
 * which are matched. This is useful for checking blocks where we will likely never need the cache
 * entry again.
 *
 * Note that we may set state.reason to NOT_STANDARD for extra soft-fork flags in flags, block-checking
 * callers should probably reset it to CONSENSUS in such cases.
 *
 * Non-static (and re-declared) in src/test/txvalidationcache_tests.cpp
 */
bool CheckInputs(const CTransaction& tx, CValidationState &state, const CCoinsViewCache &inputs, unsigned int flags, bool cacheSigStore, bool cacheFullScriptStore, PrecomputedTransactionData& txdata, std::vector<CCheck*> *pvChecks) EXCLUSIVE_LOCKS_REQUIRED(cs_main)
{
    if (tx.IsCoinBase()) return true;

    if (pvChecks) {
        pvChecks->reserve(tx.vin.size());
    }

    // First check if script executions have been cached with the same
    // flags. Note that this assumes that the inputs provided are
    // correct (ie that the transaction hash which is in tx's prevouts
    // properly commits to the scriptPubKey in the inputs view of that
    // transaction).
    uint256 hashCacheEntry;
    // We only use the first 19 bytes of nonce to avoid a second SHA
    // round - giving us 19 + 32 + 4 = 55 bytes (+ 8 + 1 = 64)
    static_assert(55 - sizeof(flags) - 32 >= 128/8, "Want at least 128 bits of nonce for script execution cache");
    CSHA256().Write(scriptExecutionCacheNonce.begin(), 55 - sizeof(flags) - 32).Write(tx.GetWitnessHash().begin(), 32).Write((unsigned char*)&flags, sizeof(flags)).Finalize(hashCacheEntry.begin());
    AssertLockHeld(cs_main); //TODO: Remove this requirement by making CuckooCache not require external locks
    if (scriptExecutionCache.contains(hashCacheEntry, !cacheFullScriptStore)) {
        return true;
    }

    for (unsigned int i = 0; i < tx.vin.size(); i++) {
        const COutPoint &prevout = tx.vin[i].prevout;

        // ELEMENTS:
        // If input is peg-in, create "coin" to evaluate against
        Coin pegin_coin;
        if (tx.vin[i].m_is_pegin) {
            // Height of "output" in script evaluation will be 0
            pegin_coin = Coin(GetPeginOutputFromWitness(tx.witness.vtxinwit[i].m_pegin_witness), 0, false);
        }

        const Coin& coin = tx.vin[i].m_is_pegin ? pegin_coin : inputs.AccessCoin(prevout);
        assert(!coin.IsSpent());

        // We very carefully only pass in things to CScriptCheck which
        // are clearly committed to by tx' witness hash. This provides
        // a sanity check that our caching is not introducing consensus
        // failures through additional data in, eg, the coins being
        // spent being checked as a part of CScriptCheck.

        // Verify signature
        CCheck* check = new CScriptCheck(coin.out, tx, i, flags, cacheSigStore, &txdata);
        ScriptError serror = QueueCheck(pvChecks, check);
        if (serror != SCRIPT_ERR_OK) {
            if (flags & STANDARD_NOT_MANDATORY_VERIFY_FLAGS) {
                // Check whether the failure was caused by a
                // non-mandatory script verification check, such as
                // non-standard DER encodings or non-null dummy
                // arguments; if so, ensure we return NOT_STANDARD
                // instead of CONSENSUS to avoid downstream users
                // splitting the network between upgraded and
                // non-upgraded nodes by banning CONSENSUS-failing
                // data providers.
                CScriptCheck check2(coin.out, tx, i,
                        flags & ~STANDARD_NOT_MANDATORY_VERIFY_FLAGS, cacheSigStore, &txdata);
                if (check2()) {
                    return state.Invalid(ValidationInvalidReason::TX_NOT_STANDARD, false, REJECT_NONSTANDARD, strprintf("non-mandatory-script-verify-flag (%s)", ScriptErrorString(serror)));
                }
            }
            // MANDATORY flag failures correspond to
            // ValidationInvalidReason::CONSENSUS. Because CONSENSUS
            // failures are the most serious case of validation
            // failures, we may need to consider using
            // RECENT_CONSENSUS_CHANGE for any script failure that
            // could be due to non-upgraded nodes which we may want to
            // support, to avoid splitting the network (but this
            // depends on the details of how net_processing handles
            // such errors).
            return state.Invalid(ValidationInvalidReason::CONSENSUS, false, REJECT_INVALID, strprintf("mandatory-script-verify-flag-failed (%s)", ScriptErrorString(serror)));
        }
    }

    if (cacheFullScriptStore && !pvChecks) {
        // We executed all of the provided scripts, and were told to
        // cache the result. Do so now.
        scriptExecutionCache.insert(hashCacheEntry);
    }

    return true;
}

static bool UndoWriteToDisk(const CBlockUndo& blockundo, FlatFilePos& pos, const uint256& hashBlock, const CMessageHeader::MessageStartChars& messageStart)
{
    // Open history file to append
    CAutoFile fileout(OpenUndoFile(pos), SER_DISK, CLIENT_VERSION);
    if (fileout.IsNull())
        return error("%s: OpenUndoFile failed", __func__);

    // Write index header
    unsigned int nSize = GetSerializeSize(blockundo, fileout.GetVersion());
    fileout << messageStart << nSize;

    // Write undo data
    long fileOutPos = ftell(fileout.Get());
    if (fileOutPos < 0)
        return error("%s: ftell failed", __func__);
    pos.nPos = (unsigned int)fileOutPos;
    fileout << blockundo;

    // calculate & write checksum
    CHashWriter hasher(SER_GETHASH, PROTOCOL_VERSION);
    hasher << hashBlock;
    hasher << blockundo;
    fileout << hasher.GetHash();

    return true;
}

bool UndoReadFromDisk(CBlockUndo& blockundo, const CBlockIndex* pindex)
{
    FlatFilePos pos = pindex->GetUndoPos();
    if (pos.IsNull()) {
        return error("%s: no undo data available", __func__);
    }

    // Open history file to read
    CAutoFile filein(OpenUndoFile(pos, true), SER_DISK, CLIENT_VERSION);
    if (filein.IsNull())
        return error("%s: OpenUndoFile failed", __func__);

    // Read block
    uint256 hashChecksum;
    CHashVerifier<CAutoFile> verifier(&filein); // We need a CHashVerifier as reserializing may lose data
    try {
        verifier << pindex->pprev->GetBlockHash();
        verifier >> blockundo;
        filein >> hashChecksum;
    }
    catch (const std::exception& e) {
        return error("%s: Deserialize or I/O error - %s", __func__, e.what());
    }

    // Verify checksum
    if (hashChecksum != verifier.GetHash())
        return error("%s: Checksum mismatch", __func__);

    return true;
}

/** Abort with a message */
static bool AbortNode(const std::string& strMessage, const std::string& userMessage = "", unsigned int prefix = 0)
{
    SetMiscWarning(strMessage);
    LogPrintf("*** %s\n", strMessage);
    if (!userMessage.empty()) {
        uiInterface.ThreadSafeMessageBox(userMessage, "", CClientUIInterface::MSG_ERROR | prefix);
    } else {
        uiInterface.ThreadSafeMessageBox(_("Error: A fatal internal error occurred, see debug.log for details").translated, "", CClientUIInterface::MSG_ERROR | CClientUIInterface::MSG_NOPREFIX);
    }
    StartShutdown();
    return false;
}

static bool AbortNode(CValidationState& state, const std::string& strMessage, const std::string& userMessage = "", unsigned int prefix = 0)
{
    AbortNode(strMessage, userMessage, prefix);
    return state.Error(strMessage);
}

/**
 * Restore the UTXO in a Coin at a given COutPoint
 * @param undo The Coin to be restored.
 * @param view The coins view to which to apply the changes.
 * @param out The out point that corresponds to the tx input.
 * @return A DisconnectResult as an int
 */
int ApplyTxInUndo(Coin&& undo, CCoinsViewCache& view, const COutPoint& out, const CTxIn& txin, const CScriptWitness& pegin_witness, const std::vector<std::pair<CScript, CScript>>& fedpegscripts)
{
    bool fClean = true;

    if (!txin.m_is_pegin) {
        if (view.HaveCoin(out)) fClean = false; // overwriting transaction output

        if (undo.nHeight == 0) {
            // Missing undo metadata (height and coinbase). Older versions included this
            // information only in undo records for the last spend of a transactions'
            // outputs. This implies that it must be present for some other output of the same tx.
            const Coin& alternate = AccessByTxid(view, out.hash);
            if (!alternate.IsSpent()) {
                undo.nHeight = alternate.nHeight;
                undo.fCoinBase = alternate.fCoinBase;
            } else {
                // ELEMENTS:
                // If we're connecting genesis outputs, it's probably actually just
                // a genesis output, let it through. N.B. The case where it's a corrupted
                // txundo from per-tx db will not be caught!
                if (!Params().GetConsensus().connect_genesis_outputs) {
                    return DISCONNECT_FAILED; // adding output for transaction without known metadata
                }
            }
        }
        // The potential_overwrite parameter to AddCoin is only allowed to be false if we know for
        // sure that the coin did not already exist in the cache. As we have queried for that above
        // using HaveCoin, we don't need to guess. When fClean is false, a coin already existed and
        // it is an overwrite.
        view.AddCoin(out, std::move(undo), !fClean);
    } else {
        std::string err;
        if (!IsValidPeginWitness(pegin_witness, fedpegscripts, txin.prevout, err, false)) {
            fClean = fClean && error("%s: peg-in occurred without proof", __func__);
        } else {
            std::pair<uint256, COutPoint> outpoint = std::make_pair(uint256(pegin_witness.stack[2]), txin.prevout);
            bool fSpent = view.IsPeginSpent(outpoint);
            if (!fSpent) {
                fClean = fClean && error("%s: peg-in bitcoin txid not marked spent", __func__);
            } else {
                view.SetPeginSpent(outpoint, false);
            }
        }
    }

    return fClean ? DISCONNECT_OK : DISCONNECT_UNCLEAN;
}

// We don't want to compare things that are not stored in utxo db, specifically
// the nonce commitment which has no consensus meaning for spending conditions
static bool TxOutDBEntryIsSame(const CTxOut& block_txout, const CTxOut& txdb_txout)
{
    return txdb_txout.nValue == block_txout.nValue &&
        txdb_txout.nAsset == block_txout.nAsset &&
        txdb_txout.scriptPubKey == block_txout.scriptPubKey;
}

/** Undo the effects of this block (with given index) on the UTXO set represented by coins.
 *  When FAILED is returned, view is left in an indeterminate state. */
DisconnectResult CChainState::DisconnectBlock(const CBlock& block, const CBlockIndex* pindex, CCoinsViewCache& view)
{
    bool fClean = true;

    CBlockUndo blockUndo;
    if (!UndoReadFromDisk(blockUndo, pindex)) {
        error("DisconnectBlock(): failure reading undo data");
        return DISCONNECT_FAILED;
    }

    if (blockUndo.vtxundo.size() + 1 != block.vtx.size()) {
        error("DisconnectBlock(): block and undo data inconsistent");
        return DISCONNECT_FAILED;
    }

    // undo transactions in reverse order
    for (int i = block.vtx.size() - 1; i >= 0; i--) {
        const CTransaction &tx = *(block.vtx[i]);
        uint256 hash = tx.GetHash();
        bool is_coinbase = tx.IsCoinBase();

        // Check that all outputs are available and match the outputs in the block itself
        // exactly.
        for (size_t o = 0; o < tx.vout.size(); o++) {
            if (!tx.vout[o].scriptPubKey.IsUnspendable()) {
                COutPoint out(hash, o);
                Coin coin;
                bool is_spent = view.SpendCoin(out, &coin);
                if (!is_spent || !TxOutDBEntryIsSame(tx.vout[o], coin.out) || pindex->nHeight != coin.nHeight || is_coinbase != coin.fCoinBase) {
                    fClean = false; // transaction output mismatch
                }
            }
        }

        // restore inputs
        const auto& fedpegscripts = GetValidFedpegScripts(pindex, Params().GetConsensus(), false /* nextblock_validation */);
        if (i > 0) { // not coinbases
            CTxUndo &txundo = blockUndo.vtxundo[i-1];
            if (txundo.vprevout.size() != tx.vin.size()) {
                error("DisconnectBlock(): transaction and undo data inconsistent");
                return DISCONNECT_FAILED;
            }
            for (unsigned int j = tx.vin.size(); j-- > 0;) {
                const COutPoint &out = tx.vin[j].prevout;
                const CScriptWitness& pegin_wit = tx.witness.vtxinwit.size() > j ? tx.witness.vtxinwit[j].m_pegin_witness : CScriptWitness();
                int res = ApplyTxInUndo(std::move(txundo.vprevout[j]), view, out, tx.vin[j], pegin_wit, fedpegscripts);
                if (res == DISCONNECT_FAILED) return DISCONNECT_FAILED;
                fClean = fClean && res != DISCONNECT_UNCLEAN;
            }
            // At this point, all of txundo.vprevout should have been moved out.
        }
    }

    // move best block pointer to prevout block
    view.SetBestBlock(pindex->pprev->GetBlockHash());

    return fClean ? DISCONNECT_OK : DISCONNECT_UNCLEAN;
}

void static FlushBlockFile(bool fFinalize = false)
{
    LOCK(cs_LastBlockFile);

    FlatFilePos block_pos_old(nLastBlockFile, vinfoBlockFile[nLastBlockFile].nSize);
    FlatFilePos undo_pos_old(nLastBlockFile, vinfoBlockFile[nLastBlockFile].nUndoSize);

    bool status = true;
    status &= BlockFileSeq().Flush(block_pos_old, fFinalize);
    status &= UndoFileSeq().Flush(undo_pos_old, fFinalize);
    if (!status) {
        AbortNode("Flushing block file to disk failed. This is likely the result of an I/O error.");
    }
}

static bool FindUndoPos(CValidationState &state, int nFile, FlatFilePos &pos, unsigned int nAddSize);

static bool WriteUndoDataForBlock(const CBlockUndo& blockundo, CValidationState& state, CBlockIndex* pindex, const CChainParams& chainparams)
{
    // Write undo information to disk
    if (pindex->GetUndoPos().IsNull()) {
        FlatFilePos _pos;
        if (!FindUndoPos(state, pindex->nFile, _pos, ::GetSerializeSize(blockundo, CLIENT_VERSION) + 40))
            return error("ConnectBlock(): FindUndoPos failed");
        if (!UndoWriteToDisk(blockundo, _pos, pindex->pprev->GetBlockHash(), chainparams.MessageStart()))
            return AbortNode(state, "Failed to write undo data");

        // update nUndoPos in block index
        pindex->nUndoPos = _pos.nPos;
        pindex->nStatus |= BLOCK_HAVE_UNDO;
        setDirtyBlockIndex.insert(pindex);
    }

    return true;
}

static CCheckQueue<CCheck> scriptcheckqueue(128);

void ThreadScriptCheck(int worker_num) {
    util::ThreadRename(strprintf("scriptch.%i", worker_num));
    scriptcheckqueue.Thread();
}

VersionBitsCache versionbitscache GUARDED_BY(cs_main);

int32_t ComputeBlockVersion(const CBlockIndex* pindexPrev, const Consensus::Params& params)
{
    LOCK(cs_main);
    int32_t nVersion = VERSIONBITS_TOP_BITS;

    for (int i = 0; i < (int)Consensus::MAX_VERSION_BITS_DEPLOYMENTS; i++) {
        ThresholdState state = VersionBitsState(pindexPrev, params, static_cast<Consensus::DeploymentPos>(i), versionbitscache);
        if (state == ThresholdState::LOCKED_IN || state == ThresholdState::STARTED) {
            nVersion |= VersionBitsMask(params, static_cast<Consensus::DeploymentPos>(i));
        }
    }

    return nVersion;
}

/**
 * Threshold condition checker that triggers when unknown versionbits are seen on the network.
 */
class WarningBitsConditionChecker : public AbstractThresholdConditionChecker
{
private:
    int bit;

public:
    explicit WarningBitsConditionChecker(int bitIn) : bit(bitIn) {}

    int64_t BeginTime(const Consensus::Params& params) const override { return 0; }
    int64_t EndTime(const Consensus::Params& params) const override { return std::numeric_limits<int64_t>::max(); }
    int Period(const Consensus::Params& params) const override { return params.nMinerConfirmationWindow; }
    int Threshold(const Consensus::Params& params) const override { return params.nRuleChangeActivationThreshold; }

    bool Condition(const CBlockIndex* pindex, const Consensus::Params& params) const override
    {
        return ((pindex->nVersion & VERSIONBITS_TOP_MASK) == VERSIONBITS_TOP_BITS) &&
               ((pindex->nVersion >> bit) & 1) != 0 &&
               ((ComputeBlockVersion(pindex->pprev, params) >> bit) & 1) == 0;
    }
};

static ThresholdConditionCache warningcache[VERSIONBITS_NUM_BITS] GUARDED_BY(cs_main);

// 0.13.0 was shipped with a segwit deployment defined for testnet, but not for
// mainnet. We no longer need to support disabling the segwit deployment
// except for testing purposes, due to limitations of the functional test
// environment. See test/functional/p2p-segwit.py.
static bool IsScriptWitnessEnabled(const Consensus::Params& params)
{
    return params.SegwitHeight != std::numeric_limits<int>::max();
}

static unsigned int GetBlockScriptFlags(const CBlockIndex* pindex, const Consensus::Params& consensusparams) EXCLUSIVE_LOCKS_REQUIRED(cs_main) {
    AssertLockHeld(cs_main);

    unsigned int flags = SCRIPT_VERIFY_NONE;

    // BIP16 didn't become active until Apr 1 2012 (on mainnet, and
    // retroactively applied to testnet)
    // However, only one historical block violated the P2SH rules (on both
    // mainnet and testnet), so for simplicity, always leave P2SH
    // on except for the one violating block.
    if (consensusparams.BIP16Exception.IsNull() || // no bip16 exception on this chain
        pindex->phashBlock == nullptr || // this is a new candidate block, eg from TestBlockValidity()
        *pindex->phashBlock != consensusparams.BIP16Exception) // this block isn't the historical exception
    {
        flags |= SCRIPT_VERIFY_P2SH;
    }

    // Enforce WITNESS rules whenever P2SH is in effect (and the segwit
    // deployment is defined).
    if (flags & SCRIPT_VERIFY_P2SH && IsScriptWitnessEnabled(consensusparams)) {
        flags |= SCRIPT_VERIFY_WITNESS;
    }

    // Start enforcing the DERSIG (BIP66) rule
    if (pindex->nHeight >= consensusparams.BIP66Height) {
        flags |= SCRIPT_VERIFY_DERSIG;
    }

    // Start enforcing CHECKLOCKTIMEVERIFY (BIP65) rule
    if (pindex->nHeight >= consensusparams.BIP65Height) {
        flags |= SCRIPT_VERIFY_CHECKLOCKTIMEVERIFY;
    }

    // Start enforcing BIP112 (CHECKSEQUENCEVERIFY)
    if (pindex->nHeight >= consensusparams.CSVHeight) {
        flags |= SCRIPT_VERIFY_CHECKSEQUENCEVERIFY;
    }

    // Start enforcing BIP147 NULLDUMMY (activated simultaneously with segwit)
    if (IsWitnessEnabled(pindex->pprev, consensusparams)) {
        flags |= SCRIPT_VERIFY_NULLDUMMY;
    }

    return flags;
}



static int64_t nTimeCheck = 0;
static int64_t nTimeForks = 0;
static int64_t nTimeVerify = 0;
static int64_t nTimeConnect = 0;
static int64_t nTimeIndex = 0;
static int64_t nTimeCallbacks = 0;
static int64_t nTimeTotal = 0;
static int64_t nBlocksTotal = 0;

/** Apply the effects of this block (with given index) on the UTXO set represented by coins.
 *  Validity checks that depend on the UTXO set are also done; ConnectBlock()
 *  can fail if those validity checks fail (among other reasons). */
bool CChainState::ConnectBlock(const CBlock& block, CValidationState& state, CBlockIndex* pindex,
                  CCoinsViewCache& view, const CChainParams& chainparams, std::set<std::pair<uint256, COutPoint>>* setPeginsSpent, bool fJustCheck)
{
    AssertLockHeld(cs_main);
    assert(pindex);
    assert(*pindex->phashBlock == block.GetHash());
    int64_t nTimeStart = GetTimeMicros();

    // verify that the view's current state corresponds to the previous block
    uint256 hashPrevBlock = pindex->pprev == nullptr ? uint256() : pindex->pprev->GetBlockHash();
    assert(hashPrevBlock == view.GetBestBlock());

    const Consensus::Params& consensusParams = chainparams.GetConsensus();
    // Add genesis outputs but don't validate.
    if (block.GetHash() == consensusParams.hashGenesisBlock) {
        if (!fJustCheck) {
            if (consensusParams.connect_genesis_outputs) {
                for (const auto& tx : block.vtx) {
                    // Directly add new coins to DB
                    AddCoins(view, *tx, 0);
                }
            }
            view.SetBestBlock(pindex->GetBlockHash());
        }
        nBlocksTotal++;
        return true;
    }

    // Check it again in case a previous version let a bad block in
    // NOTE: We don't currently (re-)invoke ContextualCheckBlock() or
    // ContextualCheckBlockHeader() here. This means that if we add a new
    // consensus rule that is enforced in one of those two functions, then we
    // may have let in a block that violates the rule prior to updating the
    // software, and we would NOT be enforcing the rule here. Fully solving
    // upgrade from one software version to the next after a consensus rule
    // change is potentially tricky and issue-specific (see RewindBlockIndex()
    // for one general approach that was used for BIP 141 deployment).
    // Also, currently the rule against blocks more than 2 hours in the future
    // is enforced in ContextualCheckBlockHeader(); we wouldn't want to
    // re-enforce that rule here (at least until we make it impossible for
    // GetAdjustedTime() to go backward).
    if (!CheckBlock(block, state, chainparams.GetConsensus(), !fJustCheck, !fJustCheck)) {
        if (state.GetReason() == ValidationInvalidReason::BLOCK_MUTATED) {
            // We don't write down blocks to disk if they may have been
            // corrupted, so this should be impossible unless we're having hardware
            // problems.
            return AbortNode(state, "Corrupt block found indicating potential hardware failure; shutting down");
        }
        return error("%s: Consensus::CheckBlock: %s", __func__, FormatStateMessage(state));
    }

    nBlocksTotal++;

    // Check that all non-zero coinbase outputs pay to the required destination
    const CScript& mandatory_coinbase_destination = chainparams.GetConsensus().mandatory_coinbase_destination;
    if (mandatory_coinbase_destination != CScript()) {
        for (auto& txout : block.vtx[0]->vout) {
            bool mustPay = !txout.nValue.IsExplicit() || txout.nValue.GetAmount() != 0;
            if (mustPay && txout.scriptPubKey != mandatory_coinbase_destination) {
                return state.Invalid(ValidationInvalidReason::CONSENSUS, error("ConnectBlock(): Coinbase outputs didn't match required scriptPubKey"),
                                 REJECT_INVALID, "bad-coinbase-txos");
            }
        }
    }

    bool fScriptChecks = true;
    if (!hashAssumeValid.IsNull()) {
        // We've been configured with the hash of a block which has been externally verified to have a valid history.
        // A suitable default value is included with the software and updated from time to time.  Because validity
        //  relative to a piece of software is an objective fact these defaults can be easily reviewed.
        // This setting doesn't force the selection of any particular chain but makes validating some faster by
        //  effectively caching the result of part of the verification.
        BlockMap::const_iterator  it = m_blockman.m_block_index.find(hashAssumeValid);
        if (it != m_blockman.m_block_index.end()) {
            if (it->second->GetAncestor(pindex->nHeight) == pindex &&
                pindexBestHeader->GetAncestor(pindex->nHeight) == pindex &&
                pindexBestHeader->nChainWork >= nMinimumChainWork) {
                // This block is a member of the assumed verified chain and an ancestor of the best header.
                // Script verification is skipped when connecting blocks under the
                // assumevalid block. Assuming the assumevalid block is valid this
                // is safe because block merkle hashes are still computed and checked,
                // Of course, if an assumed valid block is invalid due to false scriptSigs
                // this optimization would allow an invalid chain to be accepted.
                // The equivalent time check discourages hash power from extorting the network via DOS attack
                //  into accepting an invalid block through telling users they must manually set assumevalid.
                //  Requiring a software change or burying the invalid block, regardless of the setting, makes
                //  it hard to hide the implication of the demand.  This also avoids having release candidates
                //  that are hardly doing any signature verification at all in testing without having to
                //  artificially set the default assumed verified block further back.
                // The test against nMinimumChainWork prevents the skipping when denied access to any chain at
                //  least as good as the expected chain.
                fScriptChecks = (GetBlockProofEquivalentTime(*pindexBestHeader, *pindex, *pindexBestHeader, chainparams.GetConsensus()) <= 60 * 60 * 24 * 7 * 2);
            }
        }
    }

    int64_t nTime1 = GetTimeMicros(); nTimeCheck += nTime1 - nTimeStart;
    assert(nBlocksTotal > 0);
    LogPrint(BCLog::BENCH, "    - Sanity checks: %.2fms [%.2fs (%.2fms/blk)]\n", MILLI * (nTime1 - nTimeStart), nTimeCheck * MICRO, nTimeCheck * MILLI / nBlocksTotal);

    // Do not allow blocks that contain transactions which 'overwrite' older transactions,
    // unless those are already completely spent.
    // If such overwrites are allowed, coinbases and transactions depending upon those
    // can be duplicated to remove the ability to spend the first instance -- even after
    // being sent to another address.
    // See BIP30, CVE-2012-1909, and http://r6.ca/blog/20120206T005236Z.html for more information.
    // This logic is not necessary for memory pool transactions, as AcceptToMemoryPool
    // already refuses previously-known transaction ids entirely.
    // This rule was originally applied to all blocks with a timestamp after March 15, 2012, 0:00 UTC.
    // Now that the whole chain is irreversibly beyond that time it is applied to all blocks except the
    // two in the chain that violate it. This prevents exploiting the issue against nodes during their
    // initial block download.
    bool fEnforceBIP30 = !((pindex->nHeight==91842 && pindex->GetBlockHash() == uint256S("0x00000000000a4d0a398161ffc163c503763b1f4360639393e0e4c8e300e0caec")) ||
                           (pindex->nHeight==91880 && pindex->GetBlockHash() == uint256S("0x00000000000743f190a18c5577a3c2d2a1f610ae9601ac046a38084ccb7cd721")));

    // Once BIP34 activated it was not possible to create new duplicate coinbases and thus other than starting
    // with the 2 existing duplicate coinbase pairs, not possible to create overwriting txs.  But by the
    // time BIP34 activated, in each of the existing pairs the duplicate coinbase had overwritten the first
    // before the first had been spent.  Since those coinbases are sufficiently buried it's no longer possible to create further
    // duplicate transactions descending from the known pairs either.
    // If we're on the known chain at height greater than where BIP34 activated, we can save the db accesses needed for the BIP30 check.

    // BIP34 requires that a block at height X (block X) has its coinbase
    // scriptSig start with a CScriptNum of X (indicated height X).  The above
    // logic of no longer requiring BIP30 once BIP34 activates is flawed in the
    // case that there is a block X before the BIP34 height of 227,931 which has
    // an indicated height Y where Y is greater than X.  The coinbase for block
    // X would also be a valid coinbase for block Y, which could be a BIP30
    // violation.  An exhaustive search of all mainnet coinbases before the
    // BIP34 height which have an indicated height greater than the block height
    // reveals many occurrences. The 3 lowest indicated heights found are
    // 209,921, 490,897, and 1,983,702 and thus coinbases for blocks at these 3
    // heights would be the first opportunity for BIP30 to be violated.

    // The search reveals a great many blocks which have an indicated height
    // greater than 1,983,702, so we simply remove the optimization to skip
    // BIP30 checking for blocks at height 1,983,702 or higher.  Before we reach
    // that block in another 25 years or so, we should take advantage of a
    // future consensus change to do a new and improved version of BIP34 that
    // will actually prevent ever creating any duplicate coinbases in the
    // future.
    static constexpr int BIP34_IMPLIES_BIP30_LIMIT = 1983702;

    // There is no potential to create a duplicate coinbase at block 209,921
    // because this is still before the BIP34 height and so explicit BIP30
    // checking is still active.

    // The final case is block 176,684 which has an indicated height of
    // 490,897. Unfortunately, this issue was not discovered until about 2 weeks
    // before block 490,897 so there was not much opportunity to address this
    // case other than to carefully analyze it and determine it would not be a
    // problem. Block 490,897 was, in fact, mined with a different coinbase than
    // block 176,684, but it is important to note that even if it hadn't been or
    // is remined on an alternate fork with a duplicate coinbase, we would still
    // not run into a BIP30 violation.  This is because the coinbase for 176,684
    // is spent in block 185,956 in transaction
    // d4f7fbbf92f4a3014a230b2dc70b8058d02eb36ac06b4a0736d9d60eaa9e8781.  This
    // spending transaction can't be duplicated because it also spends coinbase
    // 0328dd85c331237f18e781d692c92de57649529bd5edf1d01036daea32ffde29.  This
    // coinbase has an indicated height of over 4.2 billion, and wouldn't be
    // duplicatable until that height, and it's currently impossible to create a
    // chain that long. Nevertheless we may wish to consider a future soft fork
    // which retroactively prevents block 490,897 from creating a duplicate
    // coinbase. The two historical BIP30 violations often provide a confusing
    // edge case when manipulating the UTXO and it would be simpler not to have
    // another edge case to deal with.

    // testnet3 has no blocks before the BIP34 height with indicated heights
    // post BIP34 before approximately height 486,000,000 and presumably will
    // be reset before it reaches block 1,983,702 and starts doing unnecessary
    // BIP30 checking again.
    assert(pindex->pprev);
    CBlockIndex *pindexBIP34height = pindex->pprev->GetAncestor(chainparams.GetConsensus().BIP34Height);
    //Only continue to enforce if we're below BIP34 activation height or the block hash at that height doesn't correspond.
    fEnforceBIP30 = fEnforceBIP30 && (!pindexBIP34height || !(pindexBIP34height->GetBlockHash() == chainparams.GetConsensus().BIP34Hash));

    // TODO: Remove BIP30 checking from block height 1,983,702 on, once we have a
    // consensus change that ensures coinbases at those heights can not
    // duplicate earlier coinbases.
    if (fEnforceBIP30 || pindex->nHeight >= BIP34_IMPLIES_BIP30_LIMIT) {
        for (const auto& tx : block.vtx) {
            for (size_t o = 0; o < tx->vout.size(); o++) {
                if (view.HaveCoin(COutPoint(tx->GetHash(), o))) {
                    return state.Invalid(ValidationInvalidReason::CONSENSUS, error("ConnectBlock(): tried to overwrite transaction"),
                                     REJECT_INVALID, "bad-txns-BIP30");
                }
            }
        }
    }

    // Start enforcing BIP68 (sequence locks)
    int nLockTimeFlags = 0;
    if (pindex->nHeight >= chainparams.GetConsensus().CSVHeight) {
        nLockTimeFlags |= LOCKTIME_VERIFY_SEQUENCE;
    }

    // Get the script flags for this block
    unsigned int flags = GetBlockScriptFlags(pindex, chainparams.GetConsensus());

    int64_t nTime2 = GetTimeMicros(); nTimeForks += nTime2 - nTime1;
    LogPrint(BCLog::BENCH, "    - Fork checks: %.2fms [%.2fs (%.2fms/blk)]\n", MILLI * (nTime2 - nTime1), nTimeForks * MICRO, nTimeForks * MILLI / nBlocksTotal);

    CBlockUndo blockundo;

    CCheckQueueControl<CCheck> control(fScriptChecks && nScriptCheckThreads ? &scriptcheckqueue : nullptr);

    std::vector<int> prevheights;
    CAmountMap fee_map;
    int nInputs = 0;
    int64_t nSigOpsCost = 0;
    blockundo.vtxundo.reserve(block.vtx.size() - 1);
    std::vector<PrecomputedTransactionData> txdata;
    txdata.reserve(block.vtx.size()); // Required so that pointers to individual PrecomputedTransactionData don't get invalidated

    // ELEMENTS:

    // Enforce PAK post-dynafed
    if (chainparams.GetEnforcePak() && !block.m_dynafed_params.IsNull()) {
        // GetActivePAKList computes for the following block, so use previous index
        CPAKList paklist = GetActivePAKList(pindex->pprev, chainparams.GetConsensus());
        for (const auto& tx : block.vtx) {
            if (!IsPAKValidTx(*tx, paklist, chainparams.ParentGenesisBlockHash(), chainparams.GetConsensus().pegged_asset)) {
                return state.Invalid(ValidationInvalidReason::CONSENSUS, error("ConnectBlock(): Bad PAK transaction"), REJECT_INVALID, "bad-pak-tx");
            }
        }
    }

    // Used when ConnectBlock() results are unneeded for mempool ejection
    std::set<std::pair<uint256, COutPoint>> setPeginsSpentDummy;

    // Used when checking peg-ins
    const auto& fedpegscripts = GetValidFedpegScripts(pindex, chainparams.GetConsensus(), false /* nextblock_validation */);

    for (unsigned int i = 0; i < block.vtx.size(); i++)
    {
        const CTransaction &tx = *(block.vtx[i]);

        nInputs += tx.vin.size();

        if (!tx.IsCoinBase())
        {
            std::vector<CCheck*> vChecks;
            bool fCacheResults = fJustCheck; /* Don't cache results if we're actually connecting blocks (still consult the cache, though) */
            if (!Consensus::CheckTxInputs(tx, state, view, pindex->nHeight, fee_map,
                        setPeginsSpent == NULL ? setPeginsSpentDummy : *setPeginsSpent,
                        nScriptCheckThreads ? &vChecks : NULL, fCacheResults, fScriptChecks, fedpegscripts)) {
                if (!IsBlockReason(state.GetReason())) {
                    // CheckTxInputs may return MISSING_INPUTS or
                    // PREMATURE_SPEND but we can't return that, as it's not
                    // defined for a block, so we reset the reason flag to
                    // CONSENSUS here.
                    state.Invalid(ValidationInvalidReason::CONSENSUS, false,
                            state.GetRejectCode(), state.GetRejectReason(), state.GetDebugMessage());
                }
                return error("%s: Consensus::CheckTxInputs: %s, %s", __func__, tx.GetHash().ToString(), FormatStateMessage(state));
            }
            control.Add(vChecks);

            if (!MoneyRange(fee_map))
                return state.Invalid(ValidationInvalidReason::CONSENSUS, error("ConnectBlock(): total block reward overflowed"), REJECT_INVALID, "bad-blockreward-outofrange");

            // Check that transaction is BIP68 final
            // BIP68 lock checks (as opposed to nLockTime checks) must
            // be in ConnectBlock because they require the UTXO set
            prevheights.resize(tx.vin.size());
            for (size_t j = 0; j < tx.vin.size(); j++) {
                if (tx.vin[j].m_is_pegin) {
                    prevheights[j] = -1;
                } else {
                    prevheights[j] = view.AccessCoin(tx.vin[j].prevout).nHeight;
                }
            }

            if (!SequenceLocks(tx, nLockTimeFlags, &prevheights, *pindex)) {
                return state.Invalid(ValidationInvalidReason::CONSENSUS, error("%s: contains a non-BIP68-final transaction", __func__),
                                 REJECT_INVALID, "bad-txns-nonfinal");
            }
        }

        // GetTransactionSigOpCost counts 3 types of sigops:
        // * legacy (always)
        // * p2sh (when P2SH enabled in flags and excludes coinbase)
        // * witness (when witness enabled in flags and excludes coinbase)
        nSigOpsCost += GetTransactionSigOpCost(tx, view, flags);
        if (nSigOpsCost > MAX_BLOCK_SIGOPS_COST)
            return state.Invalid(ValidationInvalidReason::CONSENSUS, error("ConnectBlock(): too many sigops"),
                             REJECT_INVALID, "bad-blk-sigops");

        txdata.emplace_back(tx);
        if (!tx.IsCoinBase())
        {
            std::vector<CCheck*> vChecks;
            bool fCacheResults = fJustCheck; /* Don't cache results if we're actually connecting blocks (still consult the cache, though) */
            if (fScriptChecks && !CheckInputs(tx, state, view, flags, fCacheResults, fCacheResults, txdata[i], nScriptCheckThreads ? &vChecks : nullptr)) {
                if (state.GetReason() == ValidationInvalidReason::TX_NOT_STANDARD) {
                    // CheckInputs may return NOT_STANDARD for extra flags we passed,
                    // but we can't return that, as it's not defined for a block, so
                    // we reset the reason flag to CONSENSUS here.
                    // In the event of a future soft-fork, we may need to
                    // consider whether rewriting to CONSENSUS or
                    // RECENT_CONSENSUS_CHANGE would be more appropriate.
                    state.Invalid(ValidationInvalidReason::CONSENSUS, false,
                              state.GetRejectCode(), state.GetRejectReason(), state.GetDebugMessage());
                }
                return error("ConnectBlock(): CheckInputs on %s failed with %s",
                    tx.GetHash().ToString(), FormatStateMessage(state));
            }
            control.Add(vChecks);
        }

        CTxUndo undoDummy;
        if (i > 0) {
            blockundo.vtxundo.push_back(CTxUndo());
        }
        UpdateCoins(tx, view, i == 0 ? undoDummy : blockundo.vtxundo.back(), pindex->nHeight);

    }
    int64_t nTime3 = GetTimeMicros(); nTimeConnect += nTime3 - nTime2;
    LogPrint(BCLog::BENCH, "      - Connect %u transactions: %.2fms (%.3fms/tx, %.3fms/txin) [%.2fs (%.2fms/blk)]\n", (unsigned)block.vtx.size(), MILLI * (nTime3 - nTime2), MILLI * (nTime3 - nTime2) / block.vtx.size(), nInputs <= 1 ? 0 : MILLI * (nTime3 - nTime2) / (nInputs-1), nTimeConnect * MICRO, nTimeConnect * MILLI / nBlocksTotal);

    CAmountMap block_reward = fee_map;
    block_reward[consensusParams.subsidy_asset] += GetBlockSubsidy(pindex->nHeight, consensusParams);
    if (!MoneyRange(block_reward))
        return state.Invalid(ValidationInvalidReason::CONSENSUS, error("ConnectBlock(): total block reward overflowed"), REJECT_INVALID, "bad-blockreward-outofrange");
    if (!VerifyCoinbaseAmount(*(block.vtx[0]), block_reward)) {
        return state.Invalid(ValidationInvalidReason::CONSENSUS, error("ConnectBlock(): coinbase pays too much (limit=%d)",
                block_reward[consensusParams.subsidy_asset]), REJECT_INVALID, "bad-cb-amount");
    }

    if (!control.Wait())
        return state.Invalid(ValidationInvalidReason::CONSENSUS, error("%s: CheckQueue failed", __func__), REJECT_INVALID, "block-validation-failed");
    int64_t nTime4 = GetTimeMicros(); nTimeVerify += nTime4 - nTime2;
    LogPrint(BCLog::BENCH, "    - Verify %u txins: %.2fms (%.3fms/txin) [%.2fs (%.2fms/blk)]\n", nInputs - 1, MILLI * (nTime4 - nTime2), nInputs <= 1 ? 0 : MILLI * (nTime4 - nTime2) / (nInputs-1), nTimeVerify * MICRO, nTimeVerify * MILLI / nBlocksTotal);

    if (fJustCheck)
        return true;

    if (!WriteUndoDataForBlock(blockundo, state, pindex, chainparams))
        return false;

    if (!pindex->IsValid(BLOCK_VALID_SCRIPTS)) {
        pindex->RaiseValidity(BLOCK_VALID_SCRIPTS);
        setDirtyBlockIndex.insert(pindex);
    }

    assert(pindex->phashBlock);
    // add this block to the view's block chain
    view.SetBestBlock(pindex->GetBlockHash());

    int64_t nTime5 = GetTimeMicros(); nTimeIndex += nTime5 - nTime4;
    LogPrint(BCLog::BENCH, "    - Index writing: %.2fms [%.2fs (%.2fms/blk)]\n", MILLI * (nTime5 - nTime4), nTimeIndex * MICRO, nTimeIndex * MILLI / nBlocksTotal);

    int64_t nTime6 = GetTimeMicros(); nTimeCallbacks += nTime6 - nTime5;
    LogPrint(BCLog::BENCH, "    - Callbacks: %.2fms [%.2fs (%.2fms/blk)]\n", MILLI * (nTime6 - nTime5), nTimeCallbacks * MICRO, nTimeCallbacks * MILLI / nBlocksTotal);

    return true;
}

bool CChainState::FlushStateToDisk(
    const CChainParams& chainparams,
    CValidationState &state,
    FlushStateMode mode,
    int nManualPruneHeight)
{
    int64_t nMempoolUsage = mempool.DynamicMemoryUsage();
    LOCK(cs_main);
    assert(this->CanFlushToDisk());
    static int64_t nLastWrite = 0;
    static int64_t nLastFlush = 0;
    std::set<int> setFilesToPrune;
    bool full_flush_completed = false;
    try {
    {
        bool fFlushForPrune = false;
        bool fDoFullFlush = false;
        LOCK(cs_LastBlockFile);
        if (fPruneMode && (fCheckForPruning || nManualPruneHeight > 0) && !fReindex) {
            if (nManualPruneHeight > 0) {
                FindFilesToPruneManual(setFilesToPrune, nManualPruneHeight);
            } else {
                FindFilesToPrune(setFilesToPrune, chainparams.PruneAfterHeight());
                fCheckForPruning = false;
            }
            if (!setFilesToPrune.empty()) {
                fFlushForPrune = true;
                if (!fHavePruned) {
                    pblocktree->WriteFlag("prunedblockfiles", true);
                    fHavePruned = true;
                }
            }
        }
        int64_t nNow = GetTimeMicros();
        // Avoid writing/flushing immediately after startup.
        if (nLastWrite == 0) {
            nLastWrite = nNow;
        }
        if (nLastFlush == 0) {
            nLastFlush = nNow;
        }
        int64_t nMempoolSizeMax = gArgs.GetArg("-maxmempool", DEFAULT_MAX_MEMPOOL_SIZE) * 1000000;
        int64_t cacheSize = CoinsTip().DynamicMemoryUsage();
        int64_t nTotalSpace = nCoinCacheUsage + std::max<int64_t>(nMempoolSizeMax - nMempoolUsage, 0);
        // The cache is large and we're within 10% and 10 MiB of the limit, but we have time now (not in the middle of a block processing).
        bool fCacheLarge = mode == FlushStateMode::PERIODIC && cacheSize > std::max((9 * nTotalSpace) / 10, nTotalSpace - MAX_BLOCK_COINSDB_USAGE * 1024 * 1024);
        // The cache is over the limit, we have to write now.
        bool fCacheCritical = mode == FlushStateMode::IF_NEEDED && cacheSize > nTotalSpace;
        // It's been a while since we wrote the block index to disk. Do this frequently, so we don't need to redownload after a crash.
        bool fPeriodicWrite = mode == FlushStateMode::PERIODIC && nNow > nLastWrite + (int64_t)DATABASE_WRITE_INTERVAL * 1000000;
        // It's been very long since we flushed the cache. Do this infrequently, to optimize cache usage.
        bool fPeriodicFlush = mode == FlushStateMode::PERIODIC && nNow > nLastFlush + (int64_t)DATABASE_FLUSH_INTERVAL * 1000000;
        // Combine all conditions that result in a full cache flush.
        fDoFullFlush = (mode == FlushStateMode::ALWAYS) || fCacheLarge || fCacheCritical || fPeriodicFlush || fFlushForPrune;
        // Write blocks and block index to disk.
        if (fDoFullFlush || fPeriodicWrite) {
            // Depend on nMinDiskSpace to ensure we can write block index
            if (!CheckDiskSpace(GetBlocksDir())) {
                return AbortNode(state, "Disk space is too low!", _("Error: Disk space is too low!").translated, CClientUIInterface::MSG_NOPREFIX);
            }
            // First make sure all block and undo data is flushed to disk.
            FlushBlockFile();
            // Then update all block file information (which may refer to block and undo files).
            {
                std::vector<std::pair<int, const CBlockFileInfo*> > vFiles;
                vFiles.reserve(setDirtyFileInfo.size());
                for (std::set<int>::iterator it = setDirtyFileInfo.begin(); it != setDirtyFileInfo.end(); ) {
                    vFiles.push_back(std::make_pair(*it, &vinfoBlockFile[*it]));
                    setDirtyFileInfo.erase(it++);
                }
                std::vector<const CBlockIndex*> vBlocks;
                vBlocks.reserve(setDirtyBlockIndex.size());
                for (std::set<CBlockIndex*>::iterator it = setDirtyBlockIndex.begin(); it != setDirtyBlockIndex.end(); ) {
                    vBlocks.push_back(*it);
                    setDirtyBlockIndex.erase(it++);
                }
                if (!pblocktree->WriteBatchSync(vFiles, nLastBlockFile, vBlocks)) {
                    return AbortNode(state, "Failed to write to block index database");
                }
            }
            // Finally remove any pruned files
            if (fFlushForPrune)
                UnlinkPrunedFiles(setFilesToPrune);
            nLastWrite = nNow;
        }
        // Flush best chain related state. This can only be done if the blocks / block index write was also done.
        if (fDoFullFlush && !CoinsTip().GetBestBlock().IsNull()) {
            // Typical Coin structures on disk are around 48 bytes in size.
            // Pushing a new one to the database can cause it to be written
            // twice (once in the log, and once in the tables). This is already
            // an overestimation, as most will delete an existing entry or
            // overwrite one. Still, use a conservative safety factor of 2.
            if (!CheckDiskSpace(GetDataDir(), 48 * 2 * 2 * CoinsTip().GetCacheSize())) {
                return AbortNode(state, "Disk space is too low!", _("Error: Disk space is too low!").translated, CClientUIInterface::MSG_NOPREFIX);
            }
            // Flush the chainstate (which may refer to block index entries).
            if (!CoinsTip().Flush())
                return AbortNode(state, "Failed to write to coin database");
            nLastFlush = nNow;
            full_flush_completed = true;
        }
    }
    if (full_flush_completed) {
        // Update best block in wallet (so we can detect restored wallets).
        GetMainSignals().ChainStateFlushed(m_chain.GetLocator());
    }
    } catch (const std::runtime_error& e) {
        return AbortNode(state, std::string("System error while flushing: ") + e.what());
    }
    return true;
}

void CChainState::ForceFlushStateToDisk() {
    CValidationState state;
    const CChainParams& chainparams = Params();
    if (!this->FlushStateToDisk(chainparams, state, FlushStateMode::ALWAYS)) {
        LogPrintf("%s: failed to flush state (%s)\n", __func__, FormatStateMessage(state));
    }
}

void CChainState::PruneAndFlush() {
    CValidationState state;
    fCheckForPruning = true;
    const CChainParams& chainparams = Params();

    if (!this->FlushStateToDisk(chainparams, state, FlushStateMode::NONE)) {
        LogPrintf("%s: failed to flush state (%s)\n", __func__, FormatStateMessage(state));
    }
}

static void DoWarning(const std::string& strWarning)
{
    static bool fWarned = false;
    SetMiscWarning(strWarning);
    if (!fWarned) {
        AlertNotify(strWarning);
        fWarned = true;
    }
}

/** Private helper function that concatenates warning messages. */
static void AppendWarning(std::string& res, const std::string& warn)
{
    if (!res.empty()) res += ", ";
    res += warn;
}

/** Check warning conditions and do some notifications on new chain tip set. */
void static UpdateTip(const CBlockIndex* pindexNew, const CChainParams& chainParams)
    EXCLUSIVE_LOCKS_REQUIRED(::cs_main)
{
    // New best block
    mempool.AddTransactionsUpdated(1);

    {
        LOCK(g_best_block_mutex);
        g_best_block = pindexNew->GetBlockHash();
        g_best_block_cv.notify_all();
    }

    std::string warningMessages;
    if (!::ChainstateActive().IsInitialBlockDownload())
    {
        int nUpgraded = 0;
        const CBlockIndex* pindex = pindexNew;
        for (int bit = 0; bit < VERSIONBITS_NUM_BITS; bit++) {
            WarningBitsConditionChecker checker(bit);
            ThresholdState state = checker.GetStateFor(pindex, chainParams.GetConsensus(), warningcache[bit]);
            if (state == ThresholdState::ACTIVE || state == ThresholdState::LOCKED_IN) {
                const std::string strWarning = strprintf(_("Warning: unknown new rules activated (versionbit %i)").translated, bit);
                if (state == ThresholdState::ACTIVE) {
                    DoWarning(strWarning);
                } else {
                    AppendWarning(warningMessages, strWarning);
                }
            }
        }
        // Check the version of the last 100 blocks to see if we need to upgrade:
        for (int i = 0; i < 100 && pindex != nullptr; i++)
        {
            int32_t nExpectedVersion = ComputeBlockVersion(pindex->pprev, chainParams.GetConsensus());
            if (pindex->nVersion > VERSIONBITS_LAST_OLD_BLOCK_VERSION && (pindex->nVersion & ~nExpectedVersion) != 0)
                ++nUpgraded;
            pindex = pindex->pprev;
        }
        if (nUpgraded > 0)
            AppendWarning(warningMessages, strprintf(_("%d of last 100 blocks have unexpected version").translated, nUpgraded));
    }
    LogPrintf("%s: new best=%s height=%d version=0x%08x tx=%lu date='%s' progress=%f cache=%.1fMiB(%utxo)%s\n", __func__,
      pindexNew->GetBlockHash().ToString(), pindexNew->nHeight, pindexNew->nVersion,
      (unsigned long)pindexNew->nChainTx,
      FormatISO8601DateTime(pindexNew->GetBlockTime()),
      GuessVerificationProgress(pindexNew, chainParams.GetConsensus().nPowTargetSpacing),
      ::ChainstateActive().CoinsTip().DynamicMemoryUsage() * (1.0 / (1<<20)), ::ChainstateActive().CoinsTip().GetCacheSize(),
      !warningMessages.empty() ? strprintf(" warning='%s'", warningMessages) : "");

}

/** Disconnect m_chain's tip.
  * After calling, the mempool will be in an inconsistent state, with
  * transactions from disconnected blocks being added to disconnectpool.  You
  * should make the mempool consistent again by calling UpdateMempoolForReorg.
  * with cs_main held.
  *
  * If disconnectpool is nullptr, then no disconnected transactions are added to
  * disconnectpool (note that the caller is responsible for mempool consistency
  * in any case).
  */
bool CChainState::DisconnectTip(CValidationState& state, const CChainParams& chainparams, DisconnectedBlockTransactions *disconnectpool)
{
    CBlockIndex *pindexDelete = m_chain.Tip();
    assert(pindexDelete);
    // Read block from disk.
    std::shared_ptr<CBlock> pblock = std::make_shared<CBlock>();
    CBlock& block = *pblock;
    if (!ReadBlockFromDisk(block, pindexDelete, chainparams.GetConsensus()))
        return error("DisconnectTip(): Failed to read block");
    // Apply the block atomically to the chain state.
    int64_t nStart = GetTimeMicros();
    {
        CCoinsViewCache view(&CoinsTip());
        assert(view.GetBestBlock() == pindexDelete->GetBlockHash());
        if (DisconnectBlock(block, pindexDelete, view) != DISCONNECT_OK)
            return error("DisconnectTip(): DisconnectBlock %s failed", pindexDelete->GetBlockHash().ToString());
        bool flushed = view.Flush();
        assert(flushed);
    }
    LogPrint(BCLog::BENCH, "- Disconnect block: %.2fms\n", (GetTimeMicros() - nStart) * MILLI);
    // Write the chain state to disk, if necessary.
    if (!FlushStateToDisk(chainparams, state, FlushStateMode::IF_NEEDED))
        return false;

    if (disconnectpool) {
        // Save transactions to re-add to mempool at end of reorg
        for (auto it = block.vtx.rbegin(); it != block.vtx.rend(); ++it) {
            disconnectpool->addTransaction(*it);
        }
        while (disconnectpool->DynamicMemoryUsage() > MAX_DISCONNECTED_TX_POOL_SIZE * 1000) {
            // Drop the earliest entry, and remove its children from the mempool.
            auto it = disconnectpool->queuedTx.get<insertion_order>().begin();
            mempool.removeRecursive(**it, MemPoolRemovalReason::REORG);
            disconnectpool->removeEntry(it);
        }
    }

    m_chain.SetTip(pindexDelete->pprev);

    UpdateTip(pindexDelete->pprev, chainparams);
    // Let wallets know transactions went from 1-confirmed to
    // 0-confirmed or conflicted:
    GetMainSignals().BlockDisconnected(pblock);
    return true;
}

static int64_t nTimeReadFromDisk = 0;
static int64_t nTimeConnectTotal = 0;
static int64_t nTimeFlush = 0;
static int64_t nTimeChainState = 0;
static int64_t nTimePostConnect = 0;

struct PerBlockConnectTrace {
    CBlockIndex* pindex = nullptr;
    std::shared_ptr<const CBlock> pblock;
    std::shared_ptr<std::vector<CTransactionRef>> conflictedTxs;
    PerBlockConnectTrace() : conflictedTxs(std::make_shared<std::vector<CTransactionRef>>()) {}
};
/**
 * Used to track blocks whose transactions were applied to the UTXO state as a
 * part of a single ActivateBestChainStep call.
 *
 * This class also tracks transactions that are removed from the mempool as
 * conflicts (per block) and can be used to pass all those transactions
 * through SyncTransaction.
 *
 * This class assumes (and asserts) that the conflicted transactions for a given
 * block are added via mempool callbacks prior to the BlockConnected() associated
 * with those transactions. If any transactions are marked conflicted, it is
 * assumed that an associated block will always be added.
 *
 * This class is single-use, once you call GetBlocksConnected() you have to throw
 * it away and make a new one.
 */
class ConnectTrace {
private:
    std::vector<PerBlockConnectTrace> blocksConnected;
    CTxMemPool &pool;
    boost::signals2::scoped_connection m_connNotifyEntryRemoved;

public:
    explicit ConnectTrace(CTxMemPool &_pool) : blocksConnected(1), pool(_pool) {
        m_connNotifyEntryRemoved = pool.NotifyEntryRemoved.connect(std::bind(&ConnectTrace::NotifyEntryRemoved, this, std::placeholders::_1, std::placeholders::_2));
    }

    void BlockConnected(CBlockIndex* pindex, std::shared_ptr<const CBlock> pblock) {
        assert(!blocksConnected.back().pindex);
        assert(pindex);
        assert(pblock);
        blocksConnected.back().pindex = pindex;
        blocksConnected.back().pblock = std::move(pblock);
        blocksConnected.emplace_back();
    }

    std::vector<PerBlockConnectTrace>& GetBlocksConnected() {
        // We always keep one extra block at the end of our list because
        // blocks are added after all the conflicted transactions have
        // been filled in. Thus, the last entry should always be an empty
        // one waiting for the transactions from the next block. We pop
        // the last entry here to make sure the list we return is sane.
        assert(!blocksConnected.back().pindex);
        assert(blocksConnected.back().conflictedTxs->empty());
        blocksConnected.pop_back();
        return blocksConnected;
    }

    void NotifyEntryRemoved(CTransactionRef txRemoved, MemPoolRemovalReason reason) {
        assert(!blocksConnected.back().pindex);
        if (reason == MemPoolRemovalReason::CONFLICT) {
            blocksConnected.back().conflictedTxs->emplace_back(std::move(txRemoved));
        }
    }
};

/**
 * Connect a new block to m_chain. pblock is either nullptr or a pointer to a CBlock
 * corresponding to pindexNew, to bypass loading it again from disk.
 *
 * The block is added to connectTrace if connection succeeds.
 */
bool CChainState::ConnectTip(CValidationState& state, const CChainParams& chainparams, CBlockIndex* pindexNew, const std::shared_ptr<const CBlock>& pblock, ConnectTrace& connectTrace, DisconnectedBlockTransactions &disconnectpool)
{
    assert(pindexNew->pprev == m_chain.Tip());
    // Read block from disk.
    int64_t nTime1 = GetTimeMicros();
    std::shared_ptr<const CBlock> pthisBlock;
    if (!pblock) {
        std::shared_ptr<CBlock> pblockNew = std::make_shared<CBlock>();
        if (!ReadBlockFromDisk(*pblockNew, pindexNew, chainparams.GetConsensus()))
            return AbortNode(state, "Failed to read block");
        pthisBlock = pblockNew;
    } else {
        pthisBlock = pblock;
    }
    const CBlock& blockConnecting = *pthisBlock;
    // Apply the block atomically to the chain state.
    int64_t nTime2 = GetTimeMicros(); nTimeReadFromDisk += nTime2 - nTime1;
    int64_t nTime3;
    LogPrint(BCLog::BENCH, "  - Load block from disk: %.2fms [%.2fs]\n", (nTime2 - nTime1) * MILLI, nTimeReadFromDisk * MICRO);

    // ELEMENTS:
    // For mempool removal with pegin conflicts
    std::set<std::pair<uint256, COutPoint>> setPeginsSpent;

    {
        CCoinsViewCache view(&CoinsTip());
        bool rv = ConnectBlock(blockConnecting, state, pindexNew, view, chainparams, &setPeginsSpent);
        GetMainSignals().BlockChecked(blockConnecting, state);
        if (!rv) {
            if (state.IsInvalid()) {
                InvalidBlockFound(pindexNew, state);

                // ELEMENTS:
                // Possibly result of RPC to mainchain bitcoind failure
                // or unseen Bitcoin blocks.
                // These blocks are later re-evaluated at an interval
                // set by `-recheckpeginblockinterval`.
                if (state.GetRejectCode() == REJECT_PEGIN) {
                    //Write queue of invalid blocks that
                    //must be cleared to continue operation
                    std::vector<uint256> vinvalidBlocks;
                    pblocktree->ReadInvalidBlockQueue(vinvalidBlocks);
                    bool blockAlreadyInvalid = false;
                    for (uint256& hash : vinvalidBlocks) {
                        if (hash == blockConnecting.GetHash()) {
                            blockAlreadyInvalid = true;
                            break;
                        }
                    }
                    if (!blockAlreadyInvalid) {
                        vinvalidBlocks.push_back(blockConnecting.GetHash());
                        pblocktree->WriteInvalidBlockQueue(vinvalidBlocks);
                    }
                }
            }
            return error("%s: ConnectBlock %s failed, %s", __func__, pindexNew->GetBlockHash().ToString(), FormatStateMessage(state));
        }
        nTime3 = GetTimeMicros(); nTimeConnectTotal += nTime3 - nTime2;
        LogPrint(BCLog::BENCH, "  - Connect total: %.2fms [%.2fs (%.2fms/blk)]\n", (nTime3 - nTime2) * MILLI, nTimeConnectTotal * MICRO, nTimeConnectTotal * MILLI / nBlocksTotal);
        bool flushed = view.Flush();
        assert(flushed);
    }
    int64_t nTime4 = GetTimeMicros(); nTimeFlush += nTime4 - nTime3;
    LogPrint(BCLog::BENCH, "  - Flush: %.2fms [%.2fs (%.2fms/blk)]\n", (nTime4 - nTime3) * MILLI, nTimeFlush * MICRO, nTimeFlush * MILLI / nBlocksTotal);
    // Write the chain state to disk, if necessary.
    if (!FlushStateToDisk(chainparams, state, FlushStateMode::IF_NEEDED))
        return false;

    int64_t nTime5 = GetTimeMicros(); nTimeChainState += nTime5 - nTime4;
    LogPrint(BCLog::BENCH, "  - Writing chainstate: %.2fms [%.2fs (%.2fms/blk)]\n", (nTime5 - nTime4) * MILLI, nTimeChainState * MICRO, nTimeChainState * MILLI / nBlocksTotal);
    // Remove conflicting transactions from the mempool.;
    // ELEMENTS: We also eject peg-outs with now-invalid PAK proofs
    // as well as peg-in inputs during transitional periods.
    mempool.removeForBlock(blockConnecting.vtx, pindexNew->nHeight, pindexNew);
    disconnectpool.removeForBlock(blockConnecting.vtx);
    // Update m_chain & related variables.
    m_chain.SetTip(pindexNew);
    UpdateTip(pindexNew, chainparams);

    int64_t nTime6 = GetTimeMicros(); nTimePostConnect += nTime6 - nTime5; nTimeTotal += nTime6 - nTime1;
    LogPrint(BCLog::BENCH, "  - Connect postprocess: %.2fms [%.2fs (%.2fms/blk)]\n", (nTime6 - nTime5) * MILLI, nTimePostConnect * MICRO, nTimePostConnect * MILLI / nBlocksTotal);
    LogPrint(BCLog::BENCH, "- Connect block: %.2fms [%.2fs (%.2fms/blk)]\n", (nTime6 - nTime1) * MILLI, nTimeTotal * MICRO, nTimeTotal * MILLI / nBlocksTotal);

    connectTrace.BlockConnected(pindexNew, std::move(pthisBlock));
    return true;
}

/**
 * Return the tip of the chain with the most work in it, that isn't
 * known to be invalid (it's however far from certain to be valid).
 */
CBlockIndex* CChainState::FindMostWorkChain() {
    do {
        CBlockIndex *pindexNew = nullptr;

        // Find the best candidate header.
        {
            std::set<CBlockIndex*, CBlockIndexWorkComparator>::reverse_iterator it = setBlockIndexCandidates.rbegin();
            if (it == setBlockIndexCandidates.rend())
                return nullptr;
            pindexNew = *it;
        }

        // Check whether all blocks on the path between the currently active chain and the candidate are valid.
        // Just going until the active chain is an optimization, as we know all blocks in it are valid already.
        CBlockIndex *pindexTest = pindexNew;
        bool fInvalidAncestor = false;
        while (pindexTest && !m_chain.Contains(pindexTest)) {
            assert(pindexTest->HaveTxsDownloaded() || pindexTest->nHeight == 0);

            // Pruned nodes may have entries in setBlockIndexCandidates for
            // which block files have been deleted.  Remove those as candidates
            // for the most work chain if we come across them; we can't switch
            // to a chain unless we have all the non-active-chain parent blocks.
            bool fFailedChain = pindexTest->nStatus & BLOCK_FAILED_MASK;
            bool fMissingData = !(pindexTest->nStatus & BLOCK_HAVE_DATA);
            if (fFailedChain || fMissingData) {
                // Candidate chain is not usable (either invalid or missing data)
                if (fFailedChain && (pindexBestInvalid == nullptr || pindexNew->nChainWork > pindexBestInvalid->nChainWork))
                    pindexBestInvalid = pindexNew;
                CBlockIndex *pindexFailed = pindexNew;
                // Remove the entire chain from the set.
                while (pindexTest != pindexFailed) {
                    if (fFailedChain) {
                        pindexFailed->nStatus |= BLOCK_FAILED_CHILD;
                    } else if (fMissingData) {
                        // If we're missing data, then add back to m_blocks_unlinked,
                        // so that if the block arrives in the future we can try adding
                        // to setBlockIndexCandidates again.
                        m_blockman.m_blocks_unlinked.insert(
                            std::make_pair(pindexFailed->pprev, pindexFailed));
                    }
                    setBlockIndexCandidates.erase(pindexFailed);
                    pindexFailed = pindexFailed->pprev;
                }
                setBlockIndexCandidates.erase(pindexTest);
                fInvalidAncestor = true;
                break;
            }
            pindexTest = pindexTest->pprev;
        }
        if (!fInvalidAncestor)
            return pindexNew;
    } while(true);
}

/** Delete all entries in setBlockIndexCandidates that are worse than the current tip. */
void CChainState::PruneBlockIndexCandidates() {
    // Note that we can't delete the current block itself, as we may need to return to it later in case a
    // reorganization to a better block fails.
    std::set<CBlockIndex*, CBlockIndexWorkComparator>::iterator it = setBlockIndexCandidates.begin();
    while (it != setBlockIndexCandidates.end() && setBlockIndexCandidates.value_comp()(*it, m_chain.Tip())) {
        setBlockIndexCandidates.erase(it++);
    }
    // Either the current tip or a successor of it we're working towards is left in setBlockIndexCandidates.
    assert(!setBlockIndexCandidates.empty());
}

/**
 * Try to make some progress towards making pindexMostWork the active block.
 * pblock is either nullptr or a pointer to a CBlock corresponding to pindexMostWork.
 *
 * @returns true unless a system error occurred
 */
bool CChainState::ActivateBestChainStep(CValidationState& state, const CChainParams& chainparams, CBlockIndex* pindexMostWork, const std::shared_ptr<const CBlock>& pblock, bool& fInvalidFound, ConnectTrace& connectTrace)
{
    AssertLockHeld(cs_main);

    const CBlockIndex *pindexOldTip = m_chain.Tip();
    const CBlockIndex *pindexFork = m_chain.FindFork(pindexMostWork);

    // Disconnect active blocks which are no longer in the best chain.
    bool fBlocksDisconnected = false;
    DisconnectedBlockTransactions disconnectpool;
    while (m_chain.Tip() && m_chain.Tip() != pindexFork) {
        if (!DisconnectTip(state, chainparams, &disconnectpool)) {
            // This is likely a fatal error, but keep the mempool consistent,
            // just in case. Only remove from the mempool in this case.
            UpdateMempoolForReorg(disconnectpool, false);

            // If we're unable to disconnect a block during normal operation,
            // then that is a failure of our local system -- we should abort
            // rather than stay on a less work chain.
            AbortNode(state, "Failed to disconnect block; see debug.log for details");
            return false;
        }
        fBlocksDisconnected = true;
    }

    // Build list of new blocks to connect.
    std::vector<CBlockIndex*> vpindexToConnect;
    bool fContinue = true;
    int nHeight = pindexFork ? pindexFork->nHeight : -1;
    while (fContinue && nHeight != pindexMostWork->nHeight) {
        // Don't iterate the entire list of potential improvements toward the best tip, as we likely only need
        // a few blocks along the way.
        int nTargetHeight = std::min(nHeight + 32, pindexMostWork->nHeight);
        vpindexToConnect.clear();
        vpindexToConnect.reserve(nTargetHeight - nHeight);
        CBlockIndex *pindexIter = pindexMostWork->GetAncestor(nTargetHeight);
        while (pindexIter && pindexIter->nHeight != nHeight) {
            vpindexToConnect.push_back(pindexIter);
            pindexIter = pindexIter->pprev;
        }
        nHeight = nTargetHeight;

        // Connect new blocks.
        for (CBlockIndex *pindexConnect : reverse_iterate(vpindexToConnect)) {
            if (!ConnectTip(state, chainparams, pindexConnect, pindexConnect == pindexMostWork ? pblock : std::shared_ptr<const CBlock>(), connectTrace, disconnectpool)) {
                if (state.IsInvalid()) {
                    // The block violates a consensus rule.
                    if (state.GetReason() != ValidationInvalidReason::BLOCK_MUTATED) {
                        InvalidChainFound(vpindexToConnect.front());
                    }
                    state = CValidationState();
                    fInvalidFound = true;
                    fContinue = false;
                    break;
                } else {
                    // A system error occurred (disk space, database error, ...).
                    // Make the mempool consistent with the current tip, just in case
                    // any observers try to use it before shutdown.
                    UpdateMempoolForReorg(disconnectpool, false);
                    return false;
                }
            } else {
                PruneBlockIndexCandidates();
                if (!pindexOldTip || m_chain.Tip()->nChainWork > pindexOldTip->nChainWork) {
                    // We're in a better position than we were. Return temporarily to release the lock.
                    fContinue = false;
                    break;
                }
            }
        }
    }

    if (fBlocksDisconnected) {
        // If any blocks were disconnected, disconnectpool may be non empty.  Add
        // any disconnected transactions back to the mempool.
        UpdateMempoolForReorg(disconnectpool, true);
    }
    mempool.check(&CoinsTip());

    // Callbacks/notifications for a new best chain.
    if (fInvalidFound)
        CheckForkWarningConditionsOnNewFork(vpindexToConnect.back());
    else
        CheckForkWarningConditions();

    return true;
}

static bool NotifyHeaderTip() LOCKS_EXCLUDED(cs_main) {
    bool fNotify = false;
    bool fInitialBlockDownload = false;
    static CBlockIndex* pindexHeaderOld = nullptr;
    CBlockIndex* pindexHeader = nullptr;
    {
        LOCK(cs_main);
        pindexHeader = pindexBestHeader;

        if (pindexHeader != pindexHeaderOld) {
            fNotify = true;
            fInitialBlockDownload = ::ChainstateActive().IsInitialBlockDownload();
            pindexHeaderOld = pindexHeader;
        }
    }
    // Send block tip changed notifications without cs_main
    if (fNotify) {
        uiInterface.NotifyHeaderTip(fInitialBlockDownload, pindexHeader);
    }
    return fNotify;
}

static void LimitValidationInterfaceQueue() LOCKS_EXCLUDED(cs_main) {
    AssertLockNotHeld(cs_main);

    if (GetMainSignals().CallbacksPending() > 10) {
        SyncWithValidationInterfaceQueue();
    }
}

bool CChainState::ActivateBestChain(CValidationState &state, const CChainParams& chainparams, std::shared_ptr<const CBlock> pblock) {
    // Note that while we're often called here from ProcessNewBlock, this is
    // far from a guarantee. Things in the P2P/RPC will often end up calling
    // us in the middle of ProcessNewBlock - do not assume pblock is set
    // sanely for performance or correctness!
    AssertLockNotHeld(cs_main);

    // ABC maintains a fair degree of expensive-to-calculate internal state
    // because this function periodically releases cs_main so that it does not lock up other threads for too long
    // during large connects - and to allow for e.g. the callback queue to drain
    // we use m_cs_chainstate to enforce mutual exclusion so that only one caller may execute this function at a time
    LOCK(m_cs_chainstate);

    CBlockIndex *pindexMostWork = nullptr;
    CBlockIndex *pindexNewTip = nullptr;
    int nStopAtHeight = gArgs.GetArg("-stopatheight", DEFAULT_STOPATHEIGHT);
    do {
        boost::this_thread::interruption_point();

        // Block until the validation queue drains. This should largely
        // never happen in normal operation, however may happen during
        // reindex, causing memory blowup if we run too far ahead.
        // Note that if a validationinterface callback ends up calling
        // ActivateBestChain this may lead to a deadlock! We should
        // probably have a DEBUG_LOCKORDER test for this in the future.
        LimitValidationInterfaceQueue();

        {
            LOCK2(cs_main, ::mempool.cs); // Lock transaction pool for at least as long as it takes for connectTrace to be consumed
            CBlockIndex* starting_tip = m_chain.Tip();
            bool blocks_connected = false;
            do {
                // We absolutely may not unlock cs_main until we've made forward progress
                // (with the exception of shutdown due to hardware issues, low disk space, etc).
                ConnectTrace connectTrace(mempool); // Destructed before cs_main is unlocked

                if (pindexMostWork == nullptr) {
                    pindexMostWork = FindMostWorkChain();
                }

                // Whether we have anything to do at all.
                if (pindexMostWork == nullptr || pindexMostWork == m_chain.Tip()) {
                    break;
                }

                bool fInvalidFound = false;
                std::shared_ptr<const CBlock> nullBlockPtr;
                if (!ActivateBestChainStep(state, chainparams, pindexMostWork, pblock && pblock->GetHash() == pindexMostWork->GetBlockHash() ? pblock : nullBlockPtr, fInvalidFound, connectTrace)) {
                    // A system error occurred
                    return false;
                }
                blocks_connected = true;

                if (fInvalidFound) {
                    // Wipe cache, we may need another branch now.
                    pindexMostWork = nullptr;
                }
                pindexNewTip = m_chain.Tip();

                for (const PerBlockConnectTrace& trace : connectTrace.GetBlocksConnected()) {
                    assert(trace.pblock && trace.pindex);
                    GetMainSignals().BlockConnected(trace.pblock, trace.pindex, trace.conflictedTxs);
                }
            } while (!m_chain.Tip() || (starting_tip && CBlockIndexWorkComparator()(m_chain.Tip(), starting_tip)));
            if (!blocks_connected) return true;

            const CBlockIndex* pindexFork = m_chain.FindFork(starting_tip);
            bool fInitialDownload = IsInitialBlockDownload();

            // Notify external listeners about the new tip.
            // Enqueue while holding cs_main to ensure that UpdatedBlockTip is called in the order in which blocks are connected
            if (pindexFork != pindexNewTip) {
                // Notify ValidationInterface subscribers
                GetMainSignals().UpdatedBlockTip(pindexNewTip, pindexFork, fInitialDownload);

                // Always notify the UI if a new block tip was connected
                uiInterface.NotifyBlockTip(fInitialDownload, pindexNewTip);
            }
        }
        // When we reach this point, we switched to a new tip (stored in pindexNewTip).

        if (nStopAtHeight && pindexNewTip && pindexNewTip->nHeight >= nStopAtHeight) StartShutdown();

        // We check shutdown only after giving ActivateBestChainStep a chance to run once so that we
        // never shutdown before connecting the genesis block during LoadChainTip(). Previously this
        // caused an assert() failure during shutdown in such cases as the UTXO DB flushing checks
        // that the best block hash is non-null.
        if (ShutdownRequested())
            break;
    } while (pindexNewTip != pindexMostWork);
    CheckBlockIndex(chainparams.GetConsensus());

    // Write changes periodically to disk, after relay.
    if (!FlushStateToDisk(chainparams, state, FlushStateMode::PERIODIC)) {
        return false;
    }

    return true;
}

bool ActivateBestChain(CValidationState &state, const CChainParams& chainparams, std::shared_ptr<const CBlock> pblock) {
    return ::ChainstateActive().ActivateBestChain(state, chainparams, std::move(pblock));
}

bool CChainState::PreciousBlock(CValidationState& state, const CChainParams& params, CBlockIndex *pindex)
{
    {
        LOCK(cs_main);
        if (pindex->nChainWork < m_chain.Tip()->nChainWork) {
            // Nothing to do, this block is not at the tip.
            return true;
        }
        if (m_chain.Tip()->nChainWork > nLastPreciousChainwork) {
            // The chain has been extended since the last call, reset the counter.
            nBlockReverseSequenceId = -1;
        }
        nLastPreciousChainwork = m_chain.Tip()->nChainWork;
        setBlockIndexCandidates.erase(pindex);
        pindex->nSequenceId = nBlockReverseSequenceId;
        if (nBlockReverseSequenceId > std::numeric_limits<int32_t>::min()) {
            // We can't keep reducing the counter if somebody really wants to
            // call preciousblock 2**31-1 times on the same set of tips...
            nBlockReverseSequenceId--;
        }
        if (pindex->IsValid(BLOCK_VALID_TRANSACTIONS) && pindex->HaveTxsDownloaded()) {
            setBlockIndexCandidates.insert(pindex);
            PruneBlockIndexCandidates();
        }
    }

    return ActivateBestChain(state, params, std::shared_ptr<const CBlock>());
}
bool PreciousBlock(CValidationState& state, const CChainParams& params, CBlockIndex *pindex) {
    return ::ChainstateActive().PreciousBlock(state, params, pindex);
}

bool CChainState::InvalidateBlock(CValidationState& state, const CChainParams& chainparams, CBlockIndex *pindex)
{
    CBlockIndex* to_mark_failed = pindex;
    bool pindex_was_in_chain = false;
    int disconnected = 0;

    // Disconnect (descendants of) pindex, and mark them invalid.
    while (true) {
        if (ShutdownRequested()) break;

        // Make sure the queue of validation callbacks doesn't grow unboundedly.
        LimitValidationInterfaceQueue();

        LOCK(cs_main);
        LOCK(::mempool.cs); // Lock for as long as disconnectpool is in scope to make sure UpdateMempoolForReorg is called after DisconnectTip without unlocking in between
        if (!m_chain.Contains(pindex)) break;
        pindex_was_in_chain = true;
        CBlockIndex *invalid_walk_tip = m_chain.Tip();

        // ActivateBestChain considers blocks already in m_chain
        // unconditionally valid already, so force disconnect away from it.
        DisconnectedBlockTransactions disconnectpool;
        bool ret = DisconnectTip(state, chainparams, &disconnectpool);
        // DisconnectTip will add transactions to disconnectpool.
        // Adjust the mempool to be consistent with the new tip, adding
        // transactions back to the mempool if disconnecting was successful,
        // and we're not doing a very deep invalidation (in which case
        // keeping the mempool up to date is probably futile anyway).
        UpdateMempoolForReorg(disconnectpool, /* fAddToMempool = */ (++disconnected <= 10) && ret);
        if (!ret) return false;
        assert(invalid_walk_tip->pprev == m_chain.Tip());

        // We immediately mark the disconnected blocks as invalid.
        // This prevents a case where pruned nodes may fail to invalidateblock
        // and be left unable to start as they have no tip candidates (as there
        // are no blocks that meet the "have data and are not invalid per
        // nStatus" criteria for inclusion in setBlockIndexCandidates).
        invalid_walk_tip->nStatus |= BLOCK_FAILED_VALID;
        setDirtyBlockIndex.insert(invalid_walk_tip);
        setBlockIndexCandidates.erase(invalid_walk_tip);
        setBlockIndexCandidates.insert(invalid_walk_tip->pprev);
        if (invalid_walk_tip->pprev == to_mark_failed && (to_mark_failed->nStatus & BLOCK_FAILED_VALID)) {
            // We only want to mark the last disconnected block as BLOCK_FAILED_VALID; its children
            // need to be BLOCK_FAILED_CHILD instead.
            to_mark_failed->nStatus = (to_mark_failed->nStatus ^ BLOCK_FAILED_VALID) | BLOCK_FAILED_CHILD;
            setDirtyBlockIndex.insert(to_mark_failed);
        }

        // Track the last disconnected block, so we can correct its BLOCK_FAILED_CHILD status in future
        // iterations, or, if it's the last one, call InvalidChainFound on it.
        to_mark_failed = invalid_walk_tip;
    }

    {
        LOCK(cs_main);
        if (m_chain.Contains(to_mark_failed)) {
            // If the to-be-marked invalid block is in the active chain, something is interfering and we can't proceed.
            return false;
        }

        // Mark pindex (or the last disconnected block) as invalid, even when it never was in the main chain
        to_mark_failed->nStatus |= BLOCK_FAILED_VALID;
        setDirtyBlockIndex.insert(to_mark_failed);
        setBlockIndexCandidates.erase(to_mark_failed);
        m_blockman.m_failed_blocks.insert(to_mark_failed);

        // The resulting new best tip may not be in setBlockIndexCandidates anymore, so
        // add it again.
        BlockMap::iterator it = m_blockman.m_block_index.begin();
        while (it != m_blockman.m_block_index.end()) {
            if (it->second->IsValid(BLOCK_VALID_TRANSACTIONS) && it->second->HaveTxsDownloaded() && !setBlockIndexCandidates.value_comp()(it->second, m_chain.Tip())) {
                setBlockIndexCandidates.insert(it->second);
            }
            it++;
        }

        InvalidChainFound(to_mark_failed);
    }

    // Only notify about a new block tip if the active chain was modified.
    if (pindex_was_in_chain) {
        uiInterface.NotifyBlockTip(IsInitialBlockDownload(), to_mark_failed->pprev);
    }
    return true;
}

bool InvalidateBlock(CValidationState& state, const CChainParams& chainparams, CBlockIndex *pindex) {
    return ::ChainstateActive().InvalidateBlock(state, chainparams, pindex);
}

void CChainState::ResetBlockFailureFlags(CBlockIndex *pindex) {
    AssertLockHeld(cs_main);

    int nHeight = pindex->nHeight;

    // Remove the invalidity flag from this block and all its descendants.
    BlockMap::iterator it = m_blockman.m_block_index.begin();
    while (it != m_blockman.m_block_index.end()) {
        if (!it->second->IsValid() && it->second->GetAncestor(nHeight) == pindex) {
            it->second->nStatus &= ~BLOCK_FAILED_MASK;
            setDirtyBlockIndex.insert(it->second);
            if (it->second->IsValid(BLOCK_VALID_TRANSACTIONS) && it->second->HaveTxsDownloaded() && setBlockIndexCandidates.value_comp()(m_chain.Tip(), it->second)) {
                setBlockIndexCandidates.insert(it->second);
            }
            if (it->second == pindexBestInvalid) {
                // Reset invalid block marker if it was pointing to one of those.
                pindexBestInvalid = nullptr;
            }
            m_blockman.m_failed_blocks.erase(it->second);
        }
        it++;
    }

    // Remove the invalidity flag from all ancestors too.
    while (pindex != nullptr) {
        if (pindex->nStatus & BLOCK_FAILED_MASK) {
            pindex->nStatus &= ~BLOCK_FAILED_MASK;
            setDirtyBlockIndex.insert(pindex);
            m_blockman.m_failed_blocks.erase(pindex);
        }
        pindex = pindex->pprev;
    }
}

void ResetBlockFailureFlags(CBlockIndex *pindex) {
    return ::ChainstateActive().ResetBlockFailureFlags(pindex);
}

CBlockIndex* BlockManager::AddToBlockIndex(const CBlockHeader& block)
{
    AssertLockHeld(cs_main);

    // Check for duplicate
    uint256 hash = block.GetHash();
    BlockMap::iterator it = m_block_index.find(hash);
    if (it != m_block_index.end())
        return it->second;

    // Construct new block index object
    CBlockIndex* pindexNew = new CBlockIndex(block);
    // We assign the sequence id to blocks only when the full data is available,
    // to avoid miners withholding blocks but broadcasting headers, to get a
    // competitive advantage.
    pindexNew->nSequenceId = 0;
    BlockMap::iterator mi = m_block_index.insert(std::make_pair(hash, pindexNew)).first;
    pindexNew->phashBlock = &((*mi).first);
    BlockMap::iterator miPrev = m_block_index.find(block.hashPrevBlock);
    if (miPrev != m_block_index.end())
    {
        pindexNew->pprev = (*miPrev).second;
        pindexNew->nHeight = pindexNew->pprev->nHeight + 1;
        pindexNew->BuildSkip();
    }
    pindexNew->nTimeMax = (pindexNew->pprev ? std::max(pindexNew->pprev->nTimeMax, pindexNew->nTime) : pindexNew->nTime);
    pindexNew->nChainWork = (pindexNew->pprev ? pindexNew->pprev->nChainWork : 0) + GetBlockProof(*pindexNew);
    pindexNew->RaiseValidity(BLOCK_VALID_TREE);
    if (pindexBestHeader == nullptr || pindexBestHeader->nChainWork < pindexNew->nChainWork)
        pindexBestHeader = pindexNew;

    setDirtyBlockIndex.insert(pindexNew);

    return pindexNew;
}

/** Mark a block as having its data received and checked (up to BLOCK_VALID_TRANSACTIONS). */
void CChainState::ReceivedBlockTransactions(const CBlock& block, CBlockIndex* pindexNew, const FlatFilePos& pos, const Consensus::Params& consensusParams)
{
    pindexNew->nTx = block.vtx.size();
    pindexNew->nChainTx = 0;
    pindexNew->nFile = pos.nFile;
    pindexNew->nDataPos = pos.nPos;
    pindexNew->nUndoPos = 0;
    pindexNew->nStatus |= BLOCK_HAVE_DATA;
    if (IsWitnessEnabled(pindexNew->pprev, consensusParams)) {
        pindexNew->nStatus |= BLOCK_OPT_WITNESS;
    }
    pindexNew->RaiseValidity(BLOCK_VALID_TRANSACTIONS);
    setDirtyBlockIndex.insert(pindexNew);

    if (pindexNew->pprev == nullptr || pindexNew->pprev->HaveTxsDownloaded()) {
        // If pindexNew is the genesis block or all parents are BLOCK_VALID_TRANSACTIONS.
        std::deque<CBlockIndex*> queue;
        queue.push_back(pindexNew);

        // Recursively process any descendant blocks that now may be eligible to be connected.
        while (!queue.empty()) {
            CBlockIndex *pindex = queue.front();
            queue.pop_front();
            pindex->nChainTx = (pindex->pprev ? pindex->pprev->nChainTx : 0) + pindex->nTx;
            {
                LOCK(cs_nBlockSequenceId);
                pindex->nSequenceId = nBlockSequenceId++;
            }
            if (m_chain.Tip() == nullptr || !setBlockIndexCandidates.value_comp()(pindex, m_chain.Tip())) {
                setBlockIndexCandidates.insert(pindex);
            }
            std::pair<std::multimap<CBlockIndex*, CBlockIndex*>::iterator, std::multimap<CBlockIndex*, CBlockIndex*>::iterator> range = m_blockman.m_blocks_unlinked.equal_range(pindex);
            while (range.first != range.second) {
                std::multimap<CBlockIndex*, CBlockIndex*>::iterator it = range.first;
                queue.push_back(it->second);
                range.first++;
                m_blockman.m_blocks_unlinked.erase(it);
            }
        }
    } else {
        if (pindexNew->pprev && pindexNew->pprev->IsValid(BLOCK_VALID_TREE)) {
            m_blockman.m_blocks_unlinked.insert(std::make_pair(pindexNew->pprev, pindexNew));
        }
    }
}

static bool FindBlockPos(FlatFilePos &pos, unsigned int nAddSize, unsigned int nHeight, uint64_t nTime, bool fKnown = false)
{
    LOCK(cs_LastBlockFile);

    unsigned int nFile = fKnown ? pos.nFile : nLastBlockFile;
    if (vinfoBlockFile.size() <= nFile) {
        vinfoBlockFile.resize(nFile + 1);
    }

    if (!fKnown) {
        while (vinfoBlockFile[nFile].nSize + nAddSize >= MAX_BLOCKFILE_SIZE) {
            nFile++;
            if (vinfoBlockFile.size() <= nFile) {
                vinfoBlockFile.resize(nFile + 1);
            }
        }
        pos.nFile = nFile;
        pos.nPos = vinfoBlockFile[nFile].nSize;
    }

    if ((int)nFile != nLastBlockFile) {
        if (!fKnown) {
            LogPrintf("Leaving block file %i: %s\n", nLastBlockFile, vinfoBlockFile[nLastBlockFile].ToString());
        }
        FlushBlockFile(!fKnown);
        nLastBlockFile = nFile;
    }

    vinfoBlockFile[nFile].AddBlock(nHeight, nTime);
    if (fKnown)
        vinfoBlockFile[nFile].nSize = std::max(pos.nPos + nAddSize, vinfoBlockFile[nFile].nSize);
    else
        vinfoBlockFile[nFile].nSize += nAddSize;

    if (!fKnown) {
        bool out_of_space;
        size_t bytes_allocated = BlockFileSeq().Allocate(pos, nAddSize, out_of_space);
        if (out_of_space) {
            return AbortNode("Disk space is too low!", _("Error: Disk space is too low!").translated, CClientUIInterface::MSG_NOPREFIX);
        }
        if (bytes_allocated != 0 && fPruneMode) {
            fCheckForPruning = true;
        }
    }

    setDirtyFileInfo.insert(nFile);
    return true;
}

static bool FindUndoPos(CValidationState &state, int nFile, FlatFilePos &pos, unsigned int nAddSize)
{
    pos.nFile = nFile;

    LOCK(cs_LastBlockFile);

    pos.nPos = vinfoBlockFile[nFile].nUndoSize;
    vinfoBlockFile[nFile].nUndoSize += nAddSize;
    setDirtyFileInfo.insert(nFile);

    bool out_of_space;
    size_t bytes_allocated = UndoFileSeq().Allocate(pos, nAddSize, out_of_space);
    if (out_of_space) {
        return AbortNode(state, "Disk space is too low!", _("Error: Disk space is too low!").translated, CClientUIInterface::MSG_NOPREFIX);
    }
    if (bytes_allocated != 0 && fPruneMode) {
        fCheckForPruning = true;
    }

    return true;
}

static bool CheckBlockHeader(const CBlockHeader& block, CValidationState& state, const Consensus::Params& consensusParams, bool fCheckPOW = true)
{
    // Check proof of work matches claimed amount
    if (fCheckPOW && block.GetHash() != consensusParams.hashGenesisBlock
            && !CheckProof(block, consensusParams)) {
        return state.Invalid(ValidationInvalidReason::BLOCK_INVALID_HEADER, false, REJECT_INVALID, g_signed_blocks ? "block-proof-invalid" : "high-hash", "proof of work failed");
    }
    return true;
}

bool CheckBlock(const CBlock& block, CValidationState& state, const Consensus::Params& consensusParams, bool fCheckPOW, bool fCheckMerkleRoot)
{
    // These are checks that are independent of context.

    if (block.fChecked)
        return true;

    // Check that the header is valid (particularly PoW).  This is mostly
    // redundant with the call in AcceptBlockHeader.
    if (!CheckBlockHeader(block, state, consensusParams, fCheckPOW))
        return false;

    // Check the merkle root.
    if (fCheckMerkleRoot) {
        bool mutated;
        uint256 hashMerkleRoot2 = BlockMerkleRoot(block, &mutated);
        if (block.hashMerkleRoot != hashMerkleRoot2)
            return state.Invalid(ValidationInvalidReason::BLOCK_MUTATED, false, REJECT_INVALID, "bad-txnmrklroot", "hashMerkleRoot mismatch");

        // Check for merkle tree malleability (CVE-2012-2459): repeating sequences
        // of transactions in a block without affecting the merkle root of a block,
        // while still invalidating it.
        if (mutated)
            return state.Invalid(ValidationInvalidReason::BLOCK_MUTATED, false, REJECT_INVALID, "bad-txns-duplicate", "duplicate transaction");
    }

    // All potential-corruption validation must be done before we do any
    // transaction validation, as otherwise we may mark the header as invalid
    // because we receive the wrong transactions for it.
    // Note that witness malleability is checked in ContextualCheckBlock, so no
    // checks that use witness data may be performed here.

    // Size limits
    if (block.vtx.empty() || block.vtx.size() * WITNESS_SCALE_FACTOR > MAX_BLOCK_WEIGHT || ::GetSerializeSize(block, PROTOCOL_VERSION | SERIALIZE_TRANSACTION_NO_WITNESS) * WITNESS_SCALE_FACTOR > MAX_BLOCK_WEIGHT)
        return state.Invalid(ValidationInvalidReason::CONSENSUS, false, REJECT_INVALID, "bad-blk-length", "size limits failed");

    // First transaction must be coinbase, the rest must not be
    if (block.vtx.empty() || !block.vtx[0]->IsCoinBase())
        return state.Invalid(ValidationInvalidReason::CONSENSUS, false, REJECT_INVALID, "bad-cb-missing", "first tx is not coinbase");
    for (unsigned int i = 1; i < block.vtx.size(); i++)
        if (block.vtx[i]->IsCoinBase())
            return state.Invalid(ValidationInvalidReason::CONSENSUS, false, REJECT_INVALID, "bad-cb-multiple", "more than one coinbase");

    // Check transactions
    // Must check for duplicate inputs (see CVE-2018-17144)
    for (const auto& tx : block.vtx)
        if (!CheckTransaction(*tx, state, true))
            return state.Invalid(state.GetReason(), false, state.GetRejectCode(), state.GetRejectReason(),
                                 strprintf("Transaction check failed (tx hash %s) %s", tx->GetHash().ToString(), state.GetDebugMessage()));

    unsigned int nSigOps = 0;
    for (const auto& tx : block.vtx)
    {
        nSigOps += GetLegacySigOpCount(*tx);
    }
    if (nSigOps * WITNESS_SCALE_FACTOR > MAX_BLOCK_SIGOPS_COST)
        return state.Invalid(ValidationInvalidReason::CONSENSUS, false, REJECT_INVALID, "bad-blk-sigops", "out-of-bounds SigOpCount");

    if (fCheckPOW && fCheckMerkleRoot)
        block.fChecked = true;

    return true;
}

bool IsWitnessEnabled(const CBlockIndex* pindexPrev, const Consensus::Params& params)
{
    int height = pindexPrev == nullptr ? 0 : pindexPrev->nHeight + 1;
    return (height >= params.SegwitHeight);
}

<<<<<<< HEAD
bool IsDynaFedEnabled(const CBlockIndex* pindexPrev, const Consensus::Params& params)
{
    LOCK(cs_main);
    return (VersionBitsState(pindexPrev, params, Consensus::DEPLOYMENT_DYNA_FED, versionbitscache) == ThresholdState::ACTIVE);
}

// Compute at which vout of the block's coinbase transaction the witness
// commitment occurs, or -1 if not found.
static int GetWitnessCommitmentIndex(const CBlock& block)
=======
int GetWitnessCommitmentIndex(const CBlock& block)
>>>>>>> fdfaeb67
{
    int commitpos = -1;
    if (!block.vtx.empty()) {
        for (size_t o = 0; o < block.vtx[0]->vout.size(); o++) {
            if (block.vtx[0]->vout[o].scriptPubKey.size() >= 38 && block.vtx[0]->vout[o].scriptPubKey[0] == OP_RETURN && block.vtx[0]->vout[o].scriptPubKey[1] == 0x24 && block.vtx[0]->vout[o].scriptPubKey[2] == 0xaa && block.vtx[0]->vout[o].scriptPubKey[3] == 0x21 && block.vtx[0]->vout[o].scriptPubKey[4] == 0xa9 && block.vtx[0]->vout[o].scriptPubKey[5] == 0xed) {
                commitpos = o;
            }
        }
    }
    return commitpos;
}

void UpdateUncommittedBlockStructures(CBlock& block, const CBlockIndex* pindexPrev, const Consensus::Params& consensusParams)
{
    int commitpos = GetWitnessCommitmentIndex(block);
    static const std::vector<unsigned char> nonce(32, 0x00);
    if (commitpos != -1 && IsWitnessEnabled(pindexPrev, consensusParams) && !block.vtx[0]->HasWitness()) {
        CMutableTransaction tx(*block.vtx[0]);
        tx.witness.vtxinwit.resize(1);
        tx.witness.vtxinwit[0].scriptWitness.stack.resize(1);
        tx.witness.vtxinwit[0].scriptWitness.stack[0] = nonce;
        block.vtx[0] = MakeTransactionRef(std::move(tx));
    }
}

std::vector<unsigned char> GenerateCoinbaseCommitment(CBlock& block, const CBlockIndex* pindexPrev, const Consensus::Params& consensusParams)
{
    std::vector<unsigned char> commitment;
    int commitpos = GetWitnessCommitmentIndex(block);
    std::vector<unsigned char> ret(32, 0x00);
    if (consensusParams.SegwitHeight != std::numeric_limits<int>::max()) {
        if (commitpos == -1) {
            // ELEMENTS: Shim in blank coinbase output for witness output hash
            // Previous iterations of CA could have allowed witness data
            // in coinbase transactions, and this witness data must be committed
            // to here.
            //
            // Is No-op in Bitcoin
            CMutableTransaction tx0(*block.vtx[0]);
            tx0.vout.push_back(CTxOut());
            block.vtx[0] = MakeTransactionRef(std::move(tx0));
            // END
            uint256 witnessroot = BlockWitnessMerkleRoot(block, nullptr);
            CHash256().Write(witnessroot.begin(), 32).Write(ret.data(), 32).Finalize(witnessroot.begin());
            CTxOut out;
            out.nValue = 0;
            out.nAsset = policyAsset;
            out.scriptPubKey.resize(38);
            out.scriptPubKey[0] = OP_RETURN;
            out.scriptPubKey[1] = 0x24;
            out.scriptPubKey[2] = 0xaa;
            out.scriptPubKey[3] = 0x21;
            out.scriptPubKey[4] = 0xa9;
            out.scriptPubKey[5] = 0xed;
            memcpy(&out.scriptPubKey[6], witnessroot.begin(), 32);
            commitment = std::vector<unsigned char>(out.scriptPubKey.begin(), out.scriptPubKey.end());
            CMutableTransaction tx(*block.vtx[0]);
            // Elements: replace shimmed output with real coinbase rather than push
            tx.vout.back() = out;
            // END
            block.vtx[0] = MakeTransactionRef(std::move(tx));
        }
    }
    UpdateUncommittedBlockStructures(block, pindexPrev, consensusParams);
    return commitment;
}

// ELEMENTS


static bool ContextualCheckDynaFedHeader(const CBlockHeader& block, CValidationState& state, const CChainParams& params, const CBlockIndex* pindexPrev)
{
    // When not active, it's a NOP
    if (!IsDynaFedEnabled(pindexPrev, params.GetConsensus())) {
        return true;
    }

    const DynaFedParams& dynafed_params = block.m_dynafed_params;

    // Dynamic blocks must at least publish current signblockscript in full
    if (dynafed_params.m_current.IsNull()) {
        return state.Invalid(ValidationInvalidReason::CONSENSUS, false, REJECT_INVALID, "invalid-dyna-fed", "dynamic block headers must have non-empty current signblockscript field");
    }

    // Make sure extension bits aren't active, reserved for future HF
    uint32_t reserved_mask = (1<<23) | (1<<24) | (1<<25) | (1<<26);
    if ((block.nVersion & reserved_mask) != 0) {
        return state.Invalid(ValidationInvalidReason::CONSENSUS, false, REJECT_INVALID, "invalid-dyna-fed", "dynamic block header has unknown HF extension bits set");
    }

    const DynaFedParamEntry expected_current_params = ComputeNextBlockCurrentParameters(pindexPrev, params.GetConsensus());

    if (expected_current_params != dynafed_params.m_current) {
        return state.Invalid(ValidationInvalidReason::CONSENSUS, false, REJECT_INVALID, "invalid-dyna-fed", "dynamic block header's current parameters do not match expected");
    }

    // Lastly, enforce rules on proposals.
    const DynaFedParamEntry& proposed = dynafed_params.m_proposed;
    if (!proposed.IsNull()) {

        // signblockscript proposals *must* be segwit versions
        int block_version = 0;
        std::vector<unsigned char> block_program;
        if (!proposed.m_signblockscript.IsWitnessProgram(block_version, block_program)) {
            return state.Invalid(ValidationInvalidReason::CONSENSUS, false, REJECT_INVALID, "invalid-dyna-fed", "proposed signblockscript must be native segwit scriptPubkey");
        }

        int fedpeg_version = 0;
        std::vector<unsigned char> fedpeg_program;
        if (!proposed.m_fedpeg_program.IsWitnessProgram(fedpeg_version, fedpeg_program)) {
            return state.Invalid(ValidationInvalidReason::CONSENSUS, false, REJECT_INVALID, "invalid-dyna-fed", "proposed fedpegs program must be native segwit scriptPubkey");
        }

        // for v0, fedpegscript's scriptPubKey must match. v1+ is unencumbered.
        if (fedpeg_version == 0) {
            uint256 fedpeg_program;
            CSHA256().Write(proposed.m_fedpegscript.data(), proposed.m_fedpegscript.size()).Finalize(fedpeg_program.begin());
            CScript computed_program = CScript() << OP_0 << ToByteVector(fedpeg_program);
            if (computed_program != proposed.m_fedpeg_program) {
                return state.Invalid(ValidationInvalidReason::CONSENSUS, false, REJECT_INVALID, "invalid-dyna-fed", "proposed v0 segwit fedpegscript must match proposed fedpeg witness program");
            }

            // fedpegscript proposals *must not* start with OP_DEPTH
            // This forbids the first Liquid watchman script which is a hack.
            // Use miniscript, which doesn't even have OP_DEPTH.
            // We don't encumber future segwit versions as opcodes may change.
            if (!proposed.m_fedpegscript.empty() &&
                    proposed.m_fedpegscript.front() == OP_DEPTH) {
                return state.Invalid(ValidationInvalidReason::CONSENSUS, false, REJECT_INVALID, "invalid-dyna-fed", "Proposed fedpegscript starts with OP_DEPTH, which is illegal");
            }
        }

        // When enforcing PAK, extension_space must give non-empty PAK list when
        // the vector itself is non-empty. Otherwise this means there were "junk"
        // entries
        if (params.GetEnforcePak()) {
            if (!proposed.m_extension_space.empty() &&
                    CreatePAKListFromExtensionSpace(proposed.m_extension_space).IsReject()) {
                return state.Invalid(ValidationInvalidReason::CONSENSUS, false, REJECT_INVALID, "invalid-dyna-fed", "Extension space is not list of valid PAK entries");
            }
        }
    }
    return true;
}

//! Returns last CBlockIndex* that is a checkpoint
static CBlockIndex* GetLastCheckpoint(const CCheckpointData& data) EXCLUSIVE_LOCKS_REQUIRED(cs_main)
{
    const MapCheckpoints& checkpoints = data.mapCheckpoints;

    for (const MapCheckpoints::value_type& i : reverse_iterate(checkpoints))
    {
        const uint256& hash = i.second;
        CBlockIndex* pindex = LookupBlockIndex(hash);
        if (pindex) {
            return pindex;
        }
    }
    return nullptr;
}

/** Context-dependent validity checks.
 *  By "context", we mean only the previous block headers, but not the UTXO
 *  set; UTXO-related validity checks are done in ConnectBlock().
 *  NOTE: This function is not currently invoked by ConnectBlock(), so we
 *  should consider upgrade issues if we change which consensus rules are
 *  enforced in this function (eg by adding a new consensus rule). See comment
 *  in ConnectBlock().
 *  Note that -reindex-chainstate skips the validation that happens here!
 */
static bool ContextualCheckBlockHeader(const CBlockHeader& block, CValidationState& state, const CChainParams& params, const CBlockIndex* pindexPrev, int64_t nAdjustedTime) EXCLUSIVE_LOCKS_REQUIRED(cs_main)
{
    assert(pindexPrev != nullptr);
    const int nHeight = pindexPrev->nHeight + 1;

    // Check proof of work target or non-dynamic signblockscript if necessary
    const Consensus::Params& consensusParams = params.GetConsensus();
    if (!IsDynaFedEnabled(pindexPrev, consensusParams) && !CheckChallenge(block, *pindexPrev, consensusParams))
        return state.Invalid(ValidationInvalidReason::BLOCK_INVALID_HEADER, false, REJECT_INVALID, "bad-diffbits", "incorrect proof of work");

    // Check against checkpoints
    if (fCheckpointsEnabled) {
        // Don't accept any forks from the main chain prior to last checkpoint.
        // GetLastCheckpoint finds the last checkpoint in MapCheckpoints that's in our
        // g_blockman.m_block_index.
        CBlockIndex* pcheckpoint = GetLastCheckpoint(params.Checkpoints());
        if (pcheckpoint && nHeight < pcheckpoint->nHeight)
            return state.Invalid(ValidationInvalidReason::BLOCK_CHECKPOINT, error("%s: forked chain older than last checkpoint (height %d)", __func__, nHeight), REJECT_CHECKPOINT, "bad-fork-prior-to-checkpoint");
    }

    // Check timestamp against prev
    if (block.GetBlockTime() <= pindexPrev->GetMedianTimePast())
        return state.Invalid(ValidationInvalidReason::BLOCK_INVALID_HEADER, false, REJECT_INVALID, "time-too-old", "block's timestamp is too early");

    // Check height in header against prev
    if (g_con_blockheightinheader && (uint32_t)nHeight != block.block_height)
        return state.Invalid(ValidationInvalidReason::BLOCK_INVALID_HEADER, error("%s: block height in header is incorrect", __func__),
                             REJECT_INVALID, "bad-header-height");

    // Check timestamp
    if (block.GetBlockTime() > nAdjustedTime + MAX_FUTURE_BLOCK_TIME)
        return state.Invalid(ValidationInvalidReason::BLOCK_TIME_FUTURE, false, REJECT_INVALID, "time-too-new", "block timestamp too far in the future");

    // Reject outdated version blocks when 95% (75% on testnet) of the network has upgraded:
    // check for version 2, 3 and 4 upgrades
    if((block.nVersion < 2 && nHeight >= consensusParams.BIP34Height) ||
       (block.nVersion < 3 && nHeight >= consensusParams.BIP66Height) ||
       (block.nVersion < 4 && nHeight >= consensusParams.BIP65Height))
            return state.Invalid(ValidationInvalidReason::BLOCK_INVALID_HEADER, false, REJECT_OBSOLETE, strprintf("bad-version(0x%08x)", block.nVersion),
                                 strprintf("rejected nVersion=0x%08x block", block.nVersion));

    if (!ContextualCheckDynaFedHeader(block, state, params, pindexPrev)) {
        return false;
    }

    return true;
}

/** NOTE: This function is not currently invoked by ConnectBlock(), so we
 *  should consider upgrade issues if we change which consensus rules are
 *  enforced in this function (eg by adding a new consensus rule). See comment
 *  in ConnectBlock().
 *  Note that -reindex-chainstate skips the validation that happens here!
 */
static bool ContextualCheckBlock(const CBlock& block, CValidationState& state, const Consensus::Params& consensusParams, const CBlockIndex* pindexPrev)
{
    const int nHeight = pindexPrev == nullptr ? 0 : pindexPrev->nHeight + 1;

    // Start enforcing BIP113 (Median Time Past).
    int nLockTimeFlags = 0;
    if (nHeight >= consensusParams.CSVHeight) {
        assert(pindexPrev != nullptr);
        nLockTimeFlags |= LOCKTIME_MEDIAN_TIME_PAST;
    }

    int64_t nLockTimeCutoff = (nLockTimeFlags & LOCKTIME_MEDIAN_TIME_PAST)
                              ? pindexPrev->GetMedianTimePast()
                              : block.GetBlockTime();

    // Check that all transactions are finalized
    for (const auto& tx : block.vtx) {
        if (!IsFinalTx(*tx, nHeight, nLockTimeCutoff)) {
            return state.Invalid(ValidationInvalidReason::CONSENSUS, false, REJECT_INVALID, "bad-txns-nonfinal", "non-final transaction");
        }
    }

    // Enforce rule that the coinbase starts with serialized block height
    if (nHeight >= consensusParams.BIP34Height)
    {
        CScript expect = CScript() << nHeight;
        if (block.vtx[0]->vin[0].scriptSig.size() < expect.size() ||
            !std::equal(expect.begin(), expect.end(), block.vtx[0]->vin[0].scriptSig.begin())) {
            return state.Invalid(ValidationInvalidReason::CONSENSUS, false, REJECT_INVALID, "bad-cb-height", "block height mismatch in coinbase");
        }
    }

    // Coinbase transaction can not have input witness data which is not covered
    // (or committed to) by the witness or regular merkle tree
    for (const auto& inwit : block.vtx[0]->witness.vtxinwit) {
        if (!inwit.vchIssuanceAmountRangeproof.empty() ||
                !inwit.vchInflationKeysRangeproof.empty() ||
                !inwit.m_pegin_witness.IsNull()) {
            return state.Invalid(ValidationInvalidReason::BLOCK_MUTATED, false, REJECT_INVALID, "bad-cb-witness", "Coinbase has invalid input witness data.");
        }
    }

    // Validation for witness commitments.
    // * We compute the witness hash (which is the hash including witnesses) of all the block's transactions, except the
    //   coinbase (where 0x0000....0000 is used instead).
    // * The coinbase scriptWitness is a stack of a single 32-byte vector, containing a witness reserved value (unconstrained).
    // * We build a merkle tree with all those witness hashes as leaves (similar to the hashMerkleRoot in the block header).
    // * There must be at least one output whose scriptPubKey is a single 36-byte push, the first 4 bytes of which are
    //   {0xaa, 0x21, 0xa9, 0xed}, and the following 32 bytes are SHA256^2(witness root, witness reserved value). In case there are
    //   multiple, the last one is used.
    bool fHaveWitness = false;
    if (nHeight >= consensusParams.SegwitHeight) {
        int commitpos = GetWitnessCommitmentIndex(block);
        if (commitpos != -1) {
            bool malleated = false;
            uint256 hashWitness = BlockWitnessMerkleRoot(block, &malleated);
            // The malleation check is ignored; as the transaction tree itself
            // already does not permit it, it is impossible to trigger in the
            // witness tree.
            if ((block.vtx[0]->witness.vtxinwit.empty()) ||
                (block.vtx[0]->witness.vtxinwit[0].scriptWitness.stack.size() != 1) ||
                (block.vtx[0]->witness.vtxinwit[0].scriptWitness.stack[0].size() != 32)) {
                return state.Invalid(ValidationInvalidReason::BLOCK_MUTATED, false, REJECT_INVALID, "bad-witness-nonce-size", strprintf("%s : invalid witness reserved value size", __func__));
            }
            CHash256().Write(hashWitness.begin(), 32).Write(&block.vtx[0]->witness.vtxinwit[0].scriptWitness.stack[0][0], 32).Finalize(hashWitness.begin());
            uint256 committedWitness(std::vector<unsigned char>(&block.vtx[0]->vout[commitpos].scriptPubKey[6], &block.vtx[0]->vout[commitpos].scriptPubKey[6+32]));
            if (memcmp(hashWitness.begin(), &block.vtx[0]->vout[commitpos].scriptPubKey[6], 32)) {
                return state.Invalid(ValidationInvalidReason::BLOCK_MUTATED, false, REJECT_INVALID, "bad-witness-merkle-match", strprintf("%s : witness merkle commitment mismatch", __func__));
            }
            fHaveWitness = true;
        }
    }

    // No witness data is allowed in blocks that don't commit to witness data, as this would otherwise leave room for spam
    if (!fHaveWitness) {
      for (const auto& tx : block.vtx) {
            if (tx->HasWitness()) {
                return state.Invalid(ValidationInvalidReason::BLOCK_MUTATED, false, REJECT_INVALID, "unexpected-witness", strprintf("%s : unexpected witness data found", __func__));
            }
        }
    }

    // After the coinbase witness reserved value and commitment are verified,
    // we can check if the block weight passes (before we've checked the
    // coinbase witness, it would be possible for the weight to be too
    // large by filling up the coinbase witness, which doesn't change
    // the block hash, so we couldn't mark the block as permanently
    // failed).
    if (GetBlockWeight(block) > MAX_BLOCK_WEIGHT) {
        return state.Invalid(ValidationInvalidReason::CONSENSUS, false, REJECT_INVALID, "bad-blk-weight", strprintf("%s : weight limit failed", __func__));
    }

    return true;
}

bool BlockManager::AcceptBlockHeader(const CBlockHeader& block, CValidationState& state, const CChainParams& chainparams, CBlockIndex** ppindex)
{
    AssertLockHeld(cs_main);
    // Check for duplicate
    uint256 hash = block.GetHash();
    BlockMap::iterator miSelf = m_block_index.find(hash);
    CBlockIndex *pindex = nullptr;
    if (hash != chainparams.GetConsensus().hashGenesisBlock) {
        if (miSelf != m_block_index.end()) {
            // Block header is already known.
            pindex = miSelf->second;
            if (ppindex)
                *ppindex = pindex;
            if (pindex->nStatus & BLOCK_FAILED_MASK)
                return state.Invalid(ValidationInvalidReason::CACHED_INVALID, error("%s: block %s is marked invalid", __func__, hash.ToString()), 0, "duplicate");
            return true;
        }

        if (!CheckBlockHeader(block, state, chainparams.GetConsensus()))
            return error("%s: Consensus::CheckBlockHeader: %s, %s", __func__, hash.ToString(), FormatStateMessage(state));

        // Get prev block index
        CBlockIndex* pindexPrev = nullptr;
        BlockMap::iterator mi = m_block_index.find(block.hashPrevBlock);
        if (mi == m_block_index.end())
            return state.Invalid(ValidationInvalidReason::BLOCK_MISSING_PREV, error("%s: prev block not found", __func__), 0, "prev-blk-not-found");
        pindexPrev = (*mi).second;
        if (pindexPrev->nStatus & BLOCK_FAILED_MASK)
            return state.Invalid(ValidationInvalidReason::BLOCK_INVALID_PREV, error("%s: prev block invalid", __func__), REJECT_INVALID, "bad-prevblk");
        if (!ContextualCheckBlockHeader(block, state, chainparams, pindexPrev, GetAdjustedTime()))
            return error("%s: Consensus::ContextualCheckBlockHeader: %s, %s", __func__, hash.ToString(), FormatStateMessage(state));

        /* Determine if this block descends from any block which has been found
         * invalid (m_failed_blocks), then mark pindexPrev and any blocks between
         * them as failed. For example:
         *
         *                D3
         *              /
         *      B2 - C2
         *    /         \
         *  A             D2 - E2 - F2
         *    \
         *      B1 - C1 - D1 - E1
         *
         * In the case that we attempted to reorg from E1 to F2, only to find
         * C2 to be invalid, we would mark D2, E2, and F2 as BLOCK_FAILED_CHILD
         * but NOT D3 (it was not in any of our candidate sets at the time).
         *
         * In any case D3 will also be marked as BLOCK_FAILED_CHILD at restart
         * in LoadBlockIndex.
         */
        if (!pindexPrev->IsValid(BLOCK_VALID_SCRIPTS)) {
            // The above does not mean "invalid": it checks if the previous block
            // hasn't been validated up to BLOCK_VALID_SCRIPTS. This is a performance
            // optimization, in the common case of adding a new block to the tip,
            // we don't need to iterate over the failed blocks list.
            for (const CBlockIndex* failedit : m_failed_blocks) {
                if (pindexPrev->GetAncestor(failedit->nHeight) == failedit) {
                    assert(failedit->nStatus & BLOCK_FAILED_VALID);
                    CBlockIndex* invalid_walk = pindexPrev;
                    while (invalid_walk != failedit) {
                        invalid_walk->nStatus |= BLOCK_FAILED_CHILD;
                        setDirtyBlockIndex.insert(invalid_walk);
                        invalid_walk = invalid_walk->pprev;
                    }
                    return state.Invalid(ValidationInvalidReason::BLOCK_INVALID_PREV, error("%s: prev block invalid", __func__), REJECT_INVALID, "bad-prevblk");
                }
            }
        }
    }
    if (pindex == nullptr)
        pindex = AddToBlockIndex(block);

    if (ppindex)
        *ppindex = pindex;

    return true;
}

// Exposed wrapper for AcceptBlockHeader
bool ProcessNewBlockHeaders(const std::vector<CBlockHeader>& headers, CValidationState& state, const CChainParams& chainparams, const CBlockIndex** ppindex, CBlockHeader *first_invalid)
{
    if (first_invalid != nullptr) first_invalid->SetNull();
    {
        LOCK(cs_main);
        for (const CBlockHeader& header : headers) {
            CBlockIndex *pindex = nullptr; // Use a temp pindex instead of ppindex to avoid a const_cast
            bool accepted = g_blockman.AcceptBlockHeader(header, state, chainparams, &pindex);
            ::ChainstateActive().CheckBlockIndex(chainparams.GetConsensus());

            if (!accepted) {
                if (first_invalid) *first_invalid = header;
                return false;
            }
            if (ppindex) {
                *ppindex = pindex;
            }
        }
    }
    if (NotifyHeaderTip()) {
        if (::ChainstateActive().IsInitialBlockDownload() && ppindex && *ppindex) {
            LogPrintf("Synchronizing blockheaders, height: %d (~%.2f%%)\n", (*ppindex)->nHeight, 100.0/((*ppindex)->nHeight+(GetAdjustedTime() - (*ppindex)->GetBlockTime()) / Params().GetConsensus().nPowTargetSpacing) * (*ppindex)->nHeight);
        }
    }
    return true;
}

/** Store block on disk. If dbp is non-nullptr, the file is known to already reside on disk */
static FlatFilePos SaveBlockToDisk(const CBlock& block, int nHeight, const CChainParams& chainparams, const FlatFilePos* dbp) {
    unsigned int nBlockSize = ::GetSerializeSize(block, CLIENT_VERSION);
    FlatFilePos blockPos;
    if (dbp != nullptr)
        blockPos = *dbp;
    if (!FindBlockPos(blockPos, nBlockSize+8, nHeight, block.GetBlockTime(), dbp != nullptr)) {
        error("%s: FindBlockPos failed", __func__);
        return FlatFilePos();
    }
    if (dbp == nullptr) {
        if (!WriteBlockToDisk(block, blockPos, chainparams.MessageStart())) {
            AbortNode("Failed to write block");
            return FlatFilePos();
        }
    }
    return blockPos;
}

/** Store block on disk. If dbp is non-nullptr, the file is known to already reside on disk */
bool CChainState::AcceptBlock(const std::shared_ptr<const CBlock>& pblock, CValidationState& state, const CChainParams& chainparams, CBlockIndex** ppindex, bool fRequested, const FlatFilePos* dbp, bool* fNewBlock)
{
    const CBlock& block = *pblock;

    if (fNewBlock) *fNewBlock = false;
    AssertLockHeld(cs_main);

    CBlockIndex *pindexDummy = nullptr;
    CBlockIndex *&pindex = ppindex ? *ppindex : pindexDummy;

    bool accepted_header = m_blockman.AcceptBlockHeader(block, state, chainparams, &pindex);
    CheckBlockIndex(chainparams.GetConsensus());

    if (!accepted_header)
        return false;

    // Try to process all requested blocks that we don't have, but only
    // process an unrequested block if it's new and has enough work to
    // advance our tip, and isn't too many blocks ahead.
    bool fAlreadyHave = pindex->nStatus & BLOCK_HAVE_DATA;
    bool fHasMoreOrSameWork = (m_chain.Tip() ? pindex->nChainWork >= m_chain.Tip()->nChainWork : true);
    // Blocks that are too out-of-order needlessly limit the effectiveness of
    // pruning, because pruning will not delete block files that contain any
    // blocks which are too close in height to the tip.  Apply this test
    // regardless of whether pruning is enabled; it should generally be safe to
    // not process unrequested blocks.
    bool fTooFarAhead = (pindex->nHeight > int(m_chain.Height() + MIN_BLOCKS_TO_KEEP));

    // TODO: Decouple this function from the block download logic by removing fRequested
    // This requires some new chain data structure to efficiently look up if a
    // block is in a chain leading to a candidate for best tip, despite not
    // being such a candidate itself.

    // TODO: deal better with return value and error conditions for duplicate
    // and unrequested blocks.
    if (fAlreadyHave) return true;
    if (!fRequested) {  // If we didn't ask for it:
        if (pindex->nTx != 0) return true;    // This is a previously-processed block that was pruned
        if (!fHasMoreOrSameWork) return true; // Don't process less-work chains
        if (fTooFarAhead) return true;        // Block height is too high

        // Protect against DoS attacks from low-work chains.
        // If our tip is behind, a peer could try to send us
        // low-work blocks on a fake chain that we would never
        // request; don't process these.
        if (pindex->nChainWork < nMinimumChainWork) return true;
    }

    if (chainparams.GetConsensus().hashGenesisBlock != block.GetHash() &&
        (!CheckBlock(block, state, chainparams.GetConsensus()) ||
         !ContextualCheckBlock(block, state, chainparams.GetConsensus(), pindex->pprev))) {
        assert(IsBlockReason(state.GetReason()));
        if (state.IsInvalid() && state.GetReason() != ValidationInvalidReason::BLOCK_MUTATED) {
            pindex->nStatus |= BLOCK_FAILED_VALID;
            setDirtyBlockIndex.insert(pindex);
        }
        return error("%s: %s", __func__, FormatStateMessage(state));
    }

    // Header is valid/has work, merkle tree and segwit merkle tree are good...RELAY NOW
    // (but if it does not build on our best tip, let the SendMessages loop relay it)
    if (!IsInitialBlockDownload() && m_chain.Tip() == pindex->pprev)
        GetMainSignals().NewPoWValidBlock(pindex, pblock);

    // Write block to history file
    if (fNewBlock) *fNewBlock = true;
    try {
        FlatFilePos blockPos = SaveBlockToDisk(block, pindex->nHeight, chainparams, dbp);
        if (blockPos.IsNull()) {
            state.Error(strprintf("%s: Failed to find position to write new block to disk", __func__));
            return false;
        }
        ReceivedBlockTransactions(block, pindex, blockPos, chainparams.GetConsensus());
    } catch (const std::runtime_error& e) {
        return AbortNode(state, std::string("System error: ") + e.what());
    }

    FlushStateToDisk(chainparams, state, FlushStateMode::NONE);

    CheckBlockIndex(chainparams.GetConsensus());

    return true;
}

bool ProcessNewBlock(const CChainParams& chainparams, const std::shared_ptr<const CBlock> pblock, bool fForceProcessing, bool *fNewBlock)
{
    AssertLockNotHeld(cs_main);

    {
        CBlockIndex *pindex = nullptr;
        if (fNewBlock) *fNewBlock = false;
        CValidationState state;

        // CheckBlock() does not support multi-threaded block validation because CBlock::fChecked can cause data race.
        // Therefore, the following critical section must include the CheckBlock() call as well.
        LOCK(cs_main);

        // Ensure that CheckBlock() passes before calling AcceptBlock, as
        // belt-and-suspenders.
        bool ret = CheckBlock(*pblock, state, chainparams.GetConsensus());
        if (ret) {
            // Store to disk
            ret = ::ChainstateActive().AcceptBlock(pblock, state, chainparams, &pindex, fForceProcessing, nullptr, fNewBlock);
        }
        if (!ret) {
            GetMainSignals().BlockChecked(*pblock, state);
            return error("%s: AcceptBlock FAILED (%s)", __func__, FormatStateMessage(state));
        }
    }

    NotifyHeaderTip();

    CValidationState state; // Only used to report errors, not invalidity - ignore it
    if (!::ChainstateActive().ActivateBestChain(state, chainparams, pblock))
        return error("%s: ActivateBestChain failed (%s)", __func__, FormatStateMessage(state));

    return true;
}

bool TestBlockValidity(CValidationState& state, const CChainParams& chainparams, const CBlock& block, CBlockIndex* pindexPrev, bool fCheckPOW, bool fCheckMerkleRoot)
{
    AssertLockHeld(cs_main);
    assert(pindexPrev && pindexPrev == ::ChainActive().Tip());
    CCoinsViewCache viewNew(&::ChainstateActive().CoinsTip());
    uint256 block_hash(block.GetHash());
    CBlockIndex indexDummy(block);
    indexDummy.pprev = pindexPrev;
    indexDummy.nHeight = pindexPrev->nHeight + 1;
    indexDummy.phashBlock = &block_hash;

    // NOTE: CheckBlockHeader is called by CheckBlock
    if (!ContextualCheckBlockHeader(block, state, chainparams, pindexPrev, GetAdjustedTime()))
        return error("%s: Consensus::ContextualCheckBlockHeader: %s", __func__, FormatStateMessage(state));
    if (!CheckBlock(block, state, chainparams.GetConsensus(), fCheckPOW, fCheckMerkleRoot))
        return error("%s: Consensus::CheckBlock: %s", __func__, FormatStateMessage(state));
    if (!ContextualCheckBlock(block, state, chainparams.GetConsensus(), pindexPrev))
        return error("%s: Consensus::ContextualCheckBlock: %s", __func__, FormatStateMessage(state));
    if (!::ChainstateActive().ConnectBlock(block, state, &indexDummy, viewNew, chainparams, NULL, true))
        return false;
    assert(state.IsValid());

    return true;
}

/**
 * BLOCK PRUNING CODE
 */

/* Calculate the amount of disk space the block & undo files currently use */
uint64_t CalculateCurrentUsage()
{
    LOCK(cs_LastBlockFile);

    uint64_t retval = 0;
    for (const CBlockFileInfo &file : vinfoBlockFile) {
        retval += file.nSize + file.nUndoSize;
    }
    return retval;
}

/* Prune a block file (modify associated database entries)*/
void PruneOneBlockFile(const int fileNumber)
{
    LOCK(cs_LastBlockFile);

    for (const auto& entry : g_blockman.m_block_index) {
        CBlockIndex* pindex = entry.second;
        if (pindex->nFile == fileNumber) {
            pindex->nStatus &= ~BLOCK_HAVE_DATA;
            pindex->nStatus &= ~BLOCK_HAVE_UNDO;
            pindex->nFile = 0;
            pindex->nDataPos = 0;
            pindex->nUndoPos = 0;
            setDirtyBlockIndex.insert(pindex);

            // Prune from m_blocks_unlinked -- any block we prune would have
            // to be downloaded again in order to consider its chain, at which
            // point it would be considered as a candidate for
            // m_blocks_unlinked or setBlockIndexCandidates.
            auto range = g_blockman.m_blocks_unlinked.equal_range(pindex->pprev);
            while (range.first != range.second) {
                std::multimap<CBlockIndex *, CBlockIndex *>::iterator _it = range.first;
                range.first++;
                if (_it->second == pindex) {
                    g_blockman.m_blocks_unlinked.erase(_it);
                }
            }
        }
    }

    vinfoBlockFile[fileNumber].SetNull();
    setDirtyFileInfo.insert(fileNumber);
}


void UnlinkPrunedFiles(const std::set<int>& setFilesToPrune)
{
    for (std::set<int>::iterator it = setFilesToPrune.begin(); it != setFilesToPrune.end(); ++it) {
        FlatFilePos pos(*it, 0);
        fs::remove(BlockFileSeq().FileName(pos));
        fs::remove(UndoFileSeq().FileName(pos));
        LogPrintf("Prune: %s deleted blk/rev (%05u)\n", __func__, *it);
    }
}

/* Calculate the block/rev files to delete based on height specified by user with RPC command pruneblockchain */
static void FindFilesToPruneManual(std::set<int>& setFilesToPrune, int nManualPruneHeight)
{
    assert(fPruneMode && nManualPruneHeight > 0);

    LOCK2(cs_main, cs_LastBlockFile);
    if (::ChainActive().Tip() == nullptr)
        return;

    // last block to prune is the lesser of (user-specified height, MIN_BLOCKS_TO_KEEP from the tip)
    unsigned int nLastBlockWeCanPrune = std::min((unsigned)nManualPruneHeight, ::ChainActive().Tip()->nHeight - MIN_BLOCKS_TO_KEEP);
    int count=0;
    for (int fileNumber = 0; fileNumber < nLastBlockFile; fileNumber++) {
        if (vinfoBlockFile[fileNumber].nSize == 0 || vinfoBlockFile[fileNumber].nHeightLast > nLastBlockWeCanPrune)
            continue;
        PruneOneBlockFile(fileNumber);
        setFilesToPrune.insert(fileNumber);
        count++;
    }
    LogPrintf("Prune (Manual): prune_height=%d removed %d blk/rev pairs\n", nLastBlockWeCanPrune, count);
}

/* This function is called from the RPC code for pruneblockchain */
void PruneBlockFilesManual(int nManualPruneHeight)
{
    CValidationState state;
    const CChainParams& chainparams = Params();
    if (!::ChainstateActive().FlushStateToDisk(
            chainparams, state, FlushStateMode::NONE, nManualPruneHeight)) {
        LogPrintf("%s: failed to flush state (%s)\n", __func__, FormatStateMessage(state));
    }
}

/**
 * Prune block and undo files (blk???.dat and undo???.dat) so that the disk space used is less than a user-defined target.
 * The user sets the target (in MB) on the command line or in config file.  This will be run on startup and whenever new
 * space is allocated in a block or undo file, staying below the target. Changing back to unpruned requires a reindex
 * (which in this case means the blockchain must be re-downloaded.)
 *
 * Pruning functions are called from FlushStateToDisk when the global fCheckForPruning flag has been set.
 * Block and undo files are deleted in lock-step (when blk00003.dat is deleted, so is rev00003.dat.)
 * Pruning cannot take place until the longest chain is at least a certain length (100000 on mainnet, 1000 on testnet, 1000 on regtest).
 * Pruning will never delete a block within a defined distance (currently 288) from the active chain's tip.
 * The block index is updated by unsetting HAVE_DATA and HAVE_UNDO for any blocks that were stored in the deleted files.
 * A db flag records the fact that at least some block files have been pruned.
 *
 * @param[out]   setFilesToPrune   The set of file indices that can be unlinked will be returned
 */
static void FindFilesToPrune(std::set<int>& setFilesToPrune, uint64_t nPruneAfterHeight)
{
    LOCK2(cs_main, cs_LastBlockFile);
    if (::ChainActive().Tip() == nullptr || nPruneTarget == 0) {
        return;
    }
    if ((uint64_t)::ChainActive().Tip()->nHeight <= nPruneAfterHeight) {
        return;
    }

    unsigned int nLastBlockWeCanPrune = ::ChainActive().Tip()->nHeight - MIN_BLOCKS_TO_KEEP;
    uint64_t nCurrentUsage = CalculateCurrentUsage();
    // We don't check to prune until after we've allocated new space for files
    // So we should leave a buffer under our target to account for another allocation
    // before the next pruning.
    uint64_t nBuffer = BLOCKFILE_CHUNK_SIZE + UNDOFILE_CHUNK_SIZE;
    uint64_t nBytesToPrune;
    int count=0;

    if (nCurrentUsage + nBuffer >= nPruneTarget) {
        // On a prune event, the chainstate DB is flushed.
        // To avoid excessive prune events negating the benefit of high dbcache
        // values, we should not prune too rapidly.
        // So when pruning in IBD, increase the buffer a bit to avoid a re-prune too soon.
        if (::ChainstateActive().IsInitialBlockDownload()) {
            // Since this is only relevant during IBD, we use a fixed 10%
            nBuffer += nPruneTarget / 10;
        }

        for (int fileNumber = 0; fileNumber < nLastBlockFile; fileNumber++) {
            nBytesToPrune = vinfoBlockFile[fileNumber].nSize + vinfoBlockFile[fileNumber].nUndoSize;

            if (vinfoBlockFile[fileNumber].nSize == 0)
                continue;

            if (nCurrentUsage + nBuffer < nPruneTarget)  // are we below our target?
                break;

            // don't prune files that could have a block within MIN_BLOCKS_TO_KEEP of the main chain's tip but keep scanning
            if (vinfoBlockFile[fileNumber].nHeightLast > nLastBlockWeCanPrune)
                continue;

            PruneOneBlockFile(fileNumber);
            // Queue up the files for removal
            setFilesToPrune.insert(fileNumber);
            nCurrentUsage -= nBytesToPrune;
            count++;
        }
    }

    LogPrint(BCLog::PRUNE, "Prune: target=%dMiB actual=%dMiB diff=%dMiB max_prune_height=%d removed %d blk/rev pairs\n",
           nPruneTarget/1024/1024, nCurrentUsage/1024/1024,
           ((int64_t)nPruneTarget - (int64_t)nCurrentUsage)/1024/1024,
           nLastBlockWeCanPrune, count);
}

static FlatFileSeq BlockFileSeq()
{
    return FlatFileSeq(GetBlocksDir(), "blk", BLOCKFILE_CHUNK_SIZE);
}

static FlatFileSeq UndoFileSeq()
{
    return FlatFileSeq(GetBlocksDir(), "rev", UNDOFILE_CHUNK_SIZE);
}

FILE* OpenBlockFile(const FlatFilePos &pos, bool fReadOnly) {
    return BlockFileSeq().Open(pos, fReadOnly);
}

/** Open an undo file (rev?????.dat) */
static FILE* OpenUndoFile(const FlatFilePos &pos, bool fReadOnly) {
    return UndoFileSeq().Open(pos, fReadOnly);
}

fs::path GetBlockPosFilename(const FlatFilePos &pos)
{
    return BlockFileSeq().FileName(pos);
}

CBlockIndex * BlockManager::InsertBlockIndex(const uint256& hash)
{
    AssertLockHeld(cs_main);

    if (hash.IsNull())
        return nullptr;

    // Return existing
    BlockMap::iterator mi = m_block_index.find(hash);
    if (mi != m_block_index.end())
        return (*mi).second;

    // Create new
    CBlockIndex* pindexNew = new CBlockIndex();
    mi = m_block_index.insert(std::make_pair(hash, pindexNew)).first;
    pindexNew->phashBlock = &((*mi).first);

    return pindexNew;
}

bool BlockManager::LoadBlockIndex(
    const Consensus::Params& consensus_params,
    CBlockTreeDB& blocktree,
    std::set<CBlockIndex*, CBlockIndexWorkComparator>& block_index_candidates)
{
    if (!blocktree.LoadBlockIndexGuts(consensus_params, [this](const uint256& hash) EXCLUSIVE_LOCKS_REQUIRED(cs_main) { return this->InsertBlockIndex(hash); }))
        return false;

    // Calculate nChainWork
    std::vector<std::pair<int, CBlockIndex*> > vSortedByHeight;
    vSortedByHeight.reserve(m_block_index.size());
    for (const std::pair<const uint256, CBlockIndex*>& item : m_block_index)
    {
        CBlockIndex* pindex = item.second;
        vSortedByHeight.push_back(std::make_pair(pindex->nHeight, pindex));
    }
    sort(vSortedByHeight.begin(), vSortedByHeight.end());
    for (const std::pair<int, CBlockIndex*>& item : vSortedByHeight)
    {
        if (ShutdownRequested()) return false;
        CBlockIndex* pindex = item.second;
        pindex->nChainWork = (pindex->pprev ? pindex->pprev->nChainWork : 0) + GetBlockProof(*pindex);
        pindex->nTimeMax = (pindex->pprev ? std::max(pindex->pprev->nTimeMax, pindex->nTime) : pindex->nTime);
        // We can link the chain of blocks for which we've received transactions at some point.
        // Pruned nodes may have deleted the block.
        if (pindex->nTx > 0) {
            if (pindex->pprev) {
                if (pindex->pprev->HaveTxsDownloaded()) {
                    pindex->nChainTx = pindex->pprev->nChainTx + pindex->nTx;
                } else {
                    pindex->nChainTx = 0;
                    m_blocks_unlinked.insert(std::make_pair(pindex->pprev, pindex));
                }
            } else {
                pindex->nChainTx = pindex->nTx;
            }
        }
        if (!(pindex->nStatus & BLOCK_FAILED_MASK) && pindex->pprev && (pindex->pprev->nStatus & BLOCK_FAILED_MASK)) {
            pindex->nStatus |= BLOCK_FAILED_CHILD;
            setDirtyBlockIndex.insert(pindex);
        }
        if (pindex->IsValid(BLOCK_VALID_TRANSACTIONS) && (pindex->HaveTxsDownloaded() || pindex->pprev == nullptr)) {
            block_index_candidates.insert(pindex);
        }
        if (pindex->nStatus & BLOCK_FAILED_MASK && (!pindexBestInvalid || pindex->nChainWork > pindexBestInvalid->nChainWork))
            pindexBestInvalid = pindex;
        if (pindex->pprev)
            pindex->BuildSkip();
        if (pindex->IsValid(BLOCK_VALID_TREE) && (pindexBestHeader == nullptr || CBlockIndexWorkComparator()(pindexBestHeader, pindex)))
            pindexBestHeader = pindex;
    }

    return true;
}

void BlockManager::Unload() {
    m_failed_blocks.clear();
    m_blocks_unlinked.clear();

    for (const BlockMap::value_type& entry : m_block_index) {
        delete entry.second;
    }

    m_block_index.clear();
}

bool static LoadBlockIndexDB(const CChainParams& chainparams) EXCLUSIVE_LOCKS_REQUIRED(cs_main)
{
    if (!g_blockman.LoadBlockIndex(
            chainparams.GetConsensus(), *pblocktree, ::ChainstateActive().setBlockIndexCandidates))
        return false;

    // Load block file info
    pblocktree->ReadLastBlockFile(nLastBlockFile);
    vinfoBlockFile.resize(nLastBlockFile + 1);
    LogPrintf("%s: last block file = %i\n", __func__, nLastBlockFile);
    for (int nFile = 0; nFile <= nLastBlockFile; nFile++) {
        pblocktree->ReadBlockFileInfo(nFile, vinfoBlockFile[nFile]);
    }
    LogPrintf("%s: last block file info: %s\n", __func__, vinfoBlockFile[nLastBlockFile].ToString());
    for (int nFile = nLastBlockFile + 1; true; nFile++) {
        CBlockFileInfo info;
        if (pblocktree->ReadBlockFileInfo(nFile, info)) {
            vinfoBlockFile.push_back(info);
        } else {
            break;
        }
    }

    // Check presence of blk files
    LogPrintf("Checking all blk files are present...\n");
    std::set<int> setBlkDataFiles;
    for (const std::pair<const uint256, CBlockIndex*>& item : g_blockman.m_block_index)
    {
        CBlockIndex* pindex = item.second;
        if (pindex->nStatus & BLOCK_HAVE_DATA) {
            setBlkDataFiles.insert(pindex->nFile);
        }
    }
    for (std::set<int>::iterator it = setBlkDataFiles.begin(); it != setBlkDataFiles.end(); it++)
    {
        FlatFilePos pos(*it, 0);
        if (CAutoFile(OpenBlockFile(pos, true), SER_DISK, CLIENT_VERSION).IsNull()) {
            return false;
        }
    }

    // Check whether we have ever pruned block & undo files
    pblocktree->ReadFlag("prunedblockfiles", fHavePruned);
    if (fHavePruned)
        LogPrintf("LoadBlockIndexDB(): Block files have previously been pruned\n");

    // Check whether we need to continue reindexing
    bool fReindexing = false;
    pblocktree->ReadReindexing(fReindexing);
    if(fReindexing) fReindex = true;

    return true;
}

bool CChainState::LoadChainTip(const CChainParams& chainparams)
{
    AssertLockHeld(cs_main);
    const CCoinsViewCache& coins_cache = CoinsTip();
    assert(!coins_cache.GetBestBlock().IsNull()); // Never called when the coins view is empty
    const CBlockIndex* tip = m_chain.Tip();

    if (tip && tip->GetBlockHash() == coins_cache.GetBestBlock()) {
        return true;
    }

    // Load pointer to end of best chain
    CBlockIndex* pindex = LookupBlockIndex(coins_cache.GetBestBlock());
    if (!pindex) {
        return false;
    }
    m_chain.SetTip(pindex);
    PruneBlockIndexCandidates();

    tip = m_chain.Tip();
    LogPrintf("Loaded best chain: hashBestChain=%s height=%d date=%s progress=%f\n",
        tip->GetBlockHash().ToString(),
        m_chain.Height(),
        FormatISO8601DateTime(tip->GetBlockTime()),
        GuessVerificationProgress(tip, chainparams.GetConsensus().nPowTargetSpacing));
    return true;
}

CVerifyDB::CVerifyDB()
{
    uiInterface.ShowProgress(_("Verifying blocks...").translated, 0, false);
}

CVerifyDB::~CVerifyDB()
{
    uiInterface.ShowProgress("", 100, false);
}

bool CVerifyDB::VerifyDB(const CChainParams& chainparams, CCoinsView *coinsview, int nCheckLevel, int nCheckDepth)
{
    LOCK(cs_main);
    if (::ChainActive().Tip() == nullptr || ::ChainActive().Tip()->pprev == nullptr)
        return true;

    // Verify blocks in the best chain
    if (nCheckDepth <= 0 || nCheckDepth > ::ChainActive().Height())
        nCheckDepth = ::ChainActive().Height();
    nCheckLevel = std::max(0, std::min(4, nCheckLevel));
    LogPrintf("Verifying last %i blocks at level %i\n", nCheckDepth, nCheckLevel);
    CCoinsViewCache coins(coinsview);
    CBlockIndex* pindex;
    CBlockIndex* pindexFailure = nullptr;
    int nGoodTransactions = 0;
    CValidationState state;
    int reportDone = 0;
    LogPrintf("[0%%]..."); /* Continued */
    for (pindex = ::ChainActive().Tip(); pindex && pindex->pprev; pindex = pindex->pprev) {
        boost::this_thread::interruption_point();
        const int percentageDone = std::max(1, std::min(99, (int)(((double)(::ChainActive().Height() - pindex->nHeight)) / (double)nCheckDepth * (nCheckLevel >= 4 ? 50 : 100))));
        if (reportDone < percentageDone/10) {
            // report every 10% step
            LogPrintf("[%d%%]...", percentageDone); /* Continued */
            reportDone = percentageDone/10;
        }
        uiInterface.ShowProgress(_("Verifying blocks...").translated, percentageDone, false);
        if (pindex->nHeight <= ::ChainActive().Height()-nCheckDepth)
            break;
        if (fPruneMode && !(pindex->nStatus & BLOCK_HAVE_DATA)) {
            // If pruning, only go back as far as we have data.
            LogPrintf("VerifyDB(): block verification stopping at height %d (pruning, no data)\n", pindex->nHeight);
            break;
        }
        CBlock block;
        // check level 0: read from disk
        if (!ReadBlockFromDisk(block, pindex, chainparams.GetConsensus()))
            return error("VerifyDB(): *** ReadBlockFromDisk failed at %d, hash=%s", pindex->nHeight, pindex->GetBlockHash().ToString());
        // check level 1: verify block validity
        if (nCheckLevel >= 1 && !CheckBlock(block, state, chainparams.GetConsensus()))
            return error("%s: *** found bad block at %d, hash=%s (%s)\n", __func__,
                         pindex->nHeight, pindex->GetBlockHash().ToString(), FormatStateMessage(state));
        // check level 2: verify undo validity
        if (nCheckLevel >= 2 && pindex) {
            CBlockUndo undo;
            if (!pindex->GetUndoPos().IsNull()) {
                if (!UndoReadFromDisk(undo, pindex)) {
                    return error("VerifyDB(): *** found bad undo data at %d, hash=%s\n", pindex->nHeight, pindex->GetBlockHash().ToString());
                }
            }
        }
        // check level 3: check for inconsistencies during memory-only disconnect of tip blocks
        if (nCheckLevel >= 3 && (coins.DynamicMemoryUsage() + ::ChainstateActive().CoinsTip().DynamicMemoryUsage()) <= nCoinCacheUsage) {
            assert(coins.GetBestBlock() == pindex->GetBlockHash());
            DisconnectResult res = ::ChainstateActive().DisconnectBlock(block, pindex, coins);
            if (res == DISCONNECT_FAILED) {
                return error("VerifyDB(): *** irrecoverable inconsistency in block data at %d, hash=%s", pindex->nHeight, pindex->GetBlockHash().ToString());
            }
            if (res == DISCONNECT_UNCLEAN) {
                nGoodTransactions = 0;
                pindexFailure = pindex;
            } else {
                nGoodTransactions += block.vtx.size();
            }
        }
        if (ShutdownRequested())
            return true;
    }
    if (pindexFailure)
        return error("VerifyDB(): *** coin database inconsistencies found (last %i blocks, %i good transactions before that)\n", ::ChainActive().Height() - pindexFailure->nHeight + 1, nGoodTransactions);

    // store block count as we move pindex at check level >= 4
    int block_count = ::ChainActive().Height() - pindex->nHeight;

    // check level 4: try reconnecting blocks
    if (nCheckLevel >= 4) {
        while (pindex != ::ChainActive().Tip()) {
            boost::this_thread::interruption_point();
            const int percentageDone = std::max(1, std::min(99, 100 - (int)(((double)(::ChainActive().Height() - pindex->nHeight)) / (double)nCheckDepth * 50)));
            if (reportDone < percentageDone/10) {
                // report every 10% step
                LogPrintf("[%d%%]...", percentageDone); /* Continued */
                reportDone = percentageDone/10;
            }
            uiInterface.ShowProgress(_("Verifying blocks...").translated, percentageDone, false);
            pindex = ::ChainActive().Next(pindex);
            CBlock block;
            if (!ReadBlockFromDisk(block, pindex, chainparams.GetConsensus()))
                return error("VerifyDB(): *** ReadBlockFromDisk failed at %d, hash=%s", pindex->nHeight, pindex->GetBlockHash().ToString());
            if (!::ChainstateActive().ConnectBlock(block, state, pindex, coins, chainparams, NULL))
                return error("VerifyDB(): *** found unconnectable block at %d, hash=%s (%s)", pindex->nHeight, pindex->GetBlockHash().ToString(), FormatStateMessage(state));
        }
    }

    LogPrintf("[DONE].\n");
    LogPrintf("No coin database inconsistencies in last %i blocks (%i transactions)\n", block_count, nGoodTransactions);

    return true;
}

/** Apply the effects of a block on the utxo cache, ignoring that it may already have been applied. */
bool CChainState::RollforwardBlock(const CBlockIndex* pindex, CCoinsViewCache& inputs, const CChainParams& params)
{
    // TODO: merge with ConnectBlock
    CBlock block;
    if (!ReadBlockFromDisk(block, pindex, params.GetConsensus())) {
        return error("ReplayBlock(): ReadBlockFromDisk failed at %d, hash=%s", pindex->nHeight, pindex->GetBlockHash().ToString());
    }

    for (const CTransactionRef& tx : block.vtx) {
        if (!tx->IsCoinBase()) {
            for (const CTxIn &txin : tx->vin) {
                inputs.SpendCoin(txin.prevout);
            }
        }
        // Pass check = true as every addition may be an overwrite.
        AddCoins(inputs, *tx, pindex->nHeight, true);
    }
    return true;
}

bool CChainState::ReplayBlocks(const CChainParams& params)
{
    LOCK(cs_main);

    CCoinsView& db = this->CoinsDB();
    CCoinsViewCache cache(&db);

    std::vector<uint256> hashHeads = db.GetHeadBlocks();
    if (hashHeads.empty()) return true; // We're already in a consistent state.
    if (hashHeads.size() != 2) return error("ReplayBlocks(): unknown inconsistent state");

    uiInterface.ShowProgress(_("Replaying blocks...").translated, 0, false);
    LogPrintf("Replaying blocks\n");

    const CBlockIndex* pindexOld = nullptr;  // Old tip during the interrupted flush.
    const CBlockIndex* pindexNew;            // New tip during the interrupted flush.
    const CBlockIndex* pindexFork = nullptr; // Latest block common to both the old and the new tip.

    if (m_blockman.m_block_index.count(hashHeads[0]) == 0) {
        return error("ReplayBlocks(): reorganization to unknown block requested");
    }
    pindexNew = m_blockman.m_block_index[hashHeads[0]];

    if (!hashHeads[1].IsNull()) { // The old tip is allowed to be 0, indicating it's the first flush.
        if (m_blockman.m_block_index.count(hashHeads[1]) == 0) {
            return error("ReplayBlocks(): reorganization from unknown block requested");
        }
        pindexOld = m_blockman.m_block_index[hashHeads[1]];
        pindexFork = LastCommonAncestor(pindexOld, pindexNew);
        assert(pindexFork != nullptr);
    }

    // Rollback along the old branch.
    while (pindexOld != pindexFork) {
        if (pindexOld->nHeight > 0) { // Never disconnect the genesis block.
            CBlock block;
            if (!ReadBlockFromDisk(block, pindexOld, params.GetConsensus())) {
                return error("RollbackBlock(): ReadBlockFromDisk() failed at %d, hash=%s", pindexOld->nHeight, pindexOld->GetBlockHash().ToString());
            }
            LogPrintf("Rolling back %s (%i)\n", pindexOld->GetBlockHash().ToString(), pindexOld->nHeight);
            DisconnectResult res = DisconnectBlock(block, pindexOld, cache);
            if (res == DISCONNECT_FAILED) {
                return error("RollbackBlock(): DisconnectBlock failed at %d, hash=%s", pindexOld->nHeight, pindexOld->GetBlockHash().ToString());
            }
            // If DISCONNECT_UNCLEAN is returned, it means a non-existing UTXO was deleted, or an existing UTXO was
            // overwritten. It corresponds to cases where the block-to-be-disconnect never had all its operations
            // applied to the UTXO set. However, as both writing a UTXO and deleting a UTXO are idempotent operations,
            // the result is still a version of the UTXO set with the effects of that block undone.
        }
        pindexOld = pindexOld->pprev;
    }

    // Roll forward from the forking point to the new tip.
    int nForkHeight = pindexFork ? pindexFork->nHeight : 0;
    for (int nHeight = nForkHeight + 1; nHeight <= pindexNew->nHeight; ++nHeight) {
        const CBlockIndex* pindex = pindexNew->GetAncestor(nHeight);
        LogPrintf("Rolling forward %s (%i)\n", pindex->GetBlockHash().ToString(), nHeight);
        uiInterface.ShowProgress(_("Replaying blocks...").translated, (int) ((nHeight - nForkHeight) * 100.0 / (pindexNew->nHeight - nForkHeight)) , false);
        if (!RollforwardBlock(pindex, cache, params)) return false;
    }

    cache.SetBestBlock(pindexNew->GetBlockHash());
    cache.Flush();
    uiInterface.ShowProgress("", 100, false);
    return true;
}

//! Helper for CChainState::RewindBlockIndex
void CChainState::EraseBlockData(CBlockIndex* index)
{
    AssertLockHeld(cs_main);
    assert(!m_chain.Contains(index)); // Make sure this block isn't active

    // Reduce validity
    index->nStatus = std::min<unsigned int>(index->nStatus & BLOCK_VALID_MASK, BLOCK_VALID_TREE) | (index->nStatus & ~BLOCK_VALID_MASK);
    // Remove have-data flags.
    index->nStatus &= ~(BLOCK_HAVE_DATA | BLOCK_HAVE_UNDO);
    // Remove storage location.
    index->nFile = 0;
    index->nDataPos = 0;
    index->nUndoPos = 0;
    // Remove various other things
    index->nTx = 0;
    index->nChainTx = 0;
    index->nSequenceId = 0;
    // Make sure it gets written.
    setDirtyBlockIndex.insert(index);
    // Update indexes
    setBlockIndexCandidates.erase(index);
    auto ret = m_blockman.m_blocks_unlinked.equal_range(index->pprev);
    while (ret.first != ret.second) {
        if (ret.first->second == index) {
            m_blockman.m_blocks_unlinked.erase(ret.first++);
        } else {
            ++ret.first;
        }
    }
    // Mark parent as eligible for main chain again
    if (index->pprev && index->pprev->IsValid(BLOCK_VALID_TRANSACTIONS) && index->pprev->HaveTxsDownloaded()) {
        setBlockIndexCandidates.insert(index->pprev);
    }
}

bool CChainState::RewindBlockIndex(const CChainParams& params)
{
    // Note that during -reindex-chainstate we are called with an empty m_chain!

    // First erase all post-segwit blocks without witness not in the main chain,
    // as this can we done without costly DisconnectTip calls. Active
    // blocks will be dealt with below (releasing cs_main in between).
    {
        LOCK(cs_main);
        for (const auto& entry : m_blockman.m_block_index) {
            if (IsWitnessEnabled(entry.second->pprev, params.GetConsensus()) && !(entry.second->nStatus & BLOCK_OPT_WITNESS) && !m_chain.Contains(entry.second)) {
                EraseBlockData(entry.second);
            }
        }
    }

    // Find what height we need to reorganize to.
    CBlockIndex *tip;
    int nHeight = 1;
    {
        LOCK(cs_main);
        while (nHeight <= m_chain.Height()) {
            // Although SCRIPT_VERIFY_WITNESS is now generally enforced on all
            // blocks in ConnectBlock, we don't need to go back and
            // re-download/re-verify blocks from before segwit actually activated.
            if (IsWitnessEnabled(m_chain[nHeight - 1], params.GetConsensus()) && !(m_chain[nHeight]->nStatus & BLOCK_OPT_WITNESS)) {
                break;
            }
            nHeight++;
        }

        tip = m_chain.Tip();
    }
    // nHeight is now the height of the first insufficiently-validated block, or tipheight + 1

    CValidationState state;
    // Loop until the tip is below nHeight, or we reach a pruned block.
    while (!ShutdownRequested()) {
        {
            LOCK2(cs_main, ::mempool.cs);
            // Make sure nothing changed from under us (this won't happen because RewindBlockIndex runs before importing/network are active)
            assert(tip == m_chain.Tip());
            if (tip == nullptr || tip->nHeight < nHeight) break;
            if (fPruneMode && !(tip->nStatus & BLOCK_HAVE_DATA)) {
                // If pruning, don't try rewinding past the HAVE_DATA point;
                // since older blocks can't be served anyway, there's
                // no need to walk further, and trying to DisconnectTip()
                // will fail (and require a needless reindex/redownload
                // of the blockchain).
                break;
            }

            // Disconnect block
            if (!DisconnectTip(state, params, nullptr)) {
                return error("RewindBlockIndex: unable to disconnect block at height %i (%s)", tip->nHeight, FormatStateMessage(state));
            }

            // Reduce validity flag and have-data flags.
            // We do this after actual disconnecting, otherwise we'll end up writing the lack of data
            // to disk before writing the chainstate, resulting in a failure to continue if interrupted.
            // Note: If we encounter an insufficiently validated block that
            // is on m_chain, it must be because we are a pruning node, and
            // this block or some successor doesn't HAVE_DATA, so we were unable to
            // rewind all the way.  Blocks remaining on m_chain at this point
            // must not have their validity reduced.
            EraseBlockData(tip);

            tip = tip->pprev;
        }
        // Make sure the queue of validation callbacks doesn't grow unboundedly.
        LimitValidationInterfaceQueue();

        // Occasionally flush state to disk.
        if (!FlushStateToDisk(params, state, FlushStateMode::PERIODIC)) {
            LogPrintf("RewindBlockIndex: unable to flush state to disk (%s)\n", FormatStateMessage(state));
            return false;
        }
    }

    {
        LOCK(cs_main);
        if (m_chain.Tip() != nullptr) {
            // We can't prune block index candidates based on our tip if we have
            // no tip due to m_chain being empty!
            PruneBlockIndexCandidates();

            CheckBlockIndex(params.GetConsensus());
        }
    }

    return true;
}

bool RewindBlockIndex(const CChainParams& params) {
    if (!::ChainstateActive().RewindBlockIndex(params)) {
        return false;
    }

    LOCK(cs_main);
    if (::ChainActive().Tip() != nullptr) {
        // FlushStateToDisk can possibly read ::ChainActive(). Be conservative
        // and skip it here, we're about to -reindex-chainstate anyway, so
        // it'll get called a bunch real soon.
        CValidationState state;
        if (!::ChainstateActive().FlushStateToDisk(params, state, FlushStateMode::ALWAYS)) {
            LogPrintf("RewindBlockIndex: unable to flush state to disk (%s)\n", FormatStateMessage(state));
            return false;
        }
    }

    return true;
}

void CChainState::UnloadBlockIndex() {
    nBlockSequenceId = 1;
    setBlockIndexCandidates.clear();
}

// May NOT be used after any connections are up as much
// of the peer-processing logic assumes a consistent
// block index state
void UnloadBlockIndex()
{
    LOCK(cs_main);
    ::ChainActive().SetTip(nullptr);
    g_blockman.Unload();
    pindexBestInvalid = nullptr;
    pindexBestHeader = nullptr;
    mempool.clear();
    vinfoBlockFile.clear();
    nLastBlockFile = 0;
    setDirtyBlockIndex.clear();
    setDirtyFileInfo.clear();
    versionbitscache.Clear();
    for (int b = 0; b < VERSIONBITS_NUM_BITS; b++) {
        warningcache[b].clear();
    }
    fHavePruned = false;

    ::ChainstateActive().UnloadBlockIndex();
}

bool LoadBlockIndex(const CChainParams& chainparams)
{
    // Load block index from databases
    bool needs_init = fReindex;
    if (!fReindex) {
        bool ret = LoadBlockIndexDB(chainparams);
        if (!ret) return false;
        needs_init = g_blockman.m_block_index.empty();
    }

    if (needs_init) {
        // Everything here is for *new* reindex/DBs. Thus, though
        // LoadBlockIndexDB may have set fReindex if we shut down
        // mid-reindex previously, we don't check fReindex and
        // instead only check it prior to LoadBlockIndexDB to set
        // needs_init.

        LogPrintf("Initializing databases...\n");
    }
    return true;
}

bool CChainState::LoadGenesisBlock(const CChainParams& chainparams)
{
    LOCK(cs_main);

    // Check whether we're already initialized by checking for genesis in
    // m_blockman.m_block_index. Note that we can't use m_chain here, since it is
    // set based on the coins db, not the block index db, which is the only
    // thing loaded at this point.
    if (m_blockman.m_block_index.count(chainparams.GenesisBlock().GetHash()))
        return true;

    try {
        const CBlock& block = chainparams.GenesisBlock();
        FlatFilePos blockPos = SaveBlockToDisk(block, 0, chainparams, nullptr);
        if (blockPos.IsNull())
            return error("%s: writing genesis block to disk failed", __func__);
        CBlockIndex *pindex = m_blockman.AddToBlockIndex(block);
        ReceivedBlockTransactions(block, pindex, blockPos, chainparams.GetConsensus());
    } catch (const std::runtime_error& e) {
        return error("%s: failed to write genesis block: %s", __func__, e.what());
    }

    return true;
}

bool LoadGenesisBlock(const CChainParams& chainparams)
{
    return ::ChainstateActive().LoadGenesisBlock(chainparams);
}

bool LoadExternalBlockFile(const CChainParams& chainparams, FILE* fileIn, FlatFilePos *dbp)
{
    // Map of disk positions for blocks with unknown parent (only used for reindex)
    static std::multimap<uint256, FlatFilePos> mapBlocksUnknownParent;
    int64_t nStart = GetTimeMillis();

    int nLoaded = 0;
    try {
        // This takes over fileIn and calls fclose() on it in the CBufferedFile destructor
        CBufferedFile blkdat(fileIn, 2*MAX_BLOCK_SERIALIZED_SIZE, MAX_BLOCK_SERIALIZED_SIZE+8, SER_DISK, CLIENT_VERSION);
        uint64_t nRewind = blkdat.GetPos();
        while (!blkdat.eof()) {
            boost::this_thread::interruption_point();

            blkdat.SetPos(nRewind);
            nRewind++; // start one byte further next time, in case of failure
            blkdat.SetLimit(); // remove former limit
            unsigned int nSize = 0;
            try {
                // locate a header
                unsigned char buf[CMessageHeader::MESSAGE_START_SIZE];
                blkdat.FindByte(chainparams.MessageStart()[0]);
                nRewind = blkdat.GetPos()+1;
                blkdat >> buf;
                if (memcmp(buf, chainparams.MessageStart(), CMessageHeader::MESSAGE_START_SIZE))
                    continue;
                // read size
                blkdat >> nSize;
                if (nSize < 80 || nSize > MAX_BLOCK_SERIALIZED_SIZE)
                    continue;
            } catch (const std::exception&) {
                // no valid block header found; don't complain
                break;
            }
            try {
                // read block
                uint64_t nBlockPos = blkdat.GetPos();
                if (dbp)
                    dbp->nPos = nBlockPos;
                blkdat.SetLimit(nBlockPos + nSize);
                blkdat.SetPos(nBlockPos);
                std::shared_ptr<CBlock> pblock = std::make_shared<CBlock>();
                CBlock& block = *pblock;
                blkdat >> block;
                nRewind = blkdat.GetPos();

                uint256 hash = block.GetHash();
                {
                    LOCK(cs_main);
                    // detect out of order blocks, and store them for later
                    if (hash != chainparams.GetConsensus().hashGenesisBlock && !LookupBlockIndex(block.hashPrevBlock)) {
                        LogPrint(BCLog::REINDEX, "%s: Out of order block %s, parent %s not known\n", __func__, hash.ToString(),
                                block.hashPrevBlock.ToString());
                        if (dbp)
                            mapBlocksUnknownParent.insert(std::make_pair(block.hashPrevBlock, *dbp));
                        continue;
                    }

                    // process in case the block isn't known yet
                    CBlockIndex* pindex = LookupBlockIndex(hash);
                    if (!pindex || (pindex->nStatus & BLOCK_HAVE_DATA) == 0) {
                      CValidationState state;
                      if (::ChainstateActive().AcceptBlock(pblock, state, chainparams, nullptr, true, dbp, nullptr)) {
                          nLoaded++;
                      }
                      if (state.IsError()) {
                          break;
                      }
                    } else if (hash != chainparams.GetConsensus().hashGenesisBlock && pindex->nHeight % 1000 == 0) {
                      LogPrint(BCLog::REINDEX, "Block Import: already had block %s at height %d\n", hash.ToString(), pindex->nHeight);
                    }
                }

                // Activate the genesis block so normal node progress can continue
                if (hash == chainparams.GetConsensus().hashGenesisBlock) {
                    CValidationState state;
                    if (!ActivateBestChain(state, chainparams)) {
                        break;
                    }
                }

                NotifyHeaderTip();

                // Recursively process earlier encountered successors of this block
                std::deque<uint256> queue;
                queue.push_back(hash);
                while (!queue.empty()) {
                    uint256 head = queue.front();
                    queue.pop_front();
                    std::pair<std::multimap<uint256, FlatFilePos>::iterator, std::multimap<uint256, FlatFilePos>::iterator> range = mapBlocksUnknownParent.equal_range(head);
                    while (range.first != range.second) {
                        std::multimap<uint256, FlatFilePos>::iterator it = range.first;
                        std::shared_ptr<CBlock> pblockrecursive = std::make_shared<CBlock>();
                        if (ReadBlockFromDisk(*pblockrecursive, it->second, chainparams.GetConsensus()))
                        {
                            LogPrint(BCLog::REINDEX, "%s: Processing out of order child %s of %s\n", __func__, pblockrecursive->GetHash().ToString(),
                                    head.ToString());
                            LOCK(cs_main);
                            CValidationState dummy;
                            if (::ChainstateActive().AcceptBlock(pblockrecursive, dummy, chainparams, nullptr, true, &it->second, nullptr))
                            {
                                nLoaded++;
                                queue.push_back(pblockrecursive->GetHash());
                            }
                        }
                        range.first++;
                        mapBlocksUnknownParent.erase(it);
                        NotifyHeaderTip();
                    }
                }
            } catch (const std::exception& e) {
                LogPrintf("%s: Deserialize or I/O error - %s\n", __func__, e.what());
            }
        }
    } catch (const std::runtime_error& e) {
        AbortNode(std::string("System error: ") + e.what());
    }
    if (nLoaded > 0)
        LogPrintf("Loaded %i blocks from external file in %dms\n", nLoaded, GetTimeMillis() - nStart);
    return nLoaded > 0;
}

void CChainState::CheckBlockIndex(const Consensus::Params& consensusParams)
{
    if (!fCheckBlockIndex) {
        return;
    }

    LOCK(cs_main);

    // During a reindex, we read the genesis block and call CheckBlockIndex before ActivateBestChain,
    // so we have the genesis block in m_blockman.m_block_index but no active chain. (A few of the
    // tests when iterating the block tree require that m_chain has been initialized.)
    if (m_chain.Height() < 0) {
        assert(m_blockman.m_block_index.size() <= 1);
        return;
    }

    // Build forward-pointing map of the entire block tree.
    std::multimap<CBlockIndex*,CBlockIndex*> forward;
    for (const std::pair<const uint256, CBlockIndex*>& entry : m_blockman.m_block_index) {
        forward.insert(std::make_pair(entry.second->pprev, entry.second));
    }

    assert(forward.size() == m_blockman.m_block_index.size());

    std::pair<std::multimap<CBlockIndex*,CBlockIndex*>::iterator,std::multimap<CBlockIndex*,CBlockIndex*>::iterator> rangeGenesis = forward.equal_range(nullptr);
    CBlockIndex *pindex = rangeGenesis.first->second;
    rangeGenesis.first++;
    assert(rangeGenesis.first == rangeGenesis.second); // There is only one index entry with parent nullptr.

    // Iterate over the entire block tree, using depth-first search.
    // Along the way, remember whether there are blocks on the path from genesis
    // block being explored which are the first to have certain properties.
    size_t nNodes = 0;
    int nHeight = 0;
    CBlockIndex* pindexFirstInvalid = nullptr; // Oldest ancestor of pindex which is invalid.
    CBlockIndex* pindexFirstMissing = nullptr; // Oldest ancestor of pindex which does not have BLOCK_HAVE_DATA.
    CBlockIndex* pindexFirstNeverProcessed = nullptr; // Oldest ancestor of pindex for which nTx == 0.
    CBlockIndex* pindexFirstNotTreeValid = nullptr; // Oldest ancestor of pindex which does not have BLOCK_VALID_TREE (regardless of being valid or not).
    CBlockIndex* pindexFirstNotTransactionsValid = nullptr; // Oldest ancestor of pindex which does not have BLOCK_VALID_TRANSACTIONS (regardless of being valid or not).
    CBlockIndex* pindexFirstNotChainValid = nullptr; // Oldest ancestor of pindex which does not have BLOCK_VALID_CHAIN (regardless of being valid or not).
    CBlockIndex* pindexFirstNotScriptsValid = nullptr; // Oldest ancestor of pindex which does not have BLOCK_VALID_SCRIPTS (regardless of being valid or not).
    while (pindex != nullptr) {
        nNodes++;
        if (pindexFirstInvalid == nullptr && pindex->nStatus & BLOCK_FAILED_VALID) pindexFirstInvalid = pindex;
        if (pindexFirstMissing == nullptr && !(pindex->nStatus & BLOCK_HAVE_DATA)) pindexFirstMissing = pindex;
        if (pindexFirstNeverProcessed == nullptr && pindex->nTx == 0) pindexFirstNeverProcessed = pindex;
        if (pindex->pprev != nullptr && pindexFirstNotTreeValid == nullptr && (pindex->nStatus & BLOCK_VALID_MASK) < BLOCK_VALID_TREE) pindexFirstNotTreeValid = pindex;
        if (pindex->pprev != nullptr && pindexFirstNotTransactionsValid == nullptr && (pindex->nStatus & BLOCK_VALID_MASK) < BLOCK_VALID_TRANSACTIONS) pindexFirstNotTransactionsValid = pindex;
        if (pindex->pprev != nullptr && pindexFirstNotChainValid == nullptr && (pindex->nStatus & BLOCK_VALID_MASK) < BLOCK_VALID_CHAIN) pindexFirstNotChainValid = pindex;
        if (pindex->pprev != nullptr && pindexFirstNotScriptsValid == nullptr && (pindex->nStatus & BLOCK_VALID_MASK) < BLOCK_VALID_SCRIPTS) pindexFirstNotScriptsValid = pindex;

        // Begin: actual consistency checks.
        if (pindex->pprev == nullptr) {
            // Genesis block checks.
            assert(pindex->GetBlockHash() == consensusParams.hashGenesisBlock); // Genesis block's hash must match.
            assert(pindex == m_chain.Genesis()); // The current active chain's genesis block must be this block.
        }
        if (!pindex->HaveTxsDownloaded()) assert(pindex->nSequenceId <= 0); // nSequenceId can't be set positive for blocks that aren't linked (negative is used for preciousblock)
        // VALID_TRANSACTIONS is equivalent to nTx > 0 for all nodes (whether or not pruning has occurred).
        // HAVE_DATA is only equivalent to nTx > 0 (or VALID_TRANSACTIONS) if no pruning has occurred.
        if (!fHavePruned) {
            // If we've never pruned, then HAVE_DATA should be equivalent to nTx > 0
            assert(!(pindex->nStatus & BLOCK_HAVE_DATA) == (pindex->nTx == 0));
            assert(pindexFirstMissing == pindexFirstNeverProcessed);
        } else {
            // If we have pruned, then we can only say that HAVE_DATA implies nTx > 0
            if (pindex->nStatus & BLOCK_HAVE_DATA) assert(pindex->nTx > 0);
        }
        if (pindex->nStatus & BLOCK_HAVE_UNDO) assert(pindex->nStatus & BLOCK_HAVE_DATA);
        assert(((pindex->nStatus & BLOCK_VALID_MASK) >= BLOCK_VALID_TRANSACTIONS) == (pindex->nTx > 0)); // This is pruning-independent.
        // All parents having had data (at some point) is equivalent to all parents being VALID_TRANSACTIONS, which is equivalent to HaveTxsDownloaded().
        assert((pindexFirstNeverProcessed == nullptr) == pindex->HaveTxsDownloaded());
        assert((pindexFirstNotTransactionsValid == nullptr) == pindex->HaveTxsDownloaded());
        assert(pindex->nHeight == nHeight); // nHeight must be consistent.
        assert(pindex->pprev == nullptr || pindex->nChainWork >= pindex->pprev->nChainWork); // For every block except the genesis block, the chainwork must be larger than the parent's.
        assert(nHeight < 2 || (pindex->pskip && (pindex->pskip->nHeight < nHeight))); // The pskip pointer must point back for all but the first 2 blocks.
        assert(pindexFirstNotTreeValid == nullptr); // All m_blockman.m_block_index entries must at least be TREE valid
        if ((pindex->nStatus & BLOCK_VALID_MASK) >= BLOCK_VALID_TREE) assert(pindexFirstNotTreeValid == nullptr); // TREE valid implies all parents are TREE valid
        if ((pindex->nStatus & BLOCK_VALID_MASK) >= BLOCK_VALID_CHAIN) assert(pindexFirstNotChainValid == nullptr); // CHAIN valid implies all parents are CHAIN valid
        if ((pindex->nStatus & BLOCK_VALID_MASK) >= BLOCK_VALID_SCRIPTS) assert(pindexFirstNotScriptsValid == nullptr); // SCRIPTS valid implies all parents are SCRIPTS valid
        if (pindexFirstInvalid == nullptr) {
            // Checks for not-invalid blocks.
            assert((pindex->nStatus & BLOCK_FAILED_MASK) == 0); // The failed mask cannot be set for blocks without invalid parents.
        }
        if (!CBlockIndexWorkComparator()(pindex, m_chain.Tip()) && pindexFirstNeverProcessed == nullptr) {
            if (pindexFirstInvalid == nullptr) {
                // If this block sorts at least as good as the current tip and
                // is valid and we have all data for its parents, it must be in
                // setBlockIndexCandidates.  m_chain.Tip() must also be there
                // even if some data has been pruned.
                if (pindexFirstMissing == nullptr || pindex == m_chain.Tip()) {
                    assert(setBlockIndexCandidates.count(pindex));
                }
                // If some parent is missing, then it could be that this block was in
                // setBlockIndexCandidates but had to be removed because of the missing data.
                // In this case it must be in m_blocks_unlinked -- see test below.
            }
        } else { // If this block sorts worse than the current tip or some ancestor's block has never been seen, it cannot be in setBlockIndexCandidates.
            assert(setBlockIndexCandidates.count(pindex) == 0);
        }
        // Check whether this block is in m_blocks_unlinked.
        std::pair<std::multimap<CBlockIndex*,CBlockIndex*>::iterator,std::multimap<CBlockIndex*,CBlockIndex*>::iterator> rangeUnlinked = m_blockman.m_blocks_unlinked.equal_range(pindex->pprev);
        bool foundInUnlinked = false;
        while (rangeUnlinked.first != rangeUnlinked.second) {
            assert(rangeUnlinked.first->first == pindex->pprev);
            if (rangeUnlinked.first->second == pindex) {
                foundInUnlinked = true;
                break;
            }
            rangeUnlinked.first++;
        }
        if (pindex->pprev && (pindex->nStatus & BLOCK_HAVE_DATA) && pindexFirstNeverProcessed != nullptr && pindexFirstInvalid == nullptr) {
            // If this block has block data available, some parent was never received, and has no invalid parents, it must be in m_blocks_unlinked.
            assert(foundInUnlinked);
        }
        if (!(pindex->nStatus & BLOCK_HAVE_DATA)) assert(!foundInUnlinked); // Can't be in m_blocks_unlinked if we don't HAVE_DATA
        if (pindexFirstMissing == nullptr) assert(!foundInUnlinked); // We aren't missing data for any parent -- cannot be in m_blocks_unlinked.
        if (pindex->pprev && (pindex->nStatus & BLOCK_HAVE_DATA) && pindexFirstNeverProcessed == nullptr && pindexFirstMissing != nullptr) {
            // We HAVE_DATA for this block, have received data for all parents at some point, but we're currently missing data for some parent.
            assert(fHavePruned); // We must have pruned.
            // This block may have entered m_blocks_unlinked if:
            //  - it has a descendant that at some point had more work than the
            //    tip, and
            //  - we tried switching to that descendant but were missing
            //    data for some intermediate block between m_chain and the
            //    tip.
            // So if this block is itself better than m_chain.Tip() and it wasn't in
            // setBlockIndexCandidates, then it must be in m_blocks_unlinked.
            if (!CBlockIndexWorkComparator()(pindex, m_chain.Tip()) && setBlockIndexCandidates.count(pindex) == 0) {
                if (pindexFirstInvalid == nullptr) {
                    assert(foundInUnlinked);
                }
            }
        }
        // assert(pindex->GetBlockHash() == pindex->GetBlockHeader().GetHash()); // Perhaps too slow
        // End: actual consistency checks.

        // Try descending into the first subnode.
        std::pair<std::multimap<CBlockIndex*,CBlockIndex*>::iterator,std::multimap<CBlockIndex*,CBlockIndex*>::iterator> range = forward.equal_range(pindex);
        if (range.first != range.second) {
            // A subnode was found.
            pindex = range.first->second;
            nHeight++;
            continue;
        }
        // This is a leaf node.
        // Move upwards until we reach a node of which we have not yet visited the last child.
        while (pindex) {
            // We are going to either move to a parent or a sibling of pindex.
            // If pindex was the first with a certain property, unset the corresponding variable.
            if (pindex == pindexFirstInvalid) pindexFirstInvalid = nullptr;
            if (pindex == pindexFirstMissing) pindexFirstMissing = nullptr;
            if (pindex == pindexFirstNeverProcessed) pindexFirstNeverProcessed = nullptr;
            if (pindex == pindexFirstNotTreeValid) pindexFirstNotTreeValid = nullptr;
            if (pindex == pindexFirstNotTransactionsValid) pindexFirstNotTransactionsValid = nullptr;
            if (pindex == pindexFirstNotChainValid) pindexFirstNotChainValid = nullptr;
            if (pindex == pindexFirstNotScriptsValid) pindexFirstNotScriptsValid = nullptr;
            // Find our parent.
            CBlockIndex* pindexPar = pindex->pprev;
            // Find which child we just visited.
            std::pair<std::multimap<CBlockIndex*,CBlockIndex*>::iterator,std::multimap<CBlockIndex*,CBlockIndex*>::iterator> rangePar = forward.equal_range(pindexPar);
            while (rangePar.first->second != pindex) {
                assert(rangePar.first != rangePar.second); // Our parent must have at least the node we're coming from as child.
                rangePar.first++;
            }
            // Proceed to the next one.
            rangePar.first++;
            if (rangePar.first != rangePar.second) {
                // Move to the sibling.
                pindex = rangePar.first->second;
                break;
            } else {
                // Move up further.
                pindex = pindexPar;
                nHeight--;
                continue;
            }
        }
    }

    // Check that we actually traversed the entire map.
    assert(nNodes == forward.size());
}

std::string CBlockFileInfo::ToString() const
{
    return strprintf("CBlockFileInfo(blocks=%u, size=%u, heights=%u...%u, time=%s...%s)", nBlocks, nSize, nHeightFirst, nHeightLast, FormatISO8601Date(nTimeFirst), FormatISO8601Date(nTimeLast));
}

CBlockFileInfo* GetBlockFileInfo(size_t n)
{
    LOCK(cs_LastBlockFile);

    return &vinfoBlockFile.at(n);
}

ThresholdState VersionBitsTipState(const Consensus::Params& params, Consensus::DeploymentPos pos)
{
    LOCK(cs_main);
    return VersionBitsState(::ChainActive().Tip(), params, pos, versionbitscache);
}

BIP9Stats VersionBitsTipStatistics(const Consensus::Params& params, Consensus::DeploymentPos pos)
{
    LOCK(cs_main);
    return VersionBitsStatistics(::ChainActive().Tip(), params, pos);
}

int VersionBitsTipStateSinceHeight(const Consensus::Params& params, Consensus::DeploymentPos pos)
{
    LOCK(cs_main);
    return VersionBitsStateSinceHeight(::ChainActive().Tip(), params, pos, versionbitscache);
}

static const uint64_t MEMPOOL_DUMP_VERSION = 1;

bool LoadMempool(CTxMemPool& pool)
{
    const CChainParams& chainparams = Params();
    int64_t nExpiryTimeout = gArgs.GetArg("-mempoolexpiry", DEFAULT_MEMPOOL_EXPIRY) * 60 * 60;
    FILE* filestr = fsbridge::fopen(GetDataDir() / "mempool.dat", "rb");
    CAutoFile file(filestr, SER_DISK, CLIENT_VERSION);
    if (file.IsNull()) {
        LogPrintf("Failed to open mempool file from disk. Continuing anyway.\n");
        return false;
    }

    int64_t count = 0;
    int64_t expired = 0;
    int64_t failed = 0;
    int64_t already_there = 0;
    int64_t nNow = GetTime();

    try {
        uint64_t version;
        file >> version;
        if (version != MEMPOOL_DUMP_VERSION) {
            return false;
        }
        uint64_t num;
        file >> num;
        while (num--) {
            CTransactionRef tx;
            int64_t nTime;
            int64_t nFeeDelta;
            file >> tx;
            file >> nTime;
            file >> nFeeDelta;

            CAmount amountdelta = nFeeDelta;
            if (amountdelta) {
                pool.PrioritiseTransaction(tx->GetHash(), amountdelta);
            }
            CValidationState state;
            if (nTime + nExpiryTimeout > nNow) {
                LOCK(cs_main);
                AcceptToMemoryPoolWithTime(chainparams, pool, state, tx, nullptr /* pfMissingInputs */, nTime,
                                           nullptr /* plTxnReplaced */, false /* bypass_limits */, 0 /* nAbsurdFee */,
                                           false /* test_accept */);
                if (state.IsValid()) {
                    ++count;
                } else {
                    // mempool may contain the transaction already, e.g. from
                    // wallet(s) having loaded it while we were processing
                    // mempool transactions; consider these as valid, instead of
                    // failed, but mark them as 'already there'
                    if (pool.exists(tx->GetHash())) {
                        ++already_there;
                    } else {
                        ++failed;
                    }
                }
            } else {
                ++expired;
            }
            if (ShutdownRequested())
                return false;
        }
        std::map<uint256, CAmount> mapDeltas;
        file >> mapDeltas;

        for (const auto& i : mapDeltas) {
            pool.PrioritiseTransaction(i.first, i.second);
        }
    } catch (const std::exception& e) {
        LogPrintf("Failed to deserialize mempool data on disk: %s. Continuing anyway.\n", e.what());
        return false;
    }

    LogPrintf("Imported mempool transactions from disk: %i succeeded, %i failed, %i expired, %i already there\n", count, failed, expired, already_there);
    return true;
}

bool DumpMempool(const CTxMemPool& pool)
{
    int64_t start = GetTimeMicros();

    std::map<uint256, CAmount> mapDeltas;
    std::vector<TxMempoolInfo> vinfo;

    static Mutex dump_mutex;
    LOCK(dump_mutex);

    {
        LOCK(pool.cs);
        for (const auto &i : pool.mapDeltas) {
            mapDeltas[i.first] = i.second;
        }
        vinfo = pool.infoAll();
    }

    int64_t mid = GetTimeMicros();

    try {
        FILE* filestr = fsbridge::fopen(GetDataDir() / "mempool.dat.new", "wb");
        if (!filestr) {
            return false;
        }

        CAutoFile file(filestr, SER_DISK, CLIENT_VERSION);

        uint64_t version = MEMPOOL_DUMP_VERSION;
        file << version;

        file << (uint64_t)vinfo.size();
        for (const auto& i : vinfo) {
            file << *(i.tx);
            file << (int64_t)i.nTime;
            file << (int64_t)i.nFeeDelta;
            mapDeltas.erase(i.tx->GetHash());
        }

        file << mapDeltas;
        if (!FileCommit(file.Get()))
            throw std::runtime_error("FileCommit failed");
        file.fclose();
        RenameOver(GetDataDir() / "mempool.dat.new", GetDataDir() / "mempool.dat");
        int64_t last = GetTimeMicros();
        LogPrintf("Dumped mempool: %gs to copy, %gs to dump\n", (mid-start)*MICRO, (last-mid)*MICRO);
    } catch (const std::exception& e) {
        LogPrintf("Failed to dump mempool: %s. Continuing anyway.\n", e.what());
        return false;
    }
    return true;
}

//! Guess how far we are in the verification process at the given block index.
//! Since we have signed fixed-interval blocks, estimating progress is a very easy.
//! We can extrapolate the last block time to the current time to estimate how many more blocks
//! we expect.
double GuessVerificationProgress(const CBlockIndex* pindex, int64_t blockInterval) {
    if (pindex == NULL || pindex->nHeight < 1) {
        return 0.0;
    }

    int64_t nNow = GetTime();
    int64_t moreBlocksExpected = (nNow - pindex->GetBlockTime()) / blockInterval;
    double progress = (pindex->nHeight + 0.0) / (pindex->nHeight + moreBlocksExpected);
    // Round to 3 digits to avoid 0.999999 when finished.
    progress = ceil(progress * 1000.0) / 1000.0;
    // Avoid higher than one if last block is newer than current time.
    return std::min(1.0, progress);
}

class CMainCleanup
{
public:
    CMainCleanup() {}
    ~CMainCleanup() {
        // block headers
        BlockMap::iterator it1 = g_blockman.m_block_index.begin();
        for (; it1 != g_blockman.m_block_index.end(); it1++)
            delete (*it1).second;
        g_blockman.m_block_index.clear();
    }
};
static CMainCleanup instance_of_cmaincleanup;

// ELEMENTS:
/* This function has two major purposes:
 * 1) Checks that the RPC connection to the parent chain node
 * can be attained, and is returning back reasonable answers.
 * 2) Re-evaluates a list of blocks that have been deemed "bad"
 * from the perspective of peg-in witness validation. Blocks are
 * added to this queue in ConnectTip based on the error code returned.
 */
bool MainchainRPCCheck(const bool init)
{
    // First, we can clear out any blocks thatsomehow are now deemed valid
    // eg reconsiderblock rpc call manually
    std::vector<uint256> vblocksToReconsider;
    pblocktree->ReadInvalidBlockQueue(vblocksToReconsider);
    std::vector<uint256> vblocksToReconsiderAgain;
    for(uint256& blockhash : vblocksToReconsider) {
        LOCK(cs_main);
        if (::BlockIndex().count(blockhash)) {
            CBlockIndex* pblockindex = ::BlockIndex()[blockhash];
            if ((pblockindex->nStatus & BLOCK_FAILED_MASK)) {
                vblocksToReconsiderAgain.push_back(blockhash);
            }
        }
    }
    vblocksToReconsider = vblocksToReconsiderAgain;
    vblocksToReconsiderAgain.clear();
    pblocktree->WriteInvalidBlockQueue(vblocksToReconsider);

    // Next, check for working and valid rpc
    if (gArgs.GetBoolArg("-validatepegin", Params().GetConsensus().has_parent_chain)) {
        // During init try until a non-RPC_IN_WARMUP result
        while (true) {
            try {
                // The first thing we have to check is the version of the node.
                UniValue params(UniValue::VARR);
                UniValue reply = CallMainChainRPC("getnetworkinfo", params);
                UniValue error = reply["error"];
                if (!error.isNull()) {
                    // On the first call, it's possible to node is still in
                    // warmup; in that case, just wait and retry.
                    // If this is not the initial call, just report failure.
                    if (init && error["code"].get_int() == RPC_IN_WARMUP) {
                        MilliSleep(1000);
                        continue;
                    }
                    else {
                        LogPrintf("ERROR: Mainchain daemon RPC check returned 'error' response.\n");
                        return false;
                    }
                }
                UniValue result = reply["result"];
                if (!result.isObject() || !result.get_obj()["version"].isNum() ||
                        result.get_obj()["version"].get_int() < MIN_MAINCHAIN_NODE_VERSION) {
                    LogPrintf("ERROR: Parent chain daemon too old; need Bitcoin Core version 0.16.3 or newer.\n");
                    return false;
                }

                // Then check the genesis block to correspond to parent chain.
                params.push_back(UniValue(0));
                reply = CallMainChainRPC("getblockhash", params);
                error = reply["error"];
                if (!error.isNull()) {
                    LogPrintf("ERROR: Mainchain daemon RPC check returned 'error' response.\n");
                    return false;
                }
                result = reply["result"];
                if (!result.isStr() || result.get_str() != Params().ParentGenesisBlockHash().GetHex()) {
                    LogPrintf("ERROR: Invalid parent genesis block hash response via RPC. Contacting wrong parent daemon?\n");
                    return false;
                }
            } catch (const std::runtime_error& re) {
                LogPrintf("ERROR: Failure connecting to mainchain daemon RPC: %s\n", std::string(re.what()));
                return false;
            }
            // Success
            break;
        }
    }

    //Sanity startup check won't reconsider queued blocks
    if (init) {
       return true;
    }

    // Getting this far means we either aren't validating pegins(so let's make sure that's why
    // it failed previously) or we successfully connected to bitcoind
    // Time to reconsider blocks
    if (vblocksToReconsider.size() > 0) {
        CValidationState state;
        for(const uint256& blockhash : vblocksToReconsider) {
            {
                LOCK(cs_main);
                if (::BlockIndex().count(blockhash) == 0)
                    continue;
                CBlockIndex* pblockindex = ::BlockIndex()[blockhash];
                ResetBlockFailureFlags(pblockindex);
            }
        }

        //All blocks are now being reconsidered
        ActivateBestChain(state, Params());
        //This simply checks for DB errors
        if (!state.IsValid()) {
            //Something scary?
        }

        //Now to clear out now-valid blocks
        for(const uint256& blockhash : vblocksToReconsider) {
            LOCK(cs_main);
            if (::BlockIndex().count(blockhash)) {
                CBlockIndex* pblockindex = ::BlockIndex()[blockhash];

                //Marked as invalid still, put back into queue
                if((pblockindex->nStatus & BLOCK_FAILED_MASK)) {
                    vblocksToReconsiderAgain.push_back(blockhash);
                }
            }
        }

        //Write back remaining blocks
        pblocktree->WriteInvalidBlockQueue(vblocksToReconsiderAgain);
    }
    return true;
}<|MERGE_RESOLUTION|>--- conflicted
+++ resolved
@@ -3487,19 +3487,13 @@
     return (height >= params.SegwitHeight);
 }
 
-<<<<<<< HEAD
 bool IsDynaFedEnabled(const CBlockIndex* pindexPrev, const Consensus::Params& params)
 {
     LOCK(cs_main);
     return (VersionBitsState(pindexPrev, params, Consensus::DEPLOYMENT_DYNA_FED, versionbitscache) == ThresholdState::ACTIVE);
 }
 
-// Compute at which vout of the block's coinbase transaction the witness
-// commitment occurs, or -1 if not found.
-static int GetWitnessCommitmentIndex(const CBlock& block)
-=======
 int GetWitnessCommitmentIndex(const CBlock& block)
->>>>>>> fdfaeb67
 {
     int commitpos = -1;
     if (!block.vtx.empty()) {
