--- conflicted
+++ resolved
@@ -1621,9 +1621,17 @@
         std::vector<CTxOut> spent_outputs;
         spent_outputs.reserve(tx.vin.size());
 
-        for (const auto& txin : tx.vin) {
-            const COutPoint& prevout = txin.prevout;
-            const Coin& coin = inputs.AccessCoin(prevout);
+        for (unsigned int i = 0; i < tx.vin.size(); i++) {
+            const COutPoint& prevout = tx.vin[i].prevout;
+            // ELEMENTS:
+            // If input is peg-in, create "coin" to evaluate against
+            Coin pegin_coin;
+            if (tx.vin[i].m_is_pegin) {
+                // Height of "output" in script evaluation will be 0
+                pegin_coin = Coin(GetPeginOutputFromWitness(tx.witness.vtxinwit[i].m_pegin_witness), 0, false);
+            }
+            const Coin& coin = tx.vin[i].m_is_pegin ? pegin_coin : inputs.AccessCoin(prevout);
+            // end ELEMENTS
             assert(!coin.IsSpent());
             spent_outputs.emplace_back(coin.out);
         }
@@ -1632,22 +1640,6 @@
     assert(txdata.m_spent_outputs.size() == tx.vin.size());
 
     for (unsigned int i = 0; i < tx.vin.size(); i++) {
-<<<<<<< HEAD
-        const COutPoint &prevout = tx.vin[i].prevout;
-
-        // ELEMENTS:
-        // If input is peg-in, create "coin" to evaluate against
-        Coin pegin_coin;
-        if (tx.vin[i].m_is_pegin) {
-            // Height of "output" in script evaluation will be 0
-            pegin_coin = Coin(GetPeginOutputFromWitness(tx.witness.vtxinwit[i].m_pegin_witness), 0, false);
-        }
-
-        const Coin& coin = tx.vin[i].m_is_pegin ? pegin_coin : inputs.AccessCoin(prevout);
-        assert(!coin.IsSpent());
-=======
->>>>>>> 3caee169
-
         // We very carefully only pass in things to CScriptCheck which
         // are clearly committed to by tx' witness hash. This provides
         // a sanity check that our caching is not introducing consensus
@@ -1655,17 +1647,9 @@
         // spent being checked as a part of CScriptCheck.
 
         // Verify signature
-<<<<<<< HEAD
-        CCheck* check = new CScriptCheck(coin.out, tx, i, flags, cacheSigStore, &txdata);
+        CCheck* check = new CScriptCheck(txdata.m_spent_outputs[i], tx, i, flags, cacheSigStore, &txdata);
         ScriptError serror = QueueCheck(pvChecks, check);
         if (serror != SCRIPT_ERR_OK) {
-=======
-        CScriptCheck check(txdata.m_spent_outputs[i], tx, i, flags, cacheSigStore, &txdata);
-        if (pvChecks) {
-            pvChecks->push_back(CScriptCheck());
-            check.swap(pvChecks->back());
-        } else if (!check()) {
->>>>>>> 3caee169
             if (flags & STANDARD_NOT_MANDATORY_VERIFY_FLAGS) {
                 // Check whether the failure was caused by a
                 // non-mandatory script verification check, such as
