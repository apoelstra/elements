// Copyright (c) 2009-2010 Satoshi Nakamoto
// Copyright (c) 2009-2018 The Bitcoin Core developers
// Distributed under the MIT software license, see the accompanying
// file COPYING or http://www.opensource.org/licenses/mit-license.php.

#include <validation.h>

#include <arith_uint256.h>
#include <chain.h>
#include <chainparams.h>
#include <checkqueue.h>
#include <consensus/consensus.h>
#include <consensus/merkle.h>
#include <consensus/tx_check.h>
#include <consensus/tx_verify.h>
#include <consensus/validation.h>
#include <cuckoocache.h>
#include <flatfile.h>
#include <hash.h>
#include <index/txindex.h>
#include <mainchainrpc.h>
#include <pegins.h>
#include <policy/fees.h>
#include <policy/policy.h>
#include <policy/settings.h>
#include <primitives/block.h>
#include <primitives/transaction.h>
#include <random.h>
#include <reverse_iterator.h>
#include <script/script.h>
#include <script/sigcache.h>
#include <shutdown.h>
#include <timedata.h>
#include <tinyformat.h>
#include <txdb.h>
#include <txmempool.h>
#include <ui_interface.h>
#include <uint256.h>
#include <undo.h>
#include <util/moneystr.h>
#include <util/rbf.h>
#include <util/strencodings.h>
#include <util/system.h>
#include <util/translation.h>
#include <util/validation.h>
#include <validationinterface.h>
#include <warnings.h>

// ELEMENTS
#include <block_proof.h> // CheckChallenge, CheckProof
#include <dynafed.h>

#include <string>

#include <boost/algorithm/string/replace.hpp>
#include <boost/thread.hpp>

#if defined(NDEBUG)
# error "Bitcoin cannot be compiled without assertions."
#endif

#define MICRO 0.000001
#define MILLI 0.001

bool CBlockIndexWorkComparator::operator()(const CBlockIndex *pa, const CBlockIndex *pb) const {
    // First sort by most total work, ...
    if (pa->nChainWork > pb->nChainWork) return false;
    if (pa->nChainWork < pb->nChainWork) return true;

    // ... then by earliest time received, ...
    if (pa->nSequenceId < pb->nSequenceId) return false;
    if (pa->nSequenceId > pb->nSequenceId) return true;

    // Use pointer address as tie breaker (should only happen with blocks
    // loaded from disk, as those all have id 0).
    if (pa < pb) return false;
    if (pa > pb) return true;

    // Identical blocks.
    return false;
}

namespace {
BlockManager g_blockman;
} // anon namespace

std::unique_ptr<CChainState> g_chainstate;

CChainState& ChainstateActive() {
    assert(g_chainstate);
    return *g_chainstate;
}

CChain& ChainActive() {
    assert(g_chainstate);
    return g_chainstate->m_chain;
}

/**
 * Mutex to guard access to validation specific variables, such as reading
 * or changing the chainstate.
 *
 * This may also need to be locked when updating the transaction pool, e.g. on
 * AcceptToMemoryPool. See CTxMemPool::cs comment for details.
 *
 * The transaction pool has a separate lock to allow reading from it and the
 * chainstate at the same time.
 */
RecursiveMutex cs_main;

CBlockIndex *pindexBestHeader = nullptr;
Mutex g_best_block_mutex;
std::condition_variable g_best_block_cv;
uint256 g_best_block;
int nScriptCheckThreads = 0;
std::atomic_bool fImporting(false);
std::atomic_bool fReindex(false);
bool fHavePruned = false;
bool fPruneMode = false;
bool fRequireStandard = true;
bool fCheckBlockIndex = false;
bool fCheckpointsEnabled = DEFAULT_CHECKPOINTS_ENABLED;
size_t nCoinCacheUsage = 5000 * 300;
uint64_t nPruneTarget = 0;
int64_t nMaxTipAge = DEFAULT_MAX_TIP_AGE;

uint256 hashAssumeValid;
arith_uint256 nMinimumChainWork;

CFeeRate minRelayTxFee = CFeeRate(DEFAULT_MIN_RELAY_TX_FEE);

CBlockPolicyEstimator feeEstimator;
CTxMemPool mempool(&feeEstimator);

/** Constant stuff for coinbase transactions we create: */
CScript COINBASE_FLAGS;

// Internal stuff
namespace {
    CBlockIndex* pindexBestInvalid = nullptr;

    CCriticalSection cs_LastBlockFile;
    std::vector<CBlockFileInfo> vinfoBlockFile;
    int nLastBlockFile = 0;
    /** Global flag to indicate we should check to see if there are
     *  block/undo files that should be deleted.  Set on startup
     *  or if we allocate more file space when we're in prune mode
     */
    bool fCheckForPruning = false;

    /** Dirty block index entries. */
    std::set<CBlockIndex*> setDirtyBlockIndex;

    /** Dirty block file entries. */
    std::set<int> setDirtyFileInfo;
} // anon namespace

CBlockIndex* LookupBlockIndex(const uint256& hash)
{
    AssertLockHeld(cs_main);
    BlockMap::const_iterator it = g_blockman.m_block_index.find(hash);
    return it == g_blockman.m_block_index.end() ? nullptr : it->second;
}

CBlockIndex* FindForkInGlobalIndex(const CChain& chain, const CBlockLocator& locator)
{
    AssertLockHeld(cs_main);

    // Find the latest block common to locator and chain - we expect that
    // locator.vHave is sorted descending by height.
    for (const uint256& hash : locator.vHave) {
        CBlockIndex* pindex = LookupBlockIndex(hash);
        if (pindex) {
            if (chain.Contains(pindex))
                return pindex;
            if (pindex->GetAncestor(chain.Height()) == chain.Tip()) {
                return chain.Tip();
            }
        }
    }
    return chain.Genesis();
}

std::unique_ptr<CBlockTreeDB> pblocktree;

// See definition for documentation
static void FindFilesToPruneManual(std::set<int>& setFilesToPrune, int nManualPruneHeight);
static void FindFilesToPrune(std::set<int>& setFilesToPrune, uint64_t nPruneAfterHeight);
<<<<<<< HEAD
bool CheckInputs(const CTransaction& tx, CValidationState &state, const CCoinsViewCache &inputs,
        unsigned int flags, bool cacheSigStore, bool cacheFullScriptStore,
        PrecomputedTransactionData& txdata,
        std::vector<CCheck*> *pvChecks = nullptr);
=======
bool CheckInputs(const CTransaction& tx, TxValidationState &state, const CCoinsViewCache &inputs, unsigned int flags, bool cacheSigStore, bool cacheFullScriptStore, PrecomputedTransactionData& txdata, std::vector<CScriptCheck> *pvChecks = nullptr);
>>>>>>> 3c40bc67
static FILE* OpenUndoFile(const FlatFilePos &pos, bool fReadOnly = false);
static FlatFileSeq BlockFileSeq();
static FlatFileSeq UndoFileSeq();

bool CheckFinalTx(const CTransaction &tx, int flags)
{
    AssertLockHeld(cs_main);

    // By convention a negative value for flags indicates that the
    // current network-enforced consensus rules should be used. In
    // a future soft-fork scenario that would mean checking which
    // rules would be enforced for the next block and setting the
    // appropriate flags. At the present time no soft-forks are
    // scheduled, so no flags are set.
    flags = std::max(flags, 0);

    // CheckFinalTx() uses ::ChainActive().Height()+1 to evaluate
    // nLockTime because when IsFinalTx() is called within
    // CBlock::AcceptBlock(), the height of the block *being*
    // evaluated is what is used. Thus if we want to know if a
    // transaction can be part of the *next* block, we need to call
    // IsFinalTx() with one more than ::ChainActive().Height().
    const int nBlockHeight = ::ChainActive().Height() + 1;

    // BIP113 requires that time-locked transactions have nLockTime set to
    // less than the median time of the previous block they're contained in.
    // When the next block is created its previous block will be the current
    // chain tip, so we use that to calculate the median time passed to
    // IsFinalTx() if LOCKTIME_MEDIAN_TIME_PAST is set.
    const int64_t nBlockTime = (flags & LOCKTIME_MEDIAN_TIME_PAST)
                             ? ::ChainActive().Tip()->GetMedianTimePast()
                             : GetAdjustedTime();

    return IsFinalTx(tx, nBlockHeight, nBlockTime);
}

bool TestLockPointValidity(const LockPoints* lp)
{
    AssertLockHeld(cs_main);
    assert(lp);
    // If there are relative lock times then the maxInputBlock will be set
    // If there are no relative lock times, the LockPoints don't depend on the chain
    if (lp->maxInputBlock) {
        // Check whether ::ChainActive() is an extension of the block at which the LockPoints
        // calculation was valid.  If not LockPoints are no longer valid
        if (!::ChainActive().Contains(lp->maxInputBlock)) {
            return false;
        }
    }

    // LockPoints still valid
    return true;
}

bool CheckSequenceLocks(const CTxMemPool& pool, const CTransaction& tx, int flags, LockPoints* lp, bool useExistingLockPoints)
{
    AssertLockHeld(cs_main);
    AssertLockHeld(pool.cs);

    CBlockIndex* tip = ::ChainActive().Tip();
    assert(tip != nullptr);

    CBlockIndex index;
    index.pprev = tip;
    // CheckSequenceLocks() uses ::ChainActive().Height()+1 to evaluate
    // height based locks because when SequenceLocks() is called within
    // ConnectBlock(), the height of the block *being*
    // evaluated is what is used.
    // Thus if we want to know if a transaction can be part of the
    // *next* block, we need to use one more than ::ChainActive().Height()
    index.nHeight = tip->nHeight + 1;

    std::pair<int, int64_t> lockPair;
    if (useExistingLockPoints) {
        assert(lp);
        lockPair.first = lp->height;
        lockPair.second = lp->time;
    }
    else {
        // CoinsTip() contains the UTXO set for ::ChainActive().Tip()
        CCoinsViewMemPool viewMemPool(&::ChainstateActive().CoinsTip(), pool);
        std::vector<int> prevheights;
        prevheights.resize(tx.vin.size());
        for (size_t txinIndex = 0; txinIndex < tx.vin.size(); txinIndex++) {
            const CTxIn& txin = tx.vin[txinIndex];
            // pegins should not restrict validity of sequence locks
            if (txin.m_is_pegin) {
                prevheights[txinIndex] = -1;
                continue;
            }

            Coin coin;
            if (!viewMemPool.GetCoin(txin.prevout, coin)) {
                return error("%s: Missing input", __func__);
            }
            if (coin.nHeight == MEMPOOL_HEIGHT) {
                // Assume all mempool transaction confirm in the next block
                prevheights[txinIndex] = tip->nHeight + 1;
            } else {
                prevheights[txinIndex] = coin.nHeight;
            }
        }
        lockPair = CalculateSequenceLocks(tx, flags, &prevheights, index);
        if (lp) {
            lp->height = lockPair.first;
            lp->time = lockPair.second;
            // Also store the hash of the block with the highest height of
            // all the blocks which have sequence locked prevouts.
            // This hash needs to still be on the chain
            // for these LockPoint calculations to be valid
            // Note: It is impossible to correctly calculate a maxInputBlock
            // if any of the sequence locked inputs depend on unconfirmed txs,
            // except in the special case where the relative lock time/height
            // is 0, which is equivalent to no sequence lock. Since we assume
            // input height of tip+1 for mempool txs and test the resulting
            // lockPair from CalculateSequenceLocks against tip+1.  We know
            // EvaluateSequenceLocks will fail if there was a non-zero sequence
            // lock on a mempool input, so we can use the return value of
            // CheckSequenceLocks to indicate the LockPoints validity
            int maxInputHeight = 0;
            for (const int height : prevheights) {
                // Can ignore mempool inputs since we'll fail if they had non-zero locks
                if (height != tip->nHeight+1) {
                    maxInputHeight = std::max(maxInputHeight, height);
                }
            }
            lp->maxInputBlock = tip->GetAncestor(maxInputHeight);
        }
    }
    return EvaluateSequenceLocks(index, lockPair);
}

// Returns the script flags which should be checked for a given block
static unsigned int GetBlockScriptFlags(const CBlockIndex* pindex, const Consensus::Params& chainparams);

static void LimitMempoolSize(CTxMemPool& pool, size_t limit, std::chrono::seconds age)
    EXCLUSIVE_LOCKS_REQUIRED(pool.cs, ::cs_main)
{
    int expired = pool.Expire(GetTime<std::chrono::seconds>() - age);
    if (expired != 0) {
        LogPrint(BCLog::MEMPOOL, "Expired %i transactions from the memory pool\n", expired);
    }

    std::vector<COutPoint> vNoSpendsRemaining;
    pool.TrimToSize(limit, &vNoSpendsRemaining);
    for (const COutPoint& removed : vNoSpendsRemaining)
        ::ChainstateActive().CoinsTip().Uncache(removed);
}

static bool IsCurrentForFeeEstimation() EXCLUSIVE_LOCKS_REQUIRED(cs_main)
{
    AssertLockHeld(cs_main);
    if (::ChainstateActive().IsInitialBlockDownload())
        return false;
    if (::ChainActive().Tip()->GetBlockTime() < (GetTime() - MAX_FEE_ESTIMATION_TIP_AGE))
        return false;
    if (::ChainActive().Height() < pindexBestHeader->nHeight - 1)
        return false;
    return true;
}

/* Make mempool consistent after a reorg, by re-adding or recursively erasing
 * disconnected block transactions from the mempool, and also removing any
 * other transactions from the mempool that are no longer valid given the new
 * tip/height.
 *
 * Note: we assume that disconnectpool only contains transactions that are NOT
 * confirmed in the current chain nor already in the mempool (otherwise,
 * in-mempool descendants of such transactions would be removed).
 *
 * Passing fAddToMempool=false will skip trying to add the transactions back,
 * and instead just erase from the mempool as needed.
 */

static void UpdateMempoolForReorg(DisconnectedBlockTransactions& disconnectpool, bool fAddToMempool) EXCLUSIVE_LOCKS_REQUIRED(cs_main, ::mempool.cs)
{
    AssertLockHeld(cs_main);
    std::vector<uint256> vHashUpdate;
    // disconnectpool's insertion_order index sorts the entries from
    // oldest to newest, but the oldest entry will be the last tx from the
    // latest mined block that was disconnected.
    // Iterate disconnectpool in reverse, so that we add transactions
    // back to the mempool starting with the earliest transaction that had
    // been previously seen in a block.
    auto it = disconnectpool.queuedTx.get<insertion_order>().rbegin();
    while (it != disconnectpool.queuedTx.get<insertion_order>().rend()) {
        // ignore validation errors in resurrected transactions
        TxValidationState stateDummy;
        if (!fAddToMempool || (*it)->IsCoinBase() ||
            !AcceptToMemoryPool(mempool, stateDummy, *it,
                                nullptr /* plTxnReplaced */, true /* bypass_limits */, 0 /* nAbsurdFee */)) {
            // If the transaction doesn't make it in to the mempool, remove any
            // transactions that depend on it (which would now be orphans).
            mempool.removeRecursive(**it, MemPoolRemovalReason::REORG);
        } else if (mempool.exists((*it)->GetHash())) {
            vHashUpdate.push_back((*it)->GetHash());
        }
        ++it;
    }
    disconnectpool.queuedTx.clear();
    // AcceptToMemoryPool/addUnchecked all assume that new mempool entries have
    // no in-mempool children, which is generally not true when adding
    // previously-confirmed transactions back to the mempool.
    // UpdateTransactionsFromBlock finds descendants of any transactions in
    // the disconnectpool that were added back and cleans up the mempool state.
    mempool.UpdateTransactionsFromBlock(vHashUpdate);

    // We also need to remove any now-immature transactions
    mempool.removeForReorg(&::ChainstateActive().CoinsTip(), ::ChainActive().Tip()->nHeight + 1, STANDARD_LOCKTIME_VERIFY_FLAGS);
    // Re-limit mempool size, in case we added any transactions
    LimitMempoolSize(mempool, gArgs.GetArg("-maxmempool", DEFAULT_MAX_MEMPOOL_SIZE) * 1000000, std::chrono::hours{gArgs.GetArg("-mempoolexpiry", DEFAULT_MEMPOOL_EXPIRY)});
}

// Used to avoid mempool polluting consensus critical paths if CCoinsViewMempool
// were somehow broken and returning the wrong scriptPubKeys
static bool CheckInputsFromMempoolAndCache(const CTransaction& tx, TxValidationState& state, const CCoinsViewCache& view, const CTxMemPool& pool,
                 unsigned int flags, PrecomputedTransactionData& txdata) EXCLUSIVE_LOCKS_REQUIRED(cs_main) {
    AssertLockHeld(cs_main);

    // pool.cs should be locked already, but go ahead and re-take the lock here
    // to enforce that mempool doesn't change between when we check the view
    // and when we actually call through to CheckInputs
    LOCK(pool.cs);

    assert(!tx.IsCoinBase());
    for (const CTxIn& txin : tx.vin) {
        if (txin.m_is_pegin) {
            continue;
        }

        const Coin& coin = view.AccessCoin(txin.prevout);

        // At this point we haven't actually checked if the coins are all
        // available (or shouldn't assume we have, since CheckInputs does).
        // So we just return failure if the inputs are not available here,
        // and then only have to check equivalence for available inputs.
        if (coin.IsSpent()) return false;

        const CTransactionRef& txFrom = pool.get(txin.prevout.hash);
        if (txFrom) {
            assert(txFrom->GetHash() == txin.prevout.hash);
            assert(txFrom->vout.size() > txin.prevout.n);
            assert(txFrom->vout[txin.prevout.n] == coin.out);
        } else {
            const Coin& coinFromDisk = ::ChainstateActive().CoinsTip().AccessCoin(txin.prevout);
            assert(!coinFromDisk.IsSpent());
            assert(coinFromDisk.out == coin.out);
        }
    }

    // Call CheckInputs() to cache signature and script validity against current tip consensus rules.
    return CheckInputs(tx, state, view, flags, /* cacheSigStore = */ true, /* cacheFullSciptStore = */ true, txdata);
}

namespace {

class MemPoolAccept
{
public:
    MemPoolAccept(CTxMemPool& mempool) : m_pool(mempool), m_view(&m_dummy), m_viewmempool(&::ChainstateActive().CoinsTip(), m_pool),
        m_limit_ancestors(gArgs.GetArg("-limitancestorcount", DEFAULT_ANCESTOR_LIMIT)),
        m_limit_ancestor_size(gArgs.GetArg("-limitancestorsize", DEFAULT_ANCESTOR_SIZE_LIMIT)*1000),
        m_limit_descendants(gArgs.GetArg("-limitdescendantcount", DEFAULT_DESCENDANT_LIMIT)),
        m_limit_descendant_size(gArgs.GetArg("-limitdescendantsize", DEFAULT_DESCENDANT_SIZE_LIMIT)*1000) {}

    // We put the arguments we're handed into a struct, so we can pass them
    // around easier.
    struct ATMPArgs {
        const CChainParams& m_chainparams;
        TxValidationState &m_state;
        const int64_t m_accept_time;
        std::list<CTransactionRef>* m_replaced_transactions;
        const bool m_bypass_limits;
        const CAmount& m_absurd_fee;
        /*
         * Return any outpoints which were not previously present in the coins
         * cache, but were added as a result of validating the tx for mempool
         * acceptance. This allows the caller to optionally remove the cache
         * additions if the associated transaction ends up being rejected by
         * the mempool.
         */
        std::vector<COutPoint>& m_coins_to_uncache;
        const bool m_test_accept;
    };

    // Single transaction acceptance
    bool AcceptSingleTransaction(const CTransactionRef& ptx, ATMPArgs& args) EXCLUSIVE_LOCKS_REQUIRED(cs_main);

private:
    // All the intermediate state that gets passed between the various levels
    // of checking a given transaction.
    struct Workspace {
        Workspace(const CTransactionRef& ptx) : m_ptx(ptx), m_hash(ptx->GetHash()) {}
        std::set<uint256> m_conflicts;
        std::set<std::pair<uint256, COutPoint> > m_set_pegins_spent;
        CTxMemPool::setEntries m_all_conflicting;
        CTxMemPool::setEntries m_ancestors;
        std::unique_ptr<CTxMemPoolEntry> m_entry;

        bool m_replacement_transaction;
        CAmount m_modified_fees;
        CAmount m_conflicting_fees;
        size_t m_conflicting_size;

        const CTransactionRef& m_ptx;
        const uint256& m_hash;
    };

    // Run the policy checks on a given transaction, excluding any script checks.
    // Looks up inputs, calculates feerate, considers replacement, evaluates
    // package limits, etc. As this function can be invoked for "free" by a peer,
    // only tests that are fast should be done here (to avoid CPU DoS).
    bool PreChecks(ATMPArgs& args, Workspace& ws) EXCLUSIVE_LOCKS_REQUIRED(cs_main, m_pool.cs);

    // Run the script checks using our policy flags. As this can be slow, we should
    // only invoke this on transactions that have otherwise passed policy checks.
    bool PolicyScriptChecks(ATMPArgs& args, Workspace& ws, PrecomputedTransactionData& txdata) EXCLUSIVE_LOCKS_REQUIRED(cs_main);

    // Re-run the script checks, using consensus flags, and try to cache the
    // result in the scriptcache. This should be done after
    // PolicyScriptChecks(). This requires that all inputs either be in our
    // utxo set or in the mempool.
    bool ConsensusScriptChecks(ATMPArgs& args, Workspace& ws, PrecomputedTransactionData &txdata) EXCLUSIVE_LOCKS_REQUIRED(cs_main);

    // Try to add the transaction to the mempool, removing any conflicts first.
    // Returns true if the transaction is in the mempool after any size
    // limiting is performed, false otherwise.
    bool Finalize(ATMPArgs& args, Workspace& ws) EXCLUSIVE_LOCKS_REQUIRED(cs_main, m_pool.cs);

    // Compare a package's feerate against minimum allowed.
    bool CheckFeeRate(size_t package_size, CAmount package_fee, TxValidationState& state)
    {
        CAmount mempoolRejectFee = m_pool.GetMinFee(gArgs.GetArg("-maxmempool", DEFAULT_MAX_MEMPOOL_SIZE) * 1000000).GetFee(package_size);
        if (mempoolRejectFee > 0 && package_fee < mempoolRejectFee) {
            return state.Invalid(TxValidationResult::TX_MEMPOOL_POLICY, "mempool min fee not met", strprintf("%d < %d", package_fee, mempoolRejectFee));
        }

        if (package_fee < ::minRelayTxFee.GetFee(package_size)) {
            return state.Invalid(TxValidationResult::TX_MEMPOOL_POLICY, "min relay fee not met", strprintf("%d < %d", package_fee, ::minRelayTxFee.GetFee(package_size)));
        }
        return true;
    }

private:
    CTxMemPool& m_pool;
    CCoinsViewCache m_view;
    CCoinsViewMemPool m_viewmempool;
    CCoinsView m_dummy;

    // The package limits in effect at the time of invocation.
    const size_t m_limit_ancestors;
    const size_t m_limit_ancestor_size;
    // These may be modified while evaluating a transaction (eg to account for
    // in-mempool conflicts; see below).
    size_t m_limit_descendants;
    size_t m_limit_descendant_size;
};

bool MemPoolAccept::PreChecks(ATMPArgs& args, Workspace& ws)
{
    const CTransactionRef& ptx = ws.m_ptx;
    const CTransaction& tx = *ws.m_ptx;
    const uint256& hash = ws.m_hash;

    // Copy/alias what we need out of args
    TxValidationState &state = args.m_state;
    const int64_t nAcceptTime = args.m_accept_time;
    const bool bypass_limits = args.m_bypass_limits;
    const CAmount& nAbsurdFee = args.m_absurd_fee;
    std::vector<COutPoint>& coins_to_uncache = args.m_coins_to_uncache;
    const CChainParams& chainparams = args.m_chainparams;

    // Alias what we need out of ws
    std::set<uint256>& setConflicts = ws.m_conflicts;
    CTxMemPool::setEntries& allConflicting = ws.m_all_conflicting;
    CTxMemPool::setEntries& setAncestors = ws.m_ancestors;
    std::unique_ptr<CTxMemPoolEntry>& entry = ws.m_entry;
    bool& fReplacementTransaction = ws.m_replacement_transaction;
    CAmount& nModifiedFees = ws.m_modified_fees;
    CAmount& nConflictingFees = ws.m_conflicting_fees;
    size_t& nConflictingSize = ws.m_conflicting_size;
    std::set<std::pair<uint256, COutPoint> >& setPeginsSpent = ws.m_set_pegins_spent;

    if (!CheckTransaction(tx, state))
        return false; // state filled in by CheckTransaction

    // Coinbase is only valid in a block, not as a loose transaction
    if (tx.IsCoinBase())
        return state.Invalid(TxValidationResult::TX_CONSENSUS, "coinbase");

    // Rather not work on nonstandard transactions (unless -testnet/-regtest)
    std::string reason;
    if (fRequireStandard && !IsStandardTx(tx, reason))
        return state.Invalid(TxValidationResult::TX_NOT_STANDARD, reason);

    // And now do PAK checks. Filtered by next blocks' enforced list
    if (chainparams.GetEnforcePak()) {
        if (!IsPAKValidTx(tx, GetActivePAKList(::ChainActive().Tip(), chainparams.GetConsensus()), chainparams.ParentGenesisBlockHash(), chainparams.GetConsensus().pegged_asset)) {
            return state.Invalid(ValidationInvalidReason::TX_NOT_STANDARD, false, "invalid-pegout-proof");
        }
    }

    // Do not work on transactions that are too small.
    // A transaction with 1 segwit input and 1 P2WPHK output has non-witness size of 82 bytes.
    // Transactions smaller than this are not relayed to mitigate CVE-2017-12842 by not relaying
    // 64-byte transactions.
    if (::GetSerializeSize(tx, PROTOCOL_VERSION | SERIALIZE_TRANSACTION_NO_WITNESS) < MIN_STANDARD_TX_NONWITNESS_SIZE)
        return state.Invalid(TxValidationResult::TX_NOT_STANDARD, "tx-size-small");

    // Only accept nLockTime-using transactions that can be mined in the next
    // block; we don't want our mempool filled up with transactions that can't
    // be mined yet.
    if (!CheckFinalTx(tx, STANDARD_LOCKTIME_VERIFY_FLAGS))
        return state.Invalid(TxValidationResult::TX_PREMATURE_SPEND, "non-final");

    // is it already in the memory pool?
    if (m_pool.exists(hash)) {
        return state.Invalid(TxValidationResult::TX_CONFLICT, "txn-already-in-mempool");
    }

    // Check for conflicts with in-memory transactions
    for (const CTxIn &txin : tx.vin)
    {
        const CTransaction* ptxConflicting = m_pool.GetConflictTx(txin.prevout);
        if (ptxConflicting) {
            if (!setConflicts.count(ptxConflicting->GetHash()))
            {
                // Allow opt-out of transaction replacement by setting
                // nSequence > MAX_BIP125_RBF_SEQUENCE (SEQUENCE_FINAL-2) on all inputs.
                //
                // SEQUENCE_FINAL-1 is picked to still allow use of nLockTime by
                // non-replaceable transactions. All inputs rather than just one
                // is for the sake of multi-party protocols, where we don't
                // want a single party to be able to disable replacement.
                //
                // The opt-out ignores descendants as anyone relying on
                // first-seen mempool behavior should be checking all
                // unconfirmed ancestors anyway; doing otherwise is hopelessly
                // insecure.
                bool fReplacementOptOut = true;
                for (const CTxIn &_txin : ptxConflicting->vin)
                {
                    if (_txin.nSequence <= MAX_BIP125_RBF_SEQUENCE)
                    {
                        fReplacementOptOut = false;
                        break;
                    }
                }
                if (fReplacementOptOut) {
                    return state.Invalid(TxValidationResult::TX_MEMPOOL_POLICY, "txn-mempool-conflict");
                }

                setConflicts.insert(ptxConflicting->GetHash());
            }
        }
    }

    LockPoints lp;
    m_view.SetBackend(m_viewmempool);

    // Quickly check for peg-in witness data on non-peg-in inputs
    for (size_t input_index = 0; input_index < tx.vin.size(); ++input_index) {
        if (!tx.vin[input_index].m_is_pegin) {
            // Check that the corresponding pegin witness is empty
            // Note that the witness vector must be size 0 or len(vin)
            if (!tx.witness.vtxinwit.empty() &&
                    !tx.witness.vtxinwit[input_index].m_pegin_witness.IsNull()) {
                return state.Invalid(ValidationInvalidReason::TX_WITNESS_MUTATED, false, "extra-pegin-witness");
            }
        }
    }

    // Used when checking peg-ins
    std::vector<std::pair<CScript, CScript>> fedpegscripts = GetValidFedpegScripts(::ChainActive().Tip(), chainparams.GetConsensus(), true /* nextblock_validation */);

    CCoinsViewCache& coins_cache = ::ChainstateActive().CoinsTip();
    // do all inputs exist?
    for (unsigned int i = 0; i < tx.vin.size(); i++) {
        const CTxIn& txin = tx.vin[i];

        // ELEMENTS:
        // For pegin inputs check whether the pegins have already been claimed before.
        // This only checks the UTXO set for already claimed pegins. For mempool conflicts,
        // we rely on the GetConflictTx check done above.
        if (txin.m_is_pegin) {
            // Peg-in witness is required, check here without validating existence in parent chain
            std::string err_msg = "no peg-in witness attached";
            if (tx.witness.vtxinwit.size() != tx.vin.size() ||
                    !IsValidPeginWitness(tx.witness.vtxinwit[i].m_pegin_witness, fedpegscripts, tx.vin[i].prevout, err_msg, false)) {
                return state.Invalid(ValidationInvalidReason::TX_WITNESS_MUTATED, false, "pegin-no-witness", err_msg);
            }

            std::pair<uint256, COutPoint> pegin = std::make_pair(uint256(tx.witness.vtxinwit[i].m_pegin_witness.stack[2]), tx.vin[i].prevout);
            // This assumes non-null prevout and genesis block hash
            if (m_view.IsPeginSpent(pegin)) {
                return state.Invalid(ValidationInvalidReason::CONSENSUS, false, "pegin-already-claimed");
            }
            continue;
        }

        if (!coins_cache.HaveCoinInCache(txin.prevout)) {
            coins_to_uncache.push_back(txin.prevout);
        }

        // Note: this call may add txin.prevout to the coins cache
        // (coins_cache.cacheCoins) by way of FetchCoin(). It should be removed
        // later (via coins_to_uncache) if this tx turns out to be invalid.
        if (!m_view.HaveCoin(txin.prevout)) {
            // Are inputs missing because we already have the tx?
            for (size_t out = 0; out < tx.vout.size(); out++) {
                // Optimistically just do efficient check of cache for outputs
                if (coins_cache.HaveCoinInCache(COutPoint(hash, out))) {
                    return state.Invalid(TxValidationResult::TX_CONFLICT, "txn-already-known");
                }
            }
            // Otherwise assume this might be an orphan tx for which we just haven't seen parents yet
            return state.Invalid(TxValidationResult::TX_MISSING_INPUTS, "bad-txns-inputs-missingorspent");
        }
    }

    // Bring the best block into scope
    m_view.GetBestBlock();

    // we have all inputs cached now, so switch back to dummy (to protect
    // against bugs where we pull more inputs from disk that miss being added
    // to coins_to_uncache)
    m_view.SetBackend(m_dummy);

    // Only accept BIP68 sequence locked transactions that can be mined in the next
    // block; we don't want our mempool filled up with transactions that can't
    // be mined yet.
    // Must keep pool.cs for this unless we change CheckSequenceLocks to take a
    // CoinsViewCache instead of create its own
    if (!CheckSequenceLocks(m_pool, tx, STANDARD_LOCKTIME_VERIFY_FLAGS, &lp))
        return state.Invalid(TxValidationResult::TX_PREMATURE_SPEND, "non-BIP68-final");

    CAmountMap fee_map;
    if (!Consensus::CheckTxInputs(tx, state, m_view, GetSpendHeight(m_view), fee_map, setPeginsSpent, NULL, true, true, fedpegscripts)) {
        return error("%s: Consensus::CheckTxInputs: %s, %s", __func__, tx.GetHash().ToString(), FormatStateMessage(state));
    }

    // Check for non-standard pay-to-script-hash in inputs
    if (fRequireStandard && !AreInputsStandard(tx, m_view))
        return state.Invalid(TxValidationResult::TX_NOT_STANDARD, "bad-txns-nonstandard-inputs");

    // Check for non-standard witness in P2WSH
    if (tx.HasWitness() && fRequireStandard && !IsWitnessStandard(tx, m_view))
        return state.Invalid(TxValidationResult::TX_WITNESS_MUTATED, "bad-witness-nonstandard");

    int64_t nSigOpsCost = GetTransactionSigOpCost(tx, m_view, STANDARD_SCRIPT_VERIFY_FLAGS);

    // We only consider policyAsset
    CAmount nFees = fee_map[policyAsset];

    // nModifiedFees includes any fee deltas from PrioritiseTransaction
    nModifiedFees = nFees;
    m_pool.ApplyDelta(hash, nModifiedFees);

    // Keep track of transactions that spend a coinbase, which we re-scan
    // during reorgs to ensure COINBASE_MATURITY is still met.
    bool fSpendsCoinbase = false;
    for (const CTxIn &txin : tx.vin) {
        // ELEMENTS:
        if (txin.m_is_pegin) {
            continue;
        }
        const Coin &coin = m_view.AccessCoin(txin.prevout);
        if (coin.IsCoinBase()) {
            fSpendsCoinbase = true;
            break;
        }
    }

    entry.reset(new CTxMemPoolEntry(ptx, nFees, nAcceptTime, ::ChainActive().Height(),
            fSpendsCoinbase, nSigOpsCost, lp, setPeginsSpent));
    unsigned int nSize = entry->GetTxSize();

    if (nSigOpsCost > MAX_STANDARD_TX_SIGOPS_COST)
        return state.Invalid(TxValidationResult::TX_NOT_STANDARD, "bad-txns-too-many-sigops",
                strprintf("%d", nSigOpsCost));

    // No transactions are allowed below minRelayTxFee except from disconnected
    // blocks
    if (!bypass_limits && !CheckFeeRate(nSize, nModifiedFees, state)) return false;

    if (nAbsurdFee && nFees > nAbsurdFee)
        return state.Invalid(TxValidationResult::TX_NOT_STANDARD,
                "absurdly-high-fee", strprintf("%d > %d", nFees, nAbsurdFee));

    const CTxMemPool::setEntries setIterConflicting = m_pool.GetIterSet(setConflicts);
    // Calculate in-mempool ancestors, up to a limit.
    if (setConflicts.size() == 1) {
        // In general, when we receive an RBF transaction with mempool conflicts, we want to know whether we
        // would meet the chain limits after the conflicts have been removed. However, there isn't a practical
        // way to do this short of calculating the ancestor and descendant sets with an overlay cache of
        // changed mempool entries. Due to both implementation and runtime complexity concerns, this isn't
        // very realistic, thus we only ensure a limited set of transactions are RBF'able despite mempool
        // conflicts here. Importantly, we need to ensure that some transactions which were accepted using
        // the below carve-out are able to be RBF'ed, without impacting the security the carve-out provides
        // for off-chain contract systems (see link in the comment below).
        //
        // Specifically, the subset of RBF transactions which we allow despite chain limits are those which
        // conflict directly with exactly one other transaction (but may evict children of said transaction),
        // and which are not adding any new mempool dependencies. Note that the "no new mempool dependencies"
        // check is accomplished later, so we don't bother doing anything about it here, but if BIP 125 is
        // amended, we may need to move that check to here instead of removing it wholesale.
        //
        // Such transactions are clearly not merging any existing packages, so we are only concerned with
        // ensuring that (a) no package is growing past the package size (not count) limits and (b) we are
        // not allowing something to effectively use the (below) carve-out spot when it shouldn't be allowed
        // to.
        //
        // To check these we first check if we meet the RBF criteria, above, and increment the descendant
        // limits by the direct conflict and its descendants (as these are recalculated in
        // CalculateMempoolAncestors by assuming the new transaction being added is a new descendant, with no
        // removals, of each parent's existing dependant set). The ancestor count limits are unmodified (as
        // the ancestor limits should be the same for both our new transaction and any conflicts).
        // We don't bother incrementing m_limit_descendants by the full removal count as that limit never comes
        // into force here (as we're only adding a single transaction).
        assert(setIterConflicting.size() == 1);
        CTxMemPool::txiter conflict = *setIterConflicting.begin();

        m_limit_descendants += 1;
        m_limit_descendant_size += conflict->GetSizeWithDescendants();
    }

    std::string errString;
    if (!m_pool.CalculateMemPoolAncestors(*entry, setAncestors, m_limit_ancestors, m_limit_ancestor_size, m_limit_descendants, m_limit_descendant_size, errString)) {
        setAncestors.clear();
        // If CalculateMemPoolAncestors fails second time, we want the original error string.
        std::string dummy_err_string;
        // Contracting/payment channels CPFP carve-out:
        // If the new transaction is relatively small (up to 40k weight)
        // and has at most one ancestor (ie ancestor limit of 2, including
        // the new transaction), allow it if its parent has exactly the
        // descendant limit descendants.
        //
        // This allows protocols which rely on distrusting counterparties
        // being able to broadcast descendants of an unconfirmed transaction
        // to be secure by simply only having two immediately-spendable
        // outputs - one for each counterparty. For more info on the uses for
        // this, see https://lists.linuxfoundation.org/pipermail/bitcoin-dev/2018-November/016518.html
        if (nSize >  EXTRA_DESCENDANT_TX_SIZE_LIMIT ||
                !m_pool.CalculateMemPoolAncestors(*entry, setAncestors, 2, m_limit_ancestor_size, m_limit_descendants + 1, m_limit_descendant_size + EXTRA_DESCENDANT_TX_SIZE_LIMIT, dummy_err_string)) {
            return state.Invalid(TxValidationResult::TX_MEMPOOL_POLICY, "too-long-mempool-chain", errString);
        }
    }

    // A transaction that spends outputs that would be replaced by it is invalid. Now
    // that we have the set of all ancestors we can detect this
    // pathological case by making sure setConflicts and setAncestors don't
    // intersect.
    for (CTxMemPool::txiter ancestorIt : setAncestors)
    {
        const uint256 &hashAncestor = ancestorIt->GetTx().GetHash();
        if (setConflicts.count(hashAncestor))
        {
            return state.Invalid(TxValidationResult::TX_CONSENSUS, "bad-txns-spends-conflicting-tx",
                    strprintf("%s spends conflicting transaction %s",
                        hash.ToString(),
                        hashAncestor.ToString()));
        }
    }

    // Check if it's economically rational to mine this transaction rather
    // than the ones it replaces.
    nConflictingFees = 0;
    nConflictingSize = 0;
    uint64_t nConflictingCount = 0;

    // If we don't hold the lock allConflicting might be incomplete; the
    // subsequent RemoveStaged() and addUnchecked() calls don't guarantee
    // mempool consistency for us.
    fReplacementTransaction = setConflicts.size();
    if (fReplacementTransaction)
    {
        CFeeRate newFeeRate(nModifiedFees, nSize);
        std::set<uint256> setConflictsParents;
        const int maxDescendantsToVisit = 100;
        for (const auto& mi : setIterConflicting) {
            // Don't allow the replacement to reduce the feerate of the
            // mempool.
            //
            // We usually don't want to accept replacements with lower
            // feerates than what they replaced as that would lower the
            // feerate of the next block. Requiring that the feerate always
            // be increased is also an easy-to-reason about way to prevent
            // DoS attacks via replacements.
            //
            // We only consider the feerates of transactions being directly
            // replaced, not their indirect descendants. While that does
            // mean high feerate children are ignored when deciding whether
            // or not to replace, we do require the replacement to pay more
            // overall fees too, mitigating most cases.
            CFeeRate oldFeeRate(mi->GetModifiedFee(), mi->GetTxSize());
            if (newFeeRate <= oldFeeRate)
            {
                return state.Invalid(TxValidationResult::TX_MEMPOOL_POLICY, "insufficient fee",
                        strprintf("rejecting replacement %s; new feerate %s <= old feerate %s",
                            hash.ToString(),
                            newFeeRate.ToString(),
                            oldFeeRate.ToString()));
            }

            for (const CTxIn &txin : mi->GetTx().vin)
            {
                setConflictsParents.insert(txin.prevout.hash);
            }

            nConflictingCount += mi->GetCountWithDescendants();
        }
        // This potentially overestimates the number of actual descendants
        // but we just want to be conservative to avoid doing too much
        // work.
        if (nConflictingCount <= maxDescendantsToVisit) {
            // If not too many to replace, then calculate the set of
            // transactions that would have to be evicted
            for (CTxMemPool::txiter it : setIterConflicting) {
                m_pool.CalculateDescendants(it, allConflicting);
            }
            for (CTxMemPool::txiter it : allConflicting) {
                nConflictingFees += it->GetModifiedFee();
                nConflictingSize += it->GetTxSize();
            }
        } else {
            return state.Invalid(TxValidationResult::TX_MEMPOOL_POLICY, "too many potential replacements",
                    strprintf("rejecting replacement %s; too many potential replacements (%d > %d)\n",
                        hash.ToString(),
                        nConflictingCount,
                        maxDescendantsToVisit));
        }

        for (unsigned int j = 0; j < tx.vin.size(); j++)
        {
            // We don't want to accept replacements that require low
            // feerate junk to be mined first. Ideally we'd keep track of
            // the ancestor feerates and make the decision based on that,
            // but for now requiring all new inputs to be confirmed works.
            //
            // Note that if you relax this to make RBF a little more useful,
            // this may break the CalculateMempoolAncestors RBF relaxation,
            // above. See the comment above the first CalculateMempoolAncestors
            // call for more info.
            if (!setConflictsParents.count(tx.vin[j].prevout.hash))
            {
                // Rather than check the UTXO set - potentially expensive -
                // it's cheaper to just check if the new input refers to a
                // tx that's in the mempool.
                if (m_pool.exists(tx.vin[j].prevout.hash)) {
                    return state.Invalid(TxValidationResult::TX_MEMPOOL_POLICY, "replacement-adds-unconfirmed",
                            strprintf("replacement %s adds unconfirmed input, idx %d",
                                hash.ToString(), j));
                }
            }
        }

        // The replacement must pay greater fees than the transactions it
        // replaces - if we did the bandwidth used by those conflicting
        // transactions would not be paid for.
        if (nModifiedFees < nConflictingFees)
        {
            return state.Invalid(TxValidationResult::TX_MEMPOOL_POLICY, "insufficient fee",
                    strprintf("rejecting replacement %s, less fees than conflicting txs; %s < %s",
                        hash.ToString(), FormatMoney(nModifiedFees), FormatMoney(nConflictingFees)));
        }

        // Finally in addition to paying more fees than the conflicts the
        // new transaction must pay for its own bandwidth.
        CAmount nDeltaFees = nModifiedFees - nConflictingFees;
        if (nDeltaFees < ::incrementalRelayFee.GetFee(nSize))
        {
            return state.Invalid(TxValidationResult::TX_MEMPOOL_POLICY, "insufficient fee",
                    strprintf("rejecting replacement %s, not enough additional fees to relay; %s < %s",
                        hash.ToString(),
                        FormatMoney(nDeltaFees),
                        FormatMoney(::incrementalRelayFee.GetFee(nSize))));
        }
    }
    return true;
}

bool MemPoolAccept::PolicyScriptChecks(ATMPArgs& args, Workspace& ws, PrecomputedTransactionData& txdata)
{
    const CTransaction& tx = *ws.m_ptx;

    TxValidationState &state = args.m_state;

    constexpr unsigned int scriptVerifyFlags = STANDARD_SCRIPT_VERIFY_FLAGS;

    // Check against previous transactions
    // This is done last to help prevent CPU exhaustion denial-of-service attacks.
    if (!CheckInputs(tx, state, m_view, scriptVerifyFlags, true, false, txdata)) {
        // SCRIPT_VERIFY_CLEANSTACK requires SCRIPT_VERIFY_WITNESS, so we
        // need to turn both off, and compare against just turning off CLEANSTACK
        // to see if the failure is specifically due to witness validation.
        TxValidationState state_dummy; // Want reported failures to be from first CheckInputs
        if (!tx.HasWitness() && CheckInputs(tx, state_dummy, m_view, scriptVerifyFlags & ~(SCRIPT_VERIFY_WITNESS | SCRIPT_VERIFY_CLEANSTACK), true, false, txdata) &&
                !CheckInputs(tx, state_dummy, m_view, scriptVerifyFlags & ~SCRIPT_VERIFY_CLEANSTACK, true, false, txdata)) {
            // Only the witness is missing, so the transaction itself may be fine.
            state.Invalid(TxValidationResult::TX_WITNESS_MUTATED,
                    state.GetRejectReason(), state.GetDebugMessage());
        }
        return false; // state filled in by CheckInputs
    }

    return true;
}

bool MemPoolAccept::ConsensusScriptChecks(ATMPArgs& args, Workspace& ws, PrecomputedTransactionData& txdata)
{
    const CTransaction& tx = *ws.m_ptx;
    const uint256& hash = ws.m_hash;

    TxValidationState &state = args.m_state;
    const CChainParams& chainparams = args.m_chainparams;

    // Check again against the current block tip's script verification
    // flags to cache our script execution flags. This is, of course,
    // useless if the next block has different script flags from the
    // previous one, but because the cache tracks script flags for us it
    // will auto-invalidate and we'll just have a few blocks of extra
    // misses on soft-fork activation.
    //
    // This is also useful in case of bugs in the standard flags that cause
    // transactions to pass as valid when they're actually invalid. For
    // instance the STRICTENC flag was incorrectly allowing certain
    // CHECKSIG NOT scripts to pass, even though they were invalid.
    //
    // There is a similar check in CreateNewBlock() to prevent creating
    // invalid blocks (using TestBlockValidity), however allowing such
    // transactions into the mempool can be exploited as a DoS attack.
    unsigned int currentBlockScriptVerifyFlags = GetBlockScriptFlags(::ChainActive().Tip(), chainparams.GetConsensus());
    if (!CheckInputsFromMempoolAndCache(tx, state, m_view, m_pool, currentBlockScriptVerifyFlags, txdata)) {
        return error("%s: BUG! PLEASE REPORT THIS! CheckInputs failed against latest-block but not STANDARD flags %s, %s",
                __func__, hash.ToString(), FormatStateMessage(state));
    }

    return true;
}

bool MemPoolAccept::Finalize(ATMPArgs& args, Workspace& ws)
{
    const CTransaction& tx = *ws.m_ptx;
    const uint256& hash = ws.m_hash;
    TxValidationState &state = args.m_state;
    const bool bypass_limits = args.m_bypass_limits;

    CTxMemPool::setEntries& allConflicting = ws.m_all_conflicting;
    CTxMemPool::setEntries& setAncestors = ws.m_ancestors;
    const CAmount& nModifiedFees = ws.m_modified_fees;
    const CAmount& nConflictingFees = ws.m_conflicting_fees;
    const size_t& nConflictingSize = ws.m_conflicting_size;
    const bool fReplacementTransaction = ws.m_replacement_transaction;
    std::unique_ptr<CTxMemPoolEntry>& entry = ws.m_entry;

    // Remove conflicting transactions from the mempool
    for (CTxMemPool::txiter it : allConflicting)
    {
        LogPrint(BCLog::MEMPOOL, "replacing tx %s with %s for %s BTC additional fees, %d delta bytes\n",
                it->GetTx().GetHash().ToString(),
                hash.ToString(),
                FormatMoney(nModifiedFees - nConflictingFees),
                (int)entry->GetTxSize() - (int)nConflictingSize);
        if (args.m_replaced_transactions)
            args.m_replaced_transactions->push_back(it->GetSharedTx());
    }
    m_pool.RemoveStaged(allConflicting, false, MemPoolRemovalReason::REPLACED);

    // This transaction should only count for fee estimation if:
    // - it isn't a BIP 125 replacement transaction (may not be widely supported)
    // - it's not being re-added during a reorg which bypasses typical mempool fee limits
    // - the node is not behind
    // - the transaction is not dependent on any other transactions in the mempool
    bool validForFeeEstimation = !fReplacementTransaction && !bypass_limits && IsCurrentForFeeEstimation() && m_pool.HasNoInputsOf(tx);

    // Store transaction in memory
    m_pool.addUnchecked(*entry, setAncestors, validForFeeEstimation);

    // trim mempool and check if tx was trimmed
    if (!bypass_limits) {
        LimitMempoolSize(m_pool, gArgs.GetArg("-maxmempool", DEFAULT_MAX_MEMPOOL_SIZE) * 1000000, std::chrono::hours{gArgs.GetArg("-mempoolexpiry", DEFAULT_MEMPOOL_EXPIRY)});
        if (!m_pool.exists(hash))
            return state.Invalid(TxValidationResult::TX_MEMPOOL_POLICY, "mempool full");
    }
    return true;
}

bool MemPoolAccept::AcceptSingleTransaction(const CTransactionRef& ptx, ATMPArgs& args)
{
    AssertLockHeld(cs_main);
    LOCK(m_pool.cs); // mempool "read lock" (held through GetMainSignals().TransactionAddedToMempool())

    Workspace workspace(ptx);

    if (!PreChecks(args, workspace)) return false;

    // Only compute the precomputed transaction data if we need to verify
    // scripts (ie, other policy checks pass). We perform the inexpensive
    // checks first and avoid hashing and signature verification unless those
    // checks pass, to mitigate CPU exhaustion denial-of-service attacks.
    PrecomputedTransactionData txdata(*ptx);

    if (!PolicyScriptChecks(args, workspace, txdata)) return false;

    if (!ConsensusScriptChecks(args, workspace, txdata)) return false;

    // Tx was accepted, but not added
    if (args.m_test_accept) return true;

    if (!Finalize(args, workspace)) return false;

    GetMainSignals().TransactionAddedToMempool(ptx);

    return true;
}

} // anon namespace

/** (try to) add transaction to memory pool with a specified acceptance time **/
static bool AcceptToMemoryPoolWithTime(const CChainParams& chainparams, CTxMemPool& pool, TxValidationState &state, const CTransactionRef &tx,
                        int64_t nAcceptTime, std::list<CTransactionRef>* plTxnReplaced,
                        bool bypass_limits, const CAmount nAbsurdFee, bool test_accept) EXCLUSIVE_LOCKS_REQUIRED(cs_main)
{
    std::vector<COutPoint> coins_to_uncache;
    MemPoolAccept::ATMPArgs args { chainparams, state, nAcceptTime, plTxnReplaced, bypass_limits, nAbsurdFee, coins_to_uncache, test_accept };
    bool res = MemPoolAccept(pool).AcceptSingleTransaction(tx, args);
    if (!res) {
        // Remove coins that were not present in the coins cache before calling ATMPW;
        // this is to prevent memory DoS in case we receive a large number of
        // invalid transactions that attempt to overrun the in-memory coins cache
        // (`CCoinsViewCache::cacheCoins`).

        for (const COutPoint& hashTx : coins_to_uncache)
            ::ChainstateActive().CoinsTip().Uncache(hashTx);
    }
    // After we've (potentially) uncached entries, ensure our coins cache is still within its size limits
    BlockValidationState state_dummy;
    ::ChainstateActive().FlushStateToDisk(chainparams, state_dummy, FlushStateMode::PERIODIC);
    return res;
}

bool AcceptToMemoryPool(CTxMemPool& pool, TxValidationState &state, const CTransactionRef &tx,
                        std::list<CTransactionRef>* plTxnReplaced,
                        bool bypass_limits, const CAmount nAbsurdFee, bool test_accept)
{
    const CChainParams& chainparams = Params();
    return AcceptToMemoryPoolWithTime(chainparams, pool, state, tx, GetTime(), plTxnReplaced, bypass_limits, nAbsurdFee, test_accept);
}

/**
 * Return transaction in txOut, and if it was found inside a block, its hash is placed in hashBlock.
 * If blockIndex is provided, the transaction is fetched from the corresponding block.
 */
bool GetTransaction(const uint256& hash, CTransactionRef& txOut, const Consensus::Params& consensusParams, uint256& hashBlock, const CBlockIndex* const block_index)
{
    LOCK(cs_main);

    if (!block_index) {
        CTransactionRef ptx = mempool.get(hash);
        if (ptx) {
            txOut = ptx;
            return true;
        }

        if (g_txindex) {
            return g_txindex->FindTx(hash, hashBlock, txOut);
        }
    } else {
        CBlock block;
        if (ReadBlockFromDisk(block, block_index, consensusParams)) {
            for (const auto& tx : block.vtx) {
                if (tx->GetHash() == hash) {
                    txOut = tx;
                    hashBlock = block_index->GetBlockHash();
                    return true;
                }
            }
        }
    }

    return false;
}






//////////////////////////////////////////////////////////////////////////////
//
// CBlock and CBlockIndex
//

static bool WriteBlockToDisk(const CBlock& block, FlatFilePos& pos, const CMessageHeader::MessageStartChars& messageStart)
{
    // Open history file to append
    CAutoFile fileout(OpenBlockFile(pos), SER_DISK, CLIENT_VERSION);
    if (fileout.IsNull())
        return error("WriteBlockToDisk: OpenBlockFile failed");

    // Write index header
    unsigned int nSize = GetSerializeSize(block, fileout.GetVersion());
    fileout << messageStart << nSize;

    // Write block
    long fileOutPos = ftell(fileout.Get());
    if (fileOutPos < 0)
        return error("WriteBlockToDisk: ftell failed");
    pos.nPos = (unsigned int)fileOutPos;
    fileout << block;

    return true;
}

bool ReadBlockFromDisk(CBlock& block, const FlatFilePos& pos, const Consensus::Params& consensusParams)
{
    block.SetNull();

    // Open history file to read
    CAutoFile filein(OpenBlockFile(pos, true), SER_DISK, CLIENT_VERSION);
    if (filein.IsNull())
        return error("ReadBlockFromDisk: OpenBlockFile failed for %s", pos.ToString());

    // Read block
    try {
        filein >> block;
    }
    catch (const std::exception& e) {
        return error("%s: Deserialize or I/O error - %s at %s", __func__, e.what(), pos.ToString());
    }

    // Check the header
    const uint256 block_hash = block.GetHash();
    if (block_hash != consensusParams.hashGenesisBlock &&
            !CheckProof(block, consensusParams)) {
        return error("ReadBlockFromDisk: Errors in block header at %s", pos.ToString());
    }

    return true;
}

bool ReadBlockFromDisk(CBlock& block, const CBlockIndex* pindex, const Consensus::Params& consensusParams)
{
    FlatFilePos blockPos;
    {
        LOCK(cs_main);
        blockPos = pindex->GetBlockPos();
    }

    if (!ReadBlockFromDisk(block, blockPos, consensusParams))
        return false;
    if (block.GetHash() != pindex->GetBlockHash())
        return error("ReadBlockFromDisk(CBlock&, CBlockIndex*): GetHash() doesn't match index for %s at %s",
                pindex->ToString(), pindex->GetBlockPos().ToString());
    return true;
}

bool ReadRawBlockFromDisk(std::vector<uint8_t>& block, const FlatFilePos& pos, const CMessageHeader::MessageStartChars& message_start)
{
    FlatFilePos hpos = pos;
    hpos.nPos -= 8; // Seek back 8 bytes for meta header
    CAutoFile filein(OpenBlockFile(hpos, true), SER_DISK, CLIENT_VERSION);
    if (filein.IsNull()) {
        return error("%s: OpenBlockFile failed for %s", __func__, pos.ToString());
    }

    try {
        CMessageHeader::MessageStartChars blk_start;
        unsigned int blk_size;

        filein >> blk_start >> blk_size;

        if (memcmp(blk_start, message_start, CMessageHeader::MESSAGE_START_SIZE)) {
            return error("%s: Block magic mismatch for %s: %s versus expected %s", __func__, pos.ToString(),
                    HexStr(blk_start, blk_start + CMessageHeader::MESSAGE_START_SIZE),
                    HexStr(message_start, message_start + CMessageHeader::MESSAGE_START_SIZE));
        }

        if (blk_size > MAX_SIZE) {
            return error("%s: Block data is larger than maximum deserialization size for %s: %s versus %s", __func__, pos.ToString(),
                    blk_size, MAX_SIZE);
        }

        block.resize(blk_size); // Zeroing of memory is intentional here
        filein.read((char*)block.data(), blk_size);
    } catch(const std::exception& e) {
        return error("%s: Read from block file failed: %s for %s", __func__, e.what(), pos.ToString());
    }

    return true;
}

bool ReadRawBlockFromDisk(std::vector<uint8_t>& block, const CBlockIndex* pindex, const CMessageHeader::MessageStartChars& message_start)
{
    FlatFilePos block_pos;
    {
        LOCK(cs_main);
        block_pos = pindex->GetBlockPos();
    }

    return ReadRawBlockFromDisk(block, block_pos, message_start);
}

CAmount GetBlockSubsidy(int nHeight, const Consensus::Params& consensusParams)
{
    int halvings = nHeight / consensusParams.nSubsidyHalvingInterval;
    // Force block reward to zero when right shift is undefined.
    if (halvings >= 64)
        return 0;

    CAmount nSubsidy = consensusParams.genesis_subsidy;
    // Subsidy is cut in half every 210,000 blocks which will occur approximately every 4 years.
    nSubsidy >>= halvings;
    return nSubsidy;
}

CoinsViews::CoinsViews(
    std::string ldb_name,
    size_t cache_size_bytes,
    bool in_memory,
    bool should_wipe) : m_dbview(
                            GetDataDir() / ldb_name, cache_size_bytes, in_memory, should_wipe),
                        m_catcherview(&m_dbview) {}

void CoinsViews::InitCache()
{
    m_cacheview = MakeUnique<CCoinsViewCache>(&m_catcherview);
}

// NOTE: for now m_blockman is set to a global, but this will be changed
// in a future commit.
CChainState::CChainState() : m_blockman(g_blockman) {}


void CChainState::InitCoinsDB(
    size_t cache_size_bytes,
    bool in_memory,
    bool should_wipe,
    std::string leveldb_name)
{
    m_coins_views = MakeUnique<CoinsViews>(
        leveldb_name, cache_size_bytes, in_memory, should_wipe);
}

void CChainState::InitCoinsCache()
{
    assert(m_coins_views != nullptr);
    m_coins_views->InitCache();
}

// Note that though this is marked const, we may end up modifying `m_cached_finished_ibd`, which
// is a performance-related implementation detail. This function must be marked
// `const` so that `CValidationInterface` clients (which are given a `const CChainState*`)
// can call it.
//
bool CChainState::IsInitialBlockDownload() const
{
    // Optimization: pre-test latch before taking the lock.
    if (m_cached_finished_ibd.load(std::memory_order_relaxed))
        return false;

    LOCK(cs_main);
    if (m_cached_finished_ibd.load(std::memory_order_relaxed))
        return false;
    if (fImporting || fReindex)
        return true;
    if (m_chain.Tip() == nullptr)
        return true;
    if (m_chain.Tip()->nChainWork < nMinimumChainWork)
        return true;
    if (m_chain.Tip()->GetBlockTime() < (GetTime() - nMaxTipAge))
        return true;
    LogPrintf("Leaving InitialBlockDownload (latching to false)\n");
    m_cached_finished_ibd.store(true, std::memory_order_relaxed);
    return false;
}

static CBlockIndex *pindexBestForkTip = nullptr, *pindexBestForkBase = nullptr;

BlockMap& BlockIndex()
{
    return g_blockman.m_block_index;
}

static void AlertNotify(const std::string& strMessage)
{
    uiInterface.NotifyAlertChanged();
#if HAVE_SYSTEM
    std::string strCmd = gArgs.GetArg("-alertnotify", "");
    if (strCmd.empty()) return;

    // Alert text should be plain ascii coming from a trusted source, but to
    // be safe we first strip anything not in safeChars, then add single quotes around
    // the whole string before passing it to the shell:
    std::string singleQuote("'");
    std::string safeStatus = SanitizeString(strMessage);
    safeStatus = singleQuote+safeStatus+singleQuote;
    boost::replace_all(strCmd, "%s", safeStatus);

    std::thread t(runCommand, strCmd);
    t.detach(); // thread runs free
#endif
}

static void CheckForkWarningConditions() EXCLUSIVE_LOCKS_REQUIRED(cs_main)
{
    AssertLockHeld(cs_main);
    // Before we get past initial download, we cannot reliably alert about forks
    // (we assume we don't get stuck on a fork before finishing our initial sync)
    if (::ChainstateActive().IsInitialBlockDownload())
        return;

    // If our best fork is no longer within 72 blocks (+/- 12 hours if no one mines it)
    // of our head, drop it
    if (pindexBestForkTip && ::ChainActive().Height() - pindexBestForkTip->nHeight >= 72)
        pindexBestForkTip = nullptr;

    if (pindexBestForkTip || (pindexBestInvalid && pindexBestInvalid->nChainWork > ::ChainActive().Tip()->nChainWork + (GetBlockProof(*::ChainActive().Tip()) * 6)))
    {
        if (!GetfLargeWorkForkFound() && pindexBestForkBase)
        {
            std::string warning = std::string("'Warning: Large-work fork detected, forking after block ") +
                pindexBestForkBase->phashBlock->ToString() + std::string("'");
            AlertNotify(warning);
        }
        if (pindexBestForkTip && pindexBestForkBase)
        {
            LogPrintf("%s: Warning: Large valid fork found\n  forking the chain at height %d (%s)\n  lasting to height %d (%s).\nChain state database corruption likely.\n", __func__,
                   pindexBestForkBase->nHeight, pindexBestForkBase->phashBlock->ToString(),
                   pindexBestForkTip->nHeight, pindexBestForkTip->phashBlock->ToString());
            SetfLargeWorkForkFound(true);
        }
        else
        {
            LogPrintf("%s: Warning: Found invalid chain at least ~6 blocks longer than our best chain.\nChain state database corruption likely.\n", __func__);
            SetfLargeWorkInvalidChainFound(true);
        }
    }
    else
    {
        SetfLargeWorkForkFound(false);
        SetfLargeWorkInvalidChainFound(false);
    }
}

static void CheckForkWarningConditionsOnNewFork(CBlockIndex* pindexNewForkTip) EXCLUSIVE_LOCKS_REQUIRED(cs_main)
{
    AssertLockHeld(cs_main);
    // If we are on a fork that is sufficiently large, set a warning flag
    CBlockIndex* pfork = pindexNewForkTip;
    CBlockIndex* plonger = ::ChainActive().Tip();
    while (pfork && pfork != plonger)
    {
        while (plonger && plonger->nHeight > pfork->nHeight)
            plonger = plonger->pprev;
        if (pfork == plonger)
            break;
        pfork = pfork->pprev;
    }

    // We define a condition where we should warn the user about as a fork of at least 7 blocks
    // with a tip within 72 blocks (+/- 12 hours if no one mines it) of ours
    // We use 7 blocks rather arbitrarily as it represents just under 10% of sustained network
    // hash rate operating on the fork.
    // or a chain that is entirely longer than ours and invalid (note that this should be detected by both)
    // We define it this way because it allows us to only store the highest fork tip (+ base) which meets
    // the 7-block condition and from this always have the most-likely-to-cause-warning fork
    if (pfork && (!pindexBestForkTip || pindexNewForkTip->nHeight > pindexBestForkTip->nHeight) &&
            pindexNewForkTip->nChainWork - pfork->nChainWork > (GetBlockProof(*pfork) * 7) &&
            ::ChainActive().Height() - pindexNewForkTip->nHeight < 72)
    {
        pindexBestForkTip = pindexNewForkTip;
        pindexBestForkBase = pfork;
    }

    CheckForkWarningConditions();
}

void static InvalidChainFound(CBlockIndex* pindexNew) EXCLUSIVE_LOCKS_REQUIRED(cs_main)
{
    if (!pindexBestInvalid || pindexNew->nChainWork > pindexBestInvalid->nChainWork)
        pindexBestInvalid = pindexNew;

    LogPrintf("%s: invalid block=%s  height=%d  date=%s\n", __func__,
      pindexNew->GetBlockHash().ToString(), pindexNew->nHeight,
      FormatISO8601DateTime(pindexNew->GetBlockTime()));
    CBlockIndex *tip = ::ChainActive().Tip();
    assert (tip);
    LogPrintf("%s:  current best=%s  height=%d  date=%s\n", __func__,
      tip->GetBlockHash().ToString(), ::ChainActive().Height(),
      FormatISO8601DateTime(tip->GetBlockTime()));
    CheckForkWarningConditions();
}

void CChainState::InvalidBlockFound(CBlockIndex *pindex, const BlockValidationState &state) {
    if (state.GetResult() != BlockValidationResult::BLOCK_MUTATED) {
        pindex->nStatus |= BLOCK_FAILED_VALID;
        m_blockman.m_failed_blocks.insert(pindex);
        setDirtyBlockIndex.insert(pindex);
        setBlockIndexCandidates.erase(pindex);
        InvalidChainFound(pindex);
    }
}

void UpdateCoins(const CTransaction& tx, CCoinsViewCache& inputs, CTxUndo &txundo, int nHeight)
{
    // mark inputs spent
    if (!tx.IsCoinBase()) {
        txundo.vprevout.reserve(tx.vin.size());
        for (size_t i = 0; i < tx.vin.size(); i++) {
            const CTxIn& txin = tx.vin[i];
            if (txin.m_is_pegin) {
                const CTxInWitness& txinwit = tx.witness.vtxinwit[i];
                std::pair<uint256, COutPoint> outpoint = std::make_pair(uint256(txinwit.m_pegin_witness.stack[2]), txin.prevout);
                inputs.SetPeginSpent(outpoint, true);
                // Dummy undo
                txundo.vprevout.emplace_back();
            } else {
                txundo.vprevout.emplace_back();
                bool is_spent = inputs.SpendCoin(txin.prevout, &txundo.vprevout.back());
                assert(is_spent);
            }
        }
    }
    // add outputs
    AddCoins(inputs, tx, nHeight);
}

void UpdateCoins(const CTransaction& tx, CCoinsViewCache& inputs, int nHeight)
{
    CTxUndo txundo;
    UpdateCoins(tx, inputs, txundo, nHeight);
}

bool CScriptCheck::operator()() {
    const CScript &scriptSig = ptxTo->vin[nIn].scriptSig;
    const CScriptWitness *witness = ptxTo->witness.vtxinwit.size() > nIn ? &ptxTo->witness.vtxinwit[nIn].scriptWitness : NULL;
    return VerifyScript(scriptSig, m_tx_out.scriptPubKey, witness, nFlags, CachingTransactionSignatureChecker(ptxTo, nIn, m_tx_out.nValue, cacheStore, *txdata), &error);
}

int GetSpendHeight(const CCoinsViewCache& inputs)
{
    LOCK(cs_main);
    CBlockIndex* pindexPrev = LookupBlockIndex(inputs.GetBestBlock());
    return pindexPrev->nHeight + 1;
}


static CuckooCache::cache<uint256, SignatureCacheHasher> scriptExecutionCache;
static uint256 scriptExecutionCacheNonce(GetRandHash());

void InitScriptExecutionCache() {
    // nMaxCacheSize is unsigned. If -maxsigcachesize is set to zero,
    // setup_bytes creates the minimum possible cache (2 elements).
    size_t nMaxCacheSize = std::min(std::max((int64_t)0, gArgs.GetArg("-maxsigcachesize", DEFAULT_MAX_SIG_CACHE_SIZE) / 2), MAX_MAX_SIG_CACHE_SIZE) * ((size_t) 1 << 20);
    size_t nElems = scriptExecutionCache.setup_bytes(nMaxCacheSize);
    LogPrintf("Using %zu MiB out of %zu/2 requested for script execution cache, able to store %zu elements\n",
            (nElems*sizeof(uint256)) >>20, (nMaxCacheSize*2)>>20, nElems);
}

/**
 * Check whether all inputs of this transaction are valid (no double spends, scripts & sigs, amounts)
 * This does not modify the UTXO set.
 *
 * If pvChecks is not nullptr, script checks are pushed onto it instead of being performed inline. Any
 * script checks which are not necessary (eg due to script execution cache hits) are, obviously,
 * not pushed onto pvChecks/run.
 *
 * Setting cacheSigStore/cacheFullScriptStore to false will remove elements from the corresponding cache
 * which are matched. This is useful for checking blocks where we will likely never need the cache
 * entry again.
 *
 * Note that we may set state.reason to NOT_STANDARD for extra soft-fork flags in flags, block-checking
 * callers should probably reset it to CONSENSUS in such cases.
 *
 * Non-static (and re-declared) in src/test/txvalidationcache_tests.cpp
 */
<<<<<<< HEAD
bool CheckInputs(const CTransaction& tx, CValidationState &state, const CCoinsViewCache &inputs, unsigned int flags, bool cacheSigStore, bool cacheFullScriptStore, PrecomputedTransactionData& txdata, std::vector<CCheck*> *pvChecks) EXCLUSIVE_LOCKS_REQUIRED(cs_main)
=======
bool CheckInputs(const CTransaction& tx, TxValidationState &state, const CCoinsViewCache &inputs, unsigned int flags, bool cacheSigStore, bool cacheFullScriptStore, PrecomputedTransactionData& txdata, std::vector<CScriptCheck> *pvChecks) EXCLUSIVE_LOCKS_REQUIRED(cs_main)
>>>>>>> 3c40bc67
{
    if (tx.IsCoinBase()) return true;

    if (pvChecks) {
        pvChecks->reserve(tx.vin.size());
    }

    // First check if script executions have been cached with the same
    // flags. Note that this assumes that the inputs provided are
    // correct (ie that the transaction hash which is in tx's prevouts
    // properly commits to the scriptPubKey in the inputs view of that
    // transaction).
    uint256 hashCacheEntry;
    // We only use the first 19 bytes of nonce to avoid a second SHA
    // round - giving us 19 + 32 + 4 = 55 bytes (+ 8 + 1 = 64)
    static_assert(55 - sizeof(flags) - 32 >= 128/8, "Want at least 128 bits of nonce for script execution cache");
    CSHA256().Write(scriptExecutionCacheNonce.begin(), 55 - sizeof(flags) - 32).Write(tx.GetWitnessHash().begin(), 32).Write((unsigned char*)&flags, sizeof(flags)).Finalize(hashCacheEntry.begin());
    AssertLockHeld(cs_main); //TODO: Remove this requirement by making CuckooCache not require external locks
    if (scriptExecutionCache.contains(hashCacheEntry, !cacheFullScriptStore)) {
        return true;
    }

    for (unsigned int i = 0; i < tx.vin.size(); i++) {
        const COutPoint &prevout = tx.vin[i].prevout;

        // ELEMENTS:
        // If input is peg-in, create "coin" to evaluate against
        Coin pegin_coin;
        if (tx.vin[i].m_is_pegin) {
            // Height of "output" in script evaluation will be 0
            pegin_coin = Coin(GetPeginOutputFromWitness(tx.witness.vtxinwit[i].m_pegin_witness), 0, false);
        }

        const Coin& coin = tx.vin[i].m_is_pegin ? pegin_coin : inputs.AccessCoin(prevout);
        assert(!coin.IsSpent());

        // We very carefully only pass in things to CScriptCheck which
        // are clearly committed to by tx' witness hash. This provides
        // a sanity check that our caching is not introducing consensus
        // failures through additional data in, eg, the coins being
        // spent being checked as a part of CScriptCheck.

        // Verify signature
        CCheck* check = new CScriptCheck(coin.out, tx, i, flags, cacheSigStore, &txdata);
        ScriptError serror = QueueCheck(pvChecks, check);
        if (serror != SCRIPT_ERR_OK) {
            if (flags & STANDARD_NOT_MANDATORY_VERIFY_FLAGS) {
                // Check whether the failure was caused by a
                // non-mandatory script verification check, such as
                // non-standard DER encodings or non-null dummy
                // arguments; if so, ensure we return NOT_STANDARD
                // instead of CONSENSUS to avoid downstream users
                // splitting the network between upgraded and
                // non-upgraded nodes by banning CONSENSUS-failing
                // data providers.
                CScriptCheck check2(coin.out, tx, i,
                        flags & ~STANDARD_NOT_MANDATORY_VERIFY_FLAGS, cacheSigStore, &txdata);
<<<<<<< HEAD
                if (check2()) {
                    return state.Invalid(ValidationInvalidReason::TX_NOT_STANDARD, false, strprintf("non-mandatory-script-verify-flag (%s)", ScriptErrorString(serror)));
                }
=======
                if (check2())
                    return state.Invalid(TxValidationResult::TX_NOT_STANDARD, strprintf("non-mandatory-script-verify-flag (%s)", ScriptErrorString(check.GetScriptError())));
>>>>>>> 3c40bc67
            }
            // MANDATORY flag failures correspond to
            // TxValidationResult::TX_CONSENSUS. Because CONSENSUS
            // failures are the most serious case of validation
            // failures, we may need to consider using
            // RECENT_CONSENSUS_CHANGE for any script failure that
            // could be due to non-upgraded nodes which we may want to
            // support, to avoid splitting the network (but this
            // depends on the details of how net_processing handles
            // such errors).
<<<<<<< HEAD
            return state.Invalid(ValidationInvalidReason::CONSENSUS, false, strprintf("mandatory-script-verify-flag-failed (%s)", ScriptErrorString(serror)));
=======
            return state.Invalid(TxValidationResult::TX_CONSENSUS, strprintf("mandatory-script-verify-flag-failed (%s)", ScriptErrorString(check.GetScriptError())));
>>>>>>> 3c40bc67
        }
    }

    if (cacheFullScriptStore && !pvChecks) {
        // We executed all of the provided scripts, and were told to
        // cache the result. Do so now.
        scriptExecutionCache.insert(hashCacheEntry);
    }

    return true;
}

static bool UndoWriteToDisk(const CBlockUndo& blockundo, FlatFilePos& pos, const uint256& hashBlock, const CMessageHeader::MessageStartChars& messageStart)
{
    // Open history file to append
    CAutoFile fileout(OpenUndoFile(pos), SER_DISK, CLIENT_VERSION);
    if (fileout.IsNull())
        return error("%s: OpenUndoFile failed", __func__);

    // Write index header
    unsigned int nSize = GetSerializeSize(blockundo, fileout.GetVersion());
    fileout << messageStart << nSize;

    // Write undo data
    long fileOutPos = ftell(fileout.Get());
    if (fileOutPos < 0)
        return error("%s: ftell failed", __func__);
    pos.nPos = (unsigned int)fileOutPos;
    fileout << blockundo;

    // calculate & write checksum
    CHashWriter hasher(SER_GETHASH, PROTOCOL_VERSION);
    hasher << hashBlock;
    hasher << blockundo;
    fileout << hasher.GetHash();

    return true;
}

bool UndoReadFromDisk(CBlockUndo& blockundo, const CBlockIndex* pindex)
{
    FlatFilePos pos = pindex->GetUndoPos();
    if (pos.IsNull()) {
        return error("%s: no undo data available", __func__);
    }

    // Open history file to read
    CAutoFile filein(OpenUndoFile(pos, true), SER_DISK, CLIENT_VERSION);
    if (filein.IsNull())
        return error("%s: OpenUndoFile failed", __func__);

    // Read block
    uint256 hashChecksum;
    CHashVerifier<CAutoFile> verifier(&filein); // We need a CHashVerifier as reserializing may lose data
    try {
        verifier << pindex->pprev->GetBlockHash();
        verifier >> blockundo;
        filein >> hashChecksum;
    }
    catch (const std::exception& e) {
        return error("%s: Deserialize or I/O error - %s", __func__, e.what());
    }

    // Verify checksum
    if (hashChecksum != verifier.GetHash())
        return error("%s: Checksum mismatch", __func__);

    return true;
}

/** Abort with a message */
static bool AbortNode(const std::string& strMessage, const std::string& userMessage = "", unsigned int prefix = 0)
{
    SetMiscWarning(strMessage);
    LogPrintf("*** %s\n", strMessage);
    if (!userMessage.empty()) {
        uiInterface.ThreadSafeMessageBox(userMessage, "", CClientUIInterface::MSG_ERROR | prefix);
    } else {
        uiInterface.ThreadSafeMessageBox(_("Error: A fatal internal error occurred, see debug.log for details").translated, "", CClientUIInterface::MSG_ERROR | CClientUIInterface::MSG_NOPREFIX);
    }
    StartShutdown();
    return false;
}

static bool AbortNode(BlockValidationState& state, const std::string& strMessage, const std::string& userMessage = "", unsigned int prefix = 0)
{
    AbortNode(strMessage, userMessage, prefix);
    return state.Error(strMessage);
}

/**
 * Restore the UTXO in a Coin at a given COutPoint
 * @param undo The Coin to be restored.
 * @param view The coins view to which to apply the changes.
 * @param out The out point that corresponds to the tx input.
 * @return A DisconnectResult as an int
 */
int ApplyTxInUndo(Coin&& undo, CCoinsViewCache& view, const COutPoint& out, const CTxIn& txin, const CScriptWitness& pegin_witness, const std::vector<std::pair<CScript, CScript>>& fedpegscripts)
{
    bool fClean = true;

    if (!txin.m_is_pegin) {
        if (view.HaveCoin(out)) fClean = false; // overwriting transaction output

        if (undo.nHeight == 0) {
            // Missing undo metadata (height and coinbase). Older versions included this
            // information only in undo records for the last spend of a transactions'
            // outputs. This implies that it must be present for some other output of the same tx.
            const Coin& alternate = AccessByTxid(view, out.hash);
            if (!alternate.IsSpent()) {
                undo.nHeight = alternate.nHeight;
                undo.fCoinBase = alternate.fCoinBase;
            } else {
                // ELEMENTS:
                // If we're connecting genesis outputs, it's probably actually just
                // a genesis output, let it through. N.B. The case where it's a corrupted
                // txundo from per-tx db will not be caught!
                if (!Params().GetConsensus().connect_genesis_outputs) {
                    return DISCONNECT_FAILED; // adding output for transaction without known metadata
                }
            }
        }
        // The potential_overwrite parameter to AddCoin is only allowed to be false if we know for
        // sure that the coin did not already exist in the cache. As we have queried for that above
        // using HaveCoin, we don't need to guess. When fClean is false, a coin already existed and
        // it is an overwrite.
        view.AddCoin(out, std::move(undo), !fClean);
    } else {
        std::string err;
        if (!IsValidPeginWitness(pegin_witness, fedpegscripts, txin.prevout, err, false)) {
            fClean = fClean && error("%s: peg-in occurred without proof", __func__);
        } else {
            std::pair<uint256, COutPoint> outpoint = std::make_pair(uint256(pegin_witness.stack[2]), txin.prevout);
            bool fSpent = view.IsPeginSpent(outpoint);
            if (!fSpent) {
                fClean = fClean && error("%s: peg-in bitcoin txid not marked spent", __func__);
            } else {
                view.SetPeginSpent(outpoint, false);
            }
        }
    }

    return fClean ? DISCONNECT_OK : DISCONNECT_UNCLEAN;
}

// We don't want to compare things that are not stored in utxo db, specifically
// the nonce commitment which has no consensus meaning for spending conditions
static bool TxOutDBEntryIsSame(const CTxOut& block_txout, const CTxOut& txdb_txout)
{
    return txdb_txout.nValue == block_txout.nValue &&
        txdb_txout.nAsset == block_txout.nAsset &&
        txdb_txout.scriptPubKey == block_txout.scriptPubKey;
}

/** Undo the effects of this block (with given index) on the UTXO set represented by coins.
 *  When FAILED is returned, view is left in an indeterminate state. */
DisconnectResult CChainState::DisconnectBlock(const CBlock& block, const CBlockIndex* pindex, CCoinsViewCache& view)
{
    bool fClean = true;

    CBlockUndo blockUndo;
    if (!UndoReadFromDisk(blockUndo, pindex)) {
        error("DisconnectBlock(): failure reading undo data");
        return DISCONNECT_FAILED;
    }

    if (blockUndo.vtxundo.size() + 1 != block.vtx.size()) {
        error("DisconnectBlock(): block and undo data inconsistent");
        return DISCONNECT_FAILED;
    }

    // undo transactions in reverse order
    for (int i = block.vtx.size() - 1; i >= 0; i--) {
        const CTransaction &tx = *(block.vtx[i]);
        uint256 hash = tx.GetHash();
        bool is_coinbase = tx.IsCoinBase();

        // Check that all outputs are available and match the outputs in the block itself
        // exactly.
        for (size_t o = 0; o < tx.vout.size(); o++) {
            if (!tx.vout[o].scriptPubKey.IsUnspendable()) {
                COutPoint out(hash, o);
                Coin coin;
                bool is_spent = view.SpendCoin(out, &coin);
                if (!is_spent || !TxOutDBEntryIsSame(tx.vout[o], coin.out) || pindex->nHeight != coin.nHeight || is_coinbase != coin.fCoinBase) {
                    fClean = false; // transaction output mismatch
                }
            }
        }

        // restore inputs
        const auto& fedpegscripts = GetValidFedpegScripts(pindex, Params().GetConsensus(), false /* nextblock_validation */);
        if (i > 0) { // not coinbases
            CTxUndo &txundo = blockUndo.vtxundo[i-1];
            if (txundo.vprevout.size() != tx.vin.size()) {
                error("DisconnectBlock(): transaction and undo data inconsistent");
                return DISCONNECT_FAILED;
            }
            for (unsigned int j = tx.vin.size(); j-- > 0;) {
                const COutPoint &out = tx.vin[j].prevout;
                const CScriptWitness& pegin_wit = tx.witness.vtxinwit.size() > j ? tx.witness.vtxinwit[j].m_pegin_witness : CScriptWitness();
                int res = ApplyTxInUndo(std::move(txundo.vprevout[j]), view, out, tx.vin[j], pegin_wit, fedpegscripts);
                if (res == DISCONNECT_FAILED) return DISCONNECT_FAILED;
                fClean = fClean && res != DISCONNECT_UNCLEAN;
            }
            // At this point, all of txundo.vprevout should have been moved out.
        }
    }

    // move best block pointer to prevout block
    view.SetBestBlock(pindex->pprev->GetBlockHash());

    return fClean ? DISCONNECT_OK : DISCONNECT_UNCLEAN;
}

void static FlushBlockFile(bool fFinalize = false)
{
    LOCK(cs_LastBlockFile);

    FlatFilePos block_pos_old(nLastBlockFile, vinfoBlockFile[nLastBlockFile].nSize);
    FlatFilePos undo_pos_old(nLastBlockFile, vinfoBlockFile[nLastBlockFile].nUndoSize);

    bool status = true;
    status &= BlockFileSeq().Flush(block_pos_old, fFinalize);
    status &= UndoFileSeq().Flush(undo_pos_old, fFinalize);
    if (!status) {
        AbortNode("Flushing block file to disk failed. This is likely the result of an I/O error.");
    }
}

static bool FindUndoPos(BlockValidationState &state, int nFile, FlatFilePos &pos, unsigned int nAddSize);

static bool WriteUndoDataForBlock(const CBlockUndo& blockundo, BlockValidationState& state, CBlockIndex* pindex, const CChainParams& chainparams)
{
    // Write undo information to disk
    if (pindex->GetUndoPos().IsNull()) {
        FlatFilePos _pos;
        if (!FindUndoPos(state, pindex->nFile, _pos, ::GetSerializeSize(blockundo, CLIENT_VERSION) + 40))
            return error("ConnectBlock(): FindUndoPos failed");
        if (!UndoWriteToDisk(blockundo, _pos, pindex->pprev->GetBlockHash(), chainparams.MessageStart()))
            return AbortNode(state, "Failed to write undo data");

        // update nUndoPos in block index
        pindex->nUndoPos = _pos.nPos;
        pindex->nStatus |= BLOCK_HAVE_UNDO;
        setDirtyBlockIndex.insert(pindex);
    }

    return true;
}

static CCheckQueue<CCheck> scriptcheckqueue(128);

void ThreadScriptCheck(int worker_num) {
    util::ThreadRename(strprintf("scriptch.%i", worker_num));
    scriptcheckqueue.Thread();
}

VersionBitsCache versionbitscache GUARDED_BY(cs_main);

int32_t ComputeBlockVersion(const CBlockIndex* pindexPrev, const Consensus::Params& params)
{
    LOCK(cs_main);
    int32_t nVersion = VERSIONBITS_TOP_BITS;

    for (int i = 0; i < (int)Consensus::MAX_VERSION_BITS_DEPLOYMENTS; i++) {
        ThresholdState state = VersionBitsState(pindexPrev, params, static_cast<Consensus::DeploymentPos>(i), versionbitscache);
        if (state == ThresholdState::LOCKED_IN || state == ThresholdState::STARTED) {
            nVersion |= VersionBitsMask(params, static_cast<Consensus::DeploymentPos>(i));
        }
    }

    return nVersion;
}

/**
 * Threshold condition checker that triggers when unknown versionbits are seen on the network.
 */
class WarningBitsConditionChecker : public AbstractThresholdConditionChecker
{
private:
    int bit;

public:
    explicit WarningBitsConditionChecker(int bitIn) : bit(bitIn) {}

    int64_t BeginTime(const Consensus::Params& params) const override { return 0; }
    int64_t EndTime(const Consensus::Params& params) const override { return std::numeric_limits<int64_t>::max(); }
    int Period(const Consensus::Params& params) const override { return params.nMinerConfirmationWindow; }
    int Threshold(const Consensus::Params& params) const override { return params.nRuleChangeActivationThreshold; }

    bool Condition(const CBlockIndex* pindex, const Consensus::Params& params) const override
    {
        return pindex->nHeight >= params.MinBIP9WarningHeight &&
               ((pindex->nVersion & VERSIONBITS_TOP_MASK) == VERSIONBITS_TOP_BITS) &&
               ((pindex->nVersion >> bit) & 1) != 0 &&
               ((ComputeBlockVersion(pindex->pprev, params) >> bit) & 1) == 0;
    }
};

static ThresholdConditionCache warningcache[VERSIONBITS_NUM_BITS] GUARDED_BY(cs_main);

// 0.13.0 was shipped with a segwit deployment defined for testnet, but not for
// mainnet. We no longer need to support disabling the segwit deployment
// except for testing purposes, due to limitations of the functional test
// environment. See test/functional/p2p-segwit.py.
static bool IsScriptWitnessEnabled(const Consensus::Params& params)
{
    return params.SegwitHeight != std::numeric_limits<int>::max();
}

static unsigned int GetBlockScriptFlags(const CBlockIndex* pindex, const Consensus::Params& consensusparams) EXCLUSIVE_LOCKS_REQUIRED(cs_main) {
    AssertLockHeld(cs_main);

    unsigned int flags = SCRIPT_VERIFY_NONE;

    // BIP16 didn't become active until Apr 1 2012 (on mainnet, and
    // retroactively applied to testnet)
    // However, only one historical block violated the P2SH rules (on both
    // mainnet and testnet), so for simplicity, always leave P2SH
    // on except for the one violating block.
    if (consensusparams.BIP16Exception.IsNull() || // no bip16 exception on this chain
        pindex->phashBlock == nullptr || // this is a new candidate block, eg from TestBlockValidity()
        *pindex->phashBlock != consensusparams.BIP16Exception) // this block isn't the historical exception
    {
        flags |= SCRIPT_VERIFY_P2SH;
    }

    // Enforce WITNESS rules whenever P2SH is in effect (and the segwit
    // deployment is defined).
    if (flags & SCRIPT_VERIFY_P2SH && IsScriptWitnessEnabled(consensusparams)) {
        flags |= SCRIPT_VERIFY_WITNESS;
    }

    // Start enforcing the DERSIG (BIP66) rule
    if (pindex->nHeight >= consensusparams.BIP66Height) {
        flags |= SCRIPT_VERIFY_DERSIG;
    }

    // Start enforcing CHECKLOCKTIMEVERIFY (BIP65) rule
    if (pindex->nHeight >= consensusparams.BIP65Height) {
        flags |= SCRIPT_VERIFY_CHECKLOCKTIMEVERIFY;
    }

    // Start enforcing BIP112 (CHECKSEQUENCEVERIFY)
    if (pindex->nHeight >= consensusparams.CSVHeight) {
        flags |= SCRIPT_VERIFY_CHECKSEQUENCEVERIFY;
    }

    // Start enforcing BIP147 NULLDUMMY (activated simultaneously with segwit)
    if (IsWitnessEnabled(pindex->pprev, consensusparams)) {
        flags |= SCRIPT_VERIFY_NULLDUMMY;
    }

    return flags;
}



static int64_t nTimeCheck = 0;
static int64_t nTimeForks = 0;
static int64_t nTimeVerify = 0;
static int64_t nTimeConnect = 0;
static int64_t nTimeIndex = 0;
static int64_t nTimeCallbacks = 0;
static int64_t nTimeTotal = 0;
static int64_t nBlocksTotal = 0;

/** Apply the effects of this block (with given index) on the UTXO set represented by coins.
 *  Validity checks that depend on the UTXO set are also done; ConnectBlock()
 *  can fail if those validity checks fail (among other reasons). */
<<<<<<< HEAD
bool CChainState::ConnectBlock(const CBlock& block, CValidationState& state, CBlockIndex* pindex,
                  CCoinsViewCache& view, const CChainParams& chainparams, std::set<std::pair<uint256, COutPoint>>* setPeginsSpent, bool fJustCheck)
=======
bool CChainState::ConnectBlock(const CBlock& block, BlockValidationState& state, CBlockIndex* pindex,
                  CCoinsViewCache& view, const CChainParams& chainparams, bool fJustCheck)
>>>>>>> 3c40bc67
{
    AssertLockHeld(cs_main);
    assert(pindex);
    assert(*pindex->phashBlock == block.GetHash());
    int64_t nTimeStart = GetTimeMicros();

    // verify that the view's current state corresponds to the previous block
    uint256 hashPrevBlock = pindex->pprev == nullptr ? uint256() : pindex->pprev->GetBlockHash();
    assert(hashPrevBlock == view.GetBestBlock());

    const Consensus::Params& consensusParams = chainparams.GetConsensus();
    // Add genesis outputs but don't validate.
    if (block.GetHash() == consensusParams.hashGenesisBlock) {
        if (!fJustCheck) {
            if (consensusParams.connect_genesis_outputs) {
                for (const auto& tx : block.vtx) {
                    // Directly add new coins to DB
                    AddCoins(view, *tx, 0);
                }
            }
            view.SetBestBlock(pindex->GetBlockHash());
        }
        nBlocksTotal++;
        return true;
    }

    // Check it again in case a previous version let a bad block in
    // NOTE: We don't currently (re-)invoke ContextualCheckBlock() or
    // ContextualCheckBlockHeader() here. This means that if we add a new
    // consensus rule that is enforced in one of those two functions, then we
    // may have let in a block that violates the rule prior to updating the
    // software, and we would NOT be enforcing the rule here. Fully solving
    // upgrade from one software version to the next after a consensus rule
    // change is potentially tricky and issue-specific (see RewindBlockIndex()
    // for one general approach that was used for BIP 141 deployment).
    // Also, currently the rule against blocks more than 2 hours in the future
    // is enforced in ContextualCheckBlockHeader(); we wouldn't want to
    // re-enforce that rule here (at least until we make it impossible for
    // GetAdjustedTime() to go backward).
    if (!CheckBlock(block, state, chainparams.GetConsensus(), !fJustCheck, !fJustCheck)) {
        if (state.GetResult() == BlockValidationResult::BLOCK_MUTATED) {
            // We don't write down blocks to disk if they may have been
            // corrupted, so this should be impossible unless we're having hardware
            // problems.
            return AbortNode(state, "Corrupt block found indicating potential hardware failure; shutting down");
        }
        return error("%s: Consensus::CheckBlock: %s", __func__, FormatStateMessage(state));
    }

    nBlocksTotal++;

    // Check that all non-zero coinbase outputs pay to the required destination
    const CScript& mandatory_coinbase_destination = chainparams.GetConsensus().mandatory_coinbase_destination;
    if (mandatory_coinbase_destination != CScript()) {
        for (auto& txout : block.vtx[0]->vout) {
            bool mustPay = !txout.nValue.IsExplicit() || txout.nValue.GetAmount() != 0;
            if (mustPay && txout.scriptPubKey != mandatory_coinbase_destination) {
                return state.Invalid(ValidationInvalidReason::CONSENSUS, error("ConnectBlock(): Coinbase outputs didn't match required scriptPubKey"),
                                 "bad-coinbase-txos");
            }
        }
    }

    bool fScriptChecks = true;
    if (!hashAssumeValid.IsNull()) {
        // We've been configured with the hash of a block which has been externally verified to have a valid history.
        // A suitable default value is included with the software and updated from time to time.  Because validity
        //  relative to a piece of software is an objective fact these defaults can be easily reviewed.
        // This setting doesn't force the selection of any particular chain but makes validating some faster by
        //  effectively caching the result of part of the verification.
        BlockMap::const_iterator  it = m_blockman.m_block_index.find(hashAssumeValid);
        if (it != m_blockman.m_block_index.end()) {
            if (it->second->GetAncestor(pindex->nHeight) == pindex &&
                pindexBestHeader->GetAncestor(pindex->nHeight) == pindex &&
                pindexBestHeader->nChainWork >= nMinimumChainWork) {
                // This block is a member of the assumed verified chain and an ancestor of the best header.
                // Script verification is skipped when connecting blocks under the
                // assumevalid block. Assuming the assumevalid block is valid this
                // is safe because block merkle hashes are still computed and checked,
                // Of course, if an assumed valid block is invalid due to false scriptSigs
                // this optimization would allow an invalid chain to be accepted.
                // The equivalent time check discourages hash power from extorting the network via DOS attack
                //  into accepting an invalid block through telling users they must manually set assumevalid.
                //  Requiring a software change or burying the invalid block, regardless of the setting, makes
                //  it hard to hide the implication of the demand.  This also avoids having release candidates
                //  that are hardly doing any signature verification at all in testing without having to
                //  artificially set the default assumed verified block further back.
                // The test against nMinimumChainWork prevents the skipping when denied access to any chain at
                //  least as good as the expected chain.
                fScriptChecks = (GetBlockProofEquivalentTime(*pindexBestHeader, *pindex, *pindexBestHeader, chainparams.GetConsensus()) <= 60 * 60 * 24 * 7 * 2);
            }
        }
    }

    int64_t nTime1 = GetTimeMicros(); nTimeCheck += nTime1 - nTimeStart;
    assert(nBlocksTotal > 0);
    LogPrint(BCLog::BENCH, "    - Sanity checks: %.2fms [%.2fs (%.2fms/blk)]\n", MILLI * (nTime1 - nTimeStart), nTimeCheck * MICRO, nTimeCheck * MILLI / nBlocksTotal);

    // Do not allow blocks that contain transactions which 'overwrite' older transactions,
    // unless those are already completely spent.
    // If such overwrites are allowed, coinbases and transactions depending upon those
    // can be duplicated to remove the ability to spend the first instance -- even after
    // being sent to another address.
    // See BIP30, CVE-2012-1909, and http://r6.ca/blog/20120206T005236Z.html for more information.
    // This logic is not necessary for memory pool transactions, as AcceptToMemoryPool
    // already refuses previously-known transaction ids entirely.
    // This rule was originally applied to all blocks with a timestamp after March 15, 2012, 0:00 UTC.
    // Now that the whole chain is irreversibly beyond that time it is applied to all blocks except the
    // two in the chain that violate it. This prevents exploiting the issue against nodes during their
    // initial block download.
    bool fEnforceBIP30 = !((pindex->nHeight==91842 && pindex->GetBlockHash() == uint256S("0x00000000000a4d0a398161ffc163c503763b1f4360639393e0e4c8e300e0caec")) ||
                           (pindex->nHeight==91880 && pindex->GetBlockHash() == uint256S("0x00000000000743f190a18c5577a3c2d2a1f610ae9601ac046a38084ccb7cd721")));

    // Once BIP34 activated it was not possible to create new duplicate coinbases and thus other than starting
    // with the 2 existing duplicate coinbase pairs, not possible to create overwriting txs.  But by the
    // time BIP34 activated, in each of the existing pairs the duplicate coinbase had overwritten the first
    // before the first had been spent.  Since those coinbases are sufficiently buried it's no longer possible to create further
    // duplicate transactions descending from the known pairs either.
    // If we're on the known chain at height greater than where BIP34 activated, we can save the db accesses needed for the BIP30 check.

    // BIP34 requires that a block at height X (block X) has its coinbase
    // scriptSig start with a CScriptNum of X (indicated height X).  The above
    // logic of no longer requiring BIP30 once BIP34 activates is flawed in the
    // case that there is a block X before the BIP34 height of 227,931 which has
    // an indicated height Y where Y is greater than X.  The coinbase for block
    // X would also be a valid coinbase for block Y, which could be a BIP30
    // violation.  An exhaustive search of all mainnet coinbases before the
    // BIP34 height which have an indicated height greater than the block height
    // reveals many occurrences. The 3 lowest indicated heights found are
    // 209,921, 490,897, and 1,983,702 and thus coinbases for blocks at these 3
    // heights would be the first opportunity for BIP30 to be violated.

    // The search reveals a great many blocks which have an indicated height
    // greater than 1,983,702, so we simply remove the optimization to skip
    // BIP30 checking for blocks at height 1,983,702 or higher.  Before we reach
    // that block in another 25 years or so, we should take advantage of a
    // future consensus change to do a new and improved version of BIP34 that
    // will actually prevent ever creating any duplicate coinbases in the
    // future.
    static constexpr int BIP34_IMPLIES_BIP30_LIMIT = 1983702;

    // There is no potential to create a duplicate coinbase at block 209,921
    // because this is still before the BIP34 height and so explicit BIP30
    // checking is still active.

    // The final case is block 176,684 which has an indicated height of
    // 490,897. Unfortunately, this issue was not discovered until about 2 weeks
    // before block 490,897 so there was not much opportunity to address this
    // case other than to carefully analyze it and determine it would not be a
    // problem. Block 490,897 was, in fact, mined with a different coinbase than
    // block 176,684, but it is important to note that even if it hadn't been or
    // is remined on an alternate fork with a duplicate coinbase, we would still
    // not run into a BIP30 violation.  This is because the coinbase for 176,684
    // is spent in block 185,956 in transaction
    // d4f7fbbf92f4a3014a230b2dc70b8058d02eb36ac06b4a0736d9d60eaa9e8781.  This
    // spending transaction can't be duplicated because it also spends coinbase
    // 0328dd85c331237f18e781d692c92de57649529bd5edf1d01036daea32ffde29.  This
    // coinbase has an indicated height of over 4.2 billion, and wouldn't be
    // duplicatable until that height, and it's currently impossible to create a
    // chain that long. Nevertheless we may wish to consider a future soft fork
    // which retroactively prevents block 490,897 from creating a duplicate
    // coinbase. The two historical BIP30 violations often provide a confusing
    // edge case when manipulating the UTXO and it would be simpler not to have
    // another edge case to deal with.

    // testnet3 has no blocks before the BIP34 height with indicated heights
    // post BIP34 before approximately height 486,000,000 and presumably will
    // be reset before it reaches block 1,983,702 and starts doing unnecessary
    // BIP30 checking again.
    assert(pindex->pprev);
    CBlockIndex *pindexBIP34height = pindex->pprev->GetAncestor(chainparams.GetConsensus().BIP34Height);
    //Only continue to enforce if we're below BIP34 activation height or the block hash at that height doesn't correspond.
    fEnforceBIP30 = fEnforceBIP30 && (!pindexBIP34height || !(pindexBIP34height->GetBlockHash() == chainparams.GetConsensus().BIP34Hash));

    // TODO: Remove BIP30 checking from block height 1,983,702 on, once we have a
    // consensus change that ensures coinbases at those heights can not
    // duplicate earlier coinbases.
    if (fEnforceBIP30 || pindex->nHeight >= BIP34_IMPLIES_BIP30_LIMIT) {
        for (const auto& tx : block.vtx) {
            for (size_t o = 0; o < tx->vout.size(); o++) {
                if (view.HaveCoin(COutPoint(tx->GetHash(), o))) {
                    LogPrintf("ERROR: ConnectBlock(): tried to overwrite transaction\n");
                    return state.Invalid(BlockValidationResult::BLOCK_CONSENSUS, "bad-txns-BIP30");
                }
            }
        }
    }

    // Start enforcing BIP68 (sequence locks)
    int nLockTimeFlags = 0;
    if (pindex->nHeight >= chainparams.GetConsensus().CSVHeight) {
        nLockTimeFlags |= LOCKTIME_VERIFY_SEQUENCE;
    }

    // Get the script flags for this block
    unsigned int flags = GetBlockScriptFlags(pindex, chainparams.GetConsensus());

    int64_t nTime2 = GetTimeMicros(); nTimeForks += nTime2 - nTime1;
    LogPrint(BCLog::BENCH, "    - Fork checks: %.2fms [%.2fs (%.2fms/blk)]\n", MILLI * (nTime2 - nTime1), nTimeForks * MICRO, nTimeForks * MILLI / nBlocksTotal);

    CBlockUndo blockundo;

    CCheckQueueControl<CCheck> control(fScriptChecks && nScriptCheckThreads ? &scriptcheckqueue : nullptr);

    std::vector<int> prevheights;
    CAmountMap fee_map;
    int nInputs = 0;
    int64_t nSigOpsCost = 0;
    blockundo.vtxundo.reserve(block.vtx.size() - 1);
    std::vector<PrecomputedTransactionData> txdata;
    txdata.reserve(block.vtx.size()); // Required so that pointers to individual PrecomputedTransactionData don't get invalidated

    // ELEMENTS:

    // Enforce PAK post-dynafed
    if (chainparams.GetEnforcePak() && !block.m_dynafed_params.IsNull()) {
        // GetActivePAKList computes for the following block, so use previous index
        CPAKList paklist = GetActivePAKList(pindex->pprev, chainparams.GetConsensus());
        for (const auto& tx : block.vtx) {
            if (!IsPAKValidTx(*tx, paklist, chainparams.ParentGenesisBlockHash(), chainparams.GetConsensus().pegged_asset)) {
                return state.Invalid(ValidationInvalidReason::CONSENSUS, error("ConnectBlock(): Bad PAK transaction"), "bad-pak-tx");
            }
        }
    }

    // Used when ConnectBlock() results are unneeded for mempool ejection
    std::set<std::pair<uint256, COutPoint>> setPeginsSpentDummy;

    // Used when checking peg-ins
    const auto& fedpegscripts = GetValidFedpegScripts(pindex, chainparams.GetConsensus(), false /* nextblock_validation */);

    for (unsigned int i = 0; i < block.vtx.size(); i++)
    {
        const CTransaction &tx = *(block.vtx[i]);

        nInputs += tx.vin.size();

        if (!tx.IsCoinBase())
        {
<<<<<<< HEAD
            std::vector<CCheck*> vChecks;
            bool fCacheResults = fJustCheck; /* Don't cache results if we're actually connecting blocks (still consult the cache, though) */
            if (!Consensus::CheckTxInputs(tx, state, view, pindex->nHeight, fee_map,
                        setPeginsSpent == NULL ? setPeginsSpentDummy : *setPeginsSpent,
                        nScriptCheckThreads ? &vChecks : NULL, fCacheResults, fScriptChecks, fedpegscripts)) {
                if (!IsBlockReason(state.GetReason())) {
                    // CheckTxInputs may return MISSING_INPUTS or
                    // PREMATURE_SPEND but we can't return that, as it's not
                    // defined for a block, so we reset the reason flag to
                    // CONSENSUS here.
                    state.Invalid(ValidationInvalidReason::CONSENSUS, false,
                            state.GetRejectReason(), state.GetDebugMessage());
                }
                return error("%s: Consensus::CheckTxInputs: %s, %s", __func__, tx.GetHash().ToString(), FormatStateMessage(state));
            }
            control.Add(vChecks);

            if (!MoneyRange(fee_map))
                return state.Invalid(ValidationInvalidReason::CONSENSUS, error("ConnectBlock(): total block reward overflowed"), "bad-blockreward-outofrange");
=======
            CAmount txfee = 0;
            TxValidationState tx_state;
            if (!Consensus::CheckTxInputs(tx, tx_state, view, pindex->nHeight, txfee)) {
                // Any transaction validation failure in ConnectBlock is a block consensus failure
                state.Invalid(BlockValidationResult::BLOCK_CONSENSUS,
                            tx_state.GetRejectReason(), tx_state.GetDebugMessage());
                return error("%s: Consensus::CheckTxInputs: %s, %s", __func__, tx.GetHash().ToString(), FormatStateMessage(state));
            }
            nFees += txfee;
            if (!MoneyRange(nFees)) {
                LogPrintf("ERROR: %s: accumulated fee in the block out of range.\n", __func__);
                return state.Invalid(BlockValidationResult::BLOCK_CONSENSUS, "bad-txns-accumulated-fee-outofrange");
            }
>>>>>>> 3c40bc67

            // Check that transaction is BIP68 final
            // BIP68 lock checks (as opposed to nLockTime checks) must
            // be in ConnectBlock because they require the UTXO set
            prevheights.resize(tx.vin.size());
            for (size_t j = 0; j < tx.vin.size(); j++) {
                if (tx.vin[j].m_is_pegin) {
                    prevheights[j] = -1;
                } else {
                    prevheights[j] = view.AccessCoin(tx.vin[j].prevout).nHeight;
                }
            }

            if (!SequenceLocks(tx, nLockTimeFlags, &prevheights, *pindex)) {
                LogPrintf("ERROR: %s: contains a non-BIP68-final transaction\n", __func__);
                return state.Invalid(BlockValidationResult::BLOCK_CONSENSUS, "bad-txns-nonfinal");
            }
        }

        // GetTransactionSigOpCost counts 3 types of sigops:
        // * legacy (always)
        // * p2sh (when P2SH enabled in flags and excludes coinbase)
        // * witness (when witness enabled in flags and excludes coinbase)
        nSigOpsCost += GetTransactionSigOpCost(tx, view, flags);
        if (nSigOpsCost > MAX_BLOCK_SIGOPS_COST) {
            LogPrintf("ERROR: ConnectBlock(): too many sigops\n");
            return state.Invalid(BlockValidationResult::BLOCK_CONSENSUS, "bad-blk-sigops");
        }

        txdata.emplace_back(tx);
        if (!tx.IsCoinBase())
        {
            std::vector<CCheck*> vChecks;
            bool fCacheResults = fJustCheck; /* Don't cache results if we're actually connecting blocks (still consult the cache, though) */
            TxValidationState tx_state;
            if (fScriptChecks && !CheckInputs(tx, tx_state, view, flags, fCacheResults, fCacheResults, txdata[i], nScriptCheckThreads ? &vChecks : nullptr)) {
                // Any transaction validation failure in ConnectBlock is a block consensus failure
                state.Invalid(BlockValidationResult::BLOCK_CONSENSUS,
                              tx_state.GetRejectReason(), tx_state.GetDebugMessage());
                return error("ConnectBlock(): CheckInputs on %s failed with %s",
                    tx.GetHash().ToString(), FormatStateMessage(state));
            }
            control.Add(vChecks);
        }

        CTxUndo undoDummy;
        if (i > 0) {
            blockundo.vtxundo.push_back(CTxUndo());
        }
        UpdateCoins(tx, view, i == 0 ? undoDummy : blockundo.vtxundo.back(), pindex->nHeight);

    }
    int64_t nTime3 = GetTimeMicros(); nTimeConnect += nTime3 - nTime2;
    LogPrint(BCLog::BENCH, "      - Connect %u transactions: %.2fms (%.3fms/tx, %.3fms/txin) [%.2fs (%.2fms/blk)]\n", (unsigned)block.vtx.size(), MILLI * (nTime3 - nTime2), MILLI * (nTime3 - nTime2) / block.vtx.size(), nInputs <= 1 ? 0 : MILLI * (nTime3 - nTime2) / (nInputs-1), nTimeConnect * MICRO, nTimeConnect * MILLI / nBlocksTotal);

<<<<<<< HEAD
    CAmountMap block_reward = fee_map;
    block_reward[consensusParams.subsidy_asset] += GetBlockSubsidy(pindex->nHeight, consensusParams);
    if (!MoneyRange(block_reward))
        return state.Invalid(ValidationInvalidReason::CONSENSUS, error("ConnectBlock(): total block reward overflowed"), "bad-blockreward-outofrange");
    if (!VerifyCoinbaseAmount(*(block.vtx[0]), block_reward)) {
        return state.Invalid(ValidationInvalidReason::CONSENSUS, error("ConnectBlock(): coinbase pays too much (limit=%d)",
                block_reward[consensusParams.subsidy_asset]), "bad-cb-amount");
    }

    if (!control.Wait())
        return state.Invalid(ValidationInvalidReason::CONSENSUS, error("%s: CheckQueue failed", __func__), "block-validation-failed");
=======
    CAmount blockReward = nFees + GetBlockSubsidy(pindex->nHeight, chainparams.GetConsensus());
    if (block.vtx[0]->GetValueOut() > blockReward) {
        LogPrintf("ERROR: ConnectBlock(): coinbase pays too much (actual=%d vs limit=%d)\n", block.vtx[0]->GetValueOut(), blockReward);
        return state.Invalid(BlockValidationResult::BLOCK_CONSENSUS, "bad-cb-amount");
    }

    if (!control.Wait()) {
        LogPrintf("ERROR: %s: CheckQueue failed\n", __func__);
        return state.Invalid(BlockValidationResult::BLOCK_CONSENSUS, "block-validation-failed");
    }
>>>>>>> 3c40bc67
    int64_t nTime4 = GetTimeMicros(); nTimeVerify += nTime4 - nTime2;
    LogPrint(BCLog::BENCH, "    - Verify %u txins: %.2fms (%.3fms/txin) [%.2fs (%.2fms/blk)]\n", nInputs - 1, MILLI * (nTime4 - nTime2), nInputs <= 1 ? 0 : MILLI * (nTime4 - nTime2) / (nInputs-1), nTimeVerify * MICRO, nTimeVerify * MILLI / nBlocksTotal);

    if (fJustCheck)
        return true;

    if (!WriteUndoDataForBlock(blockundo, state, pindex, chainparams))
        return false;

    if (!pindex->IsValid(BLOCK_VALID_SCRIPTS)) {
        pindex->RaiseValidity(BLOCK_VALID_SCRIPTS);
        setDirtyBlockIndex.insert(pindex);
    }

    assert(pindex->phashBlock);
    // add this block to the view's block chain
    view.SetBestBlock(pindex->GetBlockHash());

    int64_t nTime5 = GetTimeMicros(); nTimeIndex += nTime5 - nTime4;
    LogPrint(BCLog::BENCH, "    - Index writing: %.2fms [%.2fs (%.2fms/blk)]\n", MILLI * (nTime5 - nTime4), nTimeIndex * MICRO, nTimeIndex * MILLI / nBlocksTotal);

    int64_t nTime6 = GetTimeMicros(); nTimeCallbacks += nTime6 - nTime5;
    LogPrint(BCLog::BENCH, "    - Callbacks: %.2fms [%.2fs (%.2fms/blk)]\n", MILLI * (nTime6 - nTime5), nTimeCallbacks * MICRO, nTimeCallbacks * MILLI / nBlocksTotal);

    return true;
}

bool CChainState::FlushStateToDisk(
    const CChainParams& chainparams,
    BlockValidationState &state,
    FlushStateMode mode,
    int nManualPruneHeight)
{
    int64_t nMempoolUsage = mempool.DynamicMemoryUsage();
    LOCK(cs_main);
    assert(this->CanFlushToDisk());
    static int64_t nLastWrite = 0;
    static int64_t nLastFlush = 0;
    std::set<int> setFilesToPrune;
    bool full_flush_completed = false;
    try {
    {
        bool fFlushForPrune = false;
        bool fDoFullFlush = false;
        LOCK(cs_LastBlockFile);
        if (fPruneMode && (fCheckForPruning || nManualPruneHeight > 0) && !fReindex) {
            if (nManualPruneHeight > 0) {
                FindFilesToPruneManual(setFilesToPrune, nManualPruneHeight);
            } else {
                FindFilesToPrune(setFilesToPrune, chainparams.PruneAfterHeight());
                fCheckForPruning = false;
            }
            if (!setFilesToPrune.empty()) {
                fFlushForPrune = true;
                if (!fHavePruned) {
                    pblocktree->WriteFlag("prunedblockfiles", true);
                    fHavePruned = true;
                }
            }
        }
        int64_t nNow = GetTimeMicros();
        // Avoid writing/flushing immediately after startup.
        if (nLastWrite == 0) {
            nLastWrite = nNow;
        }
        if (nLastFlush == 0) {
            nLastFlush = nNow;
        }
        int64_t nMempoolSizeMax = gArgs.GetArg("-maxmempool", DEFAULT_MAX_MEMPOOL_SIZE) * 1000000;
        int64_t cacheSize = CoinsTip().DynamicMemoryUsage();
        int64_t nTotalSpace = nCoinCacheUsage + std::max<int64_t>(nMempoolSizeMax - nMempoolUsage, 0);
        // The cache is large and we're within 10% and 10 MiB of the limit, but we have time now (not in the middle of a block processing).
        bool fCacheLarge = mode == FlushStateMode::PERIODIC && cacheSize > std::max((9 * nTotalSpace) / 10, nTotalSpace - MAX_BLOCK_COINSDB_USAGE * 1024 * 1024);
        // The cache is over the limit, we have to write now.
        bool fCacheCritical = mode == FlushStateMode::IF_NEEDED && cacheSize > nTotalSpace;
        // It's been a while since we wrote the block index to disk. Do this frequently, so we don't need to redownload after a crash.
        bool fPeriodicWrite = mode == FlushStateMode::PERIODIC && nNow > nLastWrite + (int64_t)DATABASE_WRITE_INTERVAL * 1000000;
        // It's been very long since we flushed the cache. Do this infrequently, to optimize cache usage.
        bool fPeriodicFlush = mode == FlushStateMode::PERIODIC && nNow > nLastFlush + (int64_t)DATABASE_FLUSH_INTERVAL * 1000000;
        // Combine all conditions that result in a full cache flush.
        fDoFullFlush = (mode == FlushStateMode::ALWAYS) || fCacheLarge || fCacheCritical || fPeriodicFlush || fFlushForPrune;
        // Write blocks and block index to disk.
        if (fDoFullFlush || fPeriodicWrite) {
            // Depend on nMinDiskSpace to ensure we can write block index
            if (!CheckDiskSpace(GetBlocksDir())) {
                return AbortNode(state, "Disk space is too low!", _("Error: Disk space is too low!").translated, CClientUIInterface::MSG_NOPREFIX);
            }
            // First make sure all block and undo data is flushed to disk.
            FlushBlockFile();
            // Then update all block file information (which may refer to block and undo files).
            {
                std::vector<std::pair<int, const CBlockFileInfo*> > vFiles;
                vFiles.reserve(setDirtyFileInfo.size());
                for (std::set<int>::iterator it = setDirtyFileInfo.begin(); it != setDirtyFileInfo.end(); ) {
                    vFiles.push_back(std::make_pair(*it, &vinfoBlockFile[*it]));
                    setDirtyFileInfo.erase(it++);
                }
                std::vector<const CBlockIndex*> vBlocks;
                vBlocks.reserve(setDirtyBlockIndex.size());
                for (std::set<CBlockIndex*>::iterator it = setDirtyBlockIndex.begin(); it != setDirtyBlockIndex.end(); ) {
                    vBlocks.push_back(*it);
                    setDirtyBlockIndex.erase(it++);
                }
                if (!pblocktree->WriteBatchSync(vFiles, nLastBlockFile, vBlocks)) {
                    return AbortNode(state, "Failed to write to block index database");
                }
            }
            // Finally remove any pruned files
            if (fFlushForPrune)
                UnlinkPrunedFiles(setFilesToPrune);
            nLastWrite = nNow;
        }
        // Flush best chain related state. This can only be done if the blocks / block index write was also done.
        if (fDoFullFlush && !CoinsTip().GetBestBlock().IsNull()) {
            // Typical Coin structures on disk are around 48 bytes in size.
            // Pushing a new one to the database can cause it to be written
            // twice (once in the log, and once in the tables). This is already
            // an overestimation, as most will delete an existing entry or
            // overwrite one. Still, use a conservative safety factor of 2.
            if (!CheckDiskSpace(GetDataDir(), 48 * 2 * 2 * CoinsTip().GetCacheSize())) {
                return AbortNode(state, "Disk space is too low!", _("Error: Disk space is too low!").translated, CClientUIInterface::MSG_NOPREFIX);
            }
            // Flush the chainstate (which may refer to block index entries).
            if (!CoinsTip().Flush())
                return AbortNode(state, "Failed to write to coin database");
            nLastFlush = nNow;
            full_flush_completed = true;
        }
    }
    if (full_flush_completed) {
        // Update best block in wallet (so we can detect restored wallets).
        GetMainSignals().ChainStateFlushed(m_chain.GetLocator());
    }
    } catch (const std::runtime_error& e) {
        return AbortNode(state, std::string("System error while flushing: ") + e.what());
    }
    return true;
}

void CChainState::ForceFlushStateToDisk() {
    BlockValidationState state;
    const CChainParams& chainparams = Params();
    if (!this->FlushStateToDisk(chainparams, state, FlushStateMode::ALWAYS)) {
        LogPrintf("%s: failed to flush state (%s)\n", __func__, FormatStateMessage(state));
    }
}

void CChainState::PruneAndFlush() {
    BlockValidationState state;
    fCheckForPruning = true;
    const CChainParams& chainparams = Params();

    if (!this->FlushStateToDisk(chainparams, state, FlushStateMode::NONE)) {
        LogPrintf("%s: failed to flush state (%s)\n", __func__, FormatStateMessage(state));
    }
}

static void DoWarning(const std::string& strWarning)
{
    static bool fWarned = false;
    SetMiscWarning(strWarning);
    if (!fWarned) {
        AlertNotify(strWarning);
        fWarned = true;
    }
}

/** Private helper function that concatenates warning messages. */
static void AppendWarning(std::string& res, const std::string& warn)
{
    if (!res.empty()) res += ", ";
    res += warn;
}

/** Check warning conditions and do some notifications on new chain tip set. */
void static UpdateTip(const CBlockIndex* pindexNew, const CChainParams& chainParams)
    EXCLUSIVE_LOCKS_REQUIRED(::cs_main)
{
    // New best block
    mempool.AddTransactionsUpdated(1);

    {
        LOCK(g_best_block_mutex);
        g_best_block = pindexNew->GetBlockHash();
        g_best_block_cv.notify_all();
    }

    std::string warningMessages;
    if (!::ChainstateActive().IsInitialBlockDownload())
    {
        int nUpgraded = 0;
        const CBlockIndex* pindex = pindexNew;
        for (int bit = 0; bit < VERSIONBITS_NUM_BITS; bit++) {
            WarningBitsConditionChecker checker(bit);
            ThresholdState state = checker.GetStateFor(pindex, chainParams.GetConsensus(), warningcache[bit]);
            if (state == ThresholdState::ACTIVE || state == ThresholdState::LOCKED_IN) {
                const std::string strWarning = strprintf(_("Warning: unknown new rules activated (versionbit %i)").translated, bit);
                if (state == ThresholdState::ACTIVE) {
                    DoWarning(strWarning);
                } else {
                    AppendWarning(warningMessages, strWarning);
                }
            }
        }
        // Check the version of the last 100 blocks to see if we need to upgrade:
        for (int i = 0; i < 100 && pindex != nullptr; i++)
        {
            int32_t nExpectedVersion = ComputeBlockVersion(pindex->pprev, chainParams.GetConsensus());
            if (pindex->nVersion > VERSIONBITS_LAST_OLD_BLOCK_VERSION && (pindex->nVersion & ~nExpectedVersion) != 0)
                ++nUpgraded;
            pindex = pindex->pprev;
        }
        if (nUpgraded > 0)
            AppendWarning(warningMessages, strprintf(_("%d of last 100 blocks have unexpected version").translated, nUpgraded));
    }
    LogPrintf("%s: new best=%s height=%d version=0x%08x tx=%lu date='%s' progress=%f cache=%.1fMiB(%utxo)%s\n", __func__,
      pindexNew->GetBlockHash().ToString(), pindexNew->nHeight, pindexNew->nVersion,
      (unsigned long)pindexNew->nChainTx,
      FormatISO8601DateTime(pindexNew->GetBlockTime()),
      GuessVerificationProgress(pindexNew, chainParams.GetConsensus().nPowTargetSpacing),
      ::ChainstateActive().CoinsTip().DynamicMemoryUsage() * (1.0 / (1<<20)), ::ChainstateActive().CoinsTip().GetCacheSize(),
      !warningMessages.empty() ? strprintf(" warning='%s'", warningMessages) : "");

}

/** Disconnect m_chain's tip.
  * After calling, the mempool will be in an inconsistent state, with
  * transactions from disconnected blocks being added to disconnectpool.  You
  * should make the mempool consistent again by calling UpdateMempoolForReorg.
  * with cs_main held.
  *
  * If disconnectpool is nullptr, then no disconnected transactions are added to
  * disconnectpool (note that the caller is responsible for mempool consistency
  * in any case).
  */
bool CChainState::DisconnectTip(BlockValidationState& state, const CChainParams& chainparams, DisconnectedBlockTransactions *disconnectpool)
{
    CBlockIndex *pindexDelete = m_chain.Tip();
    assert(pindexDelete);
    // Read block from disk.
    std::shared_ptr<CBlock> pblock = std::make_shared<CBlock>();
    CBlock& block = *pblock;
    if (!ReadBlockFromDisk(block, pindexDelete, chainparams.GetConsensus()))
        return error("DisconnectTip(): Failed to read block");
    // Apply the block atomically to the chain state.
    int64_t nStart = GetTimeMicros();
    {
        CCoinsViewCache view(&CoinsTip());
        assert(view.GetBestBlock() == pindexDelete->GetBlockHash());
        if (DisconnectBlock(block, pindexDelete, view) != DISCONNECT_OK)
            return error("DisconnectTip(): DisconnectBlock %s failed", pindexDelete->GetBlockHash().ToString());
        bool flushed = view.Flush();
        assert(flushed);
    }
    LogPrint(BCLog::BENCH, "- Disconnect block: %.2fms\n", (GetTimeMicros() - nStart) * MILLI);
    // Write the chain state to disk, if necessary.
    if (!FlushStateToDisk(chainparams, state, FlushStateMode::IF_NEEDED))
        return false;

    if (disconnectpool) {
        // Save transactions to re-add to mempool at end of reorg
        for (auto it = block.vtx.rbegin(); it != block.vtx.rend(); ++it) {
            disconnectpool->addTransaction(*it);
        }
        while (disconnectpool->DynamicMemoryUsage() > MAX_DISCONNECTED_TX_POOL_SIZE * 1000) {
            // Drop the earliest entry, and remove its children from the mempool.
            auto it = disconnectpool->queuedTx.get<insertion_order>().begin();
            mempool.removeRecursive(**it, MemPoolRemovalReason::REORG);
            disconnectpool->removeEntry(it);
        }
    }

    m_chain.SetTip(pindexDelete->pprev);

    UpdateTip(pindexDelete->pprev, chainparams);
    // Let wallets know transactions went from 1-confirmed to
    // 0-confirmed or conflicted:
    GetMainSignals().BlockDisconnected(pblock);
    return true;
}

static int64_t nTimeReadFromDisk = 0;
static int64_t nTimeConnectTotal = 0;
static int64_t nTimeFlush = 0;
static int64_t nTimeChainState = 0;
static int64_t nTimePostConnect = 0;

struct PerBlockConnectTrace {
    CBlockIndex* pindex = nullptr;
    std::shared_ptr<const CBlock> pblock;
    std::shared_ptr<std::vector<CTransactionRef>> conflictedTxs;
    PerBlockConnectTrace() : conflictedTxs(std::make_shared<std::vector<CTransactionRef>>()) {}
};
/**
 * Used to track blocks whose transactions were applied to the UTXO state as a
 * part of a single ActivateBestChainStep call.
 *
 * This class also tracks transactions that are removed from the mempool as
 * conflicts (per block) and can be used to pass all those transactions
 * through SyncTransaction.
 *
 * This class assumes (and asserts) that the conflicted transactions for a given
 * block are added via mempool callbacks prior to the BlockConnected() associated
 * with those transactions. If any transactions are marked conflicted, it is
 * assumed that an associated block will always be added.
 *
 * This class is single-use, once you call GetBlocksConnected() you have to throw
 * it away and make a new one.
 */
class ConnectTrace {
private:
    std::vector<PerBlockConnectTrace> blocksConnected;
    CTxMemPool &pool;
    boost::signals2::scoped_connection m_connNotifyEntryRemoved;

public:
    explicit ConnectTrace(CTxMemPool &_pool) : blocksConnected(1), pool(_pool) {
        m_connNotifyEntryRemoved = pool.NotifyEntryRemoved.connect(std::bind(&ConnectTrace::NotifyEntryRemoved, this, std::placeholders::_1, std::placeholders::_2));
    }

    void BlockConnected(CBlockIndex* pindex, std::shared_ptr<const CBlock> pblock) {
        assert(!blocksConnected.back().pindex);
        assert(pindex);
        assert(pblock);
        blocksConnected.back().pindex = pindex;
        blocksConnected.back().pblock = std::move(pblock);
        blocksConnected.emplace_back();
    }

    std::vector<PerBlockConnectTrace>& GetBlocksConnected() {
        // We always keep one extra block at the end of our list because
        // blocks are added after all the conflicted transactions have
        // been filled in. Thus, the last entry should always be an empty
        // one waiting for the transactions from the next block. We pop
        // the last entry here to make sure the list we return is sane.
        assert(!blocksConnected.back().pindex);
        assert(blocksConnected.back().conflictedTxs->empty());
        blocksConnected.pop_back();
        return blocksConnected;
    }

    void NotifyEntryRemoved(CTransactionRef txRemoved, MemPoolRemovalReason reason) {
        assert(!blocksConnected.back().pindex);
        if (reason == MemPoolRemovalReason::CONFLICT) {
            blocksConnected.back().conflictedTxs->emplace_back(std::move(txRemoved));
        }
    }
};

/**
 * Connect a new block to m_chain. pblock is either nullptr or a pointer to a CBlock
 * corresponding to pindexNew, to bypass loading it again from disk.
 *
 * The block is added to connectTrace if connection succeeds.
 */
bool CChainState::ConnectTip(BlockValidationState& state, const CChainParams& chainparams, CBlockIndex* pindexNew, const std::shared_ptr<const CBlock>& pblock, ConnectTrace& connectTrace, DisconnectedBlockTransactions &disconnectpool)
{
    assert(pindexNew->pprev == m_chain.Tip());
    // Read block from disk.
    int64_t nTime1 = GetTimeMicros();
    std::shared_ptr<const CBlock> pthisBlock;
    if (!pblock) {
        std::shared_ptr<CBlock> pblockNew = std::make_shared<CBlock>();
        if (!ReadBlockFromDisk(*pblockNew, pindexNew, chainparams.GetConsensus()))
            return AbortNode(state, "Failed to read block");
        pthisBlock = pblockNew;
    } else {
        pthisBlock = pblock;
    }
    const CBlock& blockConnecting = *pthisBlock;
    // Apply the block atomically to the chain state.
    int64_t nTime2 = GetTimeMicros(); nTimeReadFromDisk += nTime2 - nTime1;
    int64_t nTime3;
    LogPrint(BCLog::BENCH, "  - Load block from disk: %.2fms [%.2fs]\n", (nTime2 - nTime1) * MILLI, nTimeReadFromDisk * MICRO);

    // ELEMENTS:
    // For mempool removal with pegin conflicts
    std::set<std::pair<uint256, COutPoint>> setPeginsSpent;

    {
        CCoinsViewCache view(&CoinsTip());
        bool rv = ConnectBlock(blockConnecting, state, pindexNew, view, chainparams, &setPeginsSpent);
        GetMainSignals().BlockChecked(blockConnecting, state);
        if (!rv) {
            if (state.IsInvalid()) {
                InvalidBlockFound(pindexNew, state);

                // ELEMENTS:
                // Possibly result of RPC to mainchain bitcoind failure
                // or unseen Bitcoin blocks.
                // These blocks are later re-evaluated at an interval
                // set by `-recheckpeginblockinterval`.
                if (state.GetRejectReason() == "bad-pegin-witness") {
                    //Write queue of invalid blocks that
                    //must be cleared to continue operation
                    std::vector<uint256> vinvalidBlocks;
                    pblocktree->ReadInvalidBlockQueue(vinvalidBlocks);
                    bool blockAlreadyInvalid = false;
                    for (uint256& hash : vinvalidBlocks) {
                        if (hash == blockConnecting.GetHash()) {
                            blockAlreadyInvalid = true;
                            break;
                        }
                    }
                    if (!blockAlreadyInvalid) {
                        vinvalidBlocks.push_back(blockConnecting.GetHash());
                        pblocktree->WriteInvalidBlockQueue(vinvalidBlocks);
                    }
                }
            }
            return error("%s: ConnectBlock %s failed, %s", __func__, pindexNew->GetBlockHash().ToString(), FormatStateMessage(state));
        }
        nTime3 = GetTimeMicros(); nTimeConnectTotal += nTime3 - nTime2;
        LogPrint(BCLog::BENCH, "  - Connect total: %.2fms [%.2fs (%.2fms/blk)]\n", (nTime3 - nTime2) * MILLI, nTimeConnectTotal * MICRO, nTimeConnectTotal * MILLI / nBlocksTotal);
        bool flushed = view.Flush();
        assert(flushed);
    }
    int64_t nTime4 = GetTimeMicros(); nTimeFlush += nTime4 - nTime3;
    LogPrint(BCLog::BENCH, "  - Flush: %.2fms [%.2fs (%.2fms/blk)]\n", (nTime4 - nTime3) * MILLI, nTimeFlush * MICRO, nTimeFlush * MILLI / nBlocksTotal);
    // Write the chain state to disk, if necessary.
    if (!FlushStateToDisk(chainparams, state, FlushStateMode::IF_NEEDED))
        return false;

    int64_t nTime5 = GetTimeMicros(); nTimeChainState += nTime5 - nTime4;
    LogPrint(BCLog::BENCH, "  - Writing chainstate: %.2fms [%.2fs (%.2fms/blk)]\n", (nTime5 - nTime4) * MILLI, nTimeChainState * MICRO, nTimeChainState * MILLI / nBlocksTotal);
    // Remove conflicting transactions from the mempool.;
    // ELEMENTS: We also eject peg-outs with now-invalid PAK proofs
    // as well as peg-in inputs during transitional periods.
    mempool.removeForBlock(blockConnecting.vtx, pindexNew->nHeight, pindexNew);
    disconnectpool.removeForBlock(blockConnecting.vtx);
    // Update m_chain & related variables.
    m_chain.SetTip(pindexNew);
    UpdateTip(pindexNew, chainparams);

    int64_t nTime6 = GetTimeMicros(); nTimePostConnect += nTime6 - nTime5; nTimeTotal += nTime6 - nTime1;
    LogPrint(BCLog::BENCH, "  - Connect postprocess: %.2fms [%.2fs (%.2fms/blk)]\n", (nTime6 - nTime5) * MILLI, nTimePostConnect * MICRO, nTimePostConnect * MILLI / nBlocksTotal);
    LogPrint(BCLog::BENCH, "- Connect block: %.2fms [%.2fs (%.2fms/blk)]\n", (nTime6 - nTime1) * MILLI, nTimeTotal * MICRO, nTimeTotal * MILLI / nBlocksTotal);

    connectTrace.BlockConnected(pindexNew, std::move(pthisBlock));
    return true;
}

/**
 * Return the tip of the chain with the most work in it, that isn't
 * known to be invalid (it's however far from certain to be valid).
 */
CBlockIndex* CChainState::FindMostWorkChain() {
    do {
        CBlockIndex *pindexNew = nullptr;

        // Find the best candidate header.
        {
            std::set<CBlockIndex*, CBlockIndexWorkComparator>::reverse_iterator it = setBlockIndexCandidates.rbegin();
            if (it == setBlockIndexCandidates.rend())
                return nullptr;
            pindexNew = *it;
        }

        // Check whether all blocks on the path between the currently active chain and the candidate are valid.
        // Just going until the active chain is an optimization, as we know all blocks in it are valid already.
        CBlockIndex *pindexTest = pindexNew;
        bool fInvalidAncestor = false;
        while (pindexTest && !m_chain.Contains(pindexTest)) {
            assert(pindexTest->HaveTxsDownloaded() || pindexTest->nHeight == 0);

            // Pruned nodes may have entries in setBlockIndexCandidates for
            // which block files have been deleted.  Remove those as candidates
            // for the most work chain if we come across them; we can't switch
            // to a chain unless we have all the non-active-chain parent blocks.
            bool fFailedChain = pindexTest->nStatus & BLOCK_FAILED_MASK;
            bool fMissingData = !(pindexTest->nStatus & BLOCK_HAVE_DATA);
            if (fFailedChain || fMissingData) {
                // Candidate chain is not usable (either invalid or missing data)
                if (fFailedChain && (pindexBestInvalid == nullptr || pindexNew->nChainWork > pindexBestInvalid->nChainWork))
                    pindexBestInvalid = pindexNew;
                CBlockIndex *pindexFailed = pindexNew;
                // Remove the entire chain from the set.
                while (pindexTest != pindexFailed) {
                    if (fFailedChain) {
                        pindexFailed->nStatus |= BLOCK_FAILED_CHILD;
                    } else if (fMissingData) {
                        // If we're missing data, then add back to m_blocks_unlinked,
                        // so that if the block arrives in the future we can try adding
                        // to setBlockIndexCandidates again.
                        m_blockman.m_blocks_unlinked.insert(
                            std::make_pair(pindexFailed->pprev, pindexFailed));
                    }
                    setBlockIndexCandidates.erase(pindexFailed);
                    pindexFailed = pindexFailed->pprev;
                }
                setBlockIndexCandidates.erase(pindexTest);
                fInvalidAncestor = true;
                break;
            }
            pindexTest = pindexTest->pprev;
        }
        if (!fInvalidAncestor)
            return pindexNew;
    } while(true);
}

/** Delete all entries in setBlockIndexCandidates that are worse than the current tip. */
void CChainState::PruneBlockIndexCandidates() {
    // Note that we can't delete the current block itself, as we may need to return to it later in case a
    // reorganization to a better block fails.
    std::set<CBlockIndex*, CBlockIndexWorkComparator>::iterator it = setBlockIndexCandidates.begin();
    while (it != setBlockIndexCandidates.end() && setBlockIndexCandidates.value_comp()(*it, m_chain.Tip())) {
        setBlockIndexCandidates.erase(it++);
    }
    // Either the current tip or a successor of it we're working towards is left in setBlockIndexCandidates.
    assert(!setBlockIndexCandidates.empty());
}

/**
 * Try to make some progress towards making pindexMostWork the active block.
 * pblock is either nullptr or a pointer to a CBlock corresponding to pindexMostWork.
 *
 * @returns true unless a system error occurred
 */
bool CChainState::ActivateBestChainStep(BlockValidationState& state, const CChainParams& chainparams, CBlockIndex* pindexMostWork, const std::shared_ptr<const CBlock>& pblock, bool& fInvalidFound, ConnectTrace& connectTrace)
{
    AssertLockHeld(cs_main);

    const CBlockIndex *pindexOldTip = m_chain.Tip();
    const CBlockIndex *pindexFork = m_chain.FindFork(pindexMostWork);

    // Disconnect active blocks which are no longer in the best chain.
    bool fBlocksDisconnected = false;
    DisconnectedBlockTransactions disconnectpool;
    while (m_chain.Tip() && m_chain.Tip() != pindexFork) {
        if (!DisconnectTip(state, chainparams, &disconnectpool)) {
            // This is likely a fatal error, but keep the mempool consistent,
            // just in case. Only remove from the mempool in this case.
            UpdateMempoolForReorg(disconnectpool, false);

            // If we're unable to disconnect a block during normal operation,
            // then that is a failure of our local system -- we should abort
            // rather than stay on a less work chain.
            AbortNode(state, "Failed to disconnect block; see debug.log for details");
            return false;
        }
        fBlocksDisconnected = true;
    }

    // Build list of new blocks to connect.
    std::vector<CBlockIndex*> vpindexToConnect;
    bool fContinue = true;
    int nHeight = pindexFork ? pindexFork->nHeight : -1;
    while (fContinue && nHeight != pindexMostWork->nHeight) {
        // Don't iterate the entire list of potential improvements toward the best tip, as we likely only need
        // a few blocks along the way.
        int nTargetHeight = std::min(nHeight + 32, pindexMostWork->nHeight);
        vpindexToConnect.clear();
        vpindexToConnect.reserve(nTargetHeight - nHeight);
        CBlockIndex *pindexIter = pindexMostWork->GetAncestor(nTargetHeight);
        while (pindexIter && pindexIter->nHeight != nHeight) {
            vpindexToConnect.push_back(pindexIter);
            pindexIter = pindexIter->pprev;
        }
        nHeight = nTargetHeight;

        // Connect new blocks.
        for (CBlockIndex *pindexConnect : reverse_iterate(vpindexToConnect)) {
            if (!ConnectTip(state, chainparams, pindexConnect, pindexConnect == pindexMostWork ? pblock : std::shared_ptr<const CBlock>(), connectTrace, disconnectpool)) {
                if (state.IsInvalid()) {
                    // The block violates a consensus rule.
                    if (state.GetResult() != BlockValidationResult::BLOCK_MUTATED) {
                        InvalidChainFound(vpindexToConnect.front());
                    }
                    state = BlockValidationState();
                    fInvalidFound = true;
                    fContinue = false;
                    break;
                } else {
                    // A system error occurred (disk space, database error, ...).
                    // Make the mempool consistent with the current tip, just in case
                    // any observers try to use it before shutdown.
                    UpdateMempoolForReorg(disconnectpool, false);
                    return false;
                }
            } else {
                PruneBlockIndexCandidates();
                if (!pindexOldTip || m_chain.Tip()->nChainWork > pindexOldTip->nChainWork) {
                    // We're in a better position than we were. Return temporarily to release the lock.
                    fContinue = false;
                    break;
                }
            }
        }
    }

    if (fBlocksDisconnected) {
        // If any blocks were disconnected, disconnectpool may be non empty.  Add
        // any disconnected transactions back to the mempool.
        UpdateMempoolForReorg(disconnectpool, true);
    }
    mempool.check(&CoinsTip());

    // Callbacks/notifications for a new best chain.
    if (fInvalidFound)
        CheckForkWarningConditionsOnNewFork(vpindexToConnect.back());
    else
        CheckForkWarningConditions();

    return true;
}

static bool NotifyHeaderTip() LOCKS_EXCLUDED(cs_main) {
    bool fNotify = false;
    bool fInitialBlockDownload = false;
    static CBlockIndex* pindexHeaderOld = nullptr;
    CBlockIndex* pindexHeader = nullptr;
    {
        LOCK(cs_main);
        pindexHeader = pindexBestHeader;

        if (pindexHeader != pindexHeaderOld) {
            fNotify = true;
            fInitialBlockDownload = ::ChainstateActive().IsInitialBlockDownload();
            pindexHeaderOld = pindexHeader;
        }
    }
    // Send block tip changed notifications without cs_main
    if (fNotify) {
        uiInterface.NotifyHeaderTip(fInitialBlockDownload, pindexHeader);
    }
    return fNotify;
}

static void LimitValidationInterfaceQueue() LOCKS_EXCLUDED(cs_main) {
    AssertLockNotHeld(cs_main);

    if (GetMainSignals().CallbacksPending() > 10) {
        SyncWithValidationInterfaceQueue();
    }
}

bool CChainState::ActivateBestChain(BlockValidationState &state, const CChainParams& chainparams, std::shared_ptr<const CBlock> pblock) {
    // Note that while we're often called here from ProcessNewBlock, this is
    // far from a guarantee. Things in the P2P/RPC will often end up calling
    // us in the middle of ProcessNewBlock - do not assume pblock is set
    // sanely for performance or correctness!
    AssertLockNotHeld(cs_main);

    // ABC maintains a fair degree of expensive-to-calculate internal state
    // because this function periodically releases cs_main so that it does not lock up other threads for too long
    // during large connects - and to allow for e.g. the callback queue to drain
    // we use m_cs_chainstate to enforce mutual exclusion so that only one caller may execute this function at a time
    LOCK(m_cs_chainstate);

    CBlockIndex *pindexMostWork = nullptr;
    CBlockIndex *pindexNewTip = nullptr;
    int nStopAtHeight = gArgs.GetArg("-stopatheight", DEFAULT_STOPATHEIGHT);
    do {
        boost::this_thread::interruption_point();

        // Block until the validation queue drains. This should largely
        // never happen in normal operation, however may happen during
        // reindex, causing memory blowup if we run too far ahead.
        // Note that if a validationinterface callback ends up calling
        // ActivateBestChain this may lead to a deadlock! We should
        // probably have a DEBUG_LOCKORDER test for this in the future.
        LimitValidationInterfaceQueue();

        {
            LOCK2(cs_main, ::mempool.cs); // Lock transaction pool for at least as long as it takes for connectTrace to be consumed
            CBlockIndex* starting_tip = m_chain.Tip();
            bool blocks_connected = false;
            do {
                // We absolutely may not unlock cs_main until we've made forward progress
                // (with the exception of shutdown due to hardware issues, low disk space, etc).
                ConnectTrace connectTrace(mempool); // Destructed before cs_main is unlocked

                if (pindexMostWork == nullptr) {
                    pindexMostWork = FindMostWorkChain();
                }

                // Whether we have anything to do at all.
                if (pindexMostWork == nullptr || pindexMostWork == m_chain.Tip()) {
                    break;
                }

                bool fInvalidFound = false;
                std::shared_ptr<const CBlock> nullBlockPtr;
                if (!ActivateBestChainStep(state, chainparams, pindexMostWork, pblock && pblock->GetHash() == pindexMostWork->GetBlockHash() ? pblock : nullBlockPtr, fInvalidFound, connectTrace)) {
                    // A system error occurred
                    return false;
                }
                blocks_connected = true;

                if (fInvalidFound) {
                    // Wipe cache, we may need another branch now.
                    pindexMostWork = nullptr;
                }
                pindexNewTip = m_chain.Tip();

                for (const PerBlockConnectTrace& trace : connectTrace.GetBlocksConnected()) {
                    assert(trace.pblock && trace.pindex);
                    GetMainSignals().BlockConnected(trace.pblock, trace.pindex, trace.conflictedTxs);
                }
            } while (!m_chain.Tip() || (starting_tip && CBlockIndexWorkComparator()(m_chain.Tip(), starting_tip)));
            if (!blocks_connected) return true;

            const CBlockIndex* pindexFork = m_chain.FindFork(starting_tip);
            bool fInitialDownload = IsInitialBlockDownload();

            // Notify external listeners about the new tip.
            // Enqueue while holding cs_main to ensure that UpdatedBlockTip is called in the order in which blocks are connected
            if (pindexFork != pindexNewTip) {
                // Notify ValidationInterface subscribers
                GetMainSignals().UpdatedBlockTip(pindexNewTip, pindexFork, fInitialDownload);

                // Always notify the UI if a new block tip was connected
                uiInterface.NotifyBlockTip(fInitialDownload, pindexNewTip);
            }
        }
        // When we reach this point, we switched to a new tip (stored in pindexNewTip).

        if (nStopAtHeight && pindexNewTip && pindexNewTip->nHeight >= nStopAtHeight) StartShutdown();

        // We check shutdown only after giving ActivateBestChainStep a chance to run once so that we
        // never shutdown before connecting the genesis block during LoadChainTip(). Previously this
        // caused an assert() failure during shutdown in such cases as the UTXO DB flushing checks
        // that the best block hash is non-null.
        if (ShutdownRequested())
            break;
    } while (pindexNewTip != pindexMostWork);
    CheckBlockIndex(chainparams.GetConsensus());

    // Write changes periodically to disk, after relay.
    if (!FlushStateToDisk(chainparams, state, FlushStateMode::PERIODIC)) {
        return false;
    }

    return true;
}

bool ActivateBestChain(BlockValidationState &state, const CChainParams& chainparams, std::shared_ptr<const CBlock> pblock) {
    return ::ChainstateActive().ActivateBestChain(state, chainparams, std::move(pblock));
}

bool CChainState::PreciousBlock(BlockValidationState& state, const CChainParams& params, CBlockIndex *pindex)
{
    {
        LOCK(cs_main);
        if (pindex->nChainWork < m_chain.Tip()->nChainWork) {
            // Nothing to do, this block is not at the tip.
            return true;
        }
        if (m_chain.Tip()->nChainWork > nLastPreciousChainwork) {
            // The chain has been extended since the last call, reset the counter.
            nBlockReverseSequenceId = -1;
        }
        nLastPreciousChainwork = m_chain.Tip()->nChainWork;
        setBlockIndexCandidates.erase(pindex);
        pindex->nSequenceId = nBlockReverseSequenceId;
        if (nBlockReverseSequenceId > std::numeric_limits<int32_t>::min()) {
            // We can't keep reducing the counter if somebody really wants to
            // call preciousblock 2**31-1 times on the same set of tips...
            nBlockReverseSequenceId--;
        }
        if (pindex->IsValid(BLOCK_VALID_TRANSACTIONS) && pindex->HaveTxsDownloaded()) {
            setBlockIndexCandidates.insert(pindex);
            PruneBlockIndexCandidates();
        }
    }

    return ActivateBestChain(state, params, std::shared_ptr<const CBlock>());
}
bool PreciousBlock(BlockValidationState& state, const CChainParams& params, CBlockIndex *pindex) {
    return ::ChainstateActive().PreciousBlock(state, params, pindex);
}

bool CChainState::InvalidateBlock(BlockValidationState& state, const CChainParams& chainparams, CBlockIndex *pindex)
{
    CBlockIndex* to_mark_failed = pindex;
    bool pindex_was_in_chain = false;
    int disconnected = 0;

    // We do not allow ActivateBestChain() to run while InvalidateBlock() is
    // running, as that could cause the tip to change while we disconnect
    // blocks.
    LOCK(m_cs_chainstate);

    // We'll be acquiring and releasing cs_main below, to allow the validation
    // callbacks to run. However, we should keep the block index in a
    // consistent state as we disconnect blocks -- in particular we need to
    // add equal-work blocks to setBlockIndexCandidates as we disconnect.
    // To avoid walking the block index repeatedly in search of candidates,
    // build a map once so that we can look up candidate blocks by chain
    // work as we go.
    std::multimap<const arith_uint256, CBlockIndex *> candidate_blocks_by_work;

    {
        LOCK(cs_main);
        for (const auto& entry : m_blockman.m_block_index) {
            CBlockIndex *candidate = entry.second;
            // We don't need to put anything in our active chain into the
            // multimap, because those candidates will be found and considered
            // as we disconnect.
            // Instead, consider only non-active-chain blocks that have at
            // least as much work as where we expect the new tip to end up.
            if (!m_chain.Contains(candidate) &&
                    !CBlockIndexWorkComparator()(candidate, pindex->pprev) &&
                    candidate->IsValid(BLOCK_VALID_TRANSACTIONS) &&
                    candidate->HaveTxsDownloaded()) {
                candidate_blocks_by_work.insert(std::make_pair(candidate->nChainWork, candidate));
            }
        }
    }

    // Disconnect (descendants of) pindex, and mark them invalid.
    while (true) {
        if (ShutdownRequested()) break;

        // Make sure the queue of validation callbacks doesn't grow unboundedly.
        LimitValidationInterfaceQueue();

        LOCK(cs_main);
        LOCK(::mempool.cs); // Lock for as long as disconnectpool is in scope to make sure UpdateMempoolForReorg is called after DisconnectTip without unlocking in between
        if (!m_chain.Contains(pindex)) break;
        pindex_was_in_chain = true;
        CBlockIndex *invalid_walk_tip = m_chain.Tip();

        // ActivateBestChain considers blocks already in m_chain
        // unconditionally valid already, so force disconnect away from it.
        DisconnectedBlockTransactions disconnectpool;
        bool ret = DisconnectTip(state, chainparams, &disconnectpool);
        // DisconnectTip will add transactions to disconnectpool.
        // Adjust the mempool to be consistent with the new tip, adding
        // transactions back to the mempool if disconnecting was successful,
        // and we're not doing a very deep invalidation (in which case
        // keeping the mempool up to date is probably futile anyway).
        UpdateMempoolForReorg(disconnectpool, /* fAddToMempool = */ (++disconnected <= 10) && ret);
        if (!ret) return false;
        assert(invalid_walk_tip->pprev == m_chain.Tip());

        // We immediately mark the disconnected blocks as invalid.
        // This prevents a case where pruned nodes may fail to invalidateblock
        // and be left unable to start as they have no tip candidates (as there
        // are no blocks that meet the "have data and are not invalid per
        // nStatus" criteria for inclusion in setBlockIndexCandidates).
        invalid_walk_tip->nStatus |= BLOCK_FAILED_VALID;
        setDirtyBlockIndex.insert(invalid_walk_tip);
        setBlockIndexCandidates.erase(invalid_walk_tip);
        setBlockIndexCandidates.insert(invalid_walk_tip->pprev);
        if (invalid_walk_tip->pprev == to_mark_failed && (to_mark_failed->nStatus & BLOCK_FAILED_VALID)) {
            // We only want to mark the last disconnected block as BLOCK_FAILED_VALID; its children
            // need to be BLOCK_FAILED_CHILD instead.
            to_mark_failed->nStatus = (to_mark_failed->nStatus ^ BLOCK_FAILED_VALID) | BLOCK_FAILED_CHILD;
            setDirtyBlockIndex.insert(to_mark_failed);
        }

        // Add any equal or more work headers to setBlockIndexCandidates
        auto candidate_it = candidate_blocks_by_work.lower_bound(invalid_walk_tip->pprev->nChainWork);
        while (candidate_it != candidate_blocks_by_work.end()) {
            if (!CBlockIndexWorkComparator()(candidate_it->second, invalid_walk_tip->pprev)) {
                setBlockIndexCandidates.insert(candidate_it->second);
                candidate_it = candidate_blocks_by_work.erase(candidate_it);
            } else {
                ++candidate_it;
            }
        }

        // Track the last disconnected block, so we can correct its BLOCK_FAILED_CHILD status in future
        // iterations, or, if it's the last one, call InvalidChainFound on it.
        to_mark_failed = invalid_walk_tip;
    }

    CheckBlockIndex(chainparams.GetConsensus());

    {
        LOCK(cs_main);
        if (m_chain.Contains(to_mark_failed)) {
            // If the to-be-marked invalid block is in the active chain, something is interfering and we can't proceed.
            return false;
        }

        // Mark pindex (or the last disconnected block) as invalid, even when it never was in the main chain
        to_mark_failed->nStatus |= BLOCK_FAILED_VALID;
        setDirtyBlockIndex.insert(to_mark_failed);
        setBlockIndexCandidates.erase(to_mark_failed);
        m_blockman.m_failed_blocks.insert(to_mark_failed);

        // If any new blocks somehow arrived while we were disconnecting
        // (above), then the pre-calculation of what should go into
        // setBlockIndexCandidates may have missed entries. This would
        // technically be an inconsistency in the block index, but if we clean
        // it up here, this should be an essentially unobservable error.
        // Loop back over all block index entries and add any missing entries
        // to setBlockIndexCandidates.
        BlockMap::iterator it = m_blockman.m_block_index.begin();
        while (it != m_blockman.m_block_index.end()) {
            if (it->second->IsValid(BLOCK_VALID_TRANSACTIONS) && it->second->HaveTxsDownloaded() && !setBlockIndexCandidates.value_comp()(it->second, m_chain.Tip())) {
                setBlockIndexCandidates.insert(it->second);
            }
            it++;
        }

        InvalidChainFound(to_mark_failed);
    }

    // Only notify about a new block tip if the active chain was modified.
    if (pindex_was_in_chain) {
        uiInterface.NotifyBlockTip(IsInitialBlockDownload(), to_mark_failed->pprev);
    }
    return true;
}

bool InvalidateBlock(BlockValidationState& state, const CChainParams& chainparams, CBlockIndex *pindex) {
    return ::ChainstateActive().InvalidateBlock(state, chainparams, pindex);
}

void CChainState::ResetBlockFailureFlags(CBlockIndex *pindex) {
    AssertLockHeld(cs_main);

    int nHeight = pindex->nHeight;

    // Remove the invalidity flag from this block and all its descendants.
    BlockMap::iterator it = m_blockman.m_block_index.begin();
    while (it != m_blockman.m_block_index.end()) {
        if (!it->second->IsValid() && it->second->GetAncestor(nHeight) == pindex) {
            it->second->nStatus &= ~BLOCK_FAILED_MASK;
            setDirtyBlockIndex.insert(it->second);
            if (it->second->IsValid(BLOCK_VALID_TRANSACTIONS) && it->second->HaveTxsDownloaded() && setBlockIndexCandidates.value_comp()(m_chain.Tip(), it->second)) {
                setBlockIndexCandidates.insert(it->second);
            }
            if (it->second == pindexBestInvalid) {
                // Reset invalid block marker if it was pointing to one of those.
                pindexBestInvalid = nullptr;
            }
            m_blockman.m_failed_blocks.erase(it->second);
        }
        it++;
    }

    // Remove the invalidity flag from all ancestors too.
    while (pindex != nullptr) {
        if (pindex->nStatus & BLOCK_FAILED_MASK) {
            pindex->nStatus &= ~BLOCK_FAILED_MASK;
            setDirtyBlockIndex.insert(pindex);
            m_blockman.m_failed_blocks.erase(pindex);
        }
        pindex = pindex->pprev;
    }
}

void ResetBlockFailureFlags(CBlockIndex *pindex) {
    return ::ChainstateActive().ResetBlockFailureFlags(pindex);
}

CBlockIndex* BlockManager::AddToBlockIndex(const CBlockHeader& block)
{
    AssertLockHeld(cs_main);

    // Check for duplicate
    uint256 hash = block.GetHash();
    BlockMap::iterator it = m_block_index.find(hash);
    if (it != m_block_index.end())
        return it->second;

    // Construct new block index object
    CBlockIndex* pindexNew = new CBlockIndex(block);
    // We assign the sequence id to blocks only when the full data is available,
    // to avoid miners withholding blocks but broadcasting headers, to get a
    // competitive advantage.
    pindexNew->nSequenceId = 0;
    BlockMap::iterator mi = m_block_index.insert(std::make_pair(hash, pindexNew)).first;
    pindexNew->phashBlock = &((*mi).first);
    BlockMap::iterator miPrev = m_block_index.find(block.hashPrevBlock);
    if (miPrev != m_block_index.end())
    {
        pindexNew->pprev = (*miPrev).second;
        pindexNew->nHeight = pindexNew->pprev->nHeight + 1;
        pindexNew->BuildSkip();
    }
    pindexNew->nTimeMax = (pindexNew->pprev ? std::max(pindexNew->pprev->nTimeMax, pindexNew->nTime) : pindexNew->nTime);
    pindexNew->nChainWork = (pindexNew->pprev ? pindexNew->pprev->nChainWork : 0) + GetBlockProof(*pindexNew);
    pindexNew->RaiseValidity(BLOCK_VALID_TREE);
    if (pindexBestHeader == nullptr || pindexBestHeader->nChainWork < pindexNew->nChainWork)
        pindexBestHeader = pindexNew;

    setDirtyBlockIndex.insert(pindexNew);

    return pindexNew;
}

/** Mark a block as having its data received and checked (up to BLOCK_VALID_TRANSACTIONS). */
void CChainState::ReceivedBlockTransactions(const CBlock& block, CBlockIndex* pindexNew, const FlatFilePos& pos, const Consensus::Params& consensusParams)
{
    pindexNew->nTx = block.vtx.size();
    pindexNew->nChainTx = 0;
    pindexNew->nFile = pos.nFile;
    pindexNew->nDataPos = pos.nPos;
    pindexNew->nUndoPos = 0;
    pindexNew->nStatus |= BLOCK_HAVE_DATA;
    if (IsWitnessEnabled(pindexNew->pprev, consensusParams)) {
        pindexNew->nStatus |= BLOCK_OPT_WITNESS;
    }
    pindexNew->RaiseValidity(BLOCK_VALID_TRANSACTIONS);
    setDirtyBlockIndex.insert(pindexNew);

    if (pindexNew->pprev == nullptr || pindexNew->pprev->HaveTxsDownloaded()) {
        // If pindexNew is the genesis block or all parents are BLOCK_VALID_TRANSACTIONS.
        std::deque<CBlockIndex*> queue;
        queue.push_back(pindexNew);

        // Recursively process any descendant blocks that now may be eligible to be connected.
        while (!queue.empty()) {
            CBlockIndex *pindex = queue.front();
            queue.pop_front();
            pindex->nChainTx = (pindex->pprev ? pindex->pprev->nChainTx : 0) + pindex->nTx;
            {
                LOCK(cs_nBlockSequenceId);
                pindex->nSequenceId = nBlockSequenceId++;
            }
            if (m_chain.Tip() == nullptr || !setBlockIndexCandidates.value_comp()(pindex, m_chain.Tip())) {
                setBlockIndexCandidates.insert(pindex);
            }
            std::pair<std::multimap<CBlockIndex*, CBlockIndex*>::iterator, std::multimap<CBlockIndex*, CBlockIndex*>::iterator> range = m_blockman.m_blocks_unlinked.equal_range(pindex);
            while (range.first != range.second) {
                std::multimap<CBlockIndex*, CBlockIndex*>::iterator it = range.first;
                queue.push_back(it->second);
                range.first++;
                m_blockman.m_blocks_unlinked.erase(it);
            }
        }
    } else {
        if (pindexNew->pprev && pindexNew->pprev->IsValid(BLOCK_VALID_TREE)) {
            m_blockman.m_blocks_unlinked.insert(std::make_pair(pindexNew->pprev, pindexNew));
        }
    }
}

static bool FindBlockPos(FlatFilePos &pos, unsigned int nAddSize, unsigned int nHeight, uint64_t nTime, bool fKnown = false)
{
    LOCK(cs_LastBlockFile);

    unsigned int nFile = fKnown ? pos.nFile : nLastBlockFile;
    if (vinfoBlockFile.size() <= nFile) {
        vinfoBlockFile.resize(nFile + 1);
    }

    if (!fKnown) {
        while (vinfoBlockFile[nFile].nSize + nAddSize >= MAX_BLOCKFILE_SIZE) {
            nFile++;
            if (vinfoBlockFile.size() <= nFile) {
                vinfoBlockFile.resize(nFile + 1);
            }
        }
        pos.nFile = nFile;
        pos.nPos = vinfoBlockFile[nFile].nSize;
    }

    if ((int)nFile != nLastBlockFile) {
        if (!fKnown) {
            LogPrintf("Leaving block file %i: %s\n", nLastBlockFile, vinfoBlockFile[nLastBlockFile].ToString());
        }
        FlushBlockFile(!fKnown);
        nLastBlockFile = nFile;
    }

    vinfoBlockFile[nFile].AddBlock(nHeight, nTime);
    if (fKnown)
        vinfoBlockFile[nFile].nSize = std::max(pos.nPos + nAddSize, vinfoBlockFile[nFile].nSize);
    else
        vinfoBlockFile[nFile].nSize += nAddSize;

    if (!fKnown) {
        bool out_of_space;
        size_t bytes_allocated = BlockFileSeq().Allocate(pos, nAddSize, out_of_space);
        if (out_of_space) {
            return AbortNode("Disk space is too low!", _("Error: Disk space is too low!").translated, CClientUIInterface::MSG_NOPREFIX);
        }
        if (bytes_allocated != 0 && fPruneMode) {
            fCheckForPruning = true;
        }
    }

    setDirtyFileInfo.insert(nFile);
    return true;
}

static bool FindUndoPos(BlockValidationState &state, int nFile, FlatFilePos &pos, unsigned int nAddSize)
{
    pos.nFile = nFile;

    LOCK(cs_LastBlockFile);

    pos.nPos = vinfoBlockFile[nFile].nUndoSize;
    vinfoBlockFile[nFile].nUndoSize += nAddSize;
    setDirtyFileInfo.insert(nFile);

    bool out_of_space;
    size_t bytes_allocated = UndoFileSeq().Allocate(pos, nAddSize, out_of_space);
    if (out_of_space) {
        return AbortNode(state, "Disk space is too low!", _("Error: Disk space is too low!").translated, CClientUIInterface::MSG_NOPREFIX);
    }
    if (bytes_allocated != 0 && fPruneMode) {
        fCheckForPruning = true;
    }

    return true;
}

static bool CheckBlockHeader(const CBlockHeader& block, BlockValidationState& state, const Consensus::Params& consensusParams, bool fCheckPOW = true)
{
    // Check proof of work matches claimed amount
<<<<<<< HEAD
    if (fCheckPOW && block.GetHash() != consensusParams.hashGenesisBlock
            && !CheckProof(block, consensusParams)) {
        return state.Invalid(ValidationInvalidReason::BLOCK_INVALID_HEADER, false, g_signed_blocks ? "block-proof-invalid" : "high-hash", "proof of work failed");
    }
=======
    if (fCheckPOW && !CheckProofOfWork(block.GetHash(), block.nBits, consensusParams))
        return state.Invalid(BlockValidationResult::BLOCK_INVALID_HEADER, "high-hash", "proof of work failed");

>>>>>>> 3c40bc67
    return true;
}

bool CheckBlock(const CBlock& block, BlockValidationState& state, const Consensus::Params& consensusParams, bool fCheckPOW, bool fCheckMerkleRoot)
{
    // These are checks that are independent of context.

    if (block.fChecked)
        return true;

    // Check that the header is valid (particularly PoW).  This is mostly
    // redundant with the call in AcceptBlockHeader.
    if (!CheckBlockHeader(block, state, consensusParams, fCheckPOW))
        return false;

    // Check the merkle root.
    if (fCheckMerkleRoot) {
        bool mutated;
        uint256 hashMerkleRoot2 = BlockMerkleRoot(block, &mutated);
        if (block.hashMerkleRoot != hashMerkleRoot2)
            return state.Invalid(BlockValidationResult::BLOCK_MUTATED, "bad-txnmrklroot", "hashMerkleRoot mismatch");

        // Check for merkle tree malleability (CVE-2012-2459): repeating sequences
        // of transactions in a block without affecting the merkle root of a block,
        // while still invalidating it.
        if (mutated)
            return state.Invalid(BlockValidationResult::BLOCK_MUTATED, "bad-txns-duplicate", "duplicate transaction");
    }

    // All potential-corruption validation must be done before we do any
    // transaction validation, as otherwise we may mark the header as invalid
    // because we receive the wrong transactions for it.
    // Note that witness malleability is checked in ContextualCheckBlock, so no
    // checks that use witness data may be performed here.

    // Size limits
    if (block.vtx.empty() || block.vtx.size() * WITNESS_SCALE_FACTOR > MAX_BLOCK_WEIGHT || ::GetSerializeSize(block, PROTOCOL_VERSION | SERIALIZE_TRANSACTION_NO_WITNESS) * WITNESS_SCALE_FACTOR > MAX_BLOCK_WEIGHT)
        return state.Invalid(BlockValidationResult::BLOCK_CONSENSUS, "bad-blk-length", "size limits failed");

    // First transaction must be coinbase, the rest must not be
    if (block.vtx.empty() || !block.vtx[0]->IsCoinBase())
        return state.Invalid(BlockValidationResult::BLOCK_CONSENSUS, "bad-cb-missing", "first tx is not coinbase");
    for (unsigned int i = 1; i < block.vtx.size(); i++)
        if (block.vtx[i]->IsCoinBase())
            return state.Invalid(BlockValidationResult::BLOCK_CONSENSUS, "bad-cb-multiple", "more than one coinbase");

    // Check transactions
    // Must check for duplicate inputs (see CVE-2018-17144)
    for (const auto& tx : block.vtx) {
        TxValidationState tx_state;
        if (!CheckTransaction(*tx, tx_state)) {
            // CheckBlock() does context-free validation checks. The only
            // possible failures are consensus failures.
            assert(tx_state.GetResult() == TxValidationResult::TX_CONSENSUS);
            return state.Invalid(BlockValidationResult::BLOCK_CONSENSUS, tx_state.GetRejectReason(),
                                 strprintf("Transaction check failed (tx hash %s) %s", tx->GetHash().ToString(), tx_state.GetDebugMessage()));
        }
    }
    unsigned int nSigOps = 0;
    for (const auto& tx : block.vtx)
    {
        nSigOps += GetLegacySigOpCount(*tx);
    }
    if (nSigOps * WITNESS_SCALE_FACTOR > MAX_BLOCK_SIGOPS_COST)
        return state.Invalid(BlockValidationResult::BLOCK_CONSENSUS, "bad-blk-sigops", "out-of-bounds SigOpCount");

    if (fCheckPOW && fCheckMerkleRoot)
        block.fChecked = true;

    return true;
}

bool IsWitnessEnabled(const CBlockIndex* pindexPrev, const Consensus::Params& params)
{
    int height = pindexPrev == nullptr ? 0 : pindexPrev->nHeight + 1;
    return (height >= params.SegwitHeight);
}

bool IsDynaFedEnabled(const CBlockIndex* pindexPrev, const Consensus::Params& params)
{
    LOCK(cs_main);
    return (VersionBitsState(pindexPrev, params, Consensus::DEPLOYMENT_DYNA_FED, versionbitscache) == ThresholdState::ACTIVE);
}

int GetWitnessCommitmentIndex(const CBlock& block)
{
    int commitpos = -1;
    if (!block.vtx.empty()) {
        for (size_t o = 0; o < block.vtx[0]->vout.size(); o++) {
            if (block.vtx[0]->vout[o].scriptPubKey.size() >= 38 && block.vtx[0]->vout[o].scriptPubKey[0] == OP_RETURN && block.vtx[0]->vout[o].scriptPubKey[1] == 0x24 && block.vtx[0]->vout[o].scriptPubKey[2] == 0xaa && block.vtx[0]->vout[o].scriptPubKey[3] == 0x21 && block.vtx[0]->vout[o].scriptPubKey[4] == 0xa9 && block.vtx[0]->vout[o].scriptPubKey[5] == 0xed) {
                commitpos = o;
            }
        }
    }
    return commitpos;
}

void UpdateUncommittedBlockStructures(CBlock& block, const CBlockIndex* pindexPrev, const Consensus::Params& consensusParams)
{
    int commitpos = GetWitnessCommitmentIndex(block);
    static const std::vector<unsigned char> nonce(32, 0x00);
    if (commitpos != -1 && IsWitnessEnabled(pindexPrev, consensusParams) && !block.vtx[0]->HasWitness()) {
        CMutableTransaction tx(*block.vtx[0]);
        tx.witness.vtxinwit.resize(1);
        tx.witness.vtxinwit[0].scriptWitness.stack.resize(1);
        tx.witness.vtxinwit[0].scriptWitness.stack[0] = nonce;
        block.vtx[0] = MakeTransactionRef(std::move(tx));
    }
}

std::vector<unsigned char> GenerateCoinbaseCommitment(CBlock& block, const CBlockIndex* pindexPrev, const Consensus::Params& consensusParams)
{
    std::vector<unsigned char> commitment;
    int commitpos = GetWitnessCommitmentIndex(block);
    std::vector<unsigned char> ret(32, 0x00);
    if (consensusParams.SegwitHeight != std::numeric_limits<int>::max()) {
        if (commitpos == -1) {
            // ELEMENTS: Shim in blank coinbase output for witness output hash
            // Previous iterations of CA could have allowed witness data
            // in coinbase transactions, and this witness data must be committed
            // to here.
            //
            // Is No-op in Bitcoin
            CMutableTransaction tx0(*block.vtx[0]);
            tx0.vout.push_back(CTxOut());
            block.vtx[0] = MakeTransactionRef(std::move(tx0));
            // END
            uint256 witnessroot = BlockWitnessMerkleRoot(block, nullptr);
            CHash256().Write(witnessroot.begin(), 32).Write(ret.data(), 32).Finalize(witnessroot.begin());
            CTxOut out;
            out.nValue = 0;
            out.nAsset = policyAsset;
            out.scriptPubKey.resize(38);
            out.scriptPubKey[0] = OP_RETURN;
            out.scriptPubKey[1] = 0x24;
            out.scriptPubKey[2] = 0xaa;
            out.scriptPubKey[3] = 0x21;
            out.scriptPubKey[4] = 0xa9;
            out.scriptPubKey[5] = 0xed;
            memcpy(&out.scriptPubKey[6], witnessroot.begin(), 32);
            commitment = std::vector<unsigned char>(out.scriptPubKey.begin(), out.scriptPubKey.end());
            CMutableTransaction tx(*block.vtx[0]);
            // Elements: replace shimmed output with real coinbase rather than push
            tx.vout.back() = out;
            // END
            block.vtx[0] = MakeTransactionRef(std::move(tx));
        }
    }
    UpdateUncommittedBlockStructures(block, pindexPrev, consensusParams);
    return commitment;
}

// ELEMENTS


static bool ContextualCheckDynaFedHeader(const CBlockHeader& block, CValidationState& state, const CChainParams& params, const CBlockIndex* pindexPrev)
{
    // When not active, it's a NOP
    if (!IsDynaFedEnabled(pindexPrev, params.GetConsensus())) {
        return true;
    }

    const DynaFedParams& dynafed_params = block.m_dynafed_params;

    // Dynamic blocks must at least publish current signblockscript in full
    if (dynafed_params.m_current.IsNull()) {
        return state.Invalid(ValidationInvalidReason::CONSENSUS, false, "invalid-dyna-fed", "dynamic block headers must have non-empty current signblockscript field");
    }

    // Make sure extension bits aren't active, reserved for future HF
    uint32_t reserved_mask = (1<<23) | (1<<24) | (1<<25) | (1<<26);
    if ((block.nVersion & reserved_mask) != 0) {
        return state.Invalid(ValidationInvalidReason::CONSENSUS, false, "invalid-dyna-fed", "dynamic block header has unknown HF extension bits set");
    }

    const DynaFedParamEntry expected_current_params = ComputeNextBlockCurrentParameters(pindexPrev, params.GetConsensus());

    if (expected_current_params != dynafed_params.m_current) {
        return state.Invalid(ValidationInvalidReason::CONSENSUS, false, "invalid-dyna-fed", "dynamic block header's current parameters do not match expected");
    }

    // Lastly, enforce rules on proposals.
    const DynaFedParamEntry& proposed = dynafed_params.m_proposed;
    if (!proposed.IsNull()) {

        // signblockscript proposals *must* be segwit versions
        int block_version = 0;
        std::vector<unsigned char> block_program;
        if (!proposed.m_signblockscript.IsWitnessProgram(block_version, block_program)) {
            return state.Invalid(ValidationInvalidReason::CONSENSUS, false, "invalid-dyna-fed", "proposed signblockscript must be native segwit scriptPubkey");
        }

        int fedpeg_version = 0;
        std::vector<unsigned char> fedpeg_program;
        if (!proposed.m_fedpeg_program.IsWitnessProgram(fedpeg_version, fedpeg_program)) {
            return state.Invalid(ValidationInvalidReason::CONSENSUS, false, "invalid-dyna-fed", "proposed fedpegs program must be native segwit scriptPubkey");
        }

        // for v0, fedpegscript's scriptPubKey must match. v1+ is unencumbered.
        if (fedpeg_version == 0) {
            uint256 fedpeg_program;
            CSHA256().Write(proposed.m_fedpegscript.data(), proposed.m_fedpegscript.size()).Finalize(fedpeg_program.begin());
            CScript computed_program = CScript() << OP_0 << ToByteVector(fedpeg_program);
            if (computed_program != proposed.m_fedpeg_program) {
                return state.Invalid(ValidationInvalidReason::CONSENSUS, false, "invalid-dyna-fed", "proposed v0 segwit fedpegscript must match proposed fedpeg witness program");
            }

            // fedpegscript proposals *must not* start with OP_DEPTH
            // This forbids the first Liquid watchman script which is a hack.
            // Use miniscript, which doesn't even have OP_DEPTH.
            // We don't encumber future segwit versions as opcodes may change.
            if (!proposed.m_fedpegscript.empty() &&
                    proposed.m_fedpegscript.front() == OP_DEPTH) {
                return state.Invalid(ValidationInvalidReason::CONSENSUS, false, "invalid-dyna-fed", "Proposed fedpegscript starts with OP_DEPTH, which is illegal");
            }
        }

        // When enforcing PAK, extension_space must give non-empty PAK list when
        // the vector itself is non-empty. Otherwise this means there were "junk"
        // entries
        if (params.GetEnforcePak()) {
            if (!proposed.m_extension_space.empty() &&
                    CreatePAKListFromExtensionSpace(proposed.m_extension_space).IsReject()) {
                return state.Invalid(ValidationInvalidReason::CONSENSUS, false, "invalid-dyna-fed", "Extension space is not list of valid PAK entries");
            }
        }
    }
    return true;
}

//! Returns last CBlockIndex* that is a checkpoint
static CBlockIndex* GetLastCheckpoint(const CCheckpointData& data) EXCLUSIVE_LOCKS_REQUIRED(cs_main)
{
    const MapCheckpoints& checkpoints = data.mapCheckpoints;

    for (const MapCheckpoints::value_type& i : reverse_iterate(checkpoints))
    {
        const uint256& hash = i.second;
        CBlockIndex* pindex = LookupBlockIndex(hash);
        if (pindex) {
            return pindex;
        }
    }
    return nullptr;
}

/** Context-dependent validity checks.
 *  By "context", we mean only the previous block headers, but not the UTXO
 *  set; UTXO-related validity checks are done in ConnectBlock().
 *  NOTE: This function is not currently invoked by ConnectBlock(), so we
 *  should consider upgrade issues if we change which consensus rules are
 *  enforced in this function (eg by adding a new consensus rule). See comment
 *  in ConnectBlock().
 *  Note that -reindex-chainstate skips the validation that happens here!
 */
static bool ContextualCheckBlockHeader(const CBlockHeader& block, BlockValidationState& state, const CChainParams& params, const CBlockIndex* pindexPrev, int64_t nAdjustedTime) EXCLUSIVE_LOCKS_REQUIRED(cs_main)
{
    assert(pindexPrev != nullptr);
    const int nHeight = pindexPrev->nHeight + 1;

    // Check proof of work target or non-dynamic signblockscript if necessary
    const Consensus::Params& consensusParams = params.GetConsensus();
<<<<<<< HEAD
    if (!IsDynaFedEnabled(pindexPrev, consensusParams) && !CheckChallenge(block, *pindexPrev, consensusParams))
        return state.Invalid(ValidationInvalidReason::BLOCK_INVALID_HEADER, false, "bad-diffbits", "incorrect proof of work");
=======
    if (block.nBits != GetNextWorkRequired(pindexPrev, &block, consensusParams))
        return state.Invalid(BlockValidationResult::BLOCK_INVALID_HEADER, "bad-diffbits", "incorrect proof of work");
>>>>>>> 3c40bc67

    // Check against checkpoints
    if (fCheckpointsEnabled) {
        // Don't accept any forks from the main chain prior to last checkpoint.
        // GetLastCheckpoint finds the last checkpoint in MapCheckpoints that's in our
        // g_blockman.m_block_index.
        CBlockIndex* pcheckpoint = GetLastCheckpoint(params.Checkpoints());
        if (pcheckpoint && nHeight < pcheckpoint->nHeight) {
            LogPrintf("ERROR: %s: forked chain older than last checkpoint (height %d)\n", __func__, nHeight);
            return state.Invalid(BlockValidationResult::BLOCK_CHECKPOINT, "bad-fork-prior-to-checkpoint");
        }
    }

    // Check timestamp against prev
    if (block.GetBlockTime() <= pindexPrev->GetMedianTimePast())
        return state.Invalid(BlockValidationResult::BLOCK_INVALID_HEADER, "time-too-old", "block's timestamp is too early");

    // Check height in header against prev
    if (g_con_blockheightinheader && (uint32_t)nHeight != block.block_height)
        return state.Invalid(ValidationInvalidReason::BLOCK_INVALID_HEADER, error("%s: block height in header is incorrect", __func__),
                             "bad-header-height");

    // Check timestamp
    if (block.GetBlockTime() > nAdjustedTime + MAX_FUTURE_BLOCK_TIME)
        return state.Invalid(BlockValidationResult::BLOCK_TIME_FUTURE, "time-too-new", "block timestamp too far in the future");

    // Reject outdated version blocks when 95% (75% on testnet) of the network has upgraded:
    // check for version 2, 3 and 4 upgrades
    if((block.nVersion < 2 && nHeight >= consensusParams.BIP34Height) ||
       (block.nVersion < 3 && nHeight >= consensusParams.BIP66Height) ||
       (block.nVersion < 4 && nHeight >= consensusParams.BIP65Height))
            return state.Invalid(BlockValidationResult::BLOCK_INVALID_HEADER, strprintf("bad-version(0x%08x)", block.nVersion),
                                 strprintf("rejected nVersion=0x%08x block", block.nVersion));

    if (!ContextualCheckDynaFedHeader(block, state, params, pindexPrev)) {
        return false;
    }

    return true;
}

/** NOTE: This function is not currently invoked by ConnectBlock(), so we
 *  should consider upgrade issues if we change which consensus rules are
 *  enforced in this function (eg by adding a new consensus rule). See comment
 *  in ConnectBlock().
 *  Note that -reindex-chainstate skips the validation that happens here!
 */
static bool ContextualCheckBlock(const CBlock& block, BlockValidationState& state, const Consensus::Params& consensusParams, const CBlockIndex* pindexPrev)
{
    const int nHeight = pindexPrev == nullptr ? 0 : pindexPrev->nHeight + 1;

    // Start enforcing BIP113 (Median Time Past).
    int nLockTimeFlags = 0;
    if (nHeight >= consensusParams.CSVHeight) {
        assert(pindexPrev != nullptr);
        nLockTimeFlags |= LOCKTIME_MEDIAN_TIME_PAST;
    }

    int64_t nLockTimeCutoff = (nLockTimeFlags & LOCKTIME_MEDIAN_TIME_PAST)
                              ? pindexPrev->GetMedianTimePast()
                              : block.GetBlockTime();

    // Check that all transactions are finalized
    for (const auto& tx : block.vtx) {
        if (!IsFinalTx(*tx, nHeight, nLockTimeCutoff)) {
            return state.Invalid(BlockValidationResult::BLOCK_CONSENSUS, "bad-txns-nonfinal", "non-final transaction");
        }
    }

    // Enforce rule that the coinbase starts with serialized block height
    if (nHeight >= consensusParams.BIP34Height)
    {
        CScript expect = CScript() << nHeight;
        if (block.vtx[0]->vin[0].scriptSig.size() < expect.size() ||
            !std::equal(expect.begin(), expect.end(), block.vtx[0]->vin[0].scriptSig.begin())) {
            return state.Invalid(BlockValidationResult::BLOCK_CONSENSUS, "bad-cb-height", "block height mismatch in coinbase");
        }
    }

    // Coinbase transaction can not have input witness data which is not covered
    // (or committed to) by the witness or regular merkle tree
    for (const auto& inwit : block.vtx[0]->witness.vtxinwit) {
        if (!inwit.vchIssuanceAmountRangeproof.empty() ||
                !inwit.vchInflationKeysRangeproof.empty() ||
                !inwit.m_pegin_witness.IsNull()) {
            return state.Invalid(ValidationInvalidReason::BLOCK_MUTATED, false, "bad-cb-witness", "Coinbase has invalid input witness data.");
        }
    }

    // Validation for witness commitments.
    // * We compute the witness hash (which is the hash including witnesses) of all the block's transactions, except the
    //   coinbase (where 0x0000....0000 is used instead).
    // * The coinbase scriptWitness is a stack of a single 32-byte vector, containing a witness reserved value (unconstrained).
    // * We build a merkle tree with all those witness hashes as leaves (similar to the hashMerkleRoot in the block header).
    // * There must be at least one output whose scriptPubKey is a single 36-byte push, the first 4 bytes of which are
    //   {0xaa, 0x21, 0xa9, 0xed}, and the following 32 bytes are SHA256^2(witness root, witness reserved value). In case there are
    //   multiple, the last one is used.
    bool fHaveWitness = false;
    if (nHeight >= consensusParams.SegwitHeight) {
        int commitpos = GetWitnessCommitmentIndex(block);
        if (commitpos != -1) {
            bool malleated = false;
            uint256 hashWitness = BlockWitnessMerkleRoot(block, &malleated);
            // The malleation check is ignored; as the transaction tree itself
            // already does not permit it, it is impossible to trigger in the
            // witness tree.
<<<<<<< HEAD
            if ((block.vtx[0]->witness.vtxinwit.empty()) ||
                (block.vtx[0]->witness.vtxinwit[0].scriptWitness.stack.size() != 1) ||
                (block.vtx[0]->witness.vtxinwit[0].scriptWitness.stack[0].size() != 32)) {
                return state.Invalid(ValidationInvalidReason::BLOCK_MUTATED, false, "bad-witness-nonce-size", strprintf("%s : invalid witness reserved value size", __func__));
=======
            if (block.vtx[0]->vin[0].scriptWitness.stack.size() != 1 || block.vtx[0]->vin[0].scriptWitness.stack[0].size() != 32) {
                return state.Invalid(BlockValidationResult::BLOCK_MUTATED, "bad-witness-nonce-size", strprintf("%s : invalid witness reserved value size", __func__));
>>>>>>> 3c40bc67
            }
            CHash256().Write(hashWitness.begin(), 32).Write(&block.vtx[0]->witness.vtxinwit[0].scriptWitness.stack[0][0], 32).Finalize(hashWitness.begin());
            uint256 committedWitness(std::vector<unsigned char>(&block.vtx[0]->vout[commitpos].scriptPubKey[6], &block.vtx[0]->vout[commitpos].scriptPubKey[6+32]));
            if (memcmp(hashWitness.begin(), &block.vtx[0]->vout[commitpos].scriptPubKey[6], 32)) {
                return state.Invalid(BlockValidationResult::BLOCK_MUTATED, "bad-witness-merkle-match", strprintf("%s : witness merkle commitment mismatch", __func__));
            }
            fHaveWitness = true;
        }
    }

    // No witness data is allowed in blocks that don't commit to witness data, as this would otherwise leave room for spam
    if (!fHaveWitness) {
      for (const auto& tx : block.vtx) {
            if (tx->HasWitness()) {
                return state.Invalid(BlockValidationResult::BLOCK_MUTATED, "unexpected-witness", strprintf("%s : unexpected witness data found", __func__));
            }
        }
    }

    // After the coinbase witness reserved value and commitment are verified,
    // we can check if the block weight passes (before we've checked the
    // coinbase witness, it would be possible for the weight to be too
    // large by filling up the coinbase witness, which doesn't change
    // the block hash, so we couldn't mark the block as permanently
    // failed).
    if (GetBlockWeight(block) > MAX_BLOCK_WEIGHT) {
        return state.Invalid(BlockValidationResult::BLOCK_CONSENSUS, "bad-blk-weight", strprintf("%s : weight limit failed", __func__));
    }

    return true;
}

bool BlockManager::AcceptBlockHeader(const CBlockHeader& block, BlockValidationState& state, const CChainParams& chainparams, CBlockIndex** ppindex)
{
    AssertLockHeld(cs_main);
    // Check for duplicate
    uint256 hash = block.GetHash();
    BlockMap::iterator miSelf = m_block_index.find(hash);
    CBlockIndex *pindex = nullptr;
    if (hash != chainparams.GetConsensus().hashGenesisBlock) {
        if (miSelf != m_block_index.end()) {
            // Block header is already known.
            pindex = miSelf->second;
            if (ppindex)
                *ppindex = pindex;
            if (pindex->nStatus & BLOCK_FAILED_MASK) {
                LogPrintf("ERROR: %s: block %s is marked invalid\n", __func__, hash.ToString());
                return state.Invalid(BlockValidationResult::BLOCK_CACHED_INVALID, "duplicate");
            }
            return true;
        }

        if (!CheckBlockHeader(block, state, chainparams.GetConsensus()))
            return error("%s: Consensus::CheckBlockHeader: %s, %s", __func__, hash.ToString(), FormatStateMessage(state));

        // Get prev block index
        CBlockIndex* pindexPrev = nullptr;
        BlockMap::iterator mi = m_block_index.find(block.hashPrevBlock);
        if (mi == m_block_index.end()) {
            LogPrintf("ERROR: %s: prev block not found\n", __func__);
            return state.Invalid(BlockValidationResult::BLOCK_MISSING_PREV, "prev-blk-not-found");
        }
        pindexPrev = (*mi).second;
        if (pindexPrev->nStatus & BLOCK_FAILED_MASK) {
            LogPrintf("ERROR: %s: prev block invalid\n", __func__);
            return state.Invalid(BlockValidationResult::BLOCK_INVALID_PREV, "bad-prevblk");
        }
        if (!ContextualCheckBlockHeader(block, state, chainparams, pindexPrev, GetAdjustedTime()))
            return error("%s: Consensus::ContextualCheckBlockHeader: %s, %s", __func__, hash.ToString(), FormatStateMessage(state));

        /* Determine if this block descends from any block which has been found
         * invalid (m_failed_blocks), then mark pindexPrev and any blocks between
         * them as failed. For example:
         *
         *                D3
         *              /
         *      B2 - C2
         *    /         \
         *  A             D2 - E2 - F2
         *    \
         *      B1 - C1 - D1 - E1
         *
         * In the case that we attempted to reorg from E1 to F2, only to find
         * C2 to be invalid, we would mark D2, E2, and F2 as BLOCK_FAILED_CHILD
         * but NOT D3 (it was not in any of our candidate sets at the time).
         *
         * In any case D3 will also be marked as BLOCK_FAILED_CHILD at restart
         * in LoadBlockIndex.
         */
        if (!pindexPrev->IsValid(BLOCK_VALID_SCRIPTS)) {
            // The above does not mean "invalid": it checks if the previous block
            // hasn't been validated up to BLOCK_VALID_SCRIPTS. This is a performance
            // optimization, in the common case of adding a new block to the tip,
            // we don't need to iterate over the failed blocks list.
            for (const CBlockIndex* failedit : m_failed_blocks) {
                if (pindexPrev->GetAncestor(failedit->nHeight) == failedit) {
                    assert(failedit->nStatus & BLOCK_FAILED_VALID);
                    CBlockIndex* invalid_walk = pindexPrev;
                    while (invalid_walk != failedit) {
                        invalid_walk->nStatus |= BLOCK_FAILED_CHILD;
                        setDirtyBlockIndex.insert(invalid_walk);
                        invalid_walk = invalid_walk->pprev;
                    }
                    LogPrintf("ERROR: %s: prev block invalid\n", __func__);
                    return state.Invalid(BlockValidationResult::BLOCK_INVALID_PREV, "bad-prevblk");
                }
            }
        }
    }
    if (pindex == nullptr)
        pindex = AddToBlockIndex(block);

    if (ppindex)
        *ppindex = pindex;

    return true;
}

// Exposed wrapper for AcceptBlockHeader
bool ProcessNewBlockHeaders(const std::vector<CBlockHeader>& headers, BlockValidationState& state, const CChainParams& chainparams, const CBlockIndex** ppindex)
{
    {
        LOCK(cs_main);
        for (const CBlockHeader& header : headers) {
            CBlockIndex *pindex = nullptr; // Use a temp pindex instead of ppindex to avoid a const_cast
            bool accepted = g_blockman.AcceptBlockHeader(header, state, chainparams, &pindex);
            ::ChainstateActive().CheckBlockIndex(chainparams.GetConsensus());

            if (!accepted) {
                return false;
            }
            if (ppindex) {
                *ppindex = pindex;
            }
        }
    }
    if (NotifyHeaderTip()) {
        if (::ChainstateActive().IsInitialBlockDownload() && ppindex && *ppindex) {
            LogPrintf("Synchronizing blockheaders, height: %d (~%.2f%%)\n", (*ppindex)->nHeight, 100.0/((*ppindex)->nHeight+(GetAdjustedTime() - (*ppindex)->GetBlockTime()) / Params().GetConsensus().nPowTargetSpacing) * (*ppindex)->nHeight);
        }
    }
    return true;
}

/** Store block on disk. If dbp is non-nullptr, the file is known to already reside on disk */
static FlatFilePos SaveBlockToDisk(const CBlock& block, int nHeight, const CChainParams& chainparams, const FlatFilePos* dbp) {
    unsigned int nBlockSize = ::GetSerializeSize(block, CLIENT_VERSION);
    FlatFilePos blockPos;
    if (dbp != nullptr)
        blockPos = *dbp;
    if (!FindBlockPos(blockPos, nBlockSize+8, nHeight, block.GetBlockTime(), dbp != nullptr)) {
        error("%s: FindBlockPos failed", __func__);
        return FlatFilePos();
    }
    if (dbp == nullptr) {
        if (!WriteBlockToDisk(block, blockPos, chainparams.MessageStart())) {
            AbortNode("Failed to write block");
            return FlatFilePos();
        }
    }
    return blockPos;
}

/** Store block on disk. If dbp is non-nullptr, the file is known to already reside on disk */
bool CChainState::AcceptBlock(const std::shared_ptr<const CBlock>& pblock, BlockValidationState& state, const CChainParams& chainparams, CBlockIndex** ppindex, bool fRequested, const FlatFilePos* dbp, bool* fNewBlock)
{
    const CBlock& block = *pblock;

    if (fNewBlock) *fNewBlock = false;
    AssertLockHeld(cs_main);

    CBlockIndex *pindexDummy = nullptr;
    CBlockIndex *&pindex = ppindex ? *ppindex : pindexDummy;

    bool accepted_header = m_blockman.AcceptBlockHeader(block, state, chainparams, &pindex);
    CheckBlockIndex(chainparams.GetConsensus());

    if (!accepted_header)
        return false;

    // Try to process all requested blocks that we don't have, but only
    // process an unrequested block if it's new and has enough work to
    // advance our tip, and isn't too many blocks ahead.
    bool fAlreadyHave = pindex->nStatus & BLOCK_HAVE_DATA;
    bool fHasMoreOrSameWork = (m_chain.Tip() ? pindex->nChainWork >= m_chain.Tip()->nChainWork : true);
    // Blocks that are too out-of-order needlessly limit the effectiveness of
    // pruning, because pruning will not delete block files that contain any
    // blocks which are too close in height to the tip.  Apply this test
    // regardless of whether pruning is enabled; it should generally be safe to
    // not process unrequested blocks.
    bool fTooFarAhead = (pindex->nHeight > int(m_chain.Height() + MIN_BLOCKS_TO_KEEP));

    // TODO: Decouple this function from the block download logic by removing fRequested
    // This requires some new chain data structure to efficiently look up if a
    // block is in a chain leading to a candidate for best tip, despite not
    // being such a candidate itself.

    // TODO: deal better with return value and error conditions for duplicate
    // and unrequested blocks.
    if (fAlreadyHave) return true;
    if (!fRequested) {  // If we didn't ask for it:
        if (pindex->nTx != 0) return true;    // This is a previously-processed block that was pruned
        if (!fHasMoreOrSameWork) return true; // Don't process less-work chains
        if (fTooFarAhead) return true;        // Block height is too high

        // Protect against DoS attacks from low-work chains.
        // If our tip is behind, a peer could try to send us
        // low-work blocks on a fake chain that we would never
        // request; don't process these.
        if (pindex->nChainWork < nMinimumChainWork) return true;
    }

<<<<<<< HEAD
    if (chainparams.GetConsensus().hashGenesisBlock != block.GetHash() &&
        (!CheckBlock(block, state, chainparams.GetConsensus()) ||
         !ContextualCheckBlock(block, state, chainparams.GetConsensus(), pindex->pprev))) {
        assert(IsBlockReason(state.GetReason()));
        if (state.IsInvalid() && state.GetReason() != ValidationInvalidReason::BLOCK_MUTATED) {
=======
    if (!CheckBlock(block, state, chainparams.GetConsensus()) ||
        !ContextualCheckBlock(block, state, chainparams.GetConsensus(), pindex->pprev)) {
        if (state.IsInvalid() && state.GetResult() != BlockValidationResult::BLOCK_MUTATED) {
>>>>>>> 3c40bc67
            pindex->nStatus |= BLOCK_FAILED_VALID;
            setDirtyBlockIndex.insert(pindex);
        }
        return error("%s: %s", __func__, FormatStateMessage(state));
    }

    // Header is valid/has work, merkle tree and segwit merkle tree are good...RELAY NOW
    // (but if it does not build on our best tip, let the SendMessages loop relay it)
    if (!IsInitialBlockDownload() && m_chain.Tip() == pindex->pprev)
        GetMainSignals().NewPoWValidBlock(pindex, pblock);

    // Write block to history file
    if (fNewBlock) *fNewBlock = true;
    try {
        FlatFilePos blockPos = SaveBlockToDisk(block, pindex->nHeight, chainparams, dbp);
        if (blockPos.IsNull()) {
            state.Error(strprintf("%s: Failed to find position to write new block to disk", __func__));
            return false;
        }
        ReceivedBlockTransactions(block, pindex, blockPos, chainparams.GetConsensus());
    } catch (const std::runtime_error& e) {
        return AbortNode(state, std::string("System error: ") + e.what());
    }

    FlushStateToDisk(chainparams, state, FlushStateMode::NONE);

    CheckBlockIndex(chainparams.GetConsensus());

    return true;
}

bool ProcessNewBlock(const CChainParams& chainparams, const std::shared_ptr<const CBlock> pblock, bool fForceProcessing, bool *fNewBlock)
{
    AssertLockNotHeld(cs_main);

    {
        CBlockIndex *pindex = nullptr;
        if (fNewBlock) *fNewBlock = false;
        BlockValidationState state;

        // CheckBlock() does not support multi-threaded block validation because CBlock::fChecked can cause data race.
        // Therefore, the following critical section must include the CheckBlock() call as well.
        LOCK(cs_main);

        // Ensure that CheckBlock() passes before calling AcceptBlock, as
        // belt-and-suspenders.
        bool ret = CheckBlock(*pblock, state, chainparams.GetConsensus());
        if (ret) {
            // Store to disk
            ret = ::ChainstateActive().AcceptBlock(pblock, state, chainparams, &pindex, fForceProcessing, nullptr, fNewBlock);
        }
        if (!ret) {
            GetMainSignals().BlockChecked(*pblock, state);
            return error("%s: AcceptBlock FAILED (%s)", __func__, FormatStateMessage(state));
        }
    }

    NotifyHeaderTip();

    BlockValidationState state; // Only used to report errors, not invalidity - ignore it
    if (!::ChainstateActive().ActivateBestChain(state, chainparams, pblock))
        return error("%s: ActivateBestChain failed (%s)", __func__, FormatStateMessage(state));

    return true;
}

bool TestBlockValidity(BlockValidationState& state, const CChainParams& chainparams, const CBlock& block, CBlockIndex* pindexPrev, bool fCheckPOW, bool fCheckMerkleRoot)
{
    AssertLockHeld(cs_main);
    assert(pindexPrev && pindexPrev == ::ChainActive().Tip());
    CCoinsViewCache viewNew(&::ChainstateActive().CoinsTip());
    uint256 block_hash(block.GetHash());
    CBlockIndex indexDummy(block);
    indexDummy.pprev = pindexPrev;
    indexDummy.nHeight = pindexPrev->nHeight + 1;
    indexDummy.phashBlock = &block_hash;

    // NOTE: CheckBlockHeader is called by CheckBlock
    if (!ContextualCheckBlockHeader(block, state, chainparams, pindexPrev, GetAdjustedTime()))
        return error("%s: Consensus::ContextualCheckBlockHeader: %s", __func__, FormatStateMessage(state));
    if (!CheckBlock(block, state, chainparams.GetConsensus(), fCheckPOW, fCheckMerkleRoot))
        return error("%s: Consensus::CheckBlock: %s", __func__, FormatStateMessage(state));
    if (!ContextualCheckBlock(block, state, chainparams.GetConsensus(), pindexPrev))
        return error("%s: Consensus::ContextualCheckBlock: %s", __func__, FormatStateMessage(state));
    if (!::ChainstateActive().ConnectBlock(block, state, &indexDummy, viewNew, chainparams, NULL, true))
        return false;
    assert(state.IsValid());

    return true;
}

/**
 * BLOCK PRUNING CODE
 */

/* Calculate the amount of disk space the block & undo files currently use */
uint64_t CalculateCurrentUsage()
{
    LOCK(cs_LastBlockFile);

    uint64_t retval = 0;
    for (const CBlockFileInfo &file : vinfoBlockFile) {
        retval += file.nSize + file.nUndoSize;
    }
    return retval;
}

/* Prune a block file (modify associated database entries)*/
void PruneOneBlockFile(const int fileNumber)
{
    LOCK(cs_LastBlockFile);

    for (const auto& entry : g_blockman.m_block_index) {
        CBlockIndex* pindex = entry.second;
        if (pindex->nFile == fileNumber) {
            pindex->nStatus &= ~BLOCK_HAVE_DATA;
            pindex->nStatus &= ~BLOCK_HAVE_UNDO;
            pindex->nFile = 0;
            pindex->nDataPos = 0;
            pindex->nUndoPos = 0;
            setDirtyBlockIndex.insert(pindex);

            // Prune from m_blocks_unlinked -- any block we prune would have
            // to be downloaded again in order to consider its chain, at which
            // point it would be considered as a candidate for
            // m_blocks_unlinked or setBlockIndexCandidates.
            auto range = g_blockman.m_blocks_unlinked.equal_range(pindex->pprev);
            while (range.first != range.second) {
                std::multimap<CBlockIndex *, CBlockIndex *>::iterator _it = range.first;
                range.first++;
                if (_it->second == pindex) {
                    g_blockman.m_blocks_unlinked.erase(_it);
                }
            }
        }
    }

    vinfoBlockFile[fileNumber].SetNull();
    setDirtyFileInfo.insert(fileNumber);
}


void UnlinkPrunedFiles(const std::set<int>& setFilesToPrune)
{
    for (std::set<int>::iterator it = setFilesToPrune.begin(); it != setFilesToPrune.end(); ++it) {
        FlatFilePos pos(*it, 0);
        fs::remove(BlockFileSeq().FileName(pos));
        fs::remove(UndoFileSeq().FileName(pos));
        LogPrintf("Prune: %s deleted blk/rev (%05u)\n", __func__, *it);
    }
}

/* Calculate the block/rev files to delete based on height specified by user with RPC command pruneblockchain */
static void FindFilesToPruneManual(std::set<int>& setFilesToPrune, int nManualPruneHeight)
{
    assert(fPruneMode && nManualPruneHeight > 0);

    LOCK2(cs_main, cs_LastBlockFile);
    if (::ChainActive().Tip() == nullptr)
        return;

    // last block to prune is the lesser of (user-specified height, MIN_BLOCKS_TO_KEEP from the tip)
    unsigned int nLastBlockWeCanPrune = std::min((unsigned)nManualPruneHeight, ::ChainActive().Tip()->nHeight - MIN_BLOCKS_TO_KEEP);
    int count=0;
    for (int fileNumber = 0; fileNumber < nLastBlockFile; fileNumber++) {
        if (vinfoBlockFile[fileNumber].nSize == 0 || vinfoBlockFile[fileNumber].nHeightLast > nLastBlockWeCanPrune)
            continue;
        PruneOneBlockFile(fileNumber);
        setFilesToPrune.insert(fileNumber);
        count++;
    }
    LogPrintf("Prune (Manual): prune_height=%d removed %d blk/rev pairs\n", nLastBlockWeCanPrune, count);
}

/* This function is called from the RPC code for pruneblockchain */
void PruneBlockFilesManual(int nManualPruneHeight)
{
    BlockValidationState state;
    const CChainParams& chainparams = Params();
    if (!::ChainstateActive().FlushStateToDisk(
            chainparams, state, FlushStateMode::NONE, nManualPruneHeight)) {
        LogPrintf("%s: failed to flush state (%s)\n", __func__, FormatStateMessage(state));
    }
}

/**
 * Prune block and undo files (blk???.dat and undo???.dat) so that the disk space used is less than a user-defined target.
 * The user sets the target (in MB) on the command line or in config file.  This will be run on startup and whenever new
 * space is allocated in a block or undo file, staying below the target. Changing back to unpruned requires a reindex
 * (which in this case means the blockchain must be re-downloaded.)
 *
 * Pruning functions are called from FlushStateToDisk when the global fCheckForPruning flag has been set.
 * Block and undo files are deleted in lock-step (when blk00003.dat is deleted, so is rev00003.dat.)
 * Pruning cannot take place until the longest chain is at least a certain length (100000 on mainnet, 1000 on testnet, 1000 on regtest).
 * Pruning will never delete a block within a defined distance (currently 288) from the active chain's tip.
 * The block index is updated by unsetting HAVE_DATA and HAVE_UNDO for any blocks that were stored in the deleted files.
 * A db flag records the fact that at least some block files have been pruned.
 *
 * @param[out]   setFilesToPrune   The set of file indices that can be unlinked will be returned
 */
static void FindFilesToPrune(std::set<int>& setFilesToPrune, uint64_t nPruneAfterHeight)
{
    LOCK2(cs_main, cs_LastBlockFile);
    if (::ChainActive().Tip() == nullptr || nPruneTarget == 0) {
        return;
    }
    if ((uint64_t)::ChainActive().Tip()->nHeight <= nPruneAfterHeight) {
        return;
    }

    unsigned int nLastBlockWeCanPrune = ::ChainActive().Tip()->nHeight - MIN_BLOCKS_TO_KEEP;
    uint64_t nCurrentUsage = CalculateCurrentUsage();
    // We don't check to prune until after we've allocated new space for files
    // So we should leave a buffer under our target to account for another allocation
    // before the next pruning.
    uint64_t nBuffer = BLOCKFILE_CHUNK_SIZE + UNDOFILE_CHUNK_SIZE;
    uint64_t nBytesToPrune;
    int count=0;

    if (nCurrentUsage + nBuffer >= nPruneTarget) {
        // On a prune event, the chainstate DB is flushed.
        // To avoid excessive prune events negating the benefit of high dbcache
        // values, we should not prune too rapidly.
        // So when pruning in IBD, increase the buffer a bit to avoid a re-prune too soon.
        if (::ChainstateActive().IsInitialBlockDownload()) {
            // Since this is only relevant during IBD, we use a fixed 10%
            nBuffer += nPruneTarget / 10;
        }

        for (int fileNumber = 0; fileNumber < nLastBlockFile; fileNumber++) {
            nBytesToPrune = vinfoBlockFile[fileNumber].nSize + vinfoBlockFile[fileNumber].nUndoSize;

            if (vinfoBlockFile[fileNumber].nSize == 0)
                continue;

            if (nCurrentUsage + nBuffer < nPruneTarget)  // are we below our target?
                break;

            // don't prune files that could have a block within MIN_BLOCKS_TO_KEEP of the main chain's tip but keep scanning
            if (vinfoBlockFile[fileNumber].nHeightLast > nLastBlockWeCanPrune)
                continue;

            PruneOneBlockFile(fileNumber);
            // Queue up the files for removal
            setFilesToPrune.insert(fileNumber);
            nCurrentUsage -= nBytesToPrune;
            count++;
        }
    }

    LogPrint(BCLog::PRUNE, "Prune: target=%dMiB actual=%dMiB diff=%dMiB max_prune_height=%d removed %d blk/rev pairs\n",
           nPruneTarget/1024/1024, nCurrentUsage/1024/1024,
           ((int64_t)nPruneTarget - (int64_t)nCurrentUsage)/1024/1024,
           nLastBlockWeCanPrune, count);
}

static FlatFileSeq BlockFileSeq()
{
    return FlatFileSeq(GetBlocksDir(), "blk", BLOCKFILE_CHUNK_SIZE);
}

static FlatFileSeq UndoFileSeq()
{
    return FlatFileSeq(GetBlocksDir(), "rev", UNDOFILE_CHUNK_SIZE);
}

FILE* OpenBlockFile(const FlatFilePos &pos, bool fReadOnly) {
    return BlockFileSeq().Open(pos, fReadOnly);
}

/** Open an undo file (rev?????.dat) */
static FILE* OpenUndoFile(const FlatFilePos &pos, bool fReadOnly) {
    return UndoFileSeq().Open(pos, fReadOnly);
}

fs::path GetBlockPosFilename(const FlatFilePos &pos)
{
    return BlockFileSeq().FileName(pos);
}

CBlockIndex * BlockManager::InsertBlockIndex(const uint256& hash)
{
    AssertLockHeld(cs_main);

    if (hash.IsNull())
        return nullptr;

    // Return existing
    BlockMap::iterator mi = m_block_index.find(hash);
    if (mi != m_block_index.end())
        return (*mi).second;

    // Create new
    CBlockIndex* pindexNew = new CBlockIndex();
    mi = m_block_index.insert(std::make_pair(hash, pindexNew)).first;
    pindexNew->phashBlock = &((*mi).first);

    return pindexNew;
}

bool BlockManager::LoadBlockIndex(
    const Consensus::Params& consensus_params,
    CBlockTreeDB& blocktree,
    std::set<CBlockIndex*, CBlockIndexWorkComparator>& block_index_candidates)
{
    if (!blocktree.LoadBlockIndexGuts(consensus_params, [this](const uint256& hash) EXCLUSIVE_LOCKS_REQUIRED(cs_main) { return this->InsertBlockIndex(hash); }))
        return false;

    // Calculate nChainWork
    std::vector<std::pair<int, CBlockIndex*> > vSortedByHeight;
    vSortedByHeight.reserve(m_block_index.size());
    for (const std::pair<const uint256, CBlockIndex*>& item : m_block_index)
    {
        CBlockIndex* pindex = item.second;
        vSortedByHeight.push_back(std::make_pair(pindex->nHeight, pindex));
    }
    sort(vSortedByHeight.begin(), vSortedByHeight.end());
    for (const std::pair<int, CBlockIndex*>& item : vSortedByHeight)
    {
        if (ShutdownRequested()) return false;
        CBlockIndex* pindex = item.second;
        pindex->nChainWork = (pindex->pprev ? pindex->pprev->nChainWork : 0) + GetBlockProof(*pindex);
        pindex->nTimeMax = (pindex->pprev ? std::max(pindex->pprev->nTimeMax, pindex->nTime) : pindex->nTime);
        // We can link the chain of blocks for which we've received transactions at some point.
        // Pruned nodes may have deleted the block.
        if (pindex->nTx > 0) {
            if (pindex->pprev) {
                if (pindex->pprev->HaveTxsDownloaded()) {
                    pindex->nChainTx = pindex->pprev->nChainTx + pindex->nTx;
                } else {
                    pindex->nChainTx = 0;
                    m_blocks_unlinked.insert(std::make_pair(pindex->pprev, pindex));
                }
            } else {
                pindex->nChainTx = pindex->nTx;
            }
        }
        if (!(pindex->nStatus & BLOCK_FAILED_MASK) && pindex->pprev && (pindex->pprev->nStatus & BLOCK_FAILED_MASK)) {
            pindex->nStatus |= BLOCK_FAILED_CHILD;
            setDirtyBlockIndex.insert(pindex);
        }
        if (pindex->IsValid(BLOCK_VALID_TRANSACTIONS) && (pindex->HaveTxsDownloaded() || pindex->pprev == nullptr)) {
            block_index_candidates.insert(pindex);
        }
        if (pindex->nStatus & BLOCK_FAILED_MASK && (!pindexBestInvalid || pindex->nChainWork > pindexBestInvalid->nChainWork))
            pindexBestInvalid = pindex;
        if (pindex->pprev)
            pindex->BuildSkip();
        if (pindex->IsValid(BLOCK_VALID_TREE) && (pindexBestHeader == nullptr || CBlockIndexWorkComparator()(pindexBestHeader, pindex)))
            pindexBestHeader = pindex;
    }

    return true;
}

void BlockManager::Unload() {
    m_failed_blocks.clear();
    m_blocks_unlinked.clear();

    for (const BlockMap::value_type& entry : m_block_index) {
        delete entry.second;
    }

    m_block_index.clear();
}

bool static LoadBlockIndexDB(const CChainParams& chainparams) EXCLUSIVE_LOCKS_REQUIRED(cs_main)
{
    if (!g_blockman.LoadBlockIndex(
            chainparams.GetConsensus(), *pblocktree, ::ChainstateActive().setBlockIndexCandidates))
        return false;

    // Load block file info
    pblocktree->ReadLastBlockFile(nLastBlockFile);
    vinfoBlockFile.resize(nLastBlockFile + 1);
    LogPrintf("%s: last block file = %i\n", __func__, nLastBlockFile);
    for (int nFile = 0; nFile <= nLastBlockFile; nFile++) {
        pblocktree->ReadBlockFileInfo(nFile, vinfoBlockFile[nFile]);
    }
    LogPrintf("%s: last block file info: %s\n", __func__, vinfoBlockFile[nLastBlockFile].ToString());
    for (int nFile = nLastBlockFile + 1; true; nFile++) {
        CBlockFileInfo info;
        if (pblocktree->ReadBlockFileInfo(nFile, info)) {
            vinfoBlockFile.push_back(info);
        } else {
            break;
        }
    }

    // Check presence of blk files
    LogPrintf("Checking all blk files are present...\n");
    std::set<int> setBlkDataFiles;
    for (const std::pair<const uint256, CBlockIndex*>& item : g_blockman.m_block_index)
    {
        CBlockIndex* pindex = item.second;
        if (pindex->nStatus & BLOCK_HAVE_DATA) {
            setBlkDataFiles.insert(pindex->nFile);
        }
    }
    for (std::set<int>::iterator it = setBlkDataFiles.begin(); it != setBlkDataFiles.end(); it++)
    {
        FlatFilePos pos(*it, 0);
        if (CAutoFile(OpenBlockFile(pos, true), SER_DISK, CLIENT_VERSION).IsNull()) {
            return false;
        }
    }

    // Check whether we have ever pruned block & undo files
    pblocktree->ReadFlag("prunedblockfiles", fHavePruned);
    if (fHavePruned)
        LogPrintf("LoadBlockIndexDB(): Block files have previously been pruned\n");

    // Check whether we need to continue reindexing
    bool fReindexing = false;
    pblocktree->ReadReindexing(fReindexing);
    if(fReindexing) fReindex = true;

    return true;
}

bool CChainState::LoadChainTip(const CChainParams& chainparams)
{
    AssertLockHeld(cs_main);
    const CCoinsViewCache& coins_cache = CoinsTip();
    assert(!coins_cache.GetBestBlock().IsNull()); // Never called when the coins view is empty
    const CBlockIndex* tip = m_chain.Tip();

    if (tip && tip->GetBlockHash() == coins_cache.GetBestBlock()) {
        return true;
    }

    // Load pointer to end of best chain
    CBlockIndex* pindex = LookupBlockIndex(coins_cache.GetBestBlock());
    if (!pindex) {
        return false;
    }
    m_chain.SetTip(pindex);
    PruneBlockIndexCandidates();

    tip = m_chain.Tip();
    LogPrintf("Loaded best chain: hashBestChain=%s height=%d date=%s progress=%f\n",
        tip->GetBlockHash().ToString(),
        m_chain.Height(),
        FormatISO8601DateTime(tip->GetBlockTime()),
        GuessVerificationProgress(tip, chainparams.GetConsensus().nPowTargetSpacing));
    return true;
}

CVerifyDB::CVerifyDB()
{
    uiInterface.ShowProgress(_("Verifying blocks...").translated, 0, false);
}

CVerifyDB::~CVerifyDB()
{
    uiInterface.ShowProgress("", 100, false);
}

bool CVerifyDB::VerifyDB(const CChainParams& chainparams, CCoinsView *coinsview, int nCheckLevel, int nCheckDepth)
{
    LOCK(cs_main);
    if (::ChainActive().Tip() == nullptr || ::ChainActive().Tip()->pprev == nullptr)
        return true;

    // Verify blocks in the best chain
    if (nCheckDepth <= 0 || nCheckDepth > ::ChainActive().Height())
        nCheckDepth = ::ChainActive().Height();
    nCheckLevel = std::max(0, std::min(4, nCheckLevel));
    LogPrintf("Verifying last %i blocks at level %i\n", nCheckDepth, nCheckLevel);
    CCoinsViewCache coins(coinsview);
    CBlockIndex* pindex;
    CBlockIndex* pindexFailure = nullptr;
    int nGoodTransactions = 0;
    BlockValidationState state;
    int reportDone = 0;
    LogPrintf("[0%%]..."); /* Continued */
    for (pindex = ::ChainActive().Tip(); pindex && pindex->pprev; pindex = pindex->pprev) {
        boost::this_thread::interruption_point();
        const int percentageDone = std::max(1, std::min(99, (int)(((double)(::ChainActive().Height() - pindex->nHeight)) / (double)nCheckDepth * (nCheckLevel >= 4 ? 50 : 100))));
        if (reportDone < percentageDone/10) {
            // report every 10% step
            LogPrintf("[%d%%]...", percentageDone); /* Continued */
            reportDone = percentageDone/10;
        }
        uiInterface.ShowProgress(_("Verifying blocks...").translated, percentageDone, false);
        if (pindex->nHeight <= ::ChainActive().Height()-nCheckDepth)
            break;
        if (fPruneMode && !(pindex->nStatus & BLOCK_HAVE_DATA)) {
            // If pruning, only go back as far as we have data.
            LogPrintf("VerifyDB(): block verification stopping at height %d (pruning, no data)\n", pindex->nHeight);
            break;
        }
        CBlock block;
        // check level 0: read from disk
        if (!ReadBlockFromDisk(block, pindex, chainparams.GetConsensus()))
            return error("VerifyDB(): *** ReadBlockFromDisk failed at %d, hash=%s", pindex->nHeight, pindex->GetBlockHash().ToString());
        // check level 1: verify block validity
        if (nCheckLevel >= 1 && !CheckBlock(block, state, chainparams.GetConsensus()))
            return error("%s: *** found bad block at %d, hash=%s (%s)\n", __func__,
                         pindex->nHeight, pindex->GetBlockHash().ToString(), FormatStateMessage(state));
        // check level 2: verify undo validity
        if (nCheckLevel >= 2 && pindex) {
            CBlockUndo undo;
            if (!pindex->GetUndoPos().IsNull()) {
                if (!UndoReadFromDisk(undo, pindex)) {
                    return error("VerifyDB(): *** found bad undo data at %d, hash=%s\n", pindex->nHeight, pindex->GetBlockHash().ToString());
                }
            }
        }
        // check level 3: check for inconsistencies during memory-only disconnect of tip blocks
        if (nCheckLevel >= 3 && (coins.DynamicMemoryUsage() + ::ChainstateActive().CoinsTip().DynamicMemoryUsage()) <= nCoinCacheUsage) {
            assert(coins.GetBestBlock() == pindex->GetBlockHash());
            DisconnectResult res = ::ChainstateActive().DisconnectBlock(block, pindex, coins);
            if (res == DISCONNECT_FAILED) {
                return error("VerifyDB(): *** irrecoverable inconsistency in block data at %d, hash=%s", pindex->nHeight, pindex->GetBlockHash().ToString());
            }
            if (res == DISCONNECT_UNCLEAN) {
                nGoodTransactions = 0;
                pindexFailure = pindex;
            } else {
                nGoodTransactions += block.vtx.size();
            }
        }
        if (ShutdownRequested())
            return true;
    }
    if (pindexFailure)
        return error("VerifyDB(): *** coin database inconsistencies found (last %i blocks, %i good transactions before that)\n", ::ChainActive().Height() - pindexFailure->nHeight + 1, nGoodTransactions);

    // store block count as we move pindex at check level >= 4
    int block_count = ::ChainActive().Height() - pindex->nHeight;

    // check level 4: try reconnecting blocks
    if (nCheckLevel >= 4) {
        while (pindex != ::ChainActive().Tip()) {
            boost::this_thread::interruption_point();
            const int percentageDone = std::max(1, std::min(99, 100 - (int)(((double)(::ChainActive().Height() - pindex->nHeight)) / (double)nCheckDepth * 50)));
            if (reportDone < percentageDone/10) {
                // report every 10% step
                LogPrintf("[%d%%]...", percentageDone); /* Continued */
                reportDone = percentageDone/10;
            }
            uiInterface.ShowProgress(_("Verifying blocks...").translated, percentageDone, false);
            pindex = ::ChainActive().Next(pindex);
            CBlock block;
            if (!ReadBlockFromDisk(block, pindex, chainparams.GetConsensus()))
                return error("VerifyDB(): *** ReadBlockFromDisk failed at %d, hash=%s", pindex->nHeight, pindex->GetBlockHash().ToString());
            if (!::ChainstateActive().ConnectBlock(block, state, pindex, coins, chainparams, NULL))
                return error("VerifyDB(): *** found unconnectable block at %d, hash=%s (%s)", pindex->nHeight, pindex->GetBlockHash().ToString(), FormatStateMessage(state));
        }
    }

    LogPrintf("[DONE].\n");
    LogPrintf("No coin database inconsistencies in last %i blocks (%i transactions)\n", block_count, nGoodTransactions);

    return true;
}

/** Apply the effects of a block on the utxo cache, ignoring that it may already have been applied. */
bool CChainState::RollforwardBlock(const CBlockIndex* pindex, CCoinsViewCache& inputs, const CChainParams& params)
{
    // TODO: merge with ConnectBlock
    CBlock block;
    if (!ReadBlockFromDisk(block, pindex, params.GetConsensus())) {
        return error("ReplayBlock(): ReadBlockFromDisk failed at %d, hash=%s", pindex->nHeight, pindex->GetBlockHash().ToString());
    }

    for (const CTransactionRef& tx : block.vtx) {
        if (!tx->IsCoinBase()) {
            for (const CTxIn &txin : tx->vin) {
                inputs.SpendCoin(txin.prevout);
            }
        }
        // Pass check = true as every addition may be an overwrite.
        AddCoins(inputs, *tx, pindex->nHeight, true);
    }
    return true;
}

bool CChainState::ReplayBlocks(const CChainParams& params)
{
    LOCK(cs_main);

    CCoinsView& db = this->CoinsDB();
    CCoinsViewCache cache(&db);

    std::vector<uint256> hashHeads = db.GetHeadBlocks();
    if (hashHeads.empty()) return true; // We're already in a consistent state.
    if (hashHeads.size() != 2) return error("ReplayBlocks(): unknown inconsistent state");

    uiInterface.ShowProgress(_("Replaying blocks...").translated, 0, false);
    LogPrintf("Replaying blocks\n");

    const CBlockIndex* pindexOld = nullptr;  // Old tip during the interrupted flush.
    const CBlockIndex* pindexNew;            // New tip during the interrupted flush.
    const CBlockIndex* pindexFork = nullptr; // Latest block common to both the old and the new tip.

    if (m_blockman.m_block_index.count(hashHeads[0]) == 0) {
        return error("ReplayBlocks(): reorganization to unknown block requested");
    }
    pindexNew = m_blockman.m_block_index[hashHeads[0]];

    if (!hashHeads[1].IsNull()) { // The old tip is allowed to be 0, indicating it's the first flush.
        if (m_blockman.m_block_index.count(hashHeads[1]) == 0) {
            return error("ReplayBlocks(): reorganization from unknown block requested");
        }
        pindexOld = m_blockman.m_block_index[hashHeads[1]];
        pindexFork = LastCommonAncestor(pindexOld, pindexNew);
        assert(pindexFork != nullptr);
    }

    // Rollback along the old branch.
    while (pindexOld != pindexFork) {
        if (pindexOld->nHeight > 0) { // Never disconnect the genesis block.
            CBlock block;
            if (!ReadBlockFromDisk(block, pindexOld, params.GetConsensus())) {
                return error("RollbackBlock(): ReadBlockFromDisk() failed at %d, hash=%s", pindexOld->nHeight, pindexOld->GetBlockHash().ToString());
            }
            LogPrintf("Rolling back %s (%i)\n", pindexOld->GetBlockHash().ToString(), pindexOld->nHeight);
            DisconnectResult res = DisconnectBlock(block, pindexOld, cache);
            if (res == DISCONNECT_FAILED) {
                return error("RollbackBlock(): DisconnectBlock failed at %d, hash=%s", pindexOld->nHeight, pindexOld->GetBlockHash().ToString());
            }
            // If DISCONNECT_UNCLEAN is returned, it means a non-existing UTXO was deleted, or an existing UTXO was
            // overwritten. It corresponds to cases where the block-to-be-disconnect never had all its operations
            // applied to the UTXO set. However, as both writing a UTXO and deleting a UTXO are idempotent operations,
            // the result is still a version of the UTXO set with the effects of that block undone.
        }
        pindexOld = pindexOld->pprev;
    }

    // Roll forward from the forking point to the new tip.
    int nForkHeight = pindexFork ? pindexFork->nHeight : 0;
    for (int nHeight = nForkHeight + 1; nHeight <= pindexNew->nHeight; ++nHeight) {
        const CBlockIndex* pindex = pindexNew->GetAncestor(nHeight);
        LogPrintf("Rolling forward %s (%i)\n", pindex->GetBlockHash().ToString(), nHeight);
        uiInterface.ShowProgress(_("Replaying blocks...").translated, (int) ((nHeight - nForkHeight) * 100.0 / (pindexNew->nHeight - nForkHeight)) , false);
        if (!RollforwardBlock(pindex, cache, params)) return false;
    }

    cache.SetBestBlock(pindexNew->GetBlockHash());
    cache.Flush();
    uiInterface.ShowProgress("", 100, false);
    return true;
}

//! Helper for CChainState::RewindBlockIndex
void CChainState::EraseBlockData(CBlockIndex* index)
{
    AssertLockHeld(cs_main);
    assert(!m_chain.Contains(index)); // Make sure this block isn't active

    // Reduce validity
    index->nStatus = std::min<unsigned int>(index->nStatus & BLOCK_VALID_MASK, BLOCK_VALID_TREE) | (index->nStatus & ~BLOCK_VALID_MASK);
    // Remove have-data flags.
    index->nStatus &= ~(BLOCK_HAVE_DATA | BLOCK_HAVE_UNDO);
    // Remove storage location.
    index->nFile = 0;
    index->nDataPos = 0;
    index->nUndoPos = 0;
    // Remove various other things
    index->nTx = 0;
    index->nChainTx = 0;
    index->nSequenceId = 0;
    // Make sure it gets written.
    setDirtyBlockIndex.insert(index);
    // Update indexes
    setBlockIndexCandidates.erase(index);
    auto ret = m_blockman.m_blocks_unlinked.equal_range(index->pprev);
    while (ret.first != ret.second) {
        if (ret.first->second == index) {
            m_blockman.m_blocks_unlinked.erase(ret.first++);
        } else {
            ++ret.first;
        }
    }
    // Mark parent as eligible for main chain again
    if (index->pprev && index->pprev->IsValid(BLOCK_VALID_TRANSACTIONS) && index->pprev->HaveTxsDownloaded()) {
        setBlockIndexCandidates.insert(index->pprev);
    }
}

bool CChainState::RewindBlockIndex(const CChainParams& params)
{
    // Note that during -reindex-chainstate we are called with an empty m_chain!

    // First erase all post-segwit blocks without witness not in the main chain,
    // as this can we done without costly DisconnectTip calls. Active
    // blocks will be dealt with below (releasing cs_main in between).
    {
        LOCK(cs_main);
        for (const auto& entry : m_blockman.m_block_index) {
            if (IsWitnessEnabled(entry.second->pprev, params.GetConsensus()) && !(entry.second->nStatus & BLOCK_OPT_WITNESS) && !m_chain.Contains(entry.second)) {
                EraseBlockData(entry.second);
            }
        }
    }

    // Find what height we need to reorganize to.
    CBlockIndex *tip;
    int nHeight = 1;
    {
        LOCK(cs_main);
        while (nHeight <= m_chain.Height()) {
            // Although SCRIPT_VERIFY_WITNESS is now generally enforced on all
            // blocks in ConnectBlock, we don't need to go back and
            // re-download/re-verify blocks from before segwit actually activated.
            if (IsWitnessEnabled(m_chain[nHeight - 1], params.GetConsensus()) && !(m_chain[nHeight]->nStatus & BLOCK_OPT_WITNESS)) {
                break;
            }
            nHeight++;
        }

        tip = m_chain.Tip();
    }
    // nHeight is now the height of the first insufficiently-validated block, or tipheight + 1

    BlockValidationState state;
    // Loop until the tip is below nHeight, or we reach a pruned block.
    while (!ShutdownRequested()) {
        {
            LOCK2(cs_main, ::mempool.cs);
            // Make sure nothing changed from under us (this won't happen because RewindBlockIndex runs before importing/network are active)
            assert(tip == m_chain.Tip());
            if (tip == nullptr || tip->nHeight < nHeight) break;
            if (fPruneMode && !(tip->nStatus & BLOCK_HAVE_DATA)) {
                // If pruning, don't try rewinding past the HAVE_DATA point;
                // since older blocks can't be served anyway, there's
                // no need to walk further, and trying to DisconnectTip()
                // will fail (and require a needless reindex/redownload
                // of the blockchain).
                break;
            }

            // Disconnect block
            if (!DisconnectTip(state, params, nullptr)) {
                return error("RewindBlockIndex: unable to disconnect block at height %i (%s)", tip->nHeight, FormatStateMessage(state));
            }

            // Reduce validity flag and have-data flags.
            // We do this after actual disconnecting, otherwise we'll end up writing the lack of data
            // to disk before writing the chainstate, resulting in a failure to continue if interrupted.
            // Note: If we encounter an insufficiently validated block that
            // is on m_chain, it must be because we are a pruning node, and
            // this block or some successor doesn't HAVE_DATA, so we were unable to
            // rewind all the way.  Blocks remaining on m_chain at this point
            // must not have their validity reduced.
            EraseBlockData(tip);

            tip = tip->pprev;
        }
        // Make sure the queue of validation callbacks doesn't grow unboundedly.
        LimitValidationInterfaceQueue();

        // Occasionally flush state to disk.
        if (!FlushStateToDisk(params, state, FlushStateMode::PERIODIC)) {
            LogPrintf("RewindBlockIndex: unable to flush state to disk (%s)\n", FormatStateMessage(state));
            return false;
        }
    }

    {
        LOCK(cs_main);
        if (m_chain.Tip() != nullptr) {
            // We can't prune block index candidates based on our tip if we have
            // no tip due to m_chain being empty!
            PruneBlockIndexCandidates();

            CheckBlockIndex(params.GetConsensus());
        }
    }

    return true;
}

bool RewindBlockIndex(const CChainParams& params) {
    if (!::ChainstateActive().RewindBlockIndex(params)) {
        return false;
    }

    LOCK(cs_main);
    if (::ChainActive().Tip() != nullptr) {
        // FlushStateToDisk can possibly read ::ChainActive(). Be conservative
        // and skip it here, we're about to -reindex-chainstate anyway, so
        // it'll get called a bunch real soon.
        BlockValidationState state;
        if (!::ChainstateActive().FlushStateToDisk(params, state, FlushStateMode::ALWAYS)) {
            LogPrintf("RewindBlockIndex: unable to flush state to disk (%s)\n", FormatStateMessage(state));
            return false;
        }
    }

    return true;
}

void CChainState::UnloadBlockIndex() {
    nBlockSequenceId = 1;
    setBlockIndexCandidates.clear();
}

// May NOT be used after any connections are up as much
// of the peer-processing logic assumes a consistent
// block index state
void UnloadBlockIndex()
{
    LOCK(cs_main);
    ::ChainActive().SetTip(nullptr);
    g_blockman.Unload();
    pindexBestInvalid = nullptr;
    pindexBestHeader = nullptr;
    mempool.clear();
    vinfoBlockFile.clear();
    nLastBlockFile = 0;
    setDirtyBlockIndex.clear();
    setDirtyFileInfo.clear();
    versionbitscache.Clear();
    for (int b = 0; b < VERSIONBITS_NUM_BITS; b++) {
        warningcache[b].clear();
    }
    fHavePruned = false;

    ::ChainstateActive().UnloadBlockIndex();
}

bool LoadBlockIndex(const CChainParams& chainparams)
{
    // Load block index from databases
    bool needs_init = fReindex;
    if (!fReindex) {
        bool ret = LoadBlockIndexDB(chainparams);
        if (!ret) return false;
        needs_init = g_blockman.m_block_index.empty();
    }

    if (needs_init) {
        // Everything here is for *new* reindex/DBs. Thus, though
        // LoadBlockIndexDB may have set fReindex if we shut down
        // mid-reindex previously, we don't check fReindex and
        // instead only check it prior to LoadBlockIndexDB to set
        // needs_init.

        LogPrintf("Initializing databases...\n");
    }
    return true;
}

bool CChainState::LoadGenesisBlock(const CChainParams& chainparams)
{
    LOCK(cs_main);

    // Check whether we're already initialized by checking for genesis in
    // m_blockman.m_block_index. Note that we can't use m_chain here, since it is
    // set based on the coins db, not the block index db, which is the only
    // thing loaded at this point.
    if (m_blockman.m_block_index.count(chainparams.GenesisBlock().GetHash()))
        return true;

    try {
        const CBlock& block = chainparams.GenesisBlock();
        FlatFilePos blockPos = SaveBlockToDisk(block, 0, chainparams, nullptr);
        if (blockPos.IsNull())
            return error("%s: writing genesis block to disk failed", __func__);
        CBlockIndex *pindex = m_blockman.AddToBlockIndex(block);
        ReceivedBlockTransactions(block, pindex, blockPos, chainparams.GetConsensus());
    } catch (const std::runtime_error& e) {
        return error("%s: failed to write genesis block: %s", __func__, e.what());
    }

    return true;
}

bool LoadGenesisBlock(const CChainParams& chainparams)
{
    return ::ChainstateActive().LoadGenesisBlock(chainparams);
}

bool LoadExternalBlockFile(const CChainParams& chainparams, FILE* fileIn, FlatFilePos *dbp)
{
    // Map of disk positions for blocks with unknown parent (only used for reindex)
    static std::multimap<uint256, FlatFilePos> mapBlocksUnknownParent;
    int64_t nStart = GetTimeMillis();

    int nLoaded = 0;
    try {
        // This takes over fileIn and calls fclose() on it in the CBufferedFile destructor
        CBufferedFile blkdat(fileIn, 2*MAX_BLOCK_SERIALIZED_SIZE, MAX_BLOCK_SERIALIZED_SIZE+8, SER_DISK, CLIENT_VERSION);
        uint64_t nRewind = blkdat.GetPos();
        while (!blkdat.eof()) {
            boost::this_thread::interruption_point();

            blkdat.SetPos(nRewind);
            nRewind++; // start one byte further next time, in case of failure
            blkdat.SetLimit(); // remove former limit
            unsigned int nSize = 0;
            try {
                // locate a header
                unsigned char buf[CMessageHeader::MESSAGE_START_SIZE];
                blkdat.FindByte(chainparams.MessageStart()[0]);
                nRewind = blkdat.GetPos()+1;
                blkdat >> buf;
                if (memcmp(buf, chainparams.MessageStart(), CMessageHeader::MESSAGE_START_SIZE))
                    continue;
                // read size
                blkdat >> nSize;
                if (nSize < 80 || nSize > MAX_BLOCK_SERIALIZED_SIZE)
                    continue;
            } catch (const std::exception&) {
                // no valid block header found; don't complain
                break;
            }
            try {
                // read block
                uint64_t nBlockPos = blkdat.GetPos();
                if (dbp)
                    dbp->nPos = nBlockPos;
                blkdat.SetLimit(nBlockPos + nSize);
                blkdat.SetPos(nBlockPos);
                std::shared_ptr<CBlock> pblock = std::make_shared<CBlock>();
                CBlock& block = *pblock;
                blkdat >> block;
                nRewind = blkdat.GetPos();

                uint256 hash = block.GetHash();
                {
                    LOCK(cs_main);
                    // detect out of order blocks, and store them for later
                    if (hash != chainparams.GetConsensus().hashGenesisBlock && !LookupBlockIndex(block.hashPrevBlock)) {
                        LogPrint(BCLog::REINDEX, "%s: Out of order block %s, parent %s not known\n", __func__, hash.ToString(),
                                block.hashPrevBlock.ToString());
                        if (dbp)
                            mapBlocksUnknownParent.insert(std::make_pair(block.hashPrevBlock, *dbp));
                        continue;
                    }

                    // process in case the block isn't known yet
                    CBlockIndex* pindex = LookupBlockIndex(hash);
                    if (!pindex || (pindex->nStatus & BLOCK_HAVE_DATA) == 0) {
                      BlockValidationState state;
                      if (::ChainstateActive().AcceptBlock(pblock, state, chainparams, nullptr, true, dbp, nullptr)) {
                          nLoaded++;
                      }
                      if (state.IsError()) {
                          break;
                      }
                    } else if (hash != chainparams.GetConsensus().hashGenesisBlock && pindex->nHeight % 1000 == 0) {
                      LogPrint(BCLog::REINDEX, "Block Import: already had block %s at height %d\n", hash.ToString(), pindex->nHeight);
                    }
                }

                // Activate the genesis block so normal node progress can continue
                if (hash == chainparams.GetConsensus().hashGenesisBlock) {
                    BlockValidationState state;
                    if (!ActivateBestChain(state, chainparams)) {
                        break;
                    }
                }

                NotifyHeaderTip();

                // Recursively process earlier encountered successors of this block
                std::deque<uint256> queue;
                queue.push_back(hash);
                while (!queue.empty()) {
                    uint256 head = queue.front();
                    queue.pop_front();
                    std::pair<std::multimap<uint256, FlatFilePos>::iterator, std::multimap<uint256, FlatFilePos>::iterator> range = mapBlocksUnknownParent.equal_range(head);
                    while (range.first != range.second) {
                        std::multimap<uint256, FlatFilePos>::iterator it = range.first;
                        std::shared_ptr<CBlock> pblockrecursive = std::make_shared<CBlock>();
                        if (ReadBlockFromDisk(*pblockrecursive, it->second, chainparams.GetConsensus()))
                        {
                            LogPrint(BCLog::REINDEX, "%s: Processing out of order child %s of %s\n", __func__, pblockrecursive->GetHash().ToString(),
                                    head.ToString());
                            LOCK(cs_main);
                            BlockValidationState dummy;
                            if (::ChainstateActive().AcceptBlock(pblockrecursive, dummy, chainparams, nullptr, true, &it->second, nullptr))
                            {
                                nLoaded++;
                                queue.push_back(pblockrecursive->GetHash());
                            }
                        }
                        range.first++;
                        mapBlocksUnknownParent.erase(it);
                        NotifyHeaderTip();
                    }
                }
            } catch (const std::exception& e) {
                LogPrintf("%s: Deserialize or I/O error - %s\n", __func__, e.what());
            }
        }
    } catch (const std::runtime_error& e) {
        AbortNode(std::string("System error: ") + e.what());
    }
    if (nLoaded > 0)
        LogPrintf("Loaded %i blocks from external file in %dms\n", nLoaded, GetTimeMillis() - nStart);
    return nLoaded > 0;
}

void CChainState::CheckBlockIndex(const Consensus::Params& consensusParams)
{
    if (!fCheckBlockIndex) {
        return;
    }

    LOCK(cs_main);

    // During a reindex, we read the genesis block and call CheckBlockIndex before ActivateBestChain,
    // so we have the genesis block in m_blockman.m_block_index but no active chain. (A few of the
    // tests when iterating the block tree require that m_chain has been initialized.)
    if (m_chain.Height() < 0) {
        assert(m_blockman.m_block_index.size() <= 1);
        return;
    }

    // Build forward-pointing map of the entire block tree.
    std::multimap<CBlockIndex*,CBlockIndex*> forward;
    for (const std::pair<const uint256, CBlockIndex*>& entry : m_blockman.m_block_index) {
        forward.insert(std::make_pair(entry.second->pprev, entry.second));
    }

    assert(forward.size() == m_blockman.m_block_index.size());

    std::pair<std::multimap<CBlockIndex*,CBlockIndex*>::iterator,std::multimap<CBlockIndex*,CBlockIndex*>::iterator> rangeGenesis = forward.equal_range(nullptr);
    CBlockIndex *pindex = rangeGenesis.first->second;
    rangeGenesis.first++;
    assert(rangeGenesis.first == rangeGenesis.second); // There is only one index entry with parent nullptr.

    // Iterate over the entire block tree, using depth-first search.
    // Along the way, remember whether there are blocks on the path from genesis
    // block being explored which are the first to have certain properties.
    size_t nNodes = 0;
    int nHeight = 0;
    CBlockIndex* pindexFirstInvalid = nullptr; // Oldest ancestor of pindex which is invalid.
    CBlockIndex* pindexFirstMissing = nullptr; // Oldest ancestor of pindex which does not have BLOCK_HAVE_DATA.
    CBlockIndex* pindexFirstNeverProcessed = nullptr; // Oldest ancestor of pindex for which nTx == 0.
    CBlockIndex* pindexFirstNotTreeValid = nullptr; // Oldest ancestor of pindex which does not have BLOCK_VALID_TREE (regardless of being valid or not).
    CBlockIndex* pindexFirstNotTransactionsValid = nullptr; // Oldest ancestor of pindex which does not have BLOCK_VALID_TRANSACTIONS (regardless of being valid or not).
    CBlockIndex* pindexFirstNotChainValid = nullptr; // Oldest ancestor of pindex which does not have BLOCK_VALID_CHAIN (regardless of being valid or not).
    CBlockIndex* pindexFirstNotScriptsValid = nullptr; // Oldest ancestor of pindex which does not have BLOCK_VALID_SCRIPTS (regardless of being valid or not).
    while (pindex != nullptr) {
        nNodes++;
        if (pindexFirstInvalid == nullptr && pindex->nStatus & BLOCK_FAILED_VALID) pindexFirstInvalid = pindex;
        if (pindexFirstMissing == nullptr && !(pindex->nStatus & BLOCK_HAVE_DATA)) pindexFirstMissing = pindex;
        if (pindexFirstNeverProcessed == nullptr && pindex->nTx == 0) pindexFirstNeverProcessed = pindex;
        if (pindex->pprev != nullptr && pindexFirstNotTreeValid == nullptr && (pindex->nStatus & BLOCK_VALID_MASK) < BLOCK_VALID_TREE) pindexFirstNotTreeValid = pindex;
        if (pindex->pprev != nullptr && pindexFirstNotTransactionsValid == nullptr && (pindex->nStatus & BLOCK_VALID_MASK) < BLOCK_VALID_TRANSACTIONS) pindexFirstNotTransactionsValid = pindex;
        if (pindex->pprev != nullptr && pindexFirstNotChainValid == nullptr && (pindex->nStatus & BLOCK_VALID_MASK) < BLOCK_VALID_CHAIN) pindexFirstNotChainValid = pindex;
        if (pindex->pprev != nullptr && pindexFirstNotScriptsValid == nullptr && (pindex->nStatus & BLOCK_VALID_MASK) < BLOCK_VALID_SCRIPTS) pindexFirstNotScriptsValid = pindex;

        // Begin: actual consistency checks.
        if (pindex->pprev == nullptr) {
            // Genesis block checks.
            assert(pindex->GetBlockHash() == consensusParams.hashGenesisBlock); // Genesis block's hash must match.
            assert(pindex == m_chain.Genesis()); // The current active chain's genesis block must be this block.
        }
        if (!pindex->HaveTxsDownloaded()) assert(pindex->nSequenceId <= 0); // nSequenceId can't be set positive for blocks that aren't linked (negative is used for preciousblock)
        // VALID_TRANSACTIONS is equivalent to nTx > 0 for all nodes (whether or not pruning has occurred).
        // HAVE_DATA is only equivalent to nTx > 0 (or VALID_TRANSACTIONS) if no pruning has occurred.
        if (!fHavePruned) {
            // If we've never pruned, then HAVE_DATA should be equivalent to nTx > 0
            assert(!(pindex->nStatus & BLOCK_HAVE_DATA) == (pindex->nTx == 0));
            assert(pindexFirstMissing == pindexFirstNeverProcessed);
        } else {
            // If we have pruned, then we can only say that HAVE_DATA implies nTx > 0
            if (pindex->nStatus & BLOCK_HAVE_DATA) assert(pindex->nTx > 0);
        }
        if (pindex->nStatus & BLOCK_HAVE_UNDO) assert(pindex->nStatus & BLOCK_HAVE_DATA);
        assert(((pindex->nStatus & BLOCK_VALID_MASK) >= BLOCK_VALID_TRANSACTIONS) == (pindex->nTx > 0)); // This is pruning-independent.
        // All parents having had data (at some point) is equivalent to all parents being VALID_TRANSACTIONS, which is equivalent to HaveTxsDownloaded().
        assert((pindexFirstNeverProcessed == nullptr) == pindex->HaveTxsDownloaded());
        assert((pindexFirstNotTransactionsValid == nullptr) == pindex->HaveTxsDownloaded());
        assert(pindex->nHeight == nHeight); // nHeight must be consistent.
        assert(pindex->pprev == nullptr || pindex->nChainWork >= pindex->pprev->nChainWork); // For every block except the genesis block, the chainwork must be larger than the parent's.
        assert(nHeight < 2 || (pindex->pskip && (pindex->pskip->nHeight < nHeight))); // The pskip pointer must point back for all but the first 2 blocks.
        assert(pindexFirstNotTreeValid == nullptr); // All m_blockman.m_block_index entries must at least be TREE valid
        if ((pindex->nStatus & BLOCK_VALID_MASK) >= BLOCK_VALID_TREE) assert(pindexFirstNotTreeValid == nullptr); // TREE valid implies all parents are TREE valid
        if ((pindex->nStatus & BLOCK_VALID_MASK) >= BLOCK_VALID_CHAIN) assert(pindexFirstNotChainValid == nullptr); // CHAIN valid implies all parents are CHAIN valid
        if ((pindex->nStatus & BLOCK_VALID_MASK) >= BLOCK_VALID_SCRIPTS) assert(pindexFirstNotScriptsValid == nullptr); // SCRIPTS valid implies all parents are SCRIPTS valid
        if (pindexFirstInvalid == nullptr) {
            // Checks for not-invalid blocks.
            assert((pindex->nStatus & BLOCK_FAILED_MASK) == 0); // The failed mask cannot be set for blocks without invalid parents.
        }
        if (!CBlockIndexWorkComparator()(pindex, m_chain.Tip()) && pindexFirstNeverProcessed == nullptr) {
            if (pindexFirstInvalid == nullptr) {
                // If this block sorts at least as good as the current tip and
                // is valid and we have all data for its parents, it must be in
                // setBlockIndexCandidates.  m_chain.Tip() must also be there
                // even if some data has been pruned.
                if (pindexFirstMissing == nullptr || pindex == m_chain.Tip()) {
                    assert(setBlockIndexCandidates.count(pindex));
                }
                // If some parent is missing, then it could be that this block was in
                // setBlockIndexCandidates but had to be removed because of the missing data.
                // In this case it must be in m_blocks_unlinked -- see test below.
            }
        } else { // If this block sorts worse than the current tip or some ancestor's block has never been seen, it cannot be in setBlockIndexCandidates.
            assert(setBlockIndexCandidates.count(pindex) == 0);
        }
        // Check whether this block is in m_blocks_unlinked.
        std::pair<std::multimap<CBlockIndex*,CBlockIndex*>::iterator,std::multimap<CBlockIndex*,CBlockIndex*>::iterator> rangeUnlinked = m_blockman.m_blocks_unlinked.equal_range(pindex->pprev);
        bool foundInUnlinked = false;
        while (rangeUnlinked.first != rangeUnlinked.second) {
            assert(rangeUnlinked.first->first == pindex->pprev);
            if (rangeUnlinked.first->second == pindex) {
                foundInUnlinked = true;
                break;
            }
            rangeUnlinked.first++;
        }
        if (pindex->pprev && (pindex->nStatus & BLOCK_HAVE_DATA) && pindexFirstNeverProcessed != nullptr && pindexFirstInvalid == nullptr) {
            // If this block has block data available, some parent was never received, and has no invalid parents, it must be in m_blocks_unlinked.
            assert(foundInUnlinked);
        }
        if (!(pindex->nStatus & BLOCK_HAVE_DATA)) assert(!foundInUnlinked); // Can't be in m_blocks_unlinked if we don't HAVE_DATA
        if (pindexFirstMissing == nullptr) assert(!foundInUnlinked); // We aren't missing data for any parent -- cannot be in m_blocks_unlinked.
        if (pindex->pprev && (pindex->nStatus & BLOCK_HAVE_DATA) && pindexFirstNeverProcessed == nullptr && pindexFirstMissing != nullptr) {
            // We HAVE_DATA for this block, have received data for all parents at some point, but we're currently missing data for some parent.
            assert(fHavePruned); // We must have pruned.
            // This block may have entered m_blocks_unlinked if:
            //  - it has a descendant that at some point had more work than the
            //    tip, and
            //  - we tried switching to that descendant but were missing
            //    data for some intermediate block between m_chain and the
            //    tip.
            // So if this block is itself better than m_chain.Tip() and it wasn't in
            // setBlockIndexCandidates, then it must be in m_blocks_unlinked.
            if (!CBlockIndexWorkComparator()(pindex, m_chain.Tip()) && setBlockIndexCandidates.count(pindex) == 0) {
                if (pindexFirstInvalid == nullptr) {
                    assert(foundInUnlinked);
                }
            }
        }
        // assert(pindex->GetBlockHash() == pindex->GetBlockHeader().GetHash()); // Perhaps too slow
        // End: actual consistency checks.

        // Try descending into the first subnode.
        std::pair<std::multimap<CBlockIndex*,CBlockIndex*>::iterator,std::multimap<CBlockIndex*,CBlockIndex*>::iterator> range = forward.equal_range(pindex);
        if (range.first != range.second) {
            // A subnode was found.
            pindex = range.first->second;
            nHeight++;
            continue;
        }
        // This is a leaf node.
        // Move upwards until we reach a node of which we have not yet visited the last child.
        while (pindex) {
            // We are going to either move to a parent or a sibling of pindex.
            // If pindex was the first with a certain property, unset the corresponding variable.
            if (pindex == pindexFirstInvalid) pindexFirstInvalid = nullptr;
            if (pindex == pindexFirstMissing) pindexFirstMissing = nullptr;
            if (pindex == pindexFirstNeverProcessed) pindexFirstNeverProcessed = nullptr;
            if (pindex == pindexFirstNotTreeValid) pindexFirstNotTreeValid = nullptr;
            if (pindex == pindexFirstNotTransactionsValid) pindexFirstNotTransactionsValid = nullptr;
            if (pindex == pindexFirstNotChainValid) pindexFirstNotChainValid = nullptr;
            if (pindex == pindexFirstNotScriptsValid) pindexFirstNotScriptsValid = nullptr;
            // Find our parent.
            CBlockIndex* pindexPar = pindex->pprev;
            // Find which child we just visited.
            std::pair<std::multimap<CBlockIndex*,CBlockIndex*>::iterator,std::multimap<CBlockIndex*,CBlockIndex*>::iterator> rangePar = forward.equal_range(pindexPar);
            while (rangePar.first->second != pindex) {
                assert(rangePar.first != rangePar.second); // Our parent must have at least the node we're coming from as child.
                rangePar.first++;
            }
            // Proceed to the next one.
            rangePar.first++;
            if (rangePar.first != rangePar.second) {
                // Move to the sibling.
                pindex = rangePar.first->second;
                break;
            } else {
                // Move up further.
                pindex = pindexPar;
                nHeight--;
                continue;
            }
        }
    }

    // Check that we actually traversed the entire map.
    assert(nNodes == forward.size());
}

std::string CBlockFileInfo::ToString() const
{
    return strprintf("CBlockFileInfo(blocks=%u, size=%u, heights=%u...%u, time=%s...%s)", nBlocks, nSize, nHeightFirst, nHeightLast, FormatISO8601Date(nTimeFirst), FormatISO8601Date(nTimeLast));
}

CBlockFileInfo* GetBlockFileInfo(size_t n)
{
    LOCK(cs_LastBlockFile);

    return &vinfoBlockFile.at(n);
}

ThresholdState VersionBitsTipState(const Consensus::Params& params, Consensus::DeploymentPos pos)
{
    LOCK(cs_main);
    return VersionBitsState(::ChainActive().Tip(), params, pos, versionbitscache);
}

BIP9Stats VersionBitsTipStatistics(const Consensus::Params& params, Consensus::DeploymentPos pos)
{
    LOCK(cs_main);
    return VersionBitsStatistics(::ChainActive().Tip(), params, pos);
}

int VersionBitsTipStateSinceHeight(const Consensus::Params& params, Consensus::DeploymentPos pos)
{
    LOCK(cs_main);
    return VersionBitsStateSinceHeight(::ChainActive().Tip(), params, pos, versionbitscache);
}

static const uint64_t MEMPOOL_DUMP_VERSION = 1;

bool LoadMempool(CTxMemPool& pool)
{
    const CChainParams& chainparams = Params();
    int64_t nExpiryTimeout = gArgs.GetArg("-mempoolexpiry", DEFAULT_MEMPOOL_EXPIRY) * 60 * 60;
    FILE* filestr = fsbridge::fopen(GetDataDir() / "mempool.dat", "rb");
    CAutoFile file(filestr, SER_DISK, CLIENT_VERSION);
    if (file.IsNull()) {
        LogPrintf("Failed to open mempool file from disk. Continuing anyway.\n");
        return false;
    }

    int64_t count = 0;
    int64_t expired = 0;
    int64_t failed = 0;
    int64_t already_there = 0;
    int64_t nNow = GetTime();

    try {
        uint64_t version;
        file >> version;
        if (version != MEMPOOL_DUMP_VERSION) {
            return false;
        }
        uint64_t num;
        file >> num;
        while (num--) {
            CTransactionRef tx;
            int64_t nTime;
            int64_t nFeeDelta;
            file >> tx;
            file >> nTime;
            file >> nFeeDelta;

            CAmount amountdelta = nFeeDelta;
            if (amountdelta) {
                pool.PrioritiseTransaction(tx->GetHash(), amountdelta);
            }
            TxValidationState state;
            if (nTime + nExpiryTimeout > nNow) {
                LOCK(cs_main);
                AcceptToMemoryPoolWithTime(chainparams, pool, state, tx, nTime,
                                           nullptr /* plTxnReplaced */, false /* bypass_limits */, 0 /* nAbsurdFee */,
                                           false /* test_accept */);
                if (state.IsValid()) {
                    ++count;
                } else {
                    // mempool may contain the transaction already, e.g. from
                    // wallet(s) having loaded it while we were processing
                    // mempool transactions; consider these as valid, instead of
                    // failed, but mark them as 'already there'
                    if (pool.exists(tx->GetHash())) {
                        ++already_there;
                    } else {
                        ++failed;
                    }
                }
            } else {
                ++expired;
            }
            if (ShutdownRequested())
                return false;
        }
        std::map<uint256, CAmount> mapDeltas;
        file >> mapDeltas;

        for (const auto& i : mapDeltas) {
            pool.PrioritiseTransaction(i.first, i.second);
        }
    } catch (const std::exception& e) {
        LogPrintf("Failed to deserialize mempool data on disk: %s. Continuing anyway.\n", e.what());
        return false;
    }

    LogPrintf("Imported mempool transactions from disk: %i succeeded, %i failed, %i expired, %i already there\n", count, failed, expired, already_there);
    return true;
}

bool DumpMempool(const CTxMemPool& pool)
{
    int64_t start = GetTimeMicros();

    std::map<uint256, CAmount> mapDeltas;
    std::vector<TxMempoolInfo> vinfo;

    static Mutex dump_mutex;
    LOCK(dump_mutex);

    {
        LOCK(pool.cs);
        for (const auto &i : pool.mapDeltas) {
            mapDeltas[i.first] = i.second;
        }
        vinfo = pool.infoAll();
    }

    int64_t mid = GetTimeMicros();

    try {
        FILE* filestr = fsbridge::fopen(GetDataDir() / "mempool.dat.new", "wb");
        if (!filestr) {
            return false;
        }

        CAutoFile file(filestr, SER_DISK, CLIENT_VERSION);

        uint64_t version = MEMPOOL_DUMP_VERSION;
        file << version;

        file << (uint64_t)vinfo.size();
        for (const auto& i : vinfo) {
            file << *(i.tx);
            file << int64_t{count_seconds(i.m_time)};
            file << int64_t{i.nFeeDelta};
            mapDeltas.erase(i.tx->GetHash());
        }

        file << mapDeltas;
        if (!FileCommit(file.Get()))
            throw std::runtime_error("FileCommit failed");
        file.fclose();
        RenameOver(GetDataDir() / "mempool.dat.new", GetDataDir() / "mempool.dat");
        int64_t last = GetTimeMicros();
        LogPrintf("Dumped mempool: %gs to copy, %gs to dump\n", (mid-start)*MICRO, (last-mid)*MICRO);
    } catch (const std::exception& e) {
        LogPrintf("Failed to dump mempool: %s. Continuing anyway.\n", e.what());
        return false;
    }
    return true;
}

//! Guess how far we are in the verification process at the given block index.
//! Since we have signed fixed-interval blocks, estimating progress is a very easy.
//! We can extrapolate the last block time to the current time to estimate how many more blocks
//! we expect.
double GuessVerificationProgress(const CBlockIndex* pindex, int64_t blockInterval) {
    if (pindex == NULL || pindex->nHeight < 1) {
        return 0.0;
    }

    int64_t nNow = GetTime();
    int64_t moreBlocksExpected = (nNow - pindex->GetBlockTime()) / blockInterval;
    double progress = (pindex->nHeight + 0.0) / (pindex->nHeight + moreBlocksExpected);
    // Round to 3 digits to avoid 0.999999 when finished.
    progress = ceil(progress * 1000.0) / 1000.0;
    // Avoid higher than one if last block is newer than current time.
    return std::min(1.0, progress);
}

class CMainCleanup
{
public:
    CMainCleanup() {}
    ~CMainCleanup() {
        // block headers
        BlockMap::iterator it1 = g_blockman.m_block_index.begin();
        for (; it1 != g_blockman.m_block_index.end(); it1++)
            delete (*it1).second;
        g_blockman.m_block_index.clear();
    }
};
static CMainCleanup instance_of_cmaincleanup;

// ELEMENTS:
/* This function has two major purposes:
 * 1) Checks that the RPC connection to the parent chain node
 * can be attained, and is returning back reasonable answers.
 * 2) Re-evaluates a list of blocks that have been deemed "bad"
 * from the perspective of peg-in witness validation. Blocks are
 * added to this queue in ConnectTip based on the error code returned.
 */
bool MainchainRPCCheck(const bool init)
{
    // First, we can clear out any blocks thatsomehow are now deemed valid
    // eg reconsiderblock rpc call manually
    std::vector<uint256> vblocksToReconsider;
    pblocktree->ReadInvalidBlockQueue(vblocksToReconsider);
    std::vector<uint256> vblocksToReconsiderAgain;
    for(uint256& blockhash : vblocksToReconsider) {
        LOCK(cs_main);
        if (::BlockIndex().count(blockhash)) {
            CBlockIndex* pblockindex = ::BlockIndex()[blockhash];
            if ((pblockindex->nStatus & BLOCK_FAILED_MASK)) {
                vblocksToReconsiderAgain.push_back(blockhash);
            }
        }
    }
    vblocksToReconsider = vblocksToReconsiderAgain;
    vblocksToReconsiderAgain.clear();
    pblocktree->WriteInvalidBlockQueue(vblocksToReconsider);

    // Next, check for working and valid rpc
    if (gArgs.GetBoolArg("-validatepegin", Params().GetConsensus().has_parent_chain)) {
        // During init try until a non-RPC_IN_WARMUP result
        while (true) {
            try {
                // The first thing we have to check is the version of the node.
                UniValue params(UniValue::VARR);
                UniValue reply = CallMainChainRPC("getnetworkinfo", params);
                UniValue error = reply["error"];
                if (!error.isNull()) {
                    // On the first call, it's possible to node is still in
                    // warmup; in that case, just wait and retry.
                    // If this is not the initial call, just report failure.
                    if (init && error["code"].get_int() == RPC_IN_WARMUP) {
                        MilliSleep(1000);
                        continue;
                    }
                    else {
                        LogPrintf("ERROR: Mainchain daemon RPC check returned 'error' response.\n");
                        return false;
                    }
                }
                UniValue result = reply["result"];
                if (!result.isObject() || !result.get_obj()["version"].isNum() ||
                        result.get_obj()["version"].get_int() < MIN_MAINCHAIN_NODE_VERSION) {
                    LogPrintf("ERROR: Parent chain daemon too old; need Bitcoin Core version 0.16.3 or newer.\n");
                    return false;
                }

                // Then check the genesis block to correspond to parent chain.
                params.push_back(UniValue(0));
                reply = CallMainChainRPC("getblockhash", params);
                error = reply["error"];
                if (!error.isNull()) {
                    LogPrintf("ERROR: Mainchain daemon RPC check returned 'error' response.\n");
                    return false;
                }
                result = reply["result"];
                if (!result.isStr() || result.get_str() != Params().ParentGenesisBlockHash().GetHex()) {
                    LogPrintf("ERROR: Invalid parent genesis block hash response via RPC. Contacting wrong parent daemon?\n");
                    return false;
                }
            } catch (const std::runtime_error& re) {
                LogPrintf("ERROR: Failure connecting to mainchain daemon RPC: %s\n", std::string(re.what()));
                return false;
            }
            // Success
            break;
        }
    }

    //Sanity startup check won't reconsider queued blocks
    if (init) {
       return true;
    }

    // Getting this far means we either aren't validating pegins(so let's make sure that's why
    // it failed previously) or we successfully connected to bitcoind
    // Time to reconsider blocks
    if (vblocksToReconsider.size() > 0) {
        CValidationState state;
        for(const uint256& blockhash : vblocksToReconsider) {
            {
                LOCK(cs_main);
                if (::BlockIndex().count(blockhash) == 0)
                    continue;
                CBlockIndex* pblockindex = ::BlockIndex()[blockhash];
                ResetBlockFailureFlags(pblockindex);
            }
        }

        //All blocks are now being reconsidered
        ActivateBestChain(state, Params());
        //This simply checks for DB errors
        if (!state.IsValid()) {
            //Something scary?
        }

        //Now to clear out now-valid blocks
        for(const uint256& blockhash : vblocksToReconsider) {
            LOCK(cs_main);
            if (::BlockIndex().count(blockhash)) {
                CBlockIndex* pblockindex = ::BlockIndex()[blockhash];

                //Marked as invalid still, put back into queue
                if((pblockindex->nStatus & BLOCK_FAILED_MASK)) {
                    vblocksToReconsiderAgain.push_back(blockhash);
                }
            }
        }

        //Write back remaining blocks
        pblocktree->WriteInvalidBlockQueue(vblocksToReconsiderAgain);
    }
    return true;
}<|MERGE_RESOLUTION|>--- conflicted
+++ resolved
@@ -186,14 +186,10 @@
 // See definition for documentation
 static void FindFilesToPruneManual(std::set<int>& setFilesToPrune, int nManualPruneHeight);
 static void FindFilesToPrune(std::set<int>& setFilesToPrune, uint64_t nPruneAfterHeight);
-<<<<<<< HEAD
-bool CheckInputs(const CTransaction& tx, CValidationState &state, const CCoinsViewCache &inputs,
+bool CheckInputs(const CTransaction& tx, TxValidationState &state, const CCoinsViewCache &inputs,
         unsigned int flags, bool cacheSigStore, bool cacheFullScriptStore,
         PrecomputedTransactionData& txdata,
         std::vector<CCheck*> *pvChecks = nullptr);
-=======
-bool CheckInputs(const CTransaction& tx, TxValidationState &state, const CCoinsViewCache &inputs, unsigned int flags, bool cacheSigStore, bool cacheFullScriptStore, PrecomputedTransactionData& txdata, std::vector<CScriptCheck> *pvChecks = nullptr);
->>>>>>> 3c40bc67
 static FILE* OpenUndoFile(const FlatFilePos &pos, bool fReadOnly = false);
 static FlatFileSeq BlockFileSeq();
 static FlatFileSeq UndoFileSeq();
@@ -592,7 +588,7 @@
     // And now do PAK checks. Filtered by next blocks' enforced list
     if (chainparams.GetEnforcePak()) {
         if (!IsPAKValidTx(tx, GetActivePAKList(::ChainActive().Tip(), chainparams.GetConsensus()), chainparams.ParentGenesisBlockHash(), chainparams.GetConsensus().pegged_asset)) {
-            return state.Invalid(ValidationInvalidReason::TX_NOT_STANDARD, false, "invalid-pegout-proof");
+            return state.Invalid(TxValidationResult::TX_NOT_STANDARD, "invalid-pegout-proof");
         }
     }
 
@@ -661,7 +657,7 @@
             // Note that the witness vector must be size 0 or len(vin)
             if (!tx.witness.vtxinwit.empty() &&
                     !tx.witness.vtxinwit[input_index].m_pegin_witness.IsNull()) {
-                return state.Invalid(ValidationInvalidReason::TX_WITNESS_MUTATED, false, "extra-pegin-witness");
+                return state.Invalid(TxValidationResult::TX_WITNESS_MUTATED, "extra-pegin-witness");
             }
         }
     }
@@ -683,13 +679,13 @@
             std::string err_msg = "no peg-in witness attached";
             if (tx.witness.vtxinwit.size() != tx.vin.size() ||
                     !IsValidPeginWitness(tx.witness.vtxinwit[i].m_pegin_witness, fedpegscripts, tx.vin[i].prevout, err_msg, false)) {
-                return state.Invalid(ValidationInvalidReason::TX_WITNESS_MUTATED, false, "pegin-no-witness", err_msg);
+                return state.Invalid(TxValidationResult::TX_WITNESS_MUTATED, "pegin-no-witness", err_msg);
             }
 
             std::pair<uint256, COutPoint> pegin = std::make_pair(uint256(tx.witness.vtxinwit[i].m_pegin_witness.stack[2]), tx.vin[i].prevout);
             // This assumes non-null prevout and genesis block hash
             if (m_view.IsPeginSpent(pegin)) {
-                return state.Invalid(ValidationInvalidReason::CONSENSUS, false, "pegin-already-claimed");
+                return state.Invalid(TxValidationResult::TX_CONSENSUS, "pegin-already-claimed");
             }
             continue;
         }
@@ -1571,11 +1567,7 @@
  *
  * Non-static (and re-declared) in src/test/txvalidationcache_tests.cpp
  */
-<<<<<<< HEAD
-bool CheckInputs(const CTransaction& tx, CValidationState &state, const CCoinsViewCache &inputs, unsigned int flags, bool cacheSigStore, bool cacheFullScriptStore, PrecomputedTransactionData& txdata, std::vector<CCheck*> *pvChecks) EXCLUSIVE_LOCKS_REQUIRED(cs_main)
-=======
-bool CheckInputs(const CTransaction& tx, TxValidationState &state, const CCoinsViewCache &inputs, unsigned int flags, bool cacheSigStore, bool cacheFullScriptStore, PrecomputedTransactionData& txdata, std::vector<CScriptCheck> *pvChecks) EXCLUSIVE_LOCKS_REQUIRED(cs_main)
->>>>>>> 3c40bc67
+bool CheckInputs(const CTransaction& tx, TxValidationState &state, const CCoinsViewCache &inputs, unsigned int flags, bool cacheSigStore, bool cacheFullScriptStore, PrecomputedTransactionData& txdata, std::vector<CCheck*> *pvChecks) EXCLUSIVE_LOCKS_REQUIRED(cs_main)
 {
     if (tx.IsCoinBase()) return true;
 
@@ -1633,14 +1625,9 @@
                 // data providers.
                 CScriptCheck check2(coin.out, tx, i,
                         flags & ~STANDARD_NOT_MANDATORY_VERIFY_FLAGS, cacheSigStore, &txdata);
-<<<<<<< HEAD
                 if (check2()) {
-                    return state.Invalid(ValidationInvalidReason::TX_NOT_STANDARD, false, strprintf("non-mandatory-script-verify-flag (%s)", ScriptErrorString(serror)));
+                    return state.Invalid(TxValidationResult::TX_NOT_STANDARD, strprintf("non-mandatory-script-verify-flag (%s)", ScriptErrorString(serror)));
                 }
-=======
-                if (check2())
-                    return state.Invalid(TxValidationResult::TX_NOT_STANDARD, strprintf("non-mandatory-script-verify-flag (%s)", ScriptErrorString(check.GetScriptError())));
->>>>>>> 3c40bc67
             }
             // MANDATORY flag failures correspond to
             // TxValidationResult::TX_CONSENSUS. Because CONSENSUS
@@ -1651,11 +1638,7 @@
             // support, to avoid splitting the network (but this
             // depends on the details of how net_processing handles
             // such errors).
-<<<<<<< HEAD
-            return state.Invalid(ValidationInvalidReason::CONSENSUS, false, strprintf("mandatory-script-verify-flag-failed (%s)", ScriptErrorString(serror)));
-=======
-            return state.Invalid(TxValidationResult::TX_CONSENSUS, strprintf("mandatory-script-verify-flag-failed (%s)", ScriptErrorString(check.GetScriptError())));
->>>>>>> 3c40bc67
+            return state.Invalid(TxValidationResult::TX_CONSENSUS, strprintf("mandatory-script-verify-flag-failed (%s)", ScriptErrorString(serror)));
         }
     }
 
@@ -2027,13 +2010,8 @@
 /** Apply the effects of this block (with given index) on the UTXO set represented by coins.
  *  Validity checks that depend on the UTXO set are also done; ConnectBlock()
  *  can fail if those validity checks fail (among other reasons). */
-<<<<<<< HEAD
-bool CChainState::ConnectBlock(const CBlock& block, CValidationState& state, CBlockIndex* pindex,
+bool CChainState::ConnectBlock(const CBlock& block, BlockValidationState& state, CBlockIndex* pindex,
                   CCoinsViewCache& view, const CChainParams& chainparams, std::set<std::pair<uint256, COutPoint>>* setPeginsSpent, bool fJustCheck)
-=======
-bool CChainState::ConnectBlock(const CBlock& block, BlockValidationState& state, CBlockIndex* pindex,
-                  CCoinsViewCache& view, const CChainParams& chainparams, bool fJustCheck)
->>>>>>> 3c40bc67
 {
     AssertLockHeld(cs_main);
     assert(pindex);
@@ -2091,8 +2069,8 @@
         for (auto& txout : block.vtx[0]->vout) {
             bool mustPay = !txout.nValue.IsExplicit() || txout.nValue.GetAmount() != 0;
             if (mustPay && txout.scriptPubKey != mandatory_coinbase_destination) {
-                return state.Invalid(ValidationInvalidReason::CONSENSUS, error("ConnectBlock(): Coinbase outputs didn't match required scriptPubKey"),
-                                 "bad-coinbase-txos");
+                LogPrintf("ERROR: ConnectBlock(): Coinbase outputs didn't match required scriptPubKey\n");
+                return state.Invalid(BlockValidationResult::BLOCK_CONSENSUS, "bad-coinbase-txos");
             }
         }
     }
@@ -2254,7 +2232,8 @@
         CPAKList paklist = GetActivePAKList(pindex->pprev, chainparams.GetConsensus());
         for (const auto& tx : block.vtx) {
             if (!IsPAKValidTx(*tx, paklist, chainparams.ParentGenesisBlockHash(), chainparams.GetConsensus().pegged_asset)) {
-                return state.Invalid(ValidationInvalidReason::CONSENSUS, error("ConnectBlock(): Bad PAK transaction"), "bad-pak-tx");
+                LogPrintf("ERROR: ConnectBlock(): Bad PAK transaction\n");
+                return state.Invalid(BlockValidationResult::BLOCK_CONSENSUS, "bad-pak-tx");
             }
         }
     }
@@ -2273,41 +2252,23 @@
 
         if (!tx.IsCoinBase())
         {
-<<<<<<< HEAD
             std::vector<CCheck*> vChecks;
             bool fCacheResults = fJustCheck; /* Don't cache results if we're actually connecting blocks (still consult the cache, though) */
-            if (!Consensus::CheckTxInputs(tx, state, view, pindex->nHeight, fee_map,
+            TxValidationState tx_state;
+            if (!Consensus::CheckTxInputs(tx, tx_state, view, pindex->nHeight, fee_map,
                         setPeginsSpent == NULL ? setPeginsSpentDummy : *setPeginsSpent,
                         nScriptCheckThreads ? &vChecks : NULL, fCacheResults, fScriptChecks, fedpegscripts)) {
-                if (!IsBlockReason(state.GetReason())) {
-                    // CheckTxInputs may return MISSING_INPUTS or
-                    // PREMATURE_SPEND but we can't return that, as it's not
-                    // defined for a block, so we reset the reason flag to
-                    // CONSENSUS here.
-                    state.Invalid(ValidationInvalidReason::CONSENSUS, false,
-                            state.GetRejectReason(), state.GetDebugMessage());
-                }
-                return error("%s: Consensus::CheckTxInputs: %s, %s", __func__, tx.GetHash().ToString(), FormatStateMessage(state));
-            }
-            control.Add(vChecks);
-
-            if (!MoneyRange(fee_map))
-                return state.Invalid(ValidationInvalidReason::CONSENSUS, error("ConnectBlock(): total block reward overflowed"), "bad-blockreward-outofrange");
-=======
-            CAmount txfee = 0;
-            TxValidationState tx_state;
-            if (!Consensus::CheckTxInputs(tx, tx_state, view, pindex->nHeight, txfee)) {
                 // Any transaction validation failure in ConnectBlock is a block consensus failure
                 state.Invalid(BlockValidationResult::BLOCK_CONSENSUS,
-                            tx_state.GetRejectReason(), tx_state.GetDebugMessage());
+                        tx_state.GetRejectReason(), tx_state.GetDebugMessage());
                 return error("%s: Consensus::CheckTxInputs: %s, %s", __func__, tx.GetHash().ToString(), FormatStateMessage(state));
             }
-            nFees += txfee;
-            if (!MoneyRange(nFees)) {
+            control.Add(vChecks);
+
+            if (!MoneyRange(fee_map)) {
                 LogPrintf("ERROR: %s: accumulated fee in the block out of range.\n", __func__);
                 return state.Invalid(BlockValidationResult::BLOCK_CONSENSUS, "bad-txns-accumulated-fee-outofrange");
             }
->>>>>>> 3c40bc67
 
             // Check that transaction is BIP68 final
             // BIP68 lock checks (as opposed to nLockTime checks) must
@@ -2363,22 +2324,14 @@
     int64_t nTime3 = GetTimeMicros(); nTimeConnect += nTime3 - nTime2;
     LogPrint(BCLog::BENCH, "      - Connect %u transactions: %.2fms (%.3fms/tx, %.3fms/txin) [%.2fs (%.2fms/blk)]\n", (unsigned)block.vtx.size(), MILLI * (nTime3 - nTime2), MILLI * (nTime3 - nTime2) / block.vtx.size(), nInputs <= 1 ? 0 : MILLI * (nTime3 - nTime2) / (nInputs-1), nTimeConnect * MICRO, nTimeConnect * MILLI / nBlocksTotal);
 
-<<<<<<< HEAD
     CAmountMap block_reward = fee_map;
     block_reward[consensusParams.subsidy_asset] += GetBlockSubsidy(pindex->nHeight, consensusParams);
-    if (!MoneyRange(block_reward))
-        return state.Invalid(ValidationInvalidReason::CONSENSUS, error("ConnectBlock(): total block reward overflowed"), "bad-blockreward-outofrange");
+    if (!MoneyRange(block_reward)) {
+        LogPrintf("ERROR: ConnectBlock(): total block reward overflowed\n");
+        return state.Invalid(BlockValidationResult::BLOCK_CONSENSUS, "bad-blockreward-outofrange");
+    }
     if (!VerifyCoinbaseAmount(*(block.vtx[0]), block_reward)) {
-        return state.Invalid(ValidationInvalidReason::CONSENSUS, error("ConnectBlock(): coinbase pays too much (limit=%d)",
-                block_reward[consensusParams.subsidy_asset]), "bad-cb-amount");
-    }
-
-    if (!control.Wait())
-        return state.Invalid(ValidationInvalidReason::CONSENSUS, error("%s: CheckQueue failed", __func__), "block-validation-failed");
-=======
-    CAmount blockReward = nFees + GetBlockSubsidy(pindex->nHeight, chainparams.GetConsensus());
-    if (block.vtx[0]->GetValueOut() > blockReward) {
-        LogPrintf("ERROR: ConnectBlock(): coinbase pays too much (actual=%d vs limit=%d)\n", block.vtx[0]->GetValueOut(), blockReward);
+        LogPrintf("ERROR: ConnectBlock(): coinbase pays too much\n");
         return state.Invalid(BlockValidationResult::BLOCK_CONSENSUS, "bad-cb-amount");
     }
 
@@ -2386,7 +2339,6 @@
         LogPrintf("ERROR: %s: CheckQueue failed\n", __func__);
         return state.Invalid(BlockValidationResult::BLOCK_CONSENSUS, "block-validation-failed");
     }
->>>>>>> 3c40bc67
     int64_t nTime4 = GetTimeMicros(); nTimeVerify += nTime4 - nTime2;
     LogPrint(BCLog::BENCH, "    - Verify %u txins: %.2fms (%.3fms/txin) [%.2fs (%.2fms/blk)]\n", nInputs - 1, MILLI * (nTime4 - nTime2), nInputs <= 1 ? 0 : MILLI * (nTime4 - nTime2) / (nInputs-1), nTimeVerify * MICRO, nTimeVerify * MILLI / nBlocksTotal);
 
@@ -3495,16 +3447,10 @@
 static bool CheckBlockHeader(const CBlockHeader& block, BlockValidationState& state, const Consensus::Params& consensusParams, bool fCheckPOW = true)
 {
     // Check proof of work matches claimed amount
-<<<<<<< HEAD
     if (fCheckPOW && block.GetHash() != consensusParams.hashGenesisBlock
             && !CheckProof(block, consensusParams)) {
-        return state.Invalid(ValidationInvalidReason::BLOCK_INVALID_HEADER, false, g_signed_blocks ? "block-proof-invalid" : "high-hash", "proof of work failed");
-    }
-=======
-    if (fCheckPOW && !CheckProofOfWork(block.GetHash(), block.nBits, consensusParams))
-        return state.Invalid(BlockValidationResult::BLOCK_INVALID_HEADER, "high-hash", "proof of work failed");
-
->>>>>>> 3c40bc67
+        return state.Invalid(BlockValidationResult::BLOCK_INVALID_HEADER, g_signed_blocks ? "block-proof-invalid" : "high-hash", "proof of work failed");
+    }
     return true;
 }
 
@@ -3660,7 +3606,7 @@
 // ELEMENTS
 
 
-static bool ContextualCheckDynaFedHeader(const CBlockHeader& block, CValidationState& state, const CChainParams& params, const CBlockIndex* pindexPrev)
+static bool ContextualCheckDynaFedHeader(const CBlockHeader& block, BlockValidationState& state, const CChainParams& params, const CBlockIndex* pindexPrev)
 {
     // When not active, it's a NOP
     if (!IsDynaFedEnabled(pindexPrev, params.GetConsensus())) {
@@ -3671,19 +3617,19 @@
 
     // Dynamic blocks must at least publish current signblockscript in full
     if (dynafed_params.m_current.IsNull()) {
-        return state.Invalid(ValidationInvalidReason::CONSENSUS, false, "invalid-dyna-fed", "dynamic block headers must have non-empty current signblockscript field");
+        return state.Invalid(BlockValidationResult::BLOCK_CONSENSUS, "invalid-dyna-fed", "dynamic block headers must have non-empty current signblockscript field");
     }
 
     // Make sure extension bits aren't active, reserved for future HF
     uint32_t reserved_mask = (1<<23) | (1<<24) | (1<<25) | (1<<26);
     if ((block.nVersion & reserved_mask) != 0) {
-        return state.Invalid(ValidationInvalidReason::CONSENSUS, false, "invalid-dyna-fed", "dynamic block header has unknown HF extension bits set");
+        return state.Invalid(BlockValidationResult::BLOCK_CONSENSUS, "invalid-dyna-fed", "dynamic block header has unknown HF extension bits set");
     }
 
     const DynaFedParamEntry expected_current_params = ComputeNextBlockCurrentParameters(pindexPrev, params.GetConsensus());
 
     if (expected_current_params != dynafed_params.m_current) {
-        return state.Invalid(ValidationInvalidReason::CONSENSUS, false, "invalid-dyna-fed", "dynamic block header's current parameters do not match expected");
+        return state.Invalid(BlockValidationResult::BLOCK_CONSENSUS, "invalid-dyna-fed", "dynamic block header's current parameters do not match expected");
     }
 
     // Lastly, enforce rules on proposals.
@@ -3694,13 +3640,13 @@
         int block_version = 0;
         std::vector<unsigned char> block_program;
         if (!proposed.m_signblockscript.IsWitnessProgram(block_version, block_program)) {
-            return state.Invalid(ValidationInvalidReason::CONSENSUS, false, "invalid-dyna-fed", "proposed signblockscript must be native segwit scriptPubkey");
+            return state.Invalid(BlockValidationResult::BLOCK_CONSENSUS, "invalid-dyna-fed", "proposed signblockscript must be native segwit scriptPubkey");
         }
 
         int fedpeg_version = 0;
         std::vector<unsigned char> fedpeg_program;
         if (!proposed.m_fedpeg_program.IsWitnessProgram(fedpeg_version, fedpeg_program)) {
-            return state.Invalid(ValidationInvalidReason::CONSENSUS, false, "invalid-dyna-fed", "proposed fedpegs program must be native segwit scriptPubkey");
+            return state.Invalid(BlockValidationResult::BLOCK_CONSENSUS, "invalid-dyna-fed", "proposed fedpegs program must be native segwit scriptPubkey");
         }
 
         // for v0, fedpegscript's scriptPubKey must match. v1+ is unencumbered.
@@ -3709,7 +3655,7 @@
             CSHA256().Write(proposed.m_fedpegscript.data(), proposed.m_fedpegscript.size()).Finalize(fedpeg_program.begin());
             CScript computed_program = CScript() << OP_0 << ToByteVector(fedpeg_program);
             if (computed_program != proposed.m_fedpeg_program) {
-                return state.Invalid(ValidationInvalidReason::CONSENSUS, false, "invalid-dyna-fed", "proposed v0 segwit fedpegscript must match proposed fedpeg witness program");
+                return state.Invalid(BlockValidationResult::BLOCK_CONSENSUS, "invalid-dyna-fed", "proposed v0 segwit fedpegscript must match proposed fedpeg witness program");
             }
 
             // fedpegscript proposals *must not* start with OP_DEPTH
@@ -3718,7 +3664,7 @@
             // We don't encumber future segwit versions as opcodes may change.
             if (!proposed.m_fedpegscript.empty() &&
                     proposed.m_fedpegscript.front() == OP_DEPTH) {
-                return state.Invalid(ValidationInvalidReason::CONSENSUS, false, "invalid-dyna-fed", "Proposed fedpegscript starts with OP_DEPTH, which is illegal");
+                return state.Invalid(BlockValidationResult::BLOCK_CONSENSUS, "invalid-dyna-fed", "Proposed fedpegscript starts with OP_DEPTH, which is illegal");
             }
         }
 
@@ -3728,7 +3674,7 @@
         if (params.GetEnforcePak()) {
             if (!proposed.m_extension_space.empty() &&
                     CreatePAKListFromExtensionSpace(proposed.m_extension_space).IsReject()) {
-                return state.Invalid(ValidationInvalidReason::CONSENSUS, false, "invalid-dyna-fed", "Extension space is not list of valid PAK entries");
+                return state.Invalid(BlockValidationResult::BLOCK_CONSENSUS, "invalid-dyna-fed", "Extension space is not list of valid PAK entries");
             }
         }
     }
@@ -3767,13 +3713,8 @@
 
     // Check proof of work target or non-dynamic signblockscript if necessary
     const Consensus::Params& consensusParams = params.GetConsensus();
-<<<<<<< HEAD
     if (!IsDynaFedEnabled(pindexPrev, consensusParams) && !CheckChallenge(block, *pindexPrev, consensusParams))
-        return state.Invalid(ValidationInvalidReason::BLOCK_INVALID_HEADER, false, "bad-diffbits", "incorrect proof of work");
-=======
-    if (block.nBits != GetNextWorkRequired(pindexPrev, &block, consensusParams))
         return state.Invalid(BlockValidationResult::BLOCK_INVALID_HEADER, "bad-diffbits", "incorrect proof of work");
->>>>>>> 3c40bc67
 
     // Check against checkpoints
     if (fCheckpointsEnabled) {
@@ -3792,9 +3733,10 @@
         return state.Invalid(BlockValidationResult::BLOCK_INVALID_HEADER, "time-too-old", "block's timestamp is too early");
 
     // Check height in header against prev
-    if (g_con_blockheightinheader && (uint32_t)nHeight != block.block_height)
-        return state.Invalid(ValidationInvalidReason::BLOCK_INVALID_HEADER, error("%s: block height in header is incorrect", __func__),
-                             "bad-header-height");
+    if (g_con_blockheightinheader && (uint32_t)nHeight != block.block_height) {
+        LogPrintf("ERROR: %s: block height in header is incorrect (got %d, expected %d)\n", __func__, block.block_height, nHeight);
+        return state.Invalid(BlockValidationResult::BLOCK_INVALID_HEADER, "bad-header-height");
+    }
 
     // Check timestamp
     if (block.GetBlockTime() > nAdjustedTime + MAX_FUTURE_BLOCK_TIME)
@@ -3859,7 +3801,7 @@
         if (!inwit.vchIssuanceAmountRangeproof.empty() ||
                 !inwit.vchInflationKeysRangeproof.empty() ||
                 !inwit.m_pegin_witness.IsNull()) {
-            return state.Invalid(ValidationInvalidReason::BLOCK_MUTATED, false, "bad-cb-witness", "Coinbase has invalid input witness data.");
+            return state.Invalid(BlockValidationResult::BLOCK_MUTATED, "bad-cb-witness", "Coinbase has invalid input witness data.");
         }
     }
 
@@ -3880,15 +3822,10 @@
             // The malleation check is ignored; as the transaction tree itself
             // already does not permit it, it is impossible to trigger in the
             // witness tree.
-<<<<<<< HEAD
             if ((block.vtx[0]->witness.vtxinwit.empty()) ||
                 (block.vtx[0]->witness.vtxinwit[0].scriptWitness.stack.size() != 1) ||
                 (block.vtx[0]->witness.vtxinwit[0].scriptWitness.stack[0].size() != 32)) {
-                return state.Invalid(ValidationInvalidReason::BLOCK_MUTATED, false, "bad-witness-nonce-size", strprintf("%s : invalid witness reserved value size", __func__));
-=======
-            if (block.vtx[0]->vin[0].scriptWitness.stack.size() != 1 || block.vtx[0]->vin[0].scriptWitness.stack[0].size() != 32) {
                 return state.Invalid(BlockValidationResult::BLOCK_MUTATED, "bad-witness-nonce-size", strprintf("%s : invalid witness reserved value size", __func__));
->>>>>>> 3c40bc67
             }
             CHash256().Write(hashWitness.begin(), 32).Write(&block.vtx[0]->witness.vtxinwit[0].scriptWitness.stack[0][0], 32).Finalize(hashWitness.begin());
             uint256 committedWitness(std::vector<unsigned char>(&block.vtx[0]->vout[commitpos].scriptPubKey[6], &block.vtx[0]->vout[commitpos].scriptPubKey[6+32]));
@@ -4101,17 +4038,10 @@
         if (pindex->nChainWork < nMinimumChainWork) return true;
     }
 
-<<<<<<< HEAD
     if (chainparams.GetConsensus().hashGenesisBlock != block.GetHash() &&
         (!CheckBlock(block, state, chainparams.GetConsensus()) ||
          !ContextualCheckBlock(block, state, chainparams.GetConsensus(), pindex->pprev))) {
-        assert(IsBlockReason(state.GetReason()));
-        if (state.IsInvalid() && state.GetReason() != ValidationInvalidReason::BLOCK_MUTATED) {
-=======
-    if (!CheckBlock(block, state, chainparams.GetConsensus()) ||
-        !ContextualCheckBlock(block, state, chainparams.GetConsensus(), pindex->pprev)) {
         if (state.IsInvalid() && state.GetResult() != BlockValidationResult::BLOCK_MUTATED) {
->>>>>>> 3c40bc67
             pindex->nStatus |= BLOCK_FAILED_VALID;
             setDirtyBlockIndex.insert(pindex);
         }
@@ -5576,7 +5506,7 @@
     // it failed previously) or we successfully connected to bitcoind
     // Time to reconsider blocks
     if (vblocksToReconsider.size() > 0) {
-        CValidationState state;
+        BlockValidationState state;
         for(const uint256& blockhash : vblocksToReconsider) {
             {
                 LOCK(cs_main);
