// Copyright (c) 2009-2010 Satoshi Nakamoto
// Copyright (c) 2009-2020 The Bitcoin Core developers
// Distributed under the MIT software license, see the accompanying
// file COPYING or http://www.opensource.org/licenses/mit-license.php.

#include <validation.h>

#include <arith_uint256.h>
#include <chain.h>
#include <chainparams.h>
#include <checkqueue.h>
#include <consensus/consensus.h>
#include <consensus/merkle.h>
#include <consensus/tx_check.h>
#include <consensus/tx_verify.h>
#include <consensus/validation.h>
#include <cuckoocache.h>
#include <flatfile.h>
#include <hash.h>
#include <index/txindex.h>
#include <logging.h>
#include <logging/timer.h>
#include <mainchainrpc.h>
#include <node/ui_interface.h>
#include <optional.h>
#include <pegins.h>
#include <policy/fees.h>
#include <policy/policy.h>
#include <policy/settings.h>
#include <primitives/block.h>
#include <primitives/transaction.h>
#include <script/pegins.h>
#include <random.h>
#include <reverse_iterator.h>
#include <script/script.h>
#include <script/sigcache.h>
#include <shutdown.h>
#include <signet.h>
#include <timedata.h>
#include <tinyformat.h>
#include <txdb.h>
#include <txmempool.h>
#include <uint256.h>
#include <undo.h>
#include <util/check.h> // For NDEBUG compile time check
#include <util/moneystr.h>
#include <util/rbf.h>
#include <util/strencodings.h>
#include <util/system.h>
#include <util/translation.h>
#include <validationinterface.h>
#include <warnings.h>

// ELEMENTS
#include <block_proof.h> // CheckChallenge, CheckProof
#include <dynafed.h>

#include <string>

#include <boost/algorithm/string/replace.hpp>

#define MICRO 0.000001
#define MILLI 0.001

/**
 * An extra transaction can be added to a package, as long as it only has one
 * ancestor and is no larger than this. Not really any reason to make this
 * configurable as it doesn't materially change DoS parameters.
 */
static const unsigned int EXTRA_DESCENDANT_TX_SIZE_LIMIT = 10000;
/** Maximum kilobytes for transactions to store for processing during reorg */
static const unsigned int MAX_DISCONNECTED_TX_POOL_SIZE = 20000;
/** The pre-allocation chunk size for blk?????.dat files (since 0.8) */
static const unsigned int BLOCKFILE_CHUNK_SIZE = 0x1000000; // 16 MiB
/** The pre-allocation chunk size for rev?????.dat files (since 0.8) */
static const unsigned int UNDOFILE_CHUNK_SIZE = 0x100000; // 1 MiB
/** Time to wait between writing blocks/block index to disk. */
static constexpr std::chrono::hours DATABASE_WRITE_INTERVAL{1};
/** Time to wait between flushing chainstate to disk. */
static constexpr std::chrono::hours DATABASE_FLUSH_INTERVAL{24};
/** Maximum age of our tip for us to be considered current for fee estimation */
static constexpr std::chrono::hours MAX_FEE_ESTIMATION_TIP_AGE{3};
const std::vector<std::string> CHECKLEVEL_DOC {
    "level 0 reads the blocks from disk",
    "level 1 verifies block validity",
    "level 2 verifies undo data",
    "level 3 checks disconnection of tip blocks",
    "level 4 tries to reconnect the blocks",
    "each level includes the checks of the previous levels",
};

bool CBlockIndexWorkComparator::operator()(const CBlockIndex *pa, const CBlockIndex *pb) const {
    // First sort by most total work, ...
    if (pa->nChainWork > pb->nChainWork) return false;
    if (pa->nChainWork < pb->nChainWork) return true;

    // ... then by earliest time received, ...
    if (pa->nSequenceId < pb->nSequenceId) return false;
    if (pa->nSequenceId > pb->nSequenceId) return true;

    // Use pointer address as tie breaker (should only happen with blocks
    // loaded from disk, as those all have id 0).
    if (pa < pb) return false;
    if (pa > pb) return true;

    // Identical blocks.
    return false;
}

ChainstateManager g_chainman;

CChainState& ChainstateActive()
{
    LOCK(::cs_main);
    assert(g_chainman.m_active_chainstate);
    return *g_chainman.m_active_chainstate;
}

CChain& ChainActive()
{
    LOCK(::cs_main);
    return ::ChainstateActive().m_chain;
}

/**
 * Mutex to guard access to validation specific variables, such as reading
 * or changing the chainstate.
 *
 * This may also need to be locked when updating the transaction pool, e.g. on
 * AcceptToMemoryPool. See CTxMemPool::cs comment for details.
 *
 * The transaction pool has a separate lock to allow reading from it and the
 * chainstate at the same time.
 */
RecursiveMutex cs_main;

CBlockIndex *pindexBestHeader = nullptr;
Mutex g_best_block_mutex;
std::condition_variable g_best_block_cv;
uint256 g_best_block;
bool g_parallel_script_checks{false};
std::atomic_bool fImporting(false);
std::atomic_bool fReindex(false);
bool fHavePruned = false;
bool fPruneMode = false;
bool fRequireStandard = true;
bool fCheckBlockIndex = false;
bool fCheckpointsEnabled = DEFAULT_CHECKPOINTS_ENABLED;
uint64_t nPruneTarget = 0;
int64_t nMaxTipAge = DEFAULT_MAX_TIP_AGE;

uint256 hashAssumeValid;
arith_uint256 nMinimumChainWork;

CFeeRate minRelayTxFee = CFeeRate(DEFAULT_MIN_RELAY_TX_FEE);

CBlockPolicyEstimator feeEstimator;

// Internal stuff
namespace {
    CBlockIndex* pindexBestInvalid = nullptr;

    RecursiveMutex cs_LastBlockFile;
    std::vector<CBlockFileInfo> vinfoBlockFile;
    int nLastBlockFile = 0;
    /** Global flag to indicate we should check to see if there are
     *  block/undo files that should be deleted.  Set on startup
     *  or if we allocate more file space when we're in prune mode
     */
    bool fCheckForPruning = false;

    /** Dirty block index entries. */
    std::set<CBlockIndex*> setDirtyBlockIndex;

    /** Dirty block file entries. */
    std::set<int> setDirtyFileInfo;
} // anon namespace

CBlockIndex* LookupBlockIndex(const uint256& hash)
{
    AssertLockHeld(cs_main);
    BlockMap::const_iterator it = g_chainman.BlockIndex().find(hash);
    return it == g_chainman.BlockIndex().end() ? nullptr : it->second;
}

CBlockIndex* FindForkInGlobalIndex(const CChain& chain, const CBlockLocator& locator)
{
    AssertLockHeld(cs_main);

    // Find the latest block common to locator and chain - we expect that
    // locator.vHave is sorted descending by height.
    for (const uint256& hash : locator.vHave) {
        CBlockIndex* pindex = LookupBlockIndex(hash);
        if (pindex) {
            if (chain.Contains(pindex))
                return pindex;
            if (pindex->GetAncestor(chain.Height()) == chain.Tip()) {
                return chain.Tip();
            }
        }
    }
    return chain.Genesis();
}

std::unique_ptr<CBlockTreeDB> pblocktree;

<<<<<<< HEAD
// See definition for documentation
static void FindFilesToPruneManual(ChainstateManager& chainman, std::set<int>& setFilesToPrune, int nManualPruneHeight);
static void FindFilesToPrune(ChainstateManager& chainman, std::set<int>& setFilesToPrune, uint64_t nPruneAfterHeight);
bool CheckInputScripts(const CTransaction& tx, TxValidationState &state, const CCoinsViewCache &inputs,
        unsigned int flags, bool cacheSigStore, bool cacheFullScriptStore,
        PrecomputedTransactionData& txdata,
        std::vector<CCheck*> *pvChecks = nullptr);
=======
bool CheckInputScripts(const CTransaction& tx, TxValidationState &state, const CCoinsViewCache &inputs, unsigned int flags, bool cacheSigStore, bool cacheFullScriptStore, PrecomputedTransactionData& txdata, std::vector<CScriptCheck> *pvChecks = nullptr);
>>>>>>> 1b313cac
static FILE* OpenUndoFile(const FlatFilePos &pos, bool fReadOnly = false);
static FlatFileSeq BlockFileSeq();
static FlatFileSeq UndoFileSeq();

bool CheckFinalTx(const CTransaction &tx, int flags)
{
    AssertLockHeld(cs_main);

    // By convention a negative value for flags indicates that the
    // current network-enforced consensus rules should be used. In
    // a future soft-fork scenario that would mean checking which
    // rules would be enforced for the next block and setting the
    // appropriate flags. At the present time no soft-forks are
    // scheduled, so no flags are set.
    flags = std::max(flags, 0);

    // CheckFinalTx() uses ::ChainActive().Height()+1 to evaluate
    // nLockTime because when IsFinalTx() is called within
    // CBlock::AcceptBlock(), the height of the block *being*
    // evaluated is what is used. Thus if we want to know if a
    // transaction can be part of the *next* block, we need to call
    // IsFinalTx() with one more than ::ChainActive().Height().
    const int nBlockHeight = ::ChainActive().Height() + 1;

    // BIP113 requires that time-locked transactions have nLockTime set to
    // less than the median time of the previous block they're contained in.
    // When the next block is created its previous block will be the current
    // chain tip, so we use that to calculate the median time passed to
    // IsFinalTx() if LOCKTIME_MEDIAN_TIME_PAST is set.
    const int64_t nBlockTime = (flags & LOCKTIME_MEDIAN_TIME_PAST)
                             ? ::ChainActive().Tip()->GetMedianTimePast()
                             : GetAdjustedTime();

    return IsFinalTx(tx, nBlockHeight, nBlockTime);
}

bool TestLockPointValidity(const LockPoints* lp)
{
    AssertLockHeld(cs_main);
    assert(lp);
    // If there are relative lock times then the maxInputBlock will be set
    // If there are no relative lock times, the LockPoints don't depend on the chain
    if (lp->maxInputBlock) {
        // Check whether ::ChainActive() is an extension of the block at which the LockPoints
        // calculation was valid.  If not LockPoints are no longer valid
        if (!::ChainActive().Contains(lp->maxInputBlock)) {
            return false;
        }
    }

    // LockPoints still valid
    return true;
}

bool CheckSequenceLocks(const CTxMemPool& pool, const CTransaction& tx, int flags, LockPoints* lp, bool useExistingLockPoints)
{
    AssertLockHeld(cs_main);
    AssertLockHeld(pool.cs);

    CBlockIndex* tip = ::ChainActive().Tip();
    assert(tip != nullptr);

    CBlockIndex index;
    index.pprev = tip;
    // CheckSequenceLocks() uses ::ChainActive().Height()+1 to evaluate
    // height based locks because when SequenceLocks() is called within
    // ConnectBlock(), the height of the block *being*
    // evaluated is what is used.
    // Thus if we want to know if a transaction can be part of the
    // *next* block, we need to use one more than ::ChainActive().Height()
    index.nHeight = tip->nHeight + 1;

    std::pair<int, int64_t> lockPair;
    if (useExistingLockPoints) {
        assert(lp);
        lockPair.first = lp->height;
        lockPair.second = lp->time;
    }
    else {
        // CoinsTip() contains the UTXO set for ::ChainActive().Tip()
        CCoinsViewMemPool viewMemPool(&::ChainstateActive().CoinsTip(), pool);
        std::vector<int> prevheights;
        prevheights.resize(tx.vin.size());
        for (size_t txinIndex = 0; txinIndex < tx.vin.size(); txinIndex++) {
            const CTxIn& txin = tx.vin[txinIndex];
            // pegins should not restrict validity of sequence locks
            if (txin.m_is_pegin) {
                prevheights[txinIndex] = -1;
                continue;
            }

            Coin coin;
            if (!viewMemPool.GetCoin(txin.prevout, coin)) {
                return error("%s: Missing input", __func__);
            }
            if (coin.nHeight == MEMPOOL_HEIGHT) {
                // Assume all mempool transaction confirm in the next block
                prevheights[txinIndex] = tip->nHeight + 1;
            } else {
                prevheights[txinIndex] = coin.nHeight;
            }
        }
        lockPair = CalculateSequenceLocks(tx, flags, prevheights, index);
        if (lp) {
            lp->height = lockPair.first;
            lp->time = lockPair.second;
            // Also store the hash of the block with the highest height of
            // all the blocks which have sequence locked prevouts.
            // This hash needs to still be on the chain
            // for these LockPoint calculations to be valid
            // Note: It is impossible to correctly calculate a maxInputBlock
            // if any of the sequence locked inputs depend on unconfirmed txs,
            // except in the special case where the relative lock time/height
            // is 0, which is equivalent to no sequence lock. Since we assume
            // input height of tip+1 for mempool txs and test the resulting
            // lockPair from CalculateSequenceLocks against tip+1.  We know
            // EvaluateSequenceLocks will fail if there was a non-zero sequence
            // lock on a mempool input, so we can use the return value of
            // CheckSequenceLocks to indicate the LockPoints validity
            int maxInputHeight = 0;
            for (const int height : prevheights) {
                // Can ignore mempool inputs since we'll fail if they had non-zero locks
                if (height != tip->nHeight+1) {
                    maxInputHeight = std::max(maxInputHeight, height);
                }
            }
            lp->maxInputBlock = tip->GetAncestor(maxInputHeight);
        }
    }
    return EvaluateSequenceLocks(index, lockPair);
}

// Returns the script flags which should be checked for a given block
static unsigned int GetBlockScriptFlags(const CBlockIndex* pindex, const Consensus::Params& chainparams);

static void LimitMempoolSize(CTxMemPool& pool, size_t limit, std::chrono::seconds age)
    EXCLUSIVE_LOCKS_REQUIRED(pool.cs, ::cs_main)
{
    int expired = pool.Expire(GetTime<std::chrono::seconds>() - age);
    if (expired != 0) {
        LogPrint(BCLog::MEMPOOL, "Expired %i transactions from the memory pool\n", expired);
    }

    std::vector<COutPoint> vNoSpendsRemaining;
    pool.TrimToSize(limit, &vNoSpendsRemaining);
    for (const COutPoint& removed : vNoSpendsRemaining)
        ::ChainstateActive().CoinsTip().Uncache(removed);
}

static bool IsCurrentForFeeEstimation() EXCLUSIVE_LOCKS_REQUIRED(cs_main)
{
    AssertLockHeld(cs_main);
    if (::ChainstateActive().IsInitialBlockDownload())
        return false;
    if (::ChainActive().Tip()->GetBlockTime() < count_seconds(GetTime<std::chrono::seconds>() - MAX_FEE_ESTIMATION_TIP_AGE))
        return false;
    if (::ChainActive().Height() < pindexBestHeader->nHeight - 1)
        return false;
    return true;
}

/* Make mempool consistent after a reorg, by re-adding or recursively erasing
 * disconnected block transactions from the mempool, and also removing any
 * other transactions from the mempool that are no longer valid given the new
 * tip/height.
 *
 * Note: we assume that disconnectpool only contains transactions that are NOT
 * confirmed in the current chain nor already in the mempool (otherwise,
 * in-mempool descendants of such transactions would be removed).
 *
 * Passing fAddToMempool=false will skip trying to add the transactions back,
 * and instead just erase from the mempool as needed.
 */

static void UpdateMempoolForReorg(CTxMemPool& mempool, DisconnectedBlockTransactions& disconnectpool, bool fAddToMempool) EXCLUSIVE_LOCKS_REQUIRED(cs_main, mempool.cs)
{
    AssertLockHeld(cs_main);
    AssertLockHeld(mempool.cs);
    std::vector<uint256> vHashUpdate;
    // disconnectpool's insertion_order index sorts the entries from
    // oldest to newest, but the oldest entry will be the last tx from the
    // latest mined block that was disconnected.
    // Iterate disconnectpool in reverse, so that we add transactions
    // back to the mempool starting with the earliest transaction that had
    // been previously seen in a block.
    auto it = disconnectpool.queuedTx.get<insertion_order>().rbegin();
    while (it != disconnectpool.queuedTx.get<insertion_order>().rend()) {
        // ignore validation errors in resurrected transactions
        TxValidationState stateDummy;
        if (!fAddToMempool || (*it)->IsCoinBase() ||
            !AcceptToMemoryPool(mempool, stateDummy, *it,
                                nullptr /* plTxnReplaced */, true /* bypass_limits */, 0 /* nAbsurdFee */)) {
            // If the transaction doesn't make it in to the mempool, remove any
            // transactions that depend on it (which would now be orphans).
            mempool.removeRecursive(**it, MemPoolRemovalReason::REORG);
        } else if (mempool.exists((*it)->GetHash())) {
            vHashUpdate.push_back((*it)->GetHash());
        }
        ++it;
    }
    disconnectpool.queuedTx.clear();
    // AcceptToMemoryPool/addUnchecked all assume that new mempool entries have
    // no in-mempool children, which is generally not true when adding
    // previously-confirmed transactions back to the mempool.
    // UpdateTransactionsFromBlock finds descendants of any transactions in
    // the disconnectpool that were added back and cleans up the mempool state.
    mempool.UpdateTransactionsFromBlock(vHashUpdate);

    // We also need to remove any now-immature transactions
    mempool.removeForReorg(&::ChainstateActive().CoinsTip(), ::ChainActive().Tip()->nHeight + 1, STANDARD_LOCKTIME_VERIFY_FLAGS);
    // Re-limit mempool size, in case we added any transactions
    LimitMempoolSize(mempool, gArgs.GetArg("-maxmempool", DEFAULT_MAX_MEMPOOL_SIZE) * 1000000, std::chrono::hours{gArgs.GetArg("-mempoolexpiry", DEFAULT_MEMPOOL_EXPIRY)});
}

// Used to avoid mempool polluting consensus critical paths if CCoinsViewMempool
// were somehow broken and returning the wrong scriptPubKeys
static bool CheckInputsFromMempoolAndCache(const CTransaction& tx, TxValidationState& state, const CCoinsViewCache& view, const CTxMemPool& pool,
                 unsigned int flags, PrecomputedTransactionData& txdata) EXCLUSIVE_LOCKS_REQUIRED(cs_main) {
    AssertLockHeld(cs_main);

    // pool.cs should be locked already, but go ahead and re-take the lock here
    // to enforce that mempool doesn't change between when we check the view
    // and when we actually call through to CheckInputScripts
    LOCK(pool.cs);

    assert(!tx.IsCoinBase());
    for (const CTxIn& txin : tx.vin) {
        if (txin.m_is_pegin) {
            continue;
        }

        const Coin& coin = view.AccessCoin(txin.prevout);

        // AcceptToMemoryPoolWorker has already checked that the coins are
        // available, so this shouldn't fail. If the inputs are not available
        // here then return false.
        if (coin.IsSpent()) return false;

        // Check equivalence for available inputs.
        const CTransactionRef& txFrom = pool.get(txin.prevout.hash);
        if (txFrom) {
            assert(txFrom->GetHash() == txin.prevout.hash);
            assert(txFrom->vout.size() > txin.prevout.n);
            assert(txFrom->vout[txin.prevout.n] == coin.out);
        } else {
            const Coin& coinFromDisk = ::ChainstateActive().CoinsTip().AccessCoin(txin.prevout);
            assert(!coinFromDisk.IsSpent());
            assert(coinFromDisk.out == coin.out);
        }
    }

    // Call CheckInputScripts() to cache signature and script validity against current tip consensus rules.
    return CheckInputScripts(tx, state, view, flags, /* cacheSigStore = */ true, /* cacheFullSciptStore = */ true, txdata);
}

namespace {

class MemPoolAccept
{
public:
    MemPoolAccept(CTxMemPool& mempool) : m_pool(mempool), m_view(&m_dummy), m_viewmempool(&::ChainstateActive().CoinsTip(), m_pool),
        m_limit_ancestors(gArgs.GetArg("-limitancestorcount", DEFAULT_ANCESTOR_LIMIT)),
        m_limit_ancestor_size(gArgs.GetArg("-limitancestorsize", DEFAULT_ANCESTOR_SIZE_LIMIT)*1000),
        m_limit_descendants(gArgs.GetArg("-limitdescendantcount", DEFAULT_DESCENDANT_LIMIT)),
        m_limit_descendant_size(gArgs.GetArg("-limitdescendantsize", DEFAULT_DESCENDANT_SIZE_LIMIT)*1000) {}

    // We put the arguments we're handed into a struct, so we can pass them
    // around easier.
    struct ATMPArgs {
        const CChainParams& m_chainparams;
        TxValidationState &m_state;
        const int64_t m_accept_time;
        std::list<CTransactionRef>* m_replaced_transactions;
        const bool m_bypass_limits;
        const CAmount& m_absurd_fee;
        /*
         * Return any outpoints which were not previously present in the coins
         * cache, but were added as a result of validating the tx for mempool
         * acceptance. This allows the caller to optionally remove the cache
         * additions if the associated transaction ends up being rejected by
         * the mempool.
         */
        std::vector<COutPoint>& m_coins_to_uncache;
        const bool m_test_accept;
        CAmount* m_fee_out;
    };

    // Single transaction acceptance
    bool AcceptSingleTransaction(const CTransactionRef& ptx, ATMPArgs& args) EXCLUSIVE_LOCKS_REQUIRED(cs_main);

private:
    // All the intermediate state that gets passed between the various levels
    // of checking a given transaction.
    struct Workspace {
        Workspace(const CTransactionRef& ptx) : m_ptx(ptx), m_hash(ptx->GetHash()) {}
        std::set<uint256> m_conflicts;
        std::set<std::pair<uint256, COutPoint> > m_set_pegins_spent;
        CTxMemPool::setEntries m_all_conflicting;
        CTxMemPool::setEntries m_ancestors;
        std::unique_ptr<CTxMemPoolEntry> m_entry;

        bool m_replacement_transaction;
        CAmount m_modified_fees;
        CAmount m_conflicting_fees;
        size_t m_conflicting_size;

        const CTransactionRef& m_ptx;
        const uint256& m_hash;
    };

    // Run the policy checks on a given transaction, excluding any script checks.
    // Looks up inputs, calculates feerate, considers replacement, evaluates
    // package limits, etc. As this function can be invoked for "free" by a peer,
    // only tests that are fast should be done here (to avoid CPU DoS).
    bool PreChecks(ATMPArgs& args, Workspace& ws) EXCLUSIVE_LOCKS_REQUIRED(cs_main, m_pool.cs);

    // Run the script checks using our policy flags. As this can be slow, we should
    // only invoke this on transactions that have otherwise passed policy checks.
    bool PolicyScriptChecks(ATMPArgs& args, Workspace& ws, PrecomputedTransactionData& txdata) EXCLUSIVE_LOCKS_REQUIRED(cs_main);

    // Re-run the script checks, using consensus flags, and try to cache the
    // result in the scriptcache. This should be done after
    // PolicyScriptChecks(). This requires that all inputs either be in our
    // utxo set or in the mempool.
    bool ConsensusScriptChecks(ATMPArgs& args, Workspace& ws, PrecomputedTransactionData &txdata) EXCLUSIVE_LOCKS_REQUIRED(cs_main);

    // Try to add the transaction to the mempool, removing any conflicts first.
    // Returns true if the transaction is in the mempool after any size
    // limiting is performed, false otherwise.
    bool Finalize(ATMPArgs& args, Workspace& ws) EXCLUSIVE_LOCKS_REQUIRED(cs_main, m_pool.cs);

    // Compare a package's feerate against minimum allowed.
    bool CheckFeeRate(size_t package_size, CAmount package_fee, TxValidationState& state)
    {
        CAmount mempoolRejectFee = m_pool.GetMinFee(gArgs.GetArg("-maxmempool", DEFAULT_MAX_MEMPOOL_SIZE) * 1000000).GetFee(package_size);
        if (mempoolRejectFee > 0 && package_fee < mempoolRejectFee) {
            return state.Invalid(TxValidationResult::TX_MEMPOOL_POLICY, "mempool min fee not met", strprintf("%d < %d", package_fee, mempoolRejectFee));
        }

        if (package_fee < ::minRelayTxFee.GetFee(package_size)) {
            return state.Invalid(TxValidationResult::TX_MEMPOOL_POLICY, "min relay fee not met", strprintf("%d < %d", package_fee, ::minRelayTxFee.GetFee(package_size)));
        }
        return true;
    }

private:
    CTxMemPool& m_pool;
    CCoinsViewCache m_view;
    CCoinsViewMemPool m_viewmempool;
    CCoinsView m_dummy;

    // The package limits in effect at the time of invocation.
    const size_t m_limit_ancestors;
    const size_t m_limit_ancestor_size;
    // These may be modified while evaluating a transaction (eg to account for
    // in-mempool conflicts; see below).
    size_t m_limit_descendants;
    size_t m_limit_descendant_size;
};

bool MemPoolAccept::PreChecks(ATMPArgs& args, Workspace& ws)
{
    const CTransactionRef& ptx = ws.m_ptx;
    const CTransaction& tx = *ws.m_ptx;
    const uint256& hash = ws.m_hash;

    // Copy/alias what we need out of args
    TxValidationState &state = args.m_state;
    const int64_t nAcceptTime = args.m_accept_time;
    const bool bypass_limits = args.m_bypass_limits;
    const CAmount& nAbsurdFee = args.m_absurd_fee;
    std::vector<COutPoint>& coins_to_uncache = args.m_coins_to_uncache;
    const CChainParams& chainparams = args.m_chainparams;

    // Alias what we need out of ws
    std::set<uint256>& setConflicts = ws.m_conflicts;
    CTxMemPool::setEntries& allConflicting = ws.m_all_conflicting;
    CTxMemPool::setEntries& setAncestors = ws.m_ancestors;
    std::unique_ptr<CTxMemPoolEntry>& entry = ws.m_entry;
    bool& fReplacementTransaction = ws.m_replacement_transaction;
    CAmount& nModifiedFees = ws.m_modified_fees;
    CAmount& nConflictingFees = ws.m_conflicting_fees;
    size_t& nConflictingSize = ws.m_conflicting_size;
    std::set<std::pair<uint256, COutPoint> >& setPeginsSpent = ws.m_set_pegins_spent;

    if (!CheckTransaction(tx, state)) {
        return false; // state filled in by CheckTransaction
    }

    // Coinbase is only valid in a block, not as a loose transaction
    if (tx.IsCoinBase())
        return state.Invalid(TxValidationResult::TX_CONSENSUS, "coinbase");

    // Rather not work on nonstandard transactions (unless -testnet/-regtest)
    std::string reason;
    if (fRequireStandard && !IsStandardTx(tx, reason))
        return state.Invalid(TxValidationResult::TX_NOT_STANDARD, reason);

    // And now do PAK checks. Filtered by next blocks' enforced list
    if (chainparams.GetEnforcePak()) {
        if (!IsPAKValidTx(tx, GetActivePAKList(::ChainActive().Tip(), chainparams.GetConsensus()), chainparams.ParentGenesisBlockHash(), chainparams.GetConsensus().pegged_asset)) {
            return state.Invalid(TxValidationResult::TX_NOT_STANDARD, "invalid-pegout-proof");
        }
    }

    // Do not work on transactions that are too small.
    // A transaction with 1 segwit input and 1 P2WPHK output has non-witness size of 82 bytes.
    // Transactions smaller than this are not relayed to mitigate CVE-2017-12842 by not relaying
    // 64-byte transactions.
    if (::GetSerializeSize(tx, PROTOCOL_VERSION | SERIALIZE_TRANSACTION_NO_WITNESS) < MIN_STANDARD_TX_NONWITNESS_SIZE)
        return state.Invalid(TxValidationResult::TX_NOT_STANDARD, "tx-size-small");

    // Only accept nLockTime-using transactions that can be mined in the next
    // block; we don't want our mempool filled up with transactions that can't
    // be mined yet.
    if (!CheckFinalTx(tx, STANDARD_LOCKTIME_VERIFY_FLAGS))
        return state.Invalid(TxValidationResult::TX_PREMATURE_SPEND, "non-final");

    // is it already in the memory pool?
    if (m_pool.exists(hash)) {
        return state.Invalid(TxValidationResult::TX_CONFLICT, "txn-already-in-mempool");
    }

    // Check for conflicts with in-memory transactions
    for (const CTxIn &txin : tx.vin)
    {
        const CTransaction* ptxConflicting = m_pool.GetConflictTx(txin.prevout);
        if (ptxConflicting) {
            if (!setConflicts.count(ptxConflicting->GetHash()))
            {
                // Allow opt-out of transaction replacement by setting
                // nSequence > MAX_BIP125_RBF_SEQUENCE (SEQUENCE_FINAL-2) on all inputs.
                //
                // SEQUENCE_FINAL-1 is picked to still allow use of nLockTime by
                // non-replaceable transactions. All inputs rather than just one
                // is for the sake of multi-party protocols, where we don't
                // want a single party to be able to disable replacement.
                //
                // The opt-out ignores descendants as anyone relying on
                // first-seen mempool behavior should be checking all
                // unconfirmed ancestors anyway; doing otherwise is hopelessly
                // insecure.
                bool fReplacementOptOut = true;
                for (const CTxIn &_txin : ptxConflicting->vin)
                {
                    if (_txin.nSequence <= MAX_BIP125_RBF_SEQUENCE)
                    {
                        fReplacementOptOut = false;
                        break;
                    }
                }
                if (fReplacementOptOut) {
                    return state.Invalid(TxValidationResult::TX_MEMPOOL_POLICY, "txn-mempool-conflict");
                }

                setConflicts.insert(ptxConflicting->GetHash());
            }
        }
    }

    LockPoints lp;
    m_view.SetBackend(m_viewmempool);

    // Quickly check for peg-in witness data on non-peg-in inputs
    for (size_t input_index = 0; input_index < tx.vin.size(); ++input_index) {
        if (!tx.vin[input_index].m_is_pegin) {
            // Check that the corresponding pegin witness is empty
            // Note that the witness vector must be size 0 or len(vin)
            if (!tx.witness.vtxinwit.empty() &&
                    !tx.witness.vtxinwit[input_index].m_pegin_witness.IsNull()) {
                return state.Invalid(TxValidationResult::TX_WITNESS_MUTATED, "extra-pegin-witness");
            }
        }
    }

    // Used when checking peg-ins
    std::vector<std::pair<CScript, CScript>> fedpegscripts = GetValidFedpegScripts(::ChainActive().Tip(), chainparams.GetConsensus(), true /* nextblock_validation */);

    CCoinsViewCache& coins_cache = ::ChainstateActive().CoinsTip();
    // do all inputs exist?
    for (unsigned int i = 0; i < tx.vin.size(); i++) {
        const CTxIn& txin = tx.vin[i];

        // ELEMENTS:
        // For pegin inputs check whether the pegins have already been claimed before.
        // This only checks the UTXO set for already claimed pegins. For mempool conflicts,
        // we rely on the GetConflictTx check done above.
        if (txin.m_is_pegin) {
            // Peg-in witness is required, check here without validating existence in parent chain
            std::string err_msg = "no peg-in witness attached";
            if (tx.witness.vtxinwit.size() != tx.vin.size() ||
                    !IsValidPeginWitness(tx.witness.vtxinwit[i].m_pegin_witness, fedpegscripts, tx.vin[i].prevout, err_msg, false)) {
                return state.Invalid(TxValidationResult::TX_WITNESS_MUTATED, "pegin-no-witness", err_msg);
            }

            std::pair<uint256, COutPoint> pegin = std::make_pair(uint256(tx.witness.vtxinwit[i].m_pegin_witness.stack[2]), tx.vin[i].prevout);
            // This assumes non-null prevout and genesis block hash
            if (m_view.IsPeginSpent(pegin)) {
                return state.Invalid(TxValidationResult::TX_CONSENSUS, "pegin-already-claimed");
            }
            continue;
        }

        if (!coins_cache.HaveCoinInCache(txin.prevout)) {
            coins_to_uncache.push_back(txin.prevout);
        }

        // Note: this call may add txin.prevout to the coins cache
        // (coins_cache.cacheCoins) by way of FetchCoin(). It should be removed
        // later (via coins_to_uncache) if this tx turns out to be invalid.
        if (!m_view.HaveCoin(txin.prevout)) {
            // Are inputs missing because we already have the tx?
            for (size_t out = 0; out < tx.vout.size(); out++) {
                // Optimistically just do efficient check of cache for outputs
                if (coins_cache.HaveCoinInCache(COutPoint(hash, out))) {
                    return state.Invalid(TxValidationResult::TX_CONFLICT, "txn-already-known");
                }
            }
            // Otherwise assume this might be an orphan tx for which we just haven't seen parents yet
            return state.Invalid(TxValidationResult::TX_MISSING_INPUTS, "bad-txns-inputs-missingorspent");
        }
    }

    // Bring the best block into scope
    m_view.GetBestBlock();

    // we have all inputs cached now, so switch back to dummy (to protect
    // against bugs where we pull more inputs from disk that miss being added
    // to coins_to_uncache)
    m_view.SetBackend(m_dummy);

    // Only accept BIP68 sequence locked transactions that can be mined in the next
    // block; we don't want our mempool filled up with transactions that can't
    // be mined yet.
    // Must keep pool.cs for this unless we change CheckSequenceLocks to take a
    // CoinsViewCache instead of create its own
    if (!CheckSequenceLocks(m_pool, tx, STANDARD_LOCKTIME_VERIFY_FLAGS, &lp))
        return state.Invalid(TxValidationResult::TX_PREMATURE_SPEND, "non-BIP68-final");

    CAmountMap fee_map;
    if (!Consensus::CheckTxInputs(tx, state, m_view, GetSpendHeight(m_view), fee_map, setPeginsSpent, NULL, true, true, fedpegscripts)) {
        return false; // state filled in by CheckTxInputs
    }

    // Check for non-standard pay-to-script-hash in inputs
    if (fRequireStandard && !AreInputsStandard(tx, m_view)) {
        return state.Invalid(TxValidationResult::TX_INPUTS_NOT_STANDARD, "bad-txns-nonstandard-inputs");
    }

    // Check for non-standard witness in P2WSH
    if (tx.HasWitness() && fRequireStandard && !IsWitnessStandard(tx, m_view))
        return state.Invalid(TxValidationResult::TX_WITNESS_MUTATED, "bad-witness-nonstandard");

    int64_t nSigOpsCost = GetTransactionSigOpCost(tx, m_view, STANDARD_SCRIPT_VERIFY_FLAGS);

    // We only consider policyAsset
    CAmount nFees = fee_map[policyAsset];

    // If fee_out is passed, return the fee to the caller
    if (args.m_fee_out) {
        *args.m_fee_out = nFees;
    }

    // nModifiedFees includes any fee deltas from PrioritiseTransaction
    nModifiedFees = nFees;
    m_pool.ApplyDelta(hash, nModifiedFees);

    // Keep track of transactions that spend a coinbase, which we re-scan
    // during reorgs to ensure COINBASE_MATURITY is still met.
    bool fSpendsCoinbase = false;
    for (const CTxIn &txin : tx.vin) {
        // ELEMENTS:
        if (txin.m_is_pegin) {
            continue;
        }
        const Coin &coin = m_view.AccessCoin(txin.prevout);
        if (coin.IsCoinBase()) {
            fSpendsCoinbase = true;
            break;
        }
    }

    entry.reset(new CTxMemPoolEntry(ptx, nFees, nAcceptTime, ::ChainActive().Height(),
            fSpendsCoinbase, nSigOpsCost, lp, setPeginsSpent));
    unsigned int nSize = entry->GetTxSize();

    if (nSigOpsCost > MAX_STANDARD_TX_SIGOPS_COST)
        return state.Invalid(TxValidationResult::TX_NOT_STANDARD, "bad-txns-too-many-sigops",
                strprintf("%d", nSigOpsCost));

    // No transactions are allowed below minRelayTxFee except from disconnected
    // blocks
    if (!bypass_limits && !CheckFeeRate(nSize, nModifiedFees, state)) return false;

    if (nAbsurdFee && nFees > nAbsurdFee)
        return state.Invalid(TxValidationResult::TX_NOT_STANDARD,
                "absurdly-high-fee", strprintf("%d > %d", nFees, nAbsurdFee));

    const CTxMemPool::setEntries setIterConflicting = m_pool.GetIterSet(setConflicts);
    // Calculate in-mempool ancestors, up to a limit.
    if (setConflicts.size() == 1) {
        // In general, when we receive an RBF transaction with mempool conflicts, we want to know whether we
        // would meet the chain limits after the conflicts have been removed. However, there isn't a practical
        // way to do this short of calculating the ancestor and descendant sets with an overlay cache of
        // changed mempool entries. Due to both implementation and runtime complexity concerns, this isn't
        // very realistic, thus we only ensure a limited set of transactions are RBF'able despite mempool
        // conflicts here. Importantly, we need to ensure that some transactions which were accepted using
        // the below carve-out are able to be RBF'ed, without impacting the security the carve-out provides
        // for off-chain contract systems (see link in the comment below).
        //
        // Specifically, the subset of RBF transactions which we allow despite chain limits are those which
        // conflict directly with exactly one other transaction (but may evict children of said transaction),
        // and which are not adding any new mempool dependencies. Note that the "no new mempool dependencies"
        // check is accomplished later, so we don't bother doing anything about it here, but if BIP 125 is
        // amended, we may need to move that check to here instead of removing it wholesale.
        //
        // Such transactions are clearly not merging any existing packages, so we are only concerned with
        // ensuring that (a) no package is growing past the package size (not count) limits and (b) we are
        // not allowing something to effectively use the (below) carve-out spot when it shouldn't be allowed
        // to.
        //
        // To check these we first check if we meet the RBF criteria, above, and increment the descendant
        // limits by the direct conflict and its descendants (as these are recalculated in
        // CalculateMempoolAncestors by assuming the new transaction being added is a new descendant, with no
        // removals, of each parent's existing dependent set). The ancestor count limits are unmodified (as
        // the ancestor limits should be the same for both our new transaction and any conflicts).
        // We don't bother incrementing m_limit_descendants by the full removal count as that limit never comes
        // into force here (as we're only adding a single transaction).
        assert(setIterConflicting.size() == 1);
        CTxMemPool::txiter conflict = *setIterConflicting.begin();

        m_limit_descendants += 1;
        m_limit_descendant_size += conflict->GetSizeWithDescendants();
    }

    std::string errString;
    if (!m_pool.CalculateMemPoolAncestors(*entry, setAncestors, m_limit_ancestors, m_limit_ancestor_size, m_limit_descendants, m_limit_descendant_size, errString)) {
        setAncestors.clear();
        // If CalculateMemPoolAncestors fails second time, we want the original error string.
        std::string dummy_err_string;
        // Contracting/payment channels CPFP carve-out:
        // If the new transaction is relatively small (up to 40k weight)
        // and has at most one ancestor (ie ancestor limit of 2, including
        // the new transaction), allow it if its parent has exactly the
        // descendant limit descendants.
        //
        // This allows protocols which rely on distrusting counterparties
        // being able to broadcast descendants of an unconfirmed transaction
        // to be secure by simply only having two immediately-spendable
        // outputs - one for each counterparty. For more info on the uses for
        // this, see https://lists.linuxfoundation.org/pipermail/bitcoin-dev/2018-November/016518.html
        if (nSize >  EXTRA_DESCENDANT_TX_SIZE_LIMIT ||
                !m_pool.CalculateMemPoolAncestors(*entry, setAncestors, 2, m_limit_ancestor_size, m_limit_descendants + 1, m_limit_descendant_size + EXTRA_DESCENDANT_TX_SIZE_LIMIT, dummy_err_string)) {
            return state.Invalid(TxValidationResult::TX_MEMPOOL_POLICY, "too-long-mempool-chain", errString);
        }
    }

    // A transaction that spends outputs that would be replaced by it is invalid. Now
    // that we have the set of all ancestors we can detect this
    // pathological case by making sure setConflicts and setAncestors don't
    // intersect.
    for (CTxMemPool::txiter ancestorIt : setAncestors)
    {
        const uint256 &hashAncestor = ancestorIt->GetTx().GetHash();
        if (setConflicts.count(hashAncestor))
        {
            return state.Invalid(TxValidationResult::TX_CONSENSUS, "bad-txns-spends-conflicting-tx",
                    strprintf("%s spends conflicting transaction %s",
                        hash.ToString(),
                        hashAncestor.ToString()));
        }
    }

    // Check if it's economically rational to mine this transaction rather
    // than the ones it replaces.
    nConflictingFees = 0;
    nConflictingSize = 0;
    uint64_t nConflictingCount = 0;

    // If we don't hold the lock allConflicting might be incomplete; the
    // subsequent RemoveStaged() and addUnchecked() calls don't guarantee
    // mempool consistency for us.
    fReplacementTransaction = setConflicts.size();
    if (fReplacementTransaction)
    {
        CFeeRate newFeeRate(nModifiedFees, nSize);
        std::set<uint256> setConflictsParents;
        const int maxDescendantsToVisit = 100;
        for (const auto& mi : setIterConflicting) {
            // Don't allow the replacement to reduce the feerate of the
            // mempool.
            //
            // We usually don't want to accept replacements with lower
            // feerates than what they replaced as that would lower the
            // feerate of the next block. Requiring that the feerate always
            // be increased is also an easy-to-reason about way to prevent
            // DoS attacks via replacements.
            //
            // We only consider the feerates of transactions being directly
            // replaced, not their indirect descendants. While that does
            // mean high feerate children are ignored when deciding whether
            // or not to replace, we do require the replacement to pay more
            // overall fees too, mitigating most cases.
            CFeeRate oldFeeRate(mi->GetModifiedFee(), mi->GetTxSize());
            if (newFeeRate <= oldFeeRate)
            {
                return state.Invalid(TxValidationResult::TX_MEMPOOL_POLICY, "insufficient fee",
                        strprintf("rejecting replacement %s; new feerate %s <= old feerate %s",
                            hash.ToString(),
                            newFeeRate.ToString(),
                            oldFeeRate.ToString()));
            }

            for (const CTxIn &txin : mi->GetTx().vin)
            {
                setConflictsParents.insert(txin.prevout.hash);
            }

            nConflictingCount += mi->GetCountWithDescendants();
        }
        // This potentially overestimates the number of actual descendants
        // but we just want to be conservative to avoid doing too much
        // work.
        if (nConflictingCount <= maxDescendantsToVisit) {
            // If not too many to replace, then calculate the set of
            // transactions that would have to be evicted
            for (CTxMemPool::txiter it : setIterConflicting) {
                m_pool.CalculateDescendants(it, allConflicting);
            }
            for (CTxMemPool::txiter it : allConflicting) {
                nConflictingFees += it->GetModifiedFee();
                nConflictingSize += it->GetTxSize();
            }
        } else {
            return state.Invalid(TxValidationResult::TX_MEMPOOL_POLICY, "too many potential replacements",
                    strprintf("rejecting replacement %s; too many potential replacements (%d > %d)\n",
                        hash.ToString(),
                        nConflictingCount,
                        maxDescendantsToVisit));
        }

        for (unsigned int j = 0; j < tx.vin.size(); j++)
        {
            // We don't want to accept replacements that require low
            // feerate junk to be mined first. Ideally we'd keep track of
            // the ancestor feerates and make the decision based on that,
            // but for now requiring all new inputs to be confirmed works.
            //
            // Note that if you relax this to make RBF a little more useful,
            // this may break the CalculateMempoolAncestors RBF relaxation,
            // above. See the comment above the first CalculateMempoolAncestors
            // call for more info.
            if (!setConflictsParents.count(tx.vin[j].prevout.hash))
            {
                // Rather than check the UTXO set - potentially expensive -
                // it's cheaper to just check if the new input refers to a
                // tx that's in the mempool.
                if (m_pool.exists(tx.vin[j].prevout.hash)) {
                    return state.Invalid(TxValidationResult::TX_MEMPOOL_POLICY, "replacement-adds-unconfirmed",
                            strprintf("replacement %s adds unconfirmed input, idx %d",
                                hash.ToString(), j));
                }
            }
        }

        // The replacement must pay greater fees than the transactions it
        // replaces - if we did the bandwidth used by those conflicting
        // transactions would not be paid for.
        if (nModifiedFees < nConflictingFees)
        {
            return state.Invalid(TxValidationResult::TX_MEMPOOL_POLICY, "insufficient fee",
                    strprintf("rejecting replacement %s, less fees than conflicting txs; %s < %s",
                        hash.ToString(), FormatMoney(nModifiedFees), FormatMoney(nConflictingFees)));
        }

        // Finally in addition to paying more fees than the conflicts the
        // new transaction must pay for its own bandwidth.
        CAmount nDeltaFees = nModifiedFees - nConflictingFees;
        if (nDeltaFees < ::incrementalRelayFee.GetFee(nSize))
        {
            return state.Invalid(TxValidationResult::TX_MEMPOOL_POLICY, "insufficient fee",
                    strprintf("rejecting replacement %s, not enough additional fees to relay; %s < %s",
                        hash.ToString(),
                        FormatMoney(nDeltaFees),
                        FormatMoney(::incrementalRelayFee.GetFee(nSize))));
        }
    }
    return true;
}

bool MemPoolAccept::PolicyScriptChecks(ATMPArgs& args, Workspace& ws, PrecomputedTransactionData& txdata)
{
    const CTransaction& tx = *ws.m_ptx;

    TxValidationState &state = args.m_state;

    constexpr unsigned int scriptVerifyFlags = STANDARD_SCRIPT_VERIFY_FLAGS;

    // Check input scripts and signatures.
    // This is done last to help prevent CPU exhaustion denial-of-service attacks.
    if (!CheckInputScripts(tx, state, m_view, scriptVerifyFlags, true, false, txdata)) {
        // SCRIPT_VERIFY_CLEANSTACK requires SCRIPT_VERIFY_WITNESS, so we
        // need to turn both off, and compare against just turning off CLEANSTACK
        // to see if the failure is specifically due to witness validation.
        TxValidationState state_dummy; // Want reported failures to be from first CheckInputScripts
        if (!tx.HasWitness() && CheckInputScripts(tx, state_dummy, m_view, scriptVerifyFlags & ~(SCRIPT_VERIFY_WITNESS | SCRIPT_VERIFY_CLEANSTACK), true, false, txdata) &&
                !CheckInputScripts(tx, state_dummy, m_view, scriptVerifyFlags & ~SCRIPT_VERIFY_CLEANSTACK, true, false, txdata)) {
            // Only the witness is missing, so the transaction itself may be fine.
            state.Invalid(TxValidationResult::TX_WITNESS_STRIPPED,
                    state.GetRejectReason(), state.GetDebugMessage());
        }
        return false; // state filled in by CheckInputScripts
    }

    return true;
}

bool MemPoolAccept::ConsensusScriptChecks(ATMPArgs& args, Workspace& ws, PrecomputedTransactionData& txdata)
{
    const CTransaction& tx = *ws.m_ptx;
    const uint256& hash = ws.m_hash;

    TxValidationState &state = args.m_state;
    const CChainParams& chainparams = args.m_chainparams;

    // Check again against the current block tip's script verification
    // flags to cache our script execution flags. This is, of course,
    // useless if the next block has different script flags from the
    // previous one, but because the cache tracks script flags for us it
    // will auto-invalidate and we'll just have a few blocks of extra
    // misses on soft-fork activation.
    //
    // This is also useful in case of bugs in the standard flags that cause
    // transactions to pass as valid when they're actually invalid. For
    // instance the STRICTENC flag was incorrectly allowing certain
    // CHECKSIG NOT scripts to pass, even though they were invalid.
    //
    // There is a similar check in CreateNewBlock() to prevent creating
    // invalid blocks (using TestBlockValidity), however allowing such
    // transactions into the mempool can be exploited as a DoS attack.
    unsigned int currentBlockScriptVerifyFlags = GetBlockScriptFlags(::ChainActive().Tip(), chainparams.GetConsensus());
    if (!CheckInputsFromMempoolAndCache(tx, state, m_view, m_pool, currentBlockScriptVerifyFlags, txdata)) {
        return error("%s: BUG! PLEASE REPORT THIS! CheckInputScripts failed against latest-block but not STANDARD flags %s, %s",
                __func__, hash.ToString(), state.ToString());
    }

    return true;
}

bool MemPoolAccept::Finalize(ATMPArgs& args, Workspace& ws)
{
    const CTransaction& tx = *ws.m_ptx;
    const uint256& hash = ws.m_hash;
    TxValidationState &state = args.m_state;
    const bool bypass_limits = args.m_bypass_limits;

    CTxMemPool::setEntries& allConflicting = ws.m_all_conflicting;
    CTxMemPool::setEntries& setAncestors = ws.m_ancestors;
    const CAmount& nModifiedFees = ws.m_modified_fees;
    const CAmount& nConflictingFees = ws.m_conflicting_fees;
    const size_t& nConflictingSize = ws.m_conflicting_size;
    const bool fReplacementTransaction = ws.m_replacement_transaction;
    std::unique_ptr<CTxMemPoolEntry>& entry = ws.m_entry;

    // Remove conflicting transactions from the mempool
    for (CTxMemPool::txiter it : allConflicting)
    {
        LogPrint(BCLog::MEMPOOL, "replacing tx %s with %s for %s additional fees, %d delta bytes\n",
                it->GetTx().GetHash().ToString(),
                hash.ToString(),
                FormatMoney(nModifiedFees - nConflictingFees),
                (int)entry->GetTxSize() - (int)nConflictingSize);
        if (args.m_replaced_transactions)
            args.m_replaced_transactions->push_back(it->GetSharedTx());
    }
    m_pool.RemoveStaged(allConflicting, false, MemPoolRemovalReason::REPLACED);

    // This transaction should only count for fee estimation if:
    // - it isn't a BIP 125 replacement transaction (may not be widely supported)
    // - it's not being re-added during a reorg which bypasses typical mempool fee limits
    // - the node is not behind
    // - the transaction is not dependent on any other transactions in the mempool
    bool validForFeeEstimation = !fReplacementTransaction && !bypass_limits && IsCurrentForFeeEstimation() && m_pool.HasNoInputsOf(tx);

    // Store transaction in memory
    m_pool.addUnchecked(*entry, setAncestors, validForFeeEstimation);

    // trim mempool and check if tx was trimmed
    if (!bypass_limits) {
        LimitMempoolSize(m_pool, gArgs.GetArg("-maxmempool", DEFAULT_MAX_MEMPOOL_SIZE) * 1000000, std::chrono::hours{gArgs.GetArg("-mempoolexpiry", DEFAULT_MEMPOOL_EXPIRY)});
        if (!m_pool.exists(hash))
            return state.Invalid(TxValidationResult::TX_MEMPOOL_POLICY, "mempool full");
    }
    return true;
}

bool MemPoolAccept::AcceptSingleTransaction(const CTransactionRef& ptx, ATMPArgs& args)
{
    AssertLockHeld(cs_main);
    LOCK(m_pool.cs); // mempool "read lock" (held through GetMainSignals().TransactionAddedToMempool())

    Workspace workspace(ptx);

    if (!PreChecks(args, workspace)) return false;

    // Only compute the precomputed transaction data if we need to verify
    // scripts (ie, other policy checks pass). We perform the inexpensive
    // checks first and avoid hashing and signature verification unless those
    // checks pass, to mitigate CPU exhaustion denial-of-service attacks.
    PrecomputedTransactionData txdata;

    if (!PolicyScriptChecks(args, workspace, txdata)) return false;

    if (!ConsensusScriptChecks(args, workspace, txdata)) return false;

    // Tx was accepted, but not added
    if (args.m_test_accept) return true;

    if (!Finalize(args, workspace)) return false;

    GetMainSignals().TransactionAddedToMempool(ptx, m_pool.GetAndIncrementSequence());

    return true;
}

} // anon namespace

/** (try to) add transaction to memory pool with a specified acceptance time **/
static bool AcceptToMemoryPoolWithTime(const CChainParams& chainparams, CTxMemPool& pool, TxValidationState &state, const CTransactionRef &tx,
                        int64_t nAcceptTime, std::list<CTransactionRef>* plTxnReplaced,
                        bool bypass_limits, const CAmount nAbsurdFee, bool test_accept, CAmount* fee_out=nullptr) EXCLUSIVE_LOCKS_REQUIRED(cs_main)
{
    std::vector<COutPoint> coins_to_uncache;
    MemPoolAccept::ATMPArgs args { chainparams, state, nAcceptTime, plTxnReplaced, bypass_limits, nAbsurdFee, coins_to_uncache, test_accept, fee_out };
    bool res = MemPoolAccept(pool).AcceptSingleTransaction(tx, args);
    if (!res) {
        // Remove coins that were not present in the coins cache before calling ATMPW;
        // this is to prevent memory DoS in case we receive a large number of
        // invalid transactions that attempt to overrun the in-memory coins cache
        // (`CCoinsViewCache::cacheCoins`).

        for (const COutPoint& hashTx : coins_to_uncache)
            ::ChainstateActive().CoinsTip().Uncache(hashTx);
    }
    // After we've (potentially) uncached entries, ensure our coins cache is still within its size limits
    BlockValidationState state_dummy;
    ::ChainstateActive().FlushStateToDisk(chainparams, state_dummy, FlushStateMode::PERIODIC);
    return res;
}

bool AcceptToMemoryPool(CTxMemPool& pool, TxValidationState &state, const CTransactionRef &tx,
                        std::list<CTransactionRef>* plTxnReplaced,
                        bool bypass_limits, const CAmount nAbsurdFee, bool test_accept, CAmount* fee_out)
{
    const CChainParams& chainparams = Params();
    return AcceptToMemoryPoolWithTime(chainparams, pool, state, tx, GetTime(), plTxnReplaced, bypass_limits, nAbsurdFee, test_accept, fee_out);
}

CTransactionRef GetTransaction(const CBlockIndex* const block_index, const CTxMemPool* const mempool, const uint256& hash, const Consensus::Params& consensusParams, uint256& hashBlock)
{
    LOCK(cs_main);

    if (block_index) {
        CBlock block;
        if (ReadBlockFromDisk(block, block_index, consensusParams)) {
            for (const auto& tx : block.vtx) {
                if (tx->GetHash() == hash) {
                    hashBlock = block_index->GetBlockHash();
                    return tx;
                }
            }
        }
        return nullptr;
    }
    if (mempool) {
        CTransactionRef ptx = mempool->get(hash);
        if (ptx) return ptx;
    }
    if (g_txindex) {
        CTransactionRef tx;
        if (g_txindex->FindTx(hash, hashBlock, tx)) return tx;
    }
    return nullptr;
}

//////////////////////////////////////////////////////////////////////////////
//
// CBlock and CBlockIndex
//

static bool WriteBlockToDisk(const CBlock& block, FlatFilePos& pos, const CMessageHeader::MessageStartChars& messageStart)
{
    // Open history file to append
    CAutoFile fileout(OpenBlockFile(pos), SER_DISK, CLIENT_VERSION);
    if (fileout.IsNull())
        return error("WriteBlockToDisk: OpenBlockFile failed");

    // Write index header
    unsigned int nSize = GetSerializeSize(block, fileout.GetVersion());
    fileout << messageStart << nSize;

    // Write block
    long fileOutPos = ftell(fileout.Get());
    if (fileOutPos < 0)
        return error("WriteBlockToDisk: ftell failed");
    pos.nPos = (unsigned int)fileOutPos;
    fileout << block;

    return true;
}

bool ReadBlockFromDisk(CBlock& block, const FlatFilePos& pos, const Consensus::Params& consensusParams)
{
    block.SetNull();

    // Open history file to read
    CAutoFile filein(OpenBlockFile(pos, true), SER_DISK, CLIENT_VERSION);
    if (filein.IsNull())
        return error("ReadBlockFromDisk: OpenBlockFile failed for %s", pos.ToString());

    // Read block
    try {
        filein >> block;
    }
    catch (const std::exception& e) {
        return error("%s: Deserialize or I/O error - %s at %s", __func__, e.what(), pos.ToString());
    }

    // Check the header
    const uint256 block_hash = block.GetHash();
    if (block_hash != consensusParams.hashGenesisBlock &&
            !CheckProof(block, consensusParams)) {
        return error("ReadBlockFromDisk: Errors in block header at %s", pos.ToString());
    }

    // Signet only: check block solution
    if (consensusParams.signet_blocks && !CheckSignetBlockSolution(block, consensusParams)) {
        return error("ReadBlockFromDisk: Errors in block solution at %s", pos.ToString());
    }

    return true;
}

bool ReadBlockFromDisk(CBlock& block, const CBlockIndex* pindex, const Consensus::Params& consensusParams)
{
    FlatFilePos blockPos;
    {
        LOCK(cs_main);
        blockPos = pindex->GetBlockPos();
    }

    if (!ReadBlockFromDisk(block, blockPos, consensusParams))
        return false;
    if (block.GetHash() != pindex->GetBlockHash())
        return error("ReadBlockFromDisk(CBlock&, CBlockIndex*): GetHash() doesn't match index for %s at %s",
                pindex->ToString(), pindex->GetBlockPos().ToString());
    return true;
}

bool ReadRawBlockFromDisk(std::vector<uint8_t>& block, const FlatFilePos& pos, const CMessageHeader::MessageStartChars& message_start)
{
    FlatFilePos hpos = pos;
    hpos.nPos -= 8; // Seek back 8 bytes for meta header
    CAutoFile filein(OpenBlockFile(hpos, true), SER_DISK, CLIENT_VERSION);
    if (filein.IsNull()) {
        return error("%s: OpenBlockFile failed for %s", __func__, pos.ToString());
    }

    try {
        CMessageHeader::MessageStartChars blk_start;
        unsigned int blk_size;

        filein >> blk_start >> blk_size;

        if (memcmp(blk_start, message_start, CMessageHeader::MESSAGE_START_SIZE)) {
            return error("%s: Block magic mismatch for %s: %s versus expected %s", __func__, pos.ToString(),
                    HexStr(blk_start),
                    HexStr(message_start));
        }

        if (blk_size > MAX_SIZE) {
            return error("%s: Block data is larger than maximum deserialization size for %s: %s versus %s", __func__, pos.ToString(),
                    blk_size, MAX_SIZE);
        }

        block.resize(blk_size); // Zeroing of memory is intentional here
        filein.read((char*)block.data(), blk_size);
    } catch(const std::exception& e) {
        return error("%s: Read from block file failed: %s for %s", __func__, e.what(), pos.ToString());
    }

    return true;
}

bool ReadRawBlockFromDisk(std::vector<uint8_t>& block, const CBlockIndex* pindex, const CMessageHeader::MessageStartChars& message_start)
{
    FlatFilePos block_pos;
    {
        LOCK(cs_main);
        block_pos = pindex->GetBlockPos();
    }

    return ReadRawBlockFromDisk(block, block_pos, message_start);
}

CAmount GetBlockSubsidy(int nHeight, const Consensus::Params& consensusParams)
{
    int halvings = nHeight / consensusParams.nSubsidyHalvingInterval;
    // Force block reward to zero when right shift is undefined.
    if (halvings >= 64)
        return 0;

    CAmount nSubsidy = consensusParams.genesis_subsidy;
    // Subsidy is cut in half every 210,000 blocks which will occur approximately every 4 years.
    nSubsidy >>= halvings;
    return nSubsidy;
}

CoinsViews::CoinsViews(
    std::string ldb_name,
    size_t cache_size_bytes,
    bool in_memory,
    bool should_wipe) : m_dbview(
                            GetDataDir() / ldb_name, cache_size_bytes, in_memory, should_wipe),
                        m_catcherview(&m_dbview) {}

void CoinsViews::InitCache()
{
    m_cacheview = MakeUnique<CCoinsViewCache>(&m_catcherview);
}

CChainState::CChainState(CTxMemPool& mempool, BlockManager& blockman, uint256 from_snapshot_blockhash)
    : m_blockman(blockman),
      m_mempool(mempool),
      m_from_snapshot_blockhash(from_snapshot_blockhash) {}

void CChainState::InitCoinsDB(
    size_t cache_size_bytes,
    bool in_memory,
    bool should_wipe,
    std::string leveldb_name)
{
    if (!m_from_snapshot_blockhash.IsNull()) {
        leveldb_name += "_" + m_from_snapshot_blockhash.ToString();
    }

    m_coins_views = MakeUnique<CoinsViews>(
        leveldb_name, cache_size_bytes, in_memory, should_wipe);
}

void CChainState::InitCoinsCache(size_t cache_size_bytes)
{
    assert(m_coins_views != nullptr);
    m_coinstip_cache_size_bytes = cache_size_bytes;
    m_coins_views->InitCache();
}

// Note that though this is marked const, we may end up modifying `m_cached_finished_ibd`, which
// is a performance-related implementation detail. This function must be marked
// `const` so that `CValidationInterface` clients (which are given a `const CChainState*`)
// can call it.
//
bool CChainState::IsInitialBlockDownload() const
{
    // Optimization: pre-test latch before taking the lock.
    if (m_cached_finished_ibd.load(std::memory_order_relaxed))
        return false;

    LOCK(cs_main);
    if (m_cached_finished_ibd.load(std::memory_order_relaxed))
        return false;
    if (fImporting || fReindex)
        return true;
    if (m_chain.Tip() == nullptr)
        return true;
    if (m_chain.Tip()->nChainWork < nMinimumChainWork)
        return true;
    if (m_chain.Tip()->GetBlockTime() < (GetTime() - nMaxTipAge))
        return true;
    LogPrintf("Leaving InitialBlockDownload (latching to false)\n");
    m_cached_finished_ibd.store(true, std::memory_order_relaxed);
    return false;
}

static CBlockIndex *pindexBestForkTip = nullptr, *pindexBestForkBase = nullptr;

static void AlertNotify(const std::string& strMessage)
{
    uiInterface.NotifyAlertChanged();
#if HAVE_SYSTEM
    std::string strCmd = gArgs.GetArg("-alertnotify", "");
    if (strCmd.empty()) return;

    // Alert text should be plain ascii coming from a trusted source, but to
    // be safe we first strip anything not in safeChars, then add single quotes around
    // the whole string before passing it to the shell:
    std::string singleQuote("'");
    std::string safeStatus = SanitizeString(strMessage);
    safeStatus = singleQuote+safeStatus+singleQuote;
    boost::replace_all(strCmd, "%s", safeStatus);

    std::thread t(runCommand, strCmd);
    t.detach(); // thread runs free
#endif
}

static void CheckForkWarningConditions() EXCLUSIVE_LOCKS_REQUIRED(cs_main)
{
    AssertLockHeld(cs_main);
    // Before we get past initial download, we cannot reliably alert about forks
    // (we assume we don't get stuck on a fork before finishing our initial sync)
    if (::ChainstateActive().IsInitialBlockDownload())
        return;

    // If our best fork is no longer within 72 blocks (+/- 12 hours if no one mines it)
    // of our head, drop it
    if (pindexBestForkTip && ::ChainActive().Height() - pindexBestForkTip->nHeight >= 72)
        pindexBestForkTip = nullptr;

    if (pindexBestForkTip || (pindexBestInvalid && pindexBestInvalid->nChainWork > ::ChainActive().Tip()->nChainWork + (GetBlockProof(*::ChainActive().Tip()) * 6)))
    {
        if (!GetfLargeWorkForkFound() && pindexBestForkBase)
        {
            std::string warning = std::string("'Warning: Large-work fork detected, forking after block ") +
                pindexBestForkBase->phashBlock->ToString() + std::string("'");
            AlertNotify(warning);
        }
        if (pindexBestForkTip && pindexBestForkBase)
        {
            LogPrintf("%s: Warning: Large valid fork found\n  forking the chain at height %d (%s)\n  lasting to height %d (%s).\nChain state database corruption likely.\n", __func__,
                   pindexBestForkBase->nHeight, pindexBestForkBase->phashBlock->ToString(),
                   pindexBestForkTip->nHeight, pindexBestForkTip->phashBlock->ToString());
            SetfLargeWorkForkFound(true);
        }
        else
        {
            LogPrintf("%s: Warning: Found invalid chain at least ~6 blocks longer than our best chain.\nChain state database corruption likely.\n", __func__);
            SetfLargeWorkInvalidChainFound(true);
        }
    }
    else
    {
        SetfLargeWorkForkFound(false);
        SetfLargeWorkInvalidChainFound(false);
    }
}

static void CheckForkWarningConditionsOnNewFork(CBlockIndex* pindexNewForkTip) EXCLUSIVE_LOCKS_REQUIRED(cs_main)
{
    AssertLockHeld(cs_main);
    // If we are on a fork that is sufficiently large, set a warning flag
    CBlockIndex* pfork = pindexNewForkTip;
    CBlockIndex* plonger = ::ChainActive().Tip();
    while (pfork && pfork != plonger)
    {
        while (plonger && plonger->nHeight > pfork->nHeight)
            plonger = plonger->pprev;
        if (pfork == plonger)
            break;
        pfork = pfork->pprev;
    }

    // We define a condition where we should warn the user about as a fork of at least 7 blocks
    // with a tip within 72 blocks (+/- 12 hours if no one mines it) of ours
    // We use 7 blocks rather arbitrarily as it represents just under 10% of sustained network
    // hash rate operating on the fork.
    // or a chain that is entirely longer than ours and invalid (note that this should be detected by both)
    // We define it this way because it allows us to only store the highest fork tip (+ base) which meets
    // the 7-block condition and from this always have the most-likely-to-cause-warning fork
    if (pfork && (!pindexBestForkTip || pindexNewForkTip->nHeight > pindexBestForkTip->nHeight) &&
            pindexNewForkTip->nChainWork - pfork->nChainWork > (GetBlockProof(*pfork) * 7) &&
            ::ChainActive().Height() - pindexNewForkTip->nHeight < 72)
    {
        pindexBestForkTip = pindexNewForkTip;
        pindexBestForkBase = pfork;
    }

    CheckForkWarningConditions();
}

// Called both upon regular invalid block discovery *and* InvalidateBlock
void static InvalidChainFound(CBlockIndex* pindexNew) EXCLUSIVE_LOCKS_REQUIRED(cs_main)
{
    if (!pindexBestInvalid || pindexNew->nChainWork > pindexBestInvalid->nChainWork)
        pindexBestInvalid = pindexNew;
    if (pindexBestHeader != nullptr && pindexBestHeader->GetAncestor(pindexNew->nHeight) == pindexNew) {
        pindexBestHeader = ::ChainActive().Tip();
    }

    LogPrintf("%s: invalid block=%s  height=%d  date=%s\n", __func__,
      pindexNew->GetBlockHash().ToString(), pindexNew->nHeight,
      FormatISO8601DateTime(pindexNew->GetBlockTime()));
    CBlockIndex *tip = ::ChainActive().Tip();
    assert (tip);
    LogPrintf("%s:  current best=%s  height=%d  date=%s\n", __func__,
      tip->GetBlockHash().ToString(), ::ChainActive().Height(),
      FormatISO8601DateTime(tip->GetBlockTime()));
    CheckForkWarningConditions();
}

// Same as InvalidChainFound, above, except not called directly from InvalidateBlock,
// which does its own setBlockIndexCandidates manageent.
void CChainState::InvalidBlockFound(CBlockIndex *pindex, const BlockValidationState &state) {
    if (state.GetResult() != BlockValidationResult::BLOCK_MUTATED) {
        pindex->nStatus |= BLOCK_FAILED_VALID;
        m_blockman.m_failed_blocks.insert(pindex);
        setDirtyBlockIndex.insert(pindex);
        setBlockIndexCandidates.erase(pindex);
        InvalidChainFound(pindex);
    }
}

void UpdateCoins(const CTransaction& tx, CCoinsViewCache& inputs, CTxUndo &txundo, int nHeight)
{
    // mark inputs spent
    if (!tx.IsCoinBase()) {
        txundo.vprevout.reserve(tx.vin.size());
        for (size_t i = 0; i < tx.vin.size(); i++) {
            const CTxIn& txin = tx.vin[i];
            if (txin.m_is_pegin) {
                const CTxInWitness& txinwit = tx.witness.vtxinwit[i];
                std::pair<uint256, COutPoint> outpoint = std::make_pair(uint256(txinwit.m_pegin_witness.stack[2]), txin.prevout);
                inputs.SetPeginSpent(outpoint, true);
                // Dummy undo
                txundo.vprevout.emplace_back();
            } else {
                txundo.vprevout.emplace_back();
                bool is_spent = inputs.SpendCoin(txin.prevout, &txundo.vprevout.back());
                assert(is_spent);
            }
        }
    }
    // add outputs
    AddCoins(inputs, tx, nHeight);
}

void UpdateCoins(const CTransaction& tx, CCoinsViewCache& inputs, int nHeight)
{
    CTxUndo txundo;
    UpdateCoins(tx, inputs, txundo, nHeight);
}

bool CScriptCheck::operator()() {
    const CScript &scriptSig = ptxTo->vin[nIn].scriptSig;
    const CScriptWitness *witness = ptxTo->witness.vtxinwit.size() > nIn ? &ptxTo->witness.vtxinwit[nIn].scriptWitness : NULL;
    return VerifyScript(scriptSig, m_tx_out.scriptPubKey, witness, nFlags, CachingTransactionSignatureChecker(ptxTo, nIn, m_tx_out.nValue, cacheStore, *txdata), &error);
}

int GetSpendHeight(const CCoinsViewCache& inputs)
{
    LOCK(cs_main);
    CBlockIndex* pindexPrev = LookupBlockIndex(inputs.GetBestBlock());
    return pindexPrev->nHeight + 1;
}


static CuckooCache::cache<uint256, SignatureCacheHasher> g_scriptExecutionCache;
static CSHA256 g_scriptExecutionCacheHasher;

void InitScriptExecutionCache() {
    // Setup the salted hasher
    uint256 nonce = GetRandHash();
    // We want the nonce to be 64 bytes long to force the hasher to process
    // this chunk, which makes later hash computations more efficient. We
    // just write our 32-byte entropy twice to fill the 64 bytes.
    g_scriptExecutionCacheHasher.Write(nonce.begin(), 32);
    g_scriptExecutionCacheHasher.Write(nonce.begin(), 32);
    // nMaxCacheSize is unsigned. If -maxsigcachesize is set to zero,
    // setup_bytes creates the minimum possible cache (2 elements).
    size_t nMaxCacheSize = std::min(std::max((int64_t)0, gArgs.GetArg("-maxsigcachesize", DEFAULT_MAX_SIG_CACHE_SIZE) / 2), MAX_MAX_SIG_CACHE_SIZE) * ((size_t) 1 << 20);
    size_t nElems = g_scriptExecutionCache.setup_bytes(nMaxCacheSize);
    LogPrintf("Using %zu MiB out of %zu/2 requested for script execution cache, able to store %zu elements\n",
            (nElems*sizeof(uint256)) >>20, (nMaxCacheSize*2)>>20, nElems);
}

/**
 * Check whether all of this transaction's input scripts succeed.
 *
 * This involves ECDSA signature checks so can be computationally intensive. This function should
 * only be called after the cheap sanity checks in CheckTxInputs passed.
 *
 * If pvChecks is not nullptr, script checks are pushed onto it instead of being performed inline. Any
 * script checks which are not necessary (eg due to script execution cache hits) are, obviously,
 * not pushed onto pvChecks/run.
 *
 * Setting cacheSigStore/cacheFullScriptStore to false will remove elements from the corresponding cache
 * which are matched. This is useful for checking blocks where we will likely never need the cache
 * entry again.
 *
 * Note that we may set state.reason to NOT_STANDARD for extra soft-fork flags in flags, block-checking
 * callers should probably reset it to CONSENSUS in such cases.
 *
 * Non-static (and re-declared) in src/test/txvalidationcache_tests.cpp
 */
bool CheckInputScripts(const CTransaction& tx, TxValidationState &state, const CCoinsViewCache &inputs, unsigned int flags, bool cacheSigStore, bool cacheFullScriptStore, PrecomputedTransactionData& txdata, std::vector<CCheck*> *pvChecks) EXCLUSIVE_LOCKS_REQUIRED(cs_main)
{
    if (tx.IsCoinBase()) return true;

    if (pvChecks) {
        pvChecks->reserve(tx.vin.size());
    }

    // First check if script executions have been cached with the same
    // flags. Note that this assumes that the inputs provided are
    // correct (ie that the transaction hash which is in tx's prevouts
    // properly commits to the scriptPubKey in the inputs view of that
    // transaction).
    uint256 hashCacheEntry;
    CSHA256 hasher = g_scriptExecutionCacheHasher;
    hasher.Write(tx.GetWitnessHash().begin(), 32).Write((unsigned char*)&flags, sizeof(flags)).Finalize(hashCacheEntry.begin());
    AssertLockHeld(cs_main); //TODO: Remove this requirement by making CuckooCache not require external locks
    if (g_scriptExecutionCache.contains(hashCacheEntry, !cacheFullScriptStore)) {
        return true;
    }

    if (!txdata.m_ready) {
        txdata.Init(tx);
    }

    for (unsigned int i = 0; i < tx.vin.size(); i++) {
        const COutPoint &prevout = tx.vin[i].prevout;

        // ELEMENTS:
        // If input is peg-in, create "coin" to evaluate against
        Coin pegin_coin;
        if (tx.vin[i].m_is_pegin) {
            // Height of "output" in script evaluation will be 0
            pegin_coin = Coin(GetPeginOutputFromWitness(tx.witness.vtxinwit[i].m_pegin_witness), 0, false);
        }

        const Coin& coin = tx.vin[i].m_is_pegin ? pegin_coin : inputs.AccessCoin(prevout);
        assert(!coin.IsSpent());

        // We very carefully only pass in things to CScriptCheck which
        // are clearly committed to by tx' witness hash. This provides
        // a sanity check that our caching is not introducing consensus
        // failures through additional data in, eg, the coins being
        // spent being checked as a part of CScriptCheck.

        // Verify signature
        CCheck* check = new CScriptCheck(coin.out, tx, i, flags, cacheSigStore, &txdata);
        ScriptError serror = QueueCheck(pvChecks, check);
        if (serror != SCRIPT_ERR_OK) {
            if (flags & STANDARD_NOT_MANDATORY_VERIFY_FLAGS) {
                // Check whether the failure was caused by a
                // non-mandatory script verification check, such as
                // non-standard DER encodings or non-null dummy
                // arguments; if so, ensure we return NOT_STANDARD
                // instead of CONSENSUS to avoid downstream users
                // splitting the network between upgraded and
                // non-upgraded nodes by banning CONSENSUS-failing
                // data providers.
                CScriptCheck check2(coin.out, tx, i,
                        flags & ~STANDARD_NOT_MANDATORY_VERIFY_FLAGS, cacheSigStore, &txdata);
                if (check2()) {
                    return state.Invalid(TxValidationResult::TX_NOT_STANDARD, strprintf("non-mandatory-script-verify-flag (%s)", ScriptErrorString(serror)));
                }
            }
            // MANDATORY flag failures correspond to
            // TxValidationResult::TX_CONSENSUS. Because CONSENSUS
            // failures are the most serious case of validation
            // failures, we may need to consider using
            // RECENT_CONSENSUS_CHANGE for any script failure that
            // could be due to non-upgraded nodes which we may want to
            // support, to avoid splitting the network (but this
            // depends on the details of how net_processing handles
            // such errors).
            return state.Invalid(TxValidationResult::TX_CONSENSUS, strprintf("mandatory-script-verify-flag-failed (%s)", ScriptErrorString(serror)));
        }
    }

    if (cacheFullScriptStore && !pvChecks) {
        // We executed all of the provided scripts, and were told to
        // cache the result. Do so now.
        g_scriptExecutionCache.insert(hashCacheEntry);
    }

    return true;
}

static bool UndoWriteToDisk(const CBlockUndo& blockundo, FlatFilePos& pos, const uint256& hashBlock, const CMessageHeader::MessageStartChars& messageStart)
{
    // Open history file to append
    CAutoFile fileout(OpenUndoFile(pos), SER_DISK, CLIENT_VERSION);
    if (fileout.IsNull())
        return error("%s: OpenUndoFile failed", __func__);

    // Write index header
    unsigned int nSize = GetSerializeSize(blockundo, fileout.GetVersion());
    fileout << messageStart << nSize;

    // Write undo data
    long fileOutPos = ftell(fileout.Get());
    if (fileOutPos < 0)
        return error("%s: ftell failed", __func__);
    pos.nPos = (unsigned int)fileOutPos;
    fileout << blockundo;

    // calculate & write checksum
    CHashWriter hasher(SER_GETHASH, PROTOCOL_VERSION);
    hasher << hashBlock;
    hasher << blockundo;
    fileout << hasher.GetHash();

    return true;
}

bool UndoReadFromDisk(CBlockUndo& blockundo, const CBlockIndex* pindex)
{
    FlatFilePos pos = pindex->GetUndoPos();
    if (pos.IsNull()) {
        return error("%s: no undo data available", __func__);
    }

    // Open history file to read
    CAutoFile filein(OpenUndoFile(pos, true), SER_DISK, CLIENT_VERSION);
    if (filein.IsNull())
        return error("%s: OpenUndoFile failed", __func__);

    // Read block
    uint256 hashChecksum;
    CHashVerifier<CAutoFile> verifier(&filein); // We need a CHashVerifier as reserializing may lose data
    try {
        verifier << pindex->pprev->GetBlockHash();
        verifier >> blockundo;
        filein >> hashChecksum;
    }
    catch (const std::exception& e) {
        return error("%s: Deserialize or I/O error - %s", __func__, e.what());
    }

    // Verify checksum
    if (hashChecksum != verifier.GetHash())
        return error("%s: Checksum mismatch", __func__);

    return true;
}

/** Abort with a message */
static bool AbortNode(const std::string& strMessage, bilingual_str user_message = bilingual_str())
{
    SetMiscWarning(Untranslated(strMessage));
    LogPrintf("*** %s\n", strMessage);
    if (user_message.empty()) {
        user_message = _("A fatal internal error occurred, see debug.log for details");
    }
    AbortError(user_message);
    StartShutdown();
    return false;
}

static bool AbortNode(BlockValidationState& state, const std::string& strMessage, const bilingual_str& userMessage = bilingual_str())
{
    AbortNode(strMessage, userMessage);
    return state.Error(strMessage);
}

/**
 * Restore the UTXO in a Coin at a given COutPoint
 * @param undo The Coin to be restored.
 * @param view The coins view to which to apply the changes.
 * @param out The out point that corresponds to the tx input.
 * @return A DisconnectResult as an int
 */
int ApplyTxInUndo(Coin&& undo, CCoinsViewCache& view, const COutPoint& out, const CTxIn& txin, const CScriptWitness& pegin_witness, const std::vector<std::pair<CScript, CScript>>& fedpegscripts)
{
    bool fClean = true;

    if (!txin.m_is_pegin) {
        if (view.HaveCoin(out)) fClean = false; // overwriting transaction output

        if (undo.nHeight == 0) {
            // Missing undo metadata (height and coinbase). Older versions included this
            // information only in undo records for the last spend of a transactions'
            // outputs. This implies that it must be present for some other output of the same tx.
            const Coin& alternate = AccessByTxid(view, out.hash);
            if (!alternate.IsSpent()) {
                undo.nHeight = alternate.nHeight;
                undo.fCoinBase = alternate.fCoinBase;
            } else {
                // ELEMENTS:
                // If we're connecting genesis outputs, it's probably actually just
                // a genesis output, let it through. N.B. The case where it's a corrupted
                // txundo from per-tx db will not be caught!
                if (!Params().GetConsensus().connect_genesis_outputs) {
                    return DISCONNECT_FAILED; // adding output for transaction without known metadata
                }
            }
        }
        // If the coin already exists as an unspent coin in the cache, then the
        // possible_overwrite parameter to AddCoin must be set to true. We have
        // already checked whether an unspent coin exists above using HaveCoin, so
        // we don't need to guess. When fClean is false, an unspent coin already
        // existed and it is an overwrite.
        view.AddCoin(out, std::move(undo), !fClean);
    } else {
        std::string err;
        if (!IsValidPeginWitness(pegin_witness, fedpegscripts, txin.prevout, err, false)) {
            fClean = fClean && error("%s: peg-in occurred without proof", __func__);
        } else {
            std::pair<uint256, COutPoint> outpoint = std::make_pair(uint256(pegin_witness.stack[2]), txin.prevout);
            bool fSpent = view.IsPeginSpent(outpoint);
            if (!fSpent) {
                fClean = fClean && error("%s: peg-in bitcoin txid not marked spent", __func__);
            } else {
                view.SetPeginSpent(outpoint, false);
            }
        }
    }

    return fClean ? DISCONNECT_OK : DISCONNECT_UNCLEAN;
}

// We don't want to compare things that are not stored in utxo db, specifically
// the nonce commitment which has no consensus meaning for spending conditions
static bool TxOutDBEntryIsSame(const CTxOut& block_txout, const CTxOut& txdb_txout)
{
    return txdb_txout.nValue == block_txout.nValue &&
        txdb_txout.nAsset == block_txout.nAsset &&
        txdb_txout.scriptPubKey == block_txout.scriptPubKey;
}

/** Undo the effects of this block (with given index) on the UTXO set represented by coins.
 *  When FAILED is returned, view is left in an indeterminate state. */
DisconnectResult CChainState::DisconnectBlock(const CBlock& block, const CBlockIndex* pindex, CCoinsViewCache& view)
{
    bool fClean = true;

    CBlockUndo blockUndo;
    if (!UndoReadFromDisk(blockUndo, pindex)) {
        error("DisconnectBlock(): failure reading undo data");
        return DISCONNECT_FAILED;
    }

    if (blockUndo.vtxundo.size() + 1 != block.vtx.size()) {
        error("DisconnectBlock(): block and undo data inconsistent");
        return DISCONNECT_FAILED;
    }

    // undo transactions in reverse order
    for (int i = block.vtx.size() - 1; i >= 0; i--) {
        const CTransaction &tx = *(block.vtx[i]);
        uint256 hash = tx.GetHash();
        bool is_coinbase = tx.IsCoinBase();

        // Check that all outputs are available and match the outputs in the block itself
        // exactly.
        for (size_t o = 0; o < tx.vout.size(); o++) {
            if (!tx.vout[o].scriptPubKey.IsUnspendable()) {
                COutPoint out(hash, o);
                Coin coin;
                bool is_spent = view.SpendCoin(out, &coin);
                if (!is_spent || !TxOutDBEntryIsSame(tx.vout[o], coin.out) || pindex->nHeight != coin.nHeight || is_coinbase != coin.fCoinBase) {
                    fClean = false; // transaction output mismatch
                }
            }
        }

        // restore inputs
        const auto& fedpegscripts = GetValidFedpegScripts(pindex, Params().GetConsensus(), false /* nextblock_validation */);
        if (i > 0) { // not coinbases
            CTxUndo &txundo = blockUndo.vtxundo[i-1];
            if (txundo.vprevout.size() != tx.vin.size()) {
                error("DisconnectBlock(): transaction and undo data inconsistent");
                return DISCONNECT_FAILED;
            }
            for (unsigned int j = tx.vin.size(); j-- > 0;) {
                const COutPoint &out = tx.vin[j].prevout;
                const CScriptWitness& pegin_wit = tx.witness.vtxinwit.size() > j ? tx.witness.vtxinwit[j].m_pegin_witness : CScriptWitness();
                int res = ApplyTxInUndo(std::move(txundo.vprevout[j]), view, out, tx.vin[j], pegin_wit, fedpegscripts);
                if (res == DISCONNECT_FAILED) return DISCONNECT_FAILED;
                fClean = fClean && res != DISCONNECT_UNCLEAN;
            }
            // At this point, all of txundo.vprevout should have been moved out.
        }
    }

    // move best block pointer to prevout block
    view.SetBestBlock(pindex->pprev->GetBlockHash());

    return fClean ? DISCONNECT_OK : DISCONNECT_UNCLEAN;
}

static void FlushUndoFile(int block_file, bool finalize = false)
{
    FlatFilePos undo_pos_old(block_file, vinfoBlockFile[block_file].nUndoSize);
    if (!UndoFileSeq().Flush(undo_pos_old, finalize)) {
        AbortNode("Flushing undo file to disk failed. This is likely the result of an I/O error.");
    }
}

static void FlushBlockFile(bool fFinalize = false, bool finalize_undo = false)
{
    LOCK(cs_LastBlockFile);
    FlatFilePos block_pos_old(nLastBlockFile, vinfoBlockFile[nLastBlockFile].nSize);
    if (!BlockFileSeq().Flush(block_pos_old, fFinalize)) {
        AbortNode("Flushing block file to disk failed. This is likely the result of an I/O error.");
    }
    // we do not always flush the undo file, as the chain tip may be lagging behind the incoming blocks,
    // e.g. during IBD or a sync after a node going offline
    if (!fFinalize || finalize_undo) FlushUndoFile(nLastBlockFile, finalize_undo);
}

static bool FindUndoPos(BlockValidationState &state, int nFile, FlatFilePos &pos, unsigned int nAddSize);

static bool WriteUndoDataForBlock(const CBlockUndo& blockundo, BlockValidationState& state, CBlockIndex* pindex, const CChainParams& chainparams)
{
    // Write undo information to disk
    if (pindex->GetUndoPos().IsNull()) {
        FlatFilePos _pos;
        if (!FindUndoPos(state, pindex->nFile, _pos, ::GetSerializeSize(blockundo, CLIENT_VERSION) + 40))
            return error("ConnectBlock(): FindUndoPos failed");
        if (!UndoWriteToDisk(blockundo, _pos, pindex->pprev->GetBlockHash(), chainparams.MessageStart()))
            return AbortNode(state, "Failed to write undo data");
        // rev files are written in block height order, whereas blk files are written as blocks come in (often out of order)
        // we want to flush the rev (undo) file once we've written the last block, which is indicated by the last height
        // in the block file info as below; note that this does not catch the case where the undo writes are keeping up
        // with the block writes (usually when a synced up node is getting newly mined blocks) -- this case is caught in
        // the FindBlockPos function
        if (_pos.nFile < nLastBlockFile && static_cast<uint32_t>(pindex->nHeight) == vinfoBlockFile[_pos.nFile].nHeightLast) {
            FlushUndoFile(_pos.nFile, true);
        }

        // update nUndoPos in block index
        pindex->nUndoPos = _pos.nPos;
        pindex->nStatus |= BLOCK_HAVE_UNDO;
        setDirtyBlockIndex.insert(pindex);
    }

    return true;
}

static CCheckQueue<CCheck> scriptcheckqueue(128);

void ThreadScriptCheck(int worker_num) {
    util::ThreadRename(strprintf("scriptch.%i", worker_num));
    scriptcheckqueue.Thread();
}

VersionBitsCache versionbitscache GUARDED_BY(cs_main);

int32_t ComputeBlockVersion(const CBlockIndex* pindexPrev, const Consensus::Params& params)
{
    LOCK(cs_main);
    int32_t nVersion = VERSIONBITS_TOP_BITS;

    for (int i = 0; i < (int)Consensus::MAX_VERSION_BITS_DEPLOYMENTS; i++) {
        ThresholdState state = VersionBitsState(pindexPrev, params, static_cast<Consensus::DeploymentPos>(i), versionbitscache);
        if (state == ThresholdState::LOCKED_IN || state == ThresholdState::STARTED) {
            nVersion |= VersionBitsMask(params, static_cast<Consensus::DeploymentPos>(i));
        }
    }

    return nVersion;
}

/**
 * Threshold condition checker that triggers when unknown versionbits are seen on the network.
 */
class WarningBitsConditionChecker : public AbstractThresholdConditionChecker
{
private:
    int bit;

public:
    explicit WarningBitsConditionChecker(int bitIn) : bit(bitIn) {}

    int64_t BeginTime(const Consensus::Params& params) const override { return 0; }
    int64_t EndTime(const Consensus::Params& params) const override { return std::numeric_limits<int64_t>::max(); }
    int Period(const Consensus::Params& params) const override { return params.nMinerConfirmationWindow; }
    int Threshold(const Consensus::Params& params) const override { return params.nRuleChangeActivationThreshold; }

    bool Condition(const CBlockIndex* pindex, const Consensus::Params& params) const override
    {
        return pindex->nHeight >= params.MinBIP9WarningHeight &&
               ((pindex->nVersion & VERSIONBITS_TOP_MASK) == VERSIONBITS_TOP_BITS) &&
               ((pindex->nVersion >> bit) & 1) != 0 &&
               ((ComputeBlockVersion(pindex->pprev, params) >> bit) & 1) == 0;
    }
};

static ThresholdConditionCache warningcache[VERSIONBITS_NUM_BITS] GUARDED_BY(cs_main);

// 0.13.0 was shipped with a segwit deployment defined for testnet, but not for
// mainnet. We no longer need to support disabling the segwit deployment
// except for testing purposes, due to limitations of the functional test
// environment. See test/functional/p2p-segwit.py.
static bool IsScriptWitnessEnabled(const Consensus::Params& params)
{
    return params.SegwitHeight != std::numeric_limits<int>::max();
}

static unsigned int GetBlockScriptFlags(const CBlockIndex* pindex, const Consensus::Params& consensusparams) EXCLUSIVE_LOCKS_REQUIRED(cs_main) {
    AssertLockHeld(cs_main);

    unsigned int flags = SCRIPT_VERIFY_NONE;

    // BIP16 didn't become active until Apr 1 2012 (on mainnet, and
    // retroactively applied to testnet)
    // However, only one historical block violated the P2SH rules (on both
    // mainnet and testnet), so for simplicity, always leave P2SH
    // on except for the one violating block.
    if (consensusparams.BIP16Exception.IsNull() || // no bip16 exception on this chain
        pindex->phashBlock == nullptr || // this is a new candidate block, eg from TestBlockValidity()
        *pindex->phashBlock != consensusparams.BIP16Exception) // this block isn't the historical exception
    {
        flags |= SCRIPT_VERIFY_P2SH;
    }

    // Enforce WITNESS rules whenever P2SH is in effect (and the segwit
    // deployment is defined).
    if (flags & SCRIPT_VERIFY_P2SH && IsScriptWitnessEnabled(consensusparams)) {
        flags |= SCRIPT_VERIFY_WITNESS;
    }

    // Start enforcing the DERSIG (BIP66) rule
    if (pindex->nHeight >= consensusparams.BIP66Height) {
        flags |= SCRIPT_VERIFY_DERSIG;
    }

    // Start enforcing CHECKLOCKTIMEVERIFY (BIP65) rule
    if (pindex->nHeight >= consensusparams.BIP65Height) {
        flags |= SCRIPT_VERIFY_CHECKLOCKTIMEVERIFY;
    }

    // Start enforcing BIP112 (CHECKSEQUENCEVERIFY)
    if (pindex->nHeight >= consensusparams.CSVHeight) {
        flags |= SCRIPT_VERIFY_CHECKSEQUENCEVERIFY;
    }

    // Start enforcing BIP147 NULLDUMMY (activated simultaneously with segwit)
    if (IsWitnessEnabled(pindex->pprev, consensusparams)) {
        flags |= SCRIPT_VERIFY_NULLDUMMY;
    }

    return flags;
}



static int64_t nTimeCheck = 0;
static int64_t nTimeForks = 0;
static int64_t nTimeVerify = 0;
static int64_t nTimeConnect = 0;
static int64_t nTimeIndex = 0;
static int64_t nTimeCallbacks = 0;
static int64_t nTimeTotal = 0;
static int64_t nBlocksTotal = 0;

/** Apply the effects of this block (with given index) on the UTXO set represented by coins.
 *  Validity checks that depend on the UTXO set are also done; ConnectBlock()
 *  can fail if those validity checks fail (among other reasons). */
bool CChainState::ConnectBlock(const CBlock& block, BlockValidationState& state, CBlockIndex* pindex,
                  CCoinsViewCache& view, const CChainParams& chainparams, std::set<std::pair<uint256, COutPoint>>* setPeginsSpent, bool fJustCheck)
{
    AssertLockHeld(cs_main);
    assert(pindex);
    assert(*pindex->phashBlock == block.GetHash());
    int64_t nTimeStart = GetTimeMicros();

    // verify that the view's current state corresponds to the previous block
    uint256 hashPrevBlock = pindex->pprev == nullptr ? uint256() : pindex->pprev->GetBlockHash();
    assert(hashPrevBlock == view.GetBestBlock());

    const Consensus::Params& consensusParams = chainparams.GetConsensus();
    // Add genesis outputs but don't validate.
    if (block.GetHash() == consensusParams.hashGenesisBlock) {
        if (!fJustCheck) {
            if (consensusParams.connect_genesis_outputs) {
                for (const auto& tx : block.vtx) {
                    // Directly add new coins to DB
                    AddCoins(view, *tx, 0);
                }
            }
            view.SetBestBlock(pindex->GetBlockHash());
        }
        nBlocksTotal++;
        return true;
    }

    // Check it again in case a previous version let a bad block in
    // NOTE: We don't currently (re-)invoke ContextualCheckBlock() or
    // ContextualCheckBlockHeader() here. This means that if we add a new
    // consensus rule that is enforced in one of those two functions, then we
    // may have let in a block that violates the rule prior to updating the
    // software, and we would NOT be enforcing the rule here. Fully solving
    // upgrade from one software version to the next after a consensus rule
    // change is potentially tricky and issue-specific (see RewindBlockIndex()
    // for one general approach that was used for BIP 141 deployment).
    // Also, currently the rule against blocks more than 2 hours in the future
    // is enforced in ContextualCheckBlockHeader(); we wouldn't want to
    // re-enforce that rule here (at least until we make it impossible for
    // GetAdjustedTime() to go backward).
    if (!CheckBlock(block, state, chainparams.GetConsensus(), !fJustCheck, !fJustCheck)) {
        if (state.GetResult() == BlockValidationResult::BLOCK_MUTATED) {
            // We don't write down blocks to disk if they may have been
            // corrupted, so this should be impossible unless we're having hardware
            // problems.
            return AbortNode(state, "Corrupt block found indicating potential hardware failure; shutting down");
        }
        return error("%s: Consensus::CheckBlock: %s", __func__, state.ToString());
    }

    nBlocksTotal++;

    // Check that all non-zero coinbase outputs pay to the required destination
    const CScript& mandatory_coinbase_destination = chainparams.GetConsensus().mandatory_coinbase_destination;
    if (mandatory_coinbase_destination != CScript()) {
        for (auto& txout : block.vtx[0]->vout) {
            bool mustPay = !txout.nValue.IsExplicit() || txout.nValue.GetAmount() != 0;
            if (mustPay && txout.scriptPubKey != mandatory_coinbase_destination) {
                LogPrintf("ERROR: ConnectBlock(): Coinbase outputs didn't match required scriptPubKey\n");
                return state.Invalid(BlockValidationResult::BLOCK_CONSENSUS, "bad-coinbase-txos");
            }
        }
    }

    bool fScriptChecks = true;
    if (!hashAssumeValid.IsNull()) {
        // We've been configured with the hash of a block which has been externally verified to have a valid history.
        // A suitable default value is included with the software and updated from time to time.  Because validity
        //  relative to a piece of software is an objective fact these defaults can be easily reviewed.
        // This setting doesn't force the selection of any particular chain but makes validating some faster by
        //  effectively caching the result of part of the verification.
        BlockMap::const_iterator  it = m_blockman.m_block_index.find(hashAssumeValid);
        if (it != m_blockman.m_block_index.end()) {
            if (it->second->GetAncestor(pindex->nHeight) == pindex &&
                pindexBestHeader->GetAncestor(pindex->nHeight) == pindex &&
                pindexBestHeader->nChainWork >= nMinimumChainWork) {
                // This block is a member of the assumed verified chain and an ancestor of the best header.
                // Script verification is skipped when connecting blocks under the
                // assumevalid block. Assuming the assumevalid block is valid this
                // is safe because block merkle hashes are still computed and checked,
                // Of course, if an assumed valid block is invalid due to false scriptSigs
                // this optimization would allow an invalid chain to be accepted.
                // The equivalent time check discourages hash power from extorting the network via DOS attack
                //  into accepting an invalid block through telling users they must manually set assumevalid.
                //  Requiring a software change or burying the invalid block, regardless of the setting, makes
                //  it hard to hide the implication of the demand.  This also avoids having release candidates
                //  that are hardly doing any signature verification at all in testing without having to
                //  artificially set the default assumed verified block further back.
                // The test against nMinimumChainWork prevents the skipping when denied access to any chain at
                //  least as good as the expected chain.
                fScriptChecks = (GetBlockProofEquivalentTime(*pindexBestHeader, *pindex, *pindexBestHeader, chainparams.GetConsensus()) <= 60 * 60 * 24 * 7 * 2);
            }
        }
    }

    int64_t nTime1 = GetTimeMicros(); nTimeCheck += nTime1 - nTimeStart;
    assert(nBlocksTotal > 0);
    LogPrint(BCLog::BENCH, "    - Sanity checks: %.2fms [%.2fs (%.2fms/blk)]\n", MILLI * (nTime1 - nTimeStart), nTimeCheck * MICRO, nTimeCheck * MILLI / nBlocksTotal);

    // Do not allow blocks that contain transactions which 'overwrite' older transactions,
    // unless those are already completely spent.
    // If such overwrites are allowed, coinbases and transactions depending upon those
    // can be duplicated to remove the ability to spend the first instance -- even after
    // being sent to another address.
    // See BIP30, CVE-2012-1909, and http://r6.ca/blog/20120206T005236Z.html for more information.
    // This logic is not necessary for memory pool transactions, as AcceptToMemoryPool
    // already refuses previously-known transaction ids entirely.
    // This rule was originally applied to all blocks with a timestamp after March 15, 2012, 0:00 UTC.
    // Now that the whole chain is irreversibly beyond that time it is applied to all blocks except the
    // two in the chain that violate it. This prevents exploiting the issue against nodes during their
    // initial block download.
    bool fEnforceBIP30 = !((pindex->nHeight==91842 && pindex->GetBlockHash() == uint256S("0x00000000000a4d0a398161ffc163c503763b1f4360639393e0e4c8e300e0caec")) ||
                           (pindex->nHeight==91880 && pindex->GetBlockHash() == uint256S("0x00000000000743f190a18c5577a3c2d2a1f610ae9601ac046a38084ccb7cd721")));

    // Once BIP34 activated it was not possible to create new duplicate coinbases and thus other than starting
    // with the 2 existing duplicate coinbase pairs, not possible to create overwriting txs.  But by the
    // time BIP34 activated, in each of the existing pairs the duplicate coinbase had overwritten the first
    // before the first had been spent.  Since those coinbases are sufficiently buried it's no longer possible to create further
    // duplicate transactions descending from the known pairs either.
    // If we're on the known chain at height greater than where BIP34 activated, we can save the db accesses needed for the BIP30 check.

    // BIP34 requires that a block at height X (block X) has its coinbase
    // scriptSig start with a CScriptNum of X (indicated height X).  The above
    // logic of no longer requiring BIP30 once BIP34 activates is flawed in the
    // case that there is a block X before the BIP34 height of 227,931 which has
    // an indicated height Y where Y is greater than X.  The coinbase for block
    // X would also be a valid coinbase for block Y, which could be a BIP30
    // violation.  An exhaustive search of all mainnet coinbases before the
    // BIP34 height which have an indicated height greater than the block height
    // reveals many occurrences. The 3 lowest indicated heights found are
    // 209,921, 490,897, and 1,983,702 and thus coinbases for blocks at these 3
    // heights would be the first opportunity for BIP30 to be violated.

    // The search reveals a great many blocks which have an indicated height
    // greater than 1,983,702, so we simply remove the optimization to skip
    // BIP30 checking for blocks at height 1,983,702 or higher.  Before we reach
    // that block in another 25 years or so, we should take advantage of a
    // future consensus change to do a new and improved version of BIP34 that
    // will actually prevent ever creating any duplicate coinbases in the
    // future.
    static constexpr int BIP34_IMPLIES_BIP30_LIMIT = 1983702;

    // There is no potential to create a duplicate coinbase at block 209,921
    // because this is still before the BIP34 height and so explicit BIP30
    // checking is still active.

    // The final case is block 176,684 which has an indicated height of
    // 490,897. Unfortunately, this issue was not discovered until about 2 weeks
    // before block 490,897 so there was not much opportunity to address this
    // case other than to carefully analyze it and determine it would not be a
    // problem. Block 490,897 was, in fact, mined with a different coinbase than
    // block 176,684, but it is important to note that even if it hadn't been or
    // is remined on an alternate fork with a duplicate coinbase, we would still
    // not run into a BIP30 violation.  This is because the coinbase for 176,684
    // is spent in block 185,956 in transaction
    // d4f7fbbf92f4a3014a230b2dc70b8058d02eb36ac06b4a0736d9d60eaa9e8781.  This
    // spending transaction can't be duplicated because it also spends coinbase
    // 0328dd85c331237f18e781d692c92de57649529bd5edf1d01036daea32ffde29.  This
    // coinbase has an indicated height of over 4.2 billion, and wouldn't be
    // duplicatable until that height, and it's currently impossible to create a
    // chain that long. Nevertheless we may wish to consider a future soft fork
    // which retroactively prevents block 490,897 from creating a duplicate
    // coinbase. The two historical BIP30 violations often provide a confusing
    // edge case when manipulating the UTXO and it would be simpler not to have
    // another edge case to deal with.

    // testnet3 has no blocks before the BIP34 height with indicated heights
    // post BIP34 before approximately height 486,000,000 and presumably will
    // be reset before it reaches block 1,983,702 and starts doing unnecessary
    // BIP30 checking again.
    assert(pindex->pprev);
    CBlockIndex *pindexBIP34height = pindex->pprev->GetAncestor(chainparams.GetConsensus().BIP34Height);
    //Only continue to enforce if we're below BIP34 activation height or the block hash at that height doesn't correspond.
    fEnforceBIP30 = fEnforceBIP30 && (!pindexBIP34height || !(pindexBIP34height->GetBlockHash() == chainparams.GetConsensus().BIP34Hash));

    // TODO: Remove BIP30 checking from block height 1,983,702 on, once we have a
    // consensus change that ensures coinbases at those heights can not
    // duplicate earlier coinbases.
    if (fEnforceBIP30 || pindex->nHeight >= BIP34_IMPLIES_BIP30_LIMIT) {
        for (const auto& tx : block.vtx) {
            for (size_t o = 0; o < tx->vout.size(); o++) {
                if (view.HaveCoin(COutPoint(tx->GetHash(), o))) {
                    LogPrintf("ERROR: ConnectBlock(): tried to overwrite transaction\n");
                    return state.Invalid(BlockValidationResult::BLOCK_CONSENSUS, "bad-txns-BIP30");
                }
            }
        }
    }

    // Start enforcing BIP68 (sequence locks)
    int nLockTimeFlags = 0;
    if (pindex->nHeight >= chainparams.GetConsensus().CSVHeight) {
        nLockTimeFlags |= LOCKTIME_VERIFY_SEQUENCE;
    }

    // Get the script flags for this block
    unsigned int flags = GetBlockScriptFlags(pindex, chainparams.GetConsensus());

    int64_t nTime2 = GetTimeMicros(); nTimeForks += nTime2 - nTime1;
    LogPrint(BCLog::BENCH, "    - Fork checks: %.2fms [%.2fs (%.2fms/blk)]\n", MILLI * (nTime2 - nTime1), nTimeForks * MICRO, nTimeForks * MILLI / nBlocksTotal);

    CBlockUndo blockundo;

    // Precomputed transaction data pointers must not be invalidated
    // until after `control` has run the script checks (potentially
    // in multiple threads). Preallocate the vector size so a new allocation
    // doesn't invalidate pointers into the vector, and keep txsdata in scope
    // for as long as `control`.
    CCheckQueueControl<CCheck> control(fScriptChecks && g_parallel_script_checks ? &scriptcheckqueue : nullptr);
    std::vector<PrecomputedTransactionData> txsdata(block.vtx.size());

    std::vector<int> prevheights;
    CAmountMap fee_map;
    int nInputs = 0;
    int64_t nSigOpsCost = 0;
    blockundo.vtxundo.reserve(block.vtx.size() - 1);

    // ELEMENTS:

    // Enforce PAK post-dynafed
    if (chainparams.GetEnforcePak() && !block.m_dynafed_params.IsNull()) {
        // GetActivePAKList computes for the following block, so use previous index
        CPAKList paklist = GetActivePAKList(pindex->pprev, chainparams.GetConsensus());
        for (const auto& tx : block.vtx) {
            if (!IsPAKValidTx(*tx, paklist, chainparams.ParentGenesisBlockHash(), chainparams.GetConsensus().pegged_asset)) {
                LogPrintf("ERROR: ConnectBlock(): Bad PAK transaction\n");
                return state.Invalid(BlockValidationResult::BLOCK_CONSENSUS, "bad-pak-tx");
            }
        }
    }

    // Used when ConnectBlock() results are unneeded for mempool ejection
    std::set<std::pair<uint256, COutPoint>> setPeginsSpentDummy;

    // Used when checking peg-ins
    const auto& fedpegscripts = GetValidFedpegScripts(pindex, chainparams.GetConsensus(), false /* nextblock_validation */);

    for (unsigned int i = 0; i < block.vtx.size(); i++)
    {
        const CTransaction &tx = *(block.vtx[i]);

        nInputs += tx.vin.size();

        if (!tx.IsCoinBase())
        {
            std::vector<CCheck*> vChecks;
            bool fCacheResults = fJustCheck; /* Don't cache results if we're actually connecting blocks (still consult the cache, though) */
            TxValidationState tx_state;
            if (!Consensus::CheckTxInputs(tx, tx_state, view, pindex->nHeight, fee_map,
                        setPeginsSpent == NULL ? setPeginsSpentDummy : *setPeginsSpent,
                        g_parallel_script_checks ? &vChecks : NULL, fCacheResults, fScriptChecks, fedpegscripts)) {
                // Any transaction validation failure in ConnectBlock is a block consensus failure
                state.Invalid(BlockValidationResult::BLOCK_CONSENSUS,
                        tx_state.GetRejectReason(), tx_state.GetDebugMessage());
                return error("%s: Consensus::CheckTxInputs: %s, %s", __func__, tx.GetHash().ToString(), state.ToString());
            }
            control.Add(vChecks);

            if (!MoneyRange(fee_map)) {
                LogPrintf("ERROR: %s: accumulated fee in the block out of range.\n", __func__);
                return state.Invalid(BlockValidationResult::BLOCK_CONSENSUS, "bad-txns-accumulated-fee-outofrange");
            }

            // Check that transaction is BIP68 final
            // BIP68 lock checks (as opposed to nLockTime checks) must
            // be in ConnectBlock because they require the UTXO set
            prevheights.resize(tx.vin.size());
            for (size_t j = 0; j < tx.vin.size(); j++) {
                if (tx.vin[j].m_is_pegin) {
                    prevheights[j] = -1;
                } else {
                    prevheights[j] = view.AccessCoin(tx.vin[j].prevout).nHeight;
                }
            }

            if (!SequenceLocks(tx, nLockTimeFlags, prevheights, *pindex)) {
                LogPrintf("ERROR: %s: contains a non-BIP68-final transaction\n", __func__);
                return state.Invalid(BlockValidationResult::BLOCK_CONSENSUS, "bad-txns-nonfinal");
            }
        }

        // GetTransactionSigOpCost counts 3 types of sigops:
        // * legacy (always)
        // * p2sh (when P2SH enabled in flags and excludes coinbase)
        // * witness (when witness enabled in flags and excludes coinbase)
        nSigOpsCost += GetTransactionSigOpCost(tx, view, flags);
        if (nSigOpsCost > MAX_BLOCK_SIGOPS_COST) {
            LogPrintf("ERROR: ConnectBlock(): too many sigops\n");
            return state.Invalid(BlockValidationResult::BLOCK_CONSENSUS, "bad-blk-sigops");
        }

        if (!tx.IsCoinBase())
        {
            std::vector<CCheck*> vChecks;
            bool fCacheResults = fJustCheck; /* Don't cache results if we're actually connecting blocks (still consult the cache, though) */
            TxValidationState tx_state;
            if (fScriptChecks && !CheckInputScripts(tx, tx_state, view, flags, fCacheResults, fCacheResults, txsdata[i], g_parallel_script_checks ? &vChecks : nullptr)) {
                // Any transaction validation failure in ConnectBlock is a block consensus failure
                state.Invalid(BlockValidationResult::BLOCK_CONSENSUS,
                              tx_state.GetRejectReason(), tx_state.GetDebugMessage());
                return error("ConnectBlock(): CheckInputScripts on %s failed with %s",
                    tx.GetHash().ToString(), state.ToString());
            }
            control.Add(vChecks);
        }

        CTxUndo undoDummy;
        if (i > 0) {
            blockundo.vtxundo.push_back(CTxUndo());
        }
        UpdateCoins(tx, view, i == 0 ? undoDummy : blockundo.vtxundo.back(), pindex->nHeight);

    }
    int64_t nTime3 = GetTimeMicros(); nTimeConnect += nTime3 - nTime2;
    LogPrint(BCLog::BENCH, "      - Connect %u transactions: %.2fms (%.3fms/tx, %.3fms/txin) [%.2fs (%.2fms/blk)]\n", (unsigned)block.vtx.size(), MILLI * (nTime3 - nTime2), MILLI * (nTime3 - nTime2) / block.vtx.size(), nInputs <= 1 ? 0 : MILLI * (nTime3 - nTime2) / (nInputs-1), nTimeConnect * MICRO, nTimeConnect * MILLI / nBlocksTotal);

    CAmountMap block_reward = fee_map;
    block_reward[consensusParams.subsidy_asset] += GetBlockSubsidy(pindex->nHeight, consensusParams);
    if (!MoneyRange(block_reward)) {
        LogPrintf("ERROR: ConnectBlock(): total block reward overflowed\n");
        return state.Invalid(BlockValidationResult::BLOCK_CONSENSUS, "bad-blockreward-outofrange");
    }
    if (!VerifyCoinbaseAmount(*(block.vtx[0]), block_reward)) {
        LogPrintf("ERROR: ConnectBlock(): coinbase pays too much\n");
        return state.Invalid(BlockValidationResult::BLOCK_CONSENSUS, "bad-cb-amount");
    }

    if (!control.Wait()) {
        LogPrintf("ERROR: %s: CheckQueue failed\n", __func__);
        return state.Invalid(BlockValidationResult::BLOCK_CONSENSUS, "block-validation-failed");
    }
    int64_t nTime4 = GetTimeMicros(); nTimeVerify += nTime4 - nTime2;
    LogPrint(BCLog::BENCH, "    - Verify %u txins: %.2fms (%.3fms/txin) [%.2fs (%.2fms/blk)]\n", nInputs - 1, MILLI * (nTime4 - nTime2), nInputs <= 1 ? 0 : MILLI * (nTime4 - nTime2) / (nInputs-1), nTimeVerify * MICRO, nTimeVerify * MILLI / nBlocksTotal);

    if (fJustCheck)
        return true;

    if (!WriteUndoDataForBlock(blockundo, state, pindex, chainparams))
        return false;

    if (!pindex->IsValid(BLOCK_VALID_SCRIPTS)) {
        pindex->RaiseValidity(BLOCK_VALID_SCRIPTS);
        setDirtyBlockIndex.insert(pindex);
    }

    assert(pindex->phashBlock);
    // add this block to the view's block chain
    view.SetBestBlock(pindex->GetBlockHash());

    int64_t nTime5 = GetTimeMicros(); nTimeIndex += nTime5 - nTime4;
    LogPrint(BCLog::BENCH, "    - Index writing: %.2fms [%.2fs (%.2fms/blk)]\n", MILLI * (nTime5 - nTime4), nTimeIndex * MICRO, nTimeIndex * MILLI / nBlocksTotal);

    int64_t nTime6 = GetTimeMicros(); nTimeCallbacks += nTime6 - nTime5;
    LogPrint(BCLog::BENCH, "    - Callbacks: %.2fms [%.2fs (%.2fms/blk)]\n", MILLI * (nTime6 - nTime5), nTimeCallbacks * MICRO, nTimeCallbacks * MILLI / nBlocksTotal);

    return true;
}

CoinsCacheSizeState CChainState::GetCoinsCacheSizeState(const CTxMemPool* tx_pool)
{
    return this->GetCoinsCacheSizeState(
        tx_pool,
        m_coinstip_cache_size_bytes,
        gArgs.GetArg("-maxmempool", DEFAULT_MAX_MEMPOOL_SIZE) * 1000000);
}

CoinsCacheSizeState CChainState::GetCoinsCacheSizeState(
    const CTxMemPool* tx_pool,
    size_t max_coins_cache_size_bytes,
    size_t max_mempool_size_bytes)
{
    const int64_t nMempoolUsage = tx_pool ? tx_pool->DynamicMemoryUsage() : 0;
    int64_t cacheSize = CoinsTip().DynamicMemoryUsage();
    int64_t nTotalSpace =
        max_coins_cache_size_bytes + std::max<int64_t>(max_mempool_size_bytes - nMempoolUsage, 0);

    //! No need to periodic flush if at least this much space still available.
    static constexpr int64_t MAX_BLOCK_COINSDB_USAGE_BYTES = 10 * 1024 * 1024;  // 10MB
    int64_t large_threshold =
        std::max((9 * nTotalSpace) / 10, nTotalSpace - MAX_BLOCK_COINSDB_USAGE_BYTES);

    if (cacheSize > nTotalSpace) {
        LogPrintf("Cache size (%s) exceeds total space (%s)\n", cacheSize, nTotalSpace);
        return CoinsCacheSizeState::CRITICAL;
    } else if (cacheSize > large_threshold) {
        return CoinsCacheSizeState::LARGE;
    }
    return CoinsCacheSizeState::OK;
}

bool CChainState::FlushStateToDisk(
    const CChainParams& chainparams,
    BlockValidationState &state,
    FlushStateMode mode,
    int nManualPruneHeight)
{
    LOCK(cs_main);
    assert(this->CanFlushToDisk());
    static std::chrono::microseconds nLastWrite{0};
    static std::chrono::microseconds nLastFlush{0};
    std::set<int> setFilesToPrune;
    bool full_flush_completed = false;

    const size_t coins_count = CoinsTip().GetCacheSize();
    const size_t coins_mem_usage = CoinsTip().DynamicMemoryUsage();

    try {
    {
        bool fFlushForPrune = false;
        bool fDoFullFlush = false;
        CoinsCacheSizeState cache_state = GetCoinsCacheSizeState(&m_mempool);
        LOCK(cs_LastBlockFile);
        if (fPruneMode && (fCheckForPruning || nManualPruneHeight > 0) && !fReindex) {
            if (nManualPruneHeight > 0) {
                LOG_TIME_MILLIS_WITH_CATEGORY("find files to prune (manual)", BCLog::BENCH);

                m_blockman.FindFilesToPruneManual(setFilesToPrune, nManualPruneHeight, m_chain.Height());
            } else {
                LOG_TIME_MILLIS_WITH_CATEGORY("find files to prune", BCLog::BENCH);

                m_blockman.FindFilesToPrune(setFilesToPrune, chainparams.PruneAfterHeight(), m_chain.Height(), IsInitialBlockDownload());
                fCheckForPruning = false;
            }
            if (!setFilesToPrune.empty()) {
                fFlushForPrune = true;
                if (!fHavePruned) {
                    pblocktree->WriteFlag("prunedblockfiles", true);
                    fHavePruned = true;
                }
            }
        }
        const auto nNow = GetTime<std::chrono::microseconds>();
        // Avoid writing/flushing immediately after startup.
        if (nLastWrite.count() == 0) {
            nLastWrite = nNow;
        }
        if (nLastFlush.count() == 0) {
            nLastFlush = nNow;
        }
        // The cache is large and we're within 10% and 10 MiB of the limit, but we have time now (not in the middle of a block processing).
        bool fCacheLarge = mode == FlushStateMode::PERIODIC && cache_state >= CoinsCacheSizeState::LARGE;
        // The cache is over the limit, we have to write now.
        bool fCacheCritical = mode == FlushStateMode::IF_NEEDED && cache_state >= CoinsCacheSizeState::CRITICAL;
        // It's been a while since we wrote the block index to disk. Do this frequently, so we don't need to redownload after a crash.
        bool fPeriodicWrite = mode == FlushStateMode::PERIODIC && nNow > nLastWrite + DATABASE_WRITE_INTERVAL;
        // It's been very long since we flushed the cache. Do this infrequently, to optimize cache usage.
        bool fPeriodicFlush = mode == FlushStateMode::PERIODIC && nNow > nLastFlush + DATABASE_FLUSH_INTERVAL;
        // Combine all conditions that result in a full cache flush.
        fDoFullFlush = (mode == FlushStateMode::ALWAYS) || fCacheLarge || fCacheCritical || fPeriodicFlush || fFlushForPrune;
        // Write blocks and block index to disk.
        if (fDoFullFlush || fPeriodicWrite) {
            // Depend on nMinDiskSpace to ensure we can write block index
            if (!CheckDiskSpace(GetBlocksDir())) {
                return AbortNode(state, "Disk space is too low!", _("Disk space is too low!"));
            }
            {
                LOG_TIME_MILLIS_WITH_CATEGORY("write block and undo data to disk", BCLog::BENCH);

                // First make sure all block and undo data is flushed to disk.
                FlushBlockFile();
            }

            // Then update all block file information (which may refer to block and undo files).
            {
                LOG_TIME_MILLIS_WITH_CATEGORY("write block index to disk", BCLog::BENCH);

                std::vector<std::pair<int, const CBlockFileInfo*> > vFiles;
                vFiles.reserve(setDirtyFileInfo.size());
                for (std::set<int>::iterator it = setDirtyFileInfo.begin(); it != setDirtyFileInfo.end(); ) {
                    vFiles.push_back(std::make_pair(*it, &vinfoBlockFile[*it]));
                    setDirtyFileInfo.erase(it++);
                }
                std::vector<const CBlockIndex*> vBlocks;
                vBlocks.reserve(setDirtyBlockIndex.size());
                for (std::set<CBlockIndex*>::iterator it = setDirtyBlockIndex.begin(); it != setDirtyBlockIndex.end(); ) {
                    vBlocks.push_back(*it);
                    setDirtyBlockIndex.erase(it++);
                }
                if (!pblocktree->WriteBatchSync(vFiles, nLastBlockFile, vBlocks)) {
                    return AbortNode(state, "Failed to write to block index database");
                }
            }
            // Finally remove any pruned files
            if (fFlushForPrune) {
                LOG_TIME_MILLIS_WITH_CATEGORY("unlink pruned files", BCLog::BENCH);

                UnlinkPrunedFiles(setFilesToPrune);
            }
            nLastWrite = nNow;
        }
        // Flush best chain related state. This can only be done if the blocks / block index write was also done.
        if (fDoFullFlush && !CoinsTip().GetBestBlock().IsNull()) {
            LOG_TIME_SECONDS(strprintf("write coins cache to disk (%d coins, %.2fkB)",
                coins_count, coins_mem_usage / 1000));

            // Typical Coin structures on disk are around 48 bytes in size.
            // Pushing a new one to the database can cause it to be written
            // twice (once in the log, and once in the tables). This is already
            // an overestimation, as most will delete an existing entry or
            // overwrite one. Still, use a conservative safety factor of 2.
            if (!CheckDiskSpace(GetDataDir(), 48 * 2 * 2 * CoinsTip().GetCacheSize())) {
                return AbortNode(state, "Disk space is too low!", _("Disk space is too low!"));
            }
            // Flush the chainstate (which may refer to block index entries).
            if (!CoinsTip().Flush())
                return AbortNode(state, "Failed to write to coin database");
            nLastFlush = nNow;
            full_flush_completed = true;
        }
    }
    if (full_flush_completed) {
        // Update best block in wallet (so we can detect restored wallets).
        GetMainSignals().ChainStateFlushed(m_chain.GetLocator());
    }
    } catch (const std::runtime_error& e) {
        return AbortNode(state, std::string("System error while flushing: ") + e.what());
    }
    return true;
}

void CChainState::ForceFlushStateToDisk() {
    BlockValidationState state;
    const CChainParams& chainparams = Params();
    if (!this->FlushStateToDisk(chainparams, state, FlushStateMode::ALWAYS)) {
        LogPrintf("%s: failed to flush state (%s)\n", __func__, state.ToString());
    }
}

void CChainState::PruneAndFlush() {
    BlockValidationState state;
    fCheckForPruning = true;
    const CChainParams& chainparams = Params();

    if (!this->FlushStateToDisk(chainparams, state, FlushStateMode::NONE)) {
        LogPrintf("%s: failed to flush state (%s)\n", __func__, state.ToString());
    }
}

static void DoWarning(const bilingual_str& warning)
{
    static bool fWarned = false;
    SetMiscWarning(warning);
    if (!fWarned) {
        AlertNotify(warning.original);
        fWarned = true;
    }
}

/** Private helper function that concatenates warning messages. */
static void AppendWarning(bilingual_str& res, const bilingual_str& warn)
{
    if (!res.empty()) res += Untranslated(", ");
    res += warn;
}

/** Check warning conditions and do some notifications on new chain tip set. */
static void UpdateTip(CTxMemPool& mempool, const CBlockIndex* pindexNew, const CChainParams& chainParams)
    EXCLUSIVE_LOCKS_REQUIRED(::cs_main)
{
    // New best block
    mempool.AddTransactionsUpdated(1);

    {
        LOCK(g_best_block_mutex);
        g_best_block = pindexNew->GetBlockHash();
        g_best_block_cv.notify_all();
    }

    bilingual_str warning_messages;
    if (!::ChainstateActive().IsInitialBlockDownload())
    {
        int nUpgraded = 0;
        const CBlockIndex* pindex = pindexNew;
        for (int bit = 0; bit < VERSIONBITS_NUM_BITS; bit++) {
            WarningBitsConditionChecker checker(bit);
            ThresholdState state = checker.GetStateFor(pindex, chainParams.GetConsensus(), warningcache[bit]);
            if (state == ThresholdState::ACTIVE || state == ThresholdState::LOCKED_IN) {
                const bilingual_str warning = strprintf(_("Warning: unknown new rules activated (versionbit %i)"), bit);
                if (state == ThresholdState::ACTIVE) {
                    DoWarning(warning);
                } else {
                    AppendWarning(warning_messages, warning);
                }
            }
        }
        // Check the version of the last 100 blocks to see if we need to upgrade:
        for (int i = 0; i < 100 && pindex != nullptr; i++)
        {
            int32_t nExpectedVersion = ComputeBlockVersion(pindex->pprev, chainParams.GetConsensus());
            if (pindex->nVersion > VERSIONBITS_LAST_OLD_BLOCK_VERSION && (pindex->nVersion & ~nExpectedVersion) != 0)
                ++nUpgraded;
            pindex = pindex->pprev;
        }
        if (nUpgraded > 0)
            AppendWarning(warning_messages, strprintf(_("%d of last 100 blocks have unexpected version"), nUpgraded));
    }
    LogPrintf("%s: new best=%s height=%d version=0x%08x tx=%lu date='%s' progress=%f cache=%.1fMiB(%utxo)%s\n", __func__,
      pindexNew->GetBlockHash().ToString(), pindexNew->nHeight, pindexNew->nVersion,
      (unsigned long)pindexNew->nChainTx,
      FormatISO8601DateTime(pindexNew->GetBlockTime()),
      GuessVerificationProgress(pindexNew, chainParams.GetConsensus().nPowTargetSpacing),
      ::ChainstateActive().CoinsTip().DynamicMemoryUsage() * (1.0 / (1<<20)), ::ChainstateActive().CoinsTip().GetCacheSize(),
      !warning_messages.empty() ? strprintf(" warning='%s'", warning_messages.original) : "");
}

/** Disconnect m_chain's tip.
  * After calling, the mempool will be in an inconsistent state, with
  * transactions from disconnected blocks being added to disconnectpool.  You
  * should make the mempool consistent again by calling UpdateMempoolForReorg.
  * with cs_main held.
  *
  * If disconnectpool is nullptr, then no disconnected transactions are added to
  * disconnectpool (note that the caller is responsible for mempool consistency
  * in any case).
  */
bool CChainState::DisconnectTip(BlockValidationState& state, const CChainParams& chainparams, DisconnectedBlockTransactions* disconnectpool)
{
    AssertLockHeld(cs_main);
    AssertLockHeld(m_mempool.cs);

    CBlockIndex *pindexDelete = m_chain.Tip();
    assert(pindexDelete);
    // Read block from disk.
    std::shared_ptr<CBlock> pblock = std::make_shared<CBlock>();
    CBlock& block = *pblock;
    if (!ReadBlockFromDisk(block, pindexDelete, chainparams.GetConsensus()))
        return error("DisconnectTip(): Failed to read block");
    // Apply the block atomically to the chain state.
    int64_t nStart = GetTimeMicros();
    {
        CCoinsViewCache view(&CoinsTip());
        assert(view.GetBestBlock() == pindexDelete->GetBlockHash());
        if (DisconnectBlock(block, pindexDelete, view) != DISCONNECT_OK)
            return error("DisconnectTip(): DisconnectBlock %s failed", pindexDelete->GetBlockHash().ToString());
        bool flushed = view.Flush();
        assert(flushed);
    }
    LogPrint(BCLog::BENCH, "- Disconnect block: %.2fms\n", (GetTimeMicros() - nStart) * MILLI);
    // Write the chain state to disk, if necessary.
    if (!FlushStateToDisk(chainparams, state, FlushStateMode::IF_NEEDED))
        return false;

    if (disconnectpool) {
        // Save transactions to re-add to mempool at end of reorg
        for (auto it = block.vtx.rbegin(); it != block.vtx.rend(); ++it) {
            disconnectpool->addTransaction(*it);
        }
        while (disconnectpool->DynamicMemoryUsage() > MAX_DISCONNECTED_TX_POOL_SIZE * 1000) {
            // Drop the earliest entry, and remove its children from the mempool.
            auto it = disconnectpool->queuedTx.get<insertion_order>().begin();
            m_mempool.removeRecursive(**it, MemPoolRemovalReason::REORG);
            disconnectpool->removeEntry(it);
        }
    }

    m_chain.SetTip(pindexDelete->pprev);

    UpdateTip(m_mempool, pindexDelete->pprev, chainparams);
    // Let wallets know transactions went from 1-confirmed to
    // 0-confirmed or conflicted:
    GetMainSignals().BlockDisconnected(pblock, pindexDelete);
    return true;
}

static int64_t nTimeReadFromDisk = 0;
static int64_t nTimeConnectTotal = 0;
static int64_t nTimeFlush = 0;
static int64_t nTimeChainState = 0;
static int64_t nTimePostConnect = 0;

struct PerBlockConnectTrace {
    CBlockIndex* pindex = nullptr;
    std::shared_ptr<const CBlock> pblock;
    PerBlockConnectTrace() {}
};
/**
 * Used to track blocks whose transactions were applied to the UTXO state as a
 * part of a single ActivateBestChainStep call.
 *
 * This class is single-use, once you call GetBlocksConnected() you have to throw
 * it away and make a new one.
 */
class ConnectTrace {
private:
    std::vector<PerBlockConnectTrace> blocksConnected;

public:
    explicit ConnectTrace() : blocksConnected(1) {}

    void BlockConnected(CBlockIndex* pindex, std::shared_ptr<const CBlock> pblock) {
        assert(!blocksConnected.back().pindex);
        assert(pindex);
        assert(pblock);
        blocksConnected.back().pindex = pindex;
        blocksConnected.back().pblock = std::move(pblock);
        blocksConnected.emplace_back();
    }

    std::vector<PerBlockConnectTrace>& GetBlocksConnected() {
        // We always keep one extra block at the end of our list because
        // blocks are added after all the conflicted transactions have
        // been filled in. Thus, the last entry should always be an empty
        // one waiting for the transactions from the next block. We pop
        // the last entry here to make sure the list we return is sane.
        assert(!blocksConnected.back().pindex);
        blocksConnected.pop_back();
        return blocksConnected;
    }
};

/**
 * Connect a new block to m_chain. pblock is either nullptr or a pointer to a CBlock
 * corresponding to pindexNew, to bypass loading it again from disk.
 *
 * The block is added to connectTrace if connection succeeds.
 */
bool CChainState::ConnectTip(BlockValidationState& state, const CChainParams& chainparams, CBlockIndex* pindexNew, const std::shared_ptr<const CBlock>& pblock, ConnectTrace& connectTrace, DisconnectedBlockTransactions &disconnectpool)
{
    AssertLockHeld(cs_main);
    AssertLockHeld(m_mempool.cs);

    assert(pindexNew->pprev == m_chain.Tip());
    // Read block from disk.
    int64_t nTime1 = GetTimeMicros();
    std::shared_ptr<const CBlock> pthisBlock;
    if (!pblock) {
        std::shared_ptr<CBlock> pblockNew = std::make_shared<CBlock>();
        if (!ReadBlockFromDisk(*pblockNew, pindexNew, chainparams.GetConsensus()))
            return AbortNode(state, "Failed to read block");
        pthisBlock = pblockNew;
    } else {
        pthisBlock = pblock;
    }
    const CBlock& blockConnecting = *pthisBlock;
    // Apply the block atomically to the chain state.
    int64_t nTime2 = GetTimeMicros(); nTimeReadFromDisk += nTime2 - nTime1;
    int64_t nTime3;
    LogPrint(BCLog::BENCH, "  - Load block from disk: %.2fms [%.2fs]\n", (nTime2 - nTime1) * MILLI, nTimeReadFromDisk * MICRO);

    // ELEMENTS:
    // For mempool removal with pegin conflicts
    std::set<std::pair<uint256, COutPoint>> setPeginsSpent;

    {
        CCoinsViewCache view(&CoinsTip());
        bool rv = ConnectBlock(blockConnecting, state, pindexNew, view, chainparams, &setPeginsSpent);
        GetMainSignals().BlockChecked(blockConnecting, state);
        if (!rv) {
            if (state.IsInvalid()) {
                InvalidBlockFound(pindexNew, state);

                // ELEMENTS:
                // Possibly result of RPC to mainchain bitcoind failure
                // or unseen Bitcoin blocks.
                // These blocks are later re-evaluated at an interval
                // set by `-recheckpeginblockinterval`.
                if (state.GetRejectReason() == "bad-pegin-witness") {
                    //Write queue of invalid blocks that
                    //must be cleared to continue operation
                    std::vector<uint256> vinvalidBlocks;
                    pblocktree->ReadInvalidBlockQueue(vinvalidBlocks);
                    bool blockAlreadyInvalid = false;
                    for (uint256& hash : vinvalidBlocks) {
                        if (hash == blockConnecting.GetHash()) {
                            blockAlreadyInvalid = true;
                            break;
                        }
                    }
                    if (!blockAlreadyInvalid) {
                        vinvalidBlocks.push_back(blockConnecting.GetHash());
                        pblocktree->WriteInvalidBlockQueue(vinvalidBlocks);
                    }
                }
            }
            return error("%s: ConnectBlock %s failed, %s", __func__, pindexNew->GetBlockHash().ToString(), state.ToString());
        }
        nTime3 = GetTimeMicros(); nTimeConnectTotal += nTime3 - nTime2;
        assert(nBlocksTotal > 0);
        LogPrint(BCLog::BENCH, "  - Connect total: %.2fms [%.2fs (%.2fms/blk)]\n", (nTime3 - nTime2) * MILLI, nTimeConnectTotal * MICRO, nTimeConnectTotal * MILLI / nBlocksTotal);
        bool flushed = view.Flush();
        assert(flushed);
    }
    int64_t nTime4 = GetTimeMicros(); nTimeFlush += nTime4 - nTime3;
    LogPrint(BCLog::BENCH, "  - Flush: %.2fms [%.2fs (%.2fms/blk)]\n", (nTime4 - nTime3) * MILLI, nTimeFlush * MICRO, nTimeFlush * MILLI / nBlocksTotal);
    // Write the chain state to disk, if necessary.
    if (!FlushStateToDisk(chainparams, state, FlushStateMode::IF_NEEDED))
        return false;

    int64_t nTime5 = GetTimeMicros(); nTimeChainState += nTime5 - nTime4;
    LogPrint(BCLog::BENCH, "  - Writing chainstate: %.2fms [%.2fs (%.2fms/blk)]\n", (nTime5 - nTime4) * MILLI, nTimeChainState * MICRO, nTimeChainState * MILLI / nBlocksTotal);
    // Remove conflicting transactions from the mempool.;
    // ELEMENTS: We also eject peg-outs with now-invalid PAK proofs
    // as well as peg-in inputs during transitional periods.
    m_mempool.removeForBlock(blockConnecting.vtx, pindexNew->nHeight, pindexNew);
    disconnectpool.removeForBlock(blockConnecting.vtx);
    // Update m_chain & related variables.
    m_chain.SetTip(pindexNew);
    UpdateTip(m_mempool, pindexNew, chainparams);

    int64_t nTime6 = GetTimeMicros(); nTimePostConnect += nTime6 - nTime5; nTimeTotal += nTime6 - nTime1;
    LogPrint(BCLog::BENCH, "  - Connect postprocess: %.2fms [%.2fs (%.2fms/blk)]\n", (nTime6 - nTime5) * MILLI, nTimePostConnect * MICRO, nTimePostConnect * MILLI / nBlocksTotal);
    LogPrint(BCLog::BENCH, "- Connect block: %.2fms [%.2fs (%.2fms/blk)]\n", (nTime6 - nTime1) * MILLI, nTimeTotal * MICRO, nTimeTotal * MILLI / nBlocksTotal);

    connectTrace.BlockConnected(pindexNew, std::move(pthisBlock));
    return true;
}

/**
 * Return the tip of the chain with the most work in it, that isn't
 * known to be invalid (it's however far from certain to be valid).
 */
CBlockIndex* CChainState::FindMostWorkChain() {
    do {
        CBlockIndex *pindexNew = nullptr;

        // Find the best candidate header.
        {
            std::set<CBlockIndex*, CBlockIndexWorkComparator>::reverse_iterator it = setBlockIndexCandidates.rbegin();
            if (it == setBlockIndexCandidates.rend())
                return nullptr;
            pindexNew = *it;
        }

        // Check whether all blocks on the path between the currently active chain and the candidate are valid.
        // Just going until the active chain is an optimization, as we know all blocks in it are valid already.
        CBlockIndex *pindexTest = pindexNew;
        bool fInvalidAncestor = false;
        while (pindexTest && !m_chain.Contains(pindexTest)) {
            assert(pindexTest->HaveTxsDownloaded() || pindexTest->nHeight == 0);

            // Pruned nodes may have entries in setBlockIndexCandidates for
            // which block files have been deleted.  Remove those as candidates
            // for the most work chain if we come across them; we can't switch
            // to a chain unless we have all the non-active-chain parent blocks.
            bool fFailedChain = pindexTest->nStatus & BLOCK_FAILED_MASK;
            bool fMissingData = !(pindexTest->nStatus & BLOCK_HAVE_DATA);
            if (fFailedChain || fMissingData) {
                // Candidate chain is not usable (either invalid or missing data)
                if (fFailedChain && (pindexBestInvalid == nullptr || pindexNew->nChainWork > pindexBestInvalid->nChainWork))
                    pindexBestInvalid = pindexNew;
                CBlockIndex *pindexFailed = pindexNew;
                // Remove the entire chain from the set.
                while (pindexTest != pindexFailed) {
                    if (fFailedChain) {
                        pindexFailed->nStatus |= BLOCK_FAILED_CHILD;
                    } else if (fMissingData) {
                        // If we're missing data, then add back to m_blocks_unlinked,
                        // so that if the block arrives in the future we can try adding
                        // to setBlockIndexCandidates again.
                        m_blockman.m_blocks_unlinked.insert(
                            std::make_pair(pindexFailed->pprev, pindexFailed));
                    }
                    setBlockIndexCandidates.erase(pindexFailed);
                    pindexFailed = pindexFailed->pprev;
                }
                setBlockIndexCandidates.erase(pindexTest);
                fInvalidAncestor = true;
                break;
            }
            pindexTest = pindexTest->pprev;
        }
        if (!fInvalidAncestor)
            return pindexNew;
    } while(true);
}

/** Delete all entries in setBlockIndexCandidates that are worse than the current tip. */
void CChainState::PruneBlockIndexCandidates() {
    // Note that we can't delete the current block itself, as we may need to return to it later in case a
    // reorganization to a better block fails.
    std::set<CBlockIndex*, CBlockIndexWorkComparator>::iterator it = setBlockIndexCandidates.begin();
    while (it != setBlockIndexCandidates.end() && setBlockIndexCandidates.value_comp()(*it, m_chain.Tip())) {
        setBlockIndexCandidates.erase(it++);
    }
    // Either the current tip or a successor of it we're working towards is left in setBlockIndexCandidates.
    assert(!setBlockIndexCandidates.empty());
}

/**
 * Try to make some progress towards making pindexMostWork the active block.
 * pblock is either nullptr or a pointer to a CBlock corresponding to pindexMostWork.
 *
 * @returns true unless a system error occurred
 */
bool CChainState::ActivateBestChainStep(BlockValidationState& state, const CChainParams& chainparams, CBlockIndex* pindexMostWork, const std::shared_ptr<const CBlock>& pblock, bool& fInvalidFound, ConnectTrace& connectTrace)
{
    AssertLockHeld(cs_main);
    AssertLockHeld(m_mempool.cs);

    const CBlockIndex *pindexOldTip = m_chain.Tip();
    const CBlockIndex *pindexFork = m_chain.FindFork(pindexMostWork);

    // Disconnect active blocks which are no longer in the best chain.
    bool fBlocksDisconnected = false;
    DisconnectedBlockTransactions disconnectpool;
    while (m_chain.Tip() && m_chain.Tip() != pindexFork) {
        if (!DisconnectTip(state, chainparams, &disconnectpool)) {
            // This is likely a fatal error, but keep the mempool consistent,
            // just in case. Only remove from the mempool in this case.
            UpdateMempoolForReorg(m_mempool, disconnectpool, false);

            // If we're unable to disconnect a block during normal operation,
            // then that is a failure of our local system -- we should abort
            // rather than stay on a less work chain.
            AbortNode(state, "Failed to disconnect block; see debug.log for details");
            return false;
        }
        fBlocksDisconnected = true;
    }

    // Build list of new blocks to connect.
    std::vector<CBlockIndex*> vpindexToConnect;
    bool fContinue = true;
    int nHeight = pindexFork ? pindexFork->nHeight : -1;
    while (fContinue && nHeight != pindexMostWork->nHeight) {
        // Don't iterate the entire list of potential improvements toward the best tip, as we likely only need
        // a few blocks along the way.
        int nTargetHeight = std::min(nHeight + 32, pindexMostWork->nHeight);
        vpindexToConnect.clear();
        vpindexToConnect.reserve(nTargetHeight - nHeight);
        CBlockIndex *pindexIter = pindexMostWork->GetAncestor(nTargetHeight);
        while (pindexIter && pindexIter->nHeight != nHeight) {
            vpindexToConnect.push_back(pindexIter);
            pindexIter = pindexIter->pprev;
        }
        nHeight = nTargetHeight;

        // Connect new blocks.
        for (CBlockIndex *pindexConnect : reverse_iterate(vpindexToConnect)) {
            if (!ConnectTip(state, chainparams, pindexConnect, pindexConnect == pindexMostWork ? pblock : std::shared_ptr<const CBlock>(), connectTrace, disconnectpool)) {
                if (state.IsInvalid()) {
                    // The block violates a consensus rule.
                    if (state.GetResult() != BlockValidationResult::BLOCK_MUTATED) {
                        InvalidChainFound(vpindexToConnect.front());
                    }
                    state = BlockValidationState();
                    fInvalidFound = true;
                    fContinue = false;
                    break;
                } else {
                    // A system error occurred (disk space, database error, ...).
                    // Make the mempool consistent with the current tip, just in case
                    // any observers try to use it before shutdown.
                    UpdateMempoolForReorg(m_mempool, disconnectpool, false);
                    return false;
                }
            } else {
                PruneBlockIndexCandidates();
                if (!pindexOldTip || m_chain.Tip()->nChainWork > pindexOldTip->nChainWork) {
                    // We're in a better position than we were. Return temporarily to release the lock.
                    fContinue = false;
                    break;
                }
            }
        }
    }

    if (fBlocksDisconnected) {
        // If any blocks were disconnected, disconnectpool may be non empty.  Add
        // any disconnected transactions back to the mempool.
        UpdateMempoolForReorg(m_mempool, disconnectpool, true);
    }
    m_mempool.check(&CoinsTip());

    // Callbacks/notifications for a new best chain.
    if (fInvalidFound)
        CheckForkWarningConditionsOnNewFork(vpindexToConnect.back());
    else
        CheckForkWarningConditions();

    return true;
}

static SynchronizationState GetSynchronizationState(bool init)
{
    if (!init) return SynchronizationState::POST_INIT;
    if (::fReindex) return SynchronizationState::INIT_REINDEX;
    return SynchronizationState::INIT_DOWNLOAD;
}

static bool NotifyHeaderTip() LOCKS_EXCLUDED(cs_main) {
    bool fNotify = false;
    bool fInitialBlockDownload = false;
    static CBlockIndex* pindexHeaderOld = nullptr;
    CBlockIndex* pindexHeader = nullptr;
    {
        LOCK(cs_main);
        pindexHeader = pindexBestHeader;

        if (pindexHeader != pindexHeaderOld) {
            fNotify = true;
            fInitialBlockDownload = ::ChainstateActive().IsInitialBlockDownload();
            pindexHeaderOld = pindexHeader;
        }
    }
    // Send block tip changed notifications without cs_main
    if (fNotify) {
        uiInterface.NotifyHeaderTip(GetSynchronizationState(fInitialBlockDownload), pindexHeader);
    }
    return fNotify;
}

static void LimitValidationInterfaceQueue() LOCKS_EXCLUDED(cs_main) {
    AssertLockNotHeld(cs_main);

    if (GetMainSignals().CallbacksPending() > 10) {
        SyncWithValidationInterfaceQueue();
    }
}

bool CChainState::ActivateBestChain(BlockValidationState &state, const CChainParams& chainparams, std::shared_ptr<const CBlock> pblock) {
    // Note that while we're often called here from ProcessNewBlock, this is
    // far from a guarantee. Things in the P2P/RPC will often end up calling
    // us in the middle of ProcessNewBlock - do not assume pblock is set
    // sanely for performance or correctness!
    AssertLockNotHeld(cs_main);

    // ABC maintains a fair degree of expensive-to-calculate internal state
    // because this function periodically releases cs_main so that it does not lock up other threads for too long
    // during large connects - and to allow for e.g. the callback queue to drain
    // we use m_cs_chainstate to enforce mutual exclusion so that only one caller may execute this function at a time
    LOCK(m_cs_chainstate);

    CBlockIndex *pindexMostWork = nullptr;
    CBlockIndex *pindexNewTip = nullptr;
    int nStopAtHeight = gArgs.GetArg("-stopatheight", DEFAULT_STOPATHEIGHT);
    do {
        // Block until the validation queue drains. This should largely
        // never happen in normal operation, however may happen during
        // reindex, causing memory blowup if we run too far ahead.
        // Note that if a validationinterface callback ends up calling
        // ActivateBestChain this may lead to a deadlock! We should
        // probably have a DEBUG_LOCKORDER test for this in the future.
        LimitValidationInterfaceQueue();

        {
            LOCK(cs_main);
            LOCK(m_mempool.cs); // Lock transaction pool for at least as long as it takes for connectTrace to be consumed
            CBlockIndex* starting_tip = m_chain.Tip();
            bool blocks_connected = false;
            do {
                // We absolutely may not unlock cs_main until we've made forward progress
                // (with the exception of shutdown due to hardware issues, low disk space, etc).
                ConnectTrace connectTrace; // Destructed before cs_main is unlocked

                if (pindexMostWork == nullptr) {
                    pindexMostWork = FindMostWorkChain();
                }

                // Whether we have anything to do at all.
                if (pindexMostWork == nullptr || pindexMostWork == m_chain.Tip()) {
                    break;
                }

                bool fInvalidFound = false;
                std::shared_ptr<const CBlock> nullBlockPtr;
                if (!ActivateBestChainStep(state, chainparams, pindexMostWork, pblock && pblock->GetHash() == pindexMostWork->GetBlockHash() ? pblock : nullBlockPtr, fInvalidFound, connectTrace)) {
                    // A system error occurred
                    return false;
                }
                blocks_connected = true;

                if (fInvalidFound) {
                    // Wipe cache, we may need another branch now.
                    pindexMostWork = nullptr;
                }
                pindexNewTip = m_chain.Tip();

                for (const PerBlockConnectTrace& trace : connectTrace.GetBlocksConnected()) {
                    assert(trace.pblock && trace.pindex);
                    GetMainSignals().BlockConnected(trace.pblock, trace.pindex);
                }
            } while (!m_chain.Tip() || (starting_tip && CBlockIndexWorkComparator()(m_chain.Tip(), starting_tip)));
            if (!blocks_connected) return true;

            const CBlockIndex* pindexFork = m_chain.FindFork(starting_tip);
            bool fInitialDownload = IsInitialBlockDownload();

            // Notify external listeners about the new tip.
            // Enqueue while holding cs_main to ensure that UpdatedBlockTip is called in the order in which blocks are connected
            if (pindexFork != pindexNewTip) {
                // Notify ValidationInterface subscribers
                GetMainSignals().UpdatedBlockTip(pindexNewTip, pindexFork, fInitialDownload);

                // Always notify the UI if a new block tip was connected
                uiInterface.NotifyBlockTip(GetSynchronizationState(fInitialDownload), pindexNewTip);
            }
        }
        // When we reach this point, we switched to a new tip (stored in pindexNewTip).

        if (nStopAtHeight && pindexNewTip && pindexNewTip->nHeight >= nStopAtHeight) StartShutdown();

        // We check shutdown only after giving ActivateBestChainStep a chance to run once so that we
        // never shutdown before connecting the genesis block during LoadChainTip(). Previously this
        // caused an assert() failure during shutdown in such cases as the UTXO DB flushing checks
        // that the best block hash is non-null.
        if (ShutdownRequested()) break;
    } while (pindexNewTip != pindexMostWork);
    CheckBlockIndex(chainparams.GetConsensus());

    // Write changes periodically to disk, after relay.
    if (!FlushStateToDisk(chainparams, state, FlushStateMode::PERIODIC)) {
        return false;
    }

    return true;
}

bool ActivateBestChain(BlockValidationState &state, const CChainParams& chainparams, std::shared_ptr<const CBlock> pblock) {
    return ::ChainstateActive().ActivateBestChain(state, chainparams, std::move(pblock));
}

bool CChainState::PreciousBlock(BlockValidationState& state, const CChainParams& params, CBlockIndex *pindex)
{
    {
        LOCK(cs_main);
        if (pindex->nChainWork < m_chain.Tip()->nChainWork) {
            // Nothing to do, this block is not at the tip.
            return true;
        }
        if (m_chain.Tip()->nChainWork > nLastPreciousChainwork) {
            // The chain has been extended since the last call, reset the counter.
            nBlockReverseSequenceId = -1;
        }
        nLastPreciousChainwork = m_chain.Tip()->nChainWork;
        setBlockIndexCandidates.erase(pindex);
        pindex->nSequenceId = nBlockReverseSequenceId;
        if (nBlockReverseSequenceId > std::numeric_limits<int32_t>::min()) {
            // We can't keep reducing the counter if somebody really wants to
            // call preciousblock 2**31-1 times on the same set of tips...
            nBlockReverseSequenceId--;
        }
        if (pindex->IsValid(BLOCK_VALID_TRANSACTIONS) && pindex->HaveTxsDownloaded()) {
            setBlockIndexCandidates.insert(pindex);
            PruneBlockIndexCandidates();
        }
    }

    return ActivateBestChain(state, params, std::shared_ptr<const CBlock>());
}
bool PreciousBlock(BlockValidationState& state, const CChainParams& params, CBlockIndex *pindex) {
    return ::ChainstateActive().PreciousBlock(state, params, pindex);
}

bool CChainState::InvalidateBlock(BlockValidationState& state, const CChainParams& chainparams, CBlockIndex *pindex)
{
    CBlockIndex* to_mark_failed = pindex;
    bool pindex_was_in_chain = false;
    int disconnected = 0;

    // We do not allow ActivateBestChain() to run while InvalidateBlock() is
    // running, as that could cause the tip to change while we disconnect
    // blocks.
    LOCK(m_cs_chainstate);

    // We'll be acquiring and releasing cs_main below, to allow the validation
    // callbacks to run. However, we should keep the block index in a
    // consistent state as we disconnect blocks -- in particular we need to
    // add equal-work blocks to setBlockIndexCandidates as we disconnect.
    // To avoid walking the block index repeatedly in search of candidates,
    // build a map once so that we can look up candidate blocks by chain
    // work as we go.
    std::multimap<const arith_uint256, CBlockIndex *> candidate_blocks_by_work;

    {
        LOCK(cs_main);
        for (const auto& entry : m_blockman.m_block_index) {
            CBlockIndex *candidate = entry.second;
            // We don't need to put anything in our active chain into the
            // multimap, because those candidates will be found and considered
            // as we disconnect.
            // Instead, consider only non-active-chain blocks that have at
            // least as much work as where we expect the new tip to end up.
            if (!m_chain.Contains(candidate) &&
                    !CBlockIndexWorkComparator()(candidate, pindex->pprev) &&
                    candidate->IsValid(BLOCK_VALID_TRANSACTIONS) &&
                    candidate->HaveTxsDownloaded()) {
                candidate_blocks_by_work.insert(std::make_pair(candidate->nChainWork, candidate));
            }
        }
    }

    // Disconnect (descendants of) pindex, and mark them invalid.
    while (true) {
        if (ShutdownRequested()) break;

        // Make sure the queue of validation callbacks doesn't grow unboundedly.
        LimitValidationInterfaceQueue();

        LOCK(cs_main);
        LOCK(m_mempool.cs); // Lock for as long as disconnectpool is in scope to make sure UpdateMempoolForReorg is called after DisconnectTip without unlocking in between
        if (!m_chain.Contains(pindex)) break;
        pindex_was_in_chain = true;
        CBlockIndex *invalid_walk_tip = m_chain.Tip();

        // ActivateBestChain considers blocks already in m_chain
        // unconditionally valid already, so force disconnect away from it.
        DisconnectedBlockTransactions disconnectpool;
        bool ret = DisconnectTip(state, chainparams, &disconnectpool);
        // DisconnectTip will add transactions to disconnectpool.
        // Adjust the mempool to be consistent with the new tip, adding
        // transactions back to the mempool if disconnecting was successful,
        // and we're not doing a very deep invalidation (in which case
        // keeping the mempool up to date is probably futile anyway).
        UpdateMempoolForReorg(m_mempool, disconnectpool, /* fAddToMempool = */ (++disconnected <= 10) && ret);
        if (!ret) return false;
        assert(invalid_walk_tip->pprev == m_chain.Tip());

        // We immediately mark the disconnected blocks as invalid.
        // This prevents a case where pruned nodes may fail to invalidateblock
        // and be left unable to start as they have no tip candidates (as there
        // are no blocks that meet the "have data and are not invalid per
        // nStatus" criteria for inclusion in setBlockIndexCandidates).
        invalid_walk_tip->nStatus |= BLOCK_FAILED_VALID;
        setDirtyBlockIndex.insert(invalid_walk_tip);
        setBlockIndexCandidates.erase(invalid_walk_tip);
        setBlockIndexCandidates.insert(invalid_walk_tip->pprev);
        if (invalid_walk_tip->pprev == to_mark_failed && (to_mark_failed->nStatus & BLOCK_FAILED_VALID)) {
            // We only want to mark the last disconnected block as BLOCK_FAILED_VALID; its children
            // need to be BLOCK_FAILED_CHILD instead.
            to_mark_failed->nStatus = (to_mark_failed->nStatus ^ BLOCK_FAILED_VALID) | BLOCK_FAILED_CHILD;
            setDirtyBlockIndex.insert(to_mark_failed);
        }

        // Add any equal or more work headers to setBlockIndexCandidates
        auto candidate_it = candidate_blocks_by_work.lower_bound(invalid_walk_tip->pprev->nChainWork);
        while (candidate_it != candidate_blocks_by_work.end()) {
            if (!CBlockIndexWorkComparator()(candidate_it->second, invalid_walk_tip->pprev)) {
                setBlockIndexCandidates.insert(candidate_it->second);
                candidate_it = candidate_blocks_by_work.erase(candidate_it);
            } else {
                ++candidate_it;
            }
        }

        // Track the last disconnected block, so we can correct its BLOCK_FAILED_CHILD status in future
        // iterations, or, if it's the last one, call InvalidChainFound on it.
        to_mark_failed = invalid_walk_tip;
    }

    CheckBlockIndex(chainparams.GetConsensus());

    {
        LOCK(cs_main);
        if (m_chain.Contains(to_mark_failed)) {
            // If the to-be-marked invalid block is in the active chain, something is interfering and we can't proceed.
            return false;
        }

        // Mark pindex (or the last disconnected block) as invalid, even when it never was in the main chain
        to_mark_failed->nStatus |= BLOCK_FAILED_VALID;
        setDirtyBlockIndex.insert(to_mark_failed);
        setBlockIndexCandidates.erase(to_mark_failed);
        m_blockman.m_failed_blocks.insert(to_mark_failed);

        // If any new blocks somehow arrived while we were disconnecting
        // (above), then the pre-calculation of what should go into
        // setBlockIndexCandidates may have missed entries. This would
        // technically be an inconsistency in the block index, but if we clean
        // it up here, this should be an essentially unobservable error.
        // Loop back over all block index entries and add any missing entries
        // to setBlockIndexCandidates.
        BlockMap::iterator it = m_blockman.m_block_index.begin();
        while (it != m_blockman.m_block_index.end()) {
            if (it->second->IsValid(BLOCK_VALID_TRANSACTIONS) && it->second->HaveTxsDownloaded() && !setBlockIndexCandidates.value_comp()(it->second, m_chain.Tip())) {
                setBlockIndexCandidates.insert(it->second);
            }
            it++;
        }

        InvalidChainFound(to_mark_failed);
    }

    // Only notify about a new block tip if the active chain was modified.
    if (pindex_was_in_chain) {
        uiInterface.NotifyBlockTip(GetSynchronizationState(IsInitialBlockDownload()), to_mark_failed->pprev);
    }
    return true;
}

bool InvalidateBlock(BlockValidationState& state, const CChainParams& chainparams, CBlockIndex *pindex) {
    return ::ChainstateActive().InvalidateBlock(state, chainparams, pindex);
}

void CChainState::ResetBlockFailureFlags(CBlockIndex *pindex) {
    AssertLockHeld(cs_main);

    int nHeight = pindex->nHeight;

    // Remove the invalidity flag from this block and all its descendants.
    BlockMap::iterator it = m_blockman.m_block_index.begin();
    while (it != m_blockman.m_block_index.end()) {
        if (!it->second->IsValid() && it->second->GetAncestor(nHeight) == pindex) {
            it->second->nStatus &= ~BLOCK_FAILED_MASK;
            setDirtyBlockIndex.insert(it->second);
            if (it->second->IsValid(BLOCK_VALID_TRANSACTIONS) && it->second->HaveTxsDownloaded() && setBlockIndexCandidates.value_comp()(m_chain.Tip(), it->second)) {
                setBlockIndexCandidates.insert(it->second);
            }
            if (it->second == pindexBestInvalid) {
                // Reset invalid block marker if it was pointing to one of those.
                pindexBestInvalid = nullptr;
            }
            m_blockman.m_failed_blocks.erase(it->second);
        }
        it++;
    }

    // Remove the invalidity flag from all ancestors too.
    while (pindex != nullptr) {
        if (pindex->nStatus & BLOCK_FAILED_MASK) {
            pindex->nStatus &= ~BLOCK_FAILED_MASK;
            setDirtyBlockIndex.insert(pindex);
            m_blockman.m_failed_blocks.erase(pindex);
        }
        pindex = pindex->pprev;
    }
}

void ResetBlockFailureFlags(CBlockIndex *pindex) {
    return ::ChainstateActive().ResetBlockFailureFlags(pindex);
}

CBlockIndex* BlockManager::AddToBlockIndex(const CBlockHeader& block)
{
    AssertLockHeld(cs_main);

    // Check for duplicate
    uint256 hash = block.GetHash();
    BlockMap::iterator it = m_block_index.find(hash);
    if (it != m_block_index.end())
        return it->second;

    // Construct new block index object
    CBlockIndex* pindexNew = new CBlockIndex(block);
    // We assign the sequence id to blocks only when the full data is available,
    // to avoid miners withholding blocks but broadcasting headers, to get a
    // competitive advantage.
    pindexNew->nSequenceId = 0;
    BlockMap::iterator mi = m_block_index.insert(std::make_pair(hash, pindexNew)).first;
    pindexNew->phashBlock = &((*mi).first);
    BlockMap::iterator miPrev = m_block_index.find(block.hashPrevBlock);
    if (miPrev != m_block_index.end())
    {
        pindexNew->pprev = (*miPrev).second;
        pindexNew->nHeight = pindexNew->pprev->nHeight + 1;
        pindexNew->BuildSkip();
    }
    pindexNew->nTimeMax = (pindexNew->pprev ? std::max(pindexNew->pprev->nTimeMax, pindexNew->nTime) : pindexNew->nTime);
    pindexNew->nChainWork = (pindexNew->pprev ? pindexNew->pprev->nChainWork : 0) + GetBlockProof(*pindexNew);
    pindexNew->RaiseValidity(BLOCK_VALID_TREE);
    if (pindexBestHeader == nullptr || pindexBestHeader->nChainWork < pindexNew->nChainWork)
        pindexBestHeader = pindexNew;

    setDirtyBlockIndex.insert(pindexNew);

    return pindexNew;
}

/** Mark a block as having its data received and checked (up to BLOCK_VALID_TRANSACTIONS). */
void CChainState::ReceivedBlockTransactions(const CBlock& block, CBlockIndex* pindexNew, const FlatFilePos& pos, const Consensus::Params& consensusParams)
{
    pindexNew->nTx = block.vtx.size();
    pindexNew->nChainTx = 0;
    pindexNew->nFile = pos.nFile;
    pindexNew->nDataPos = pos.nPos;
    pindexNew->nUndoPos = 0;
    pindexNew->nStatus |= BLOCK_HAVE_DATA;
    if (IsWitnessEnabled(pindexNew->pprev, consensusParams)) {
        pindexNew->nStatus |= BLOCK_OPT_WITNESS;
    }
    pindexNew->RaiseValidity(BLOCK_VALID_TRANSACTIONS);
    setDirtyBlockIndex.insert(pindexNew);

    if (pindexNew->pprev == nullptr || pindexNew->pprev->HaveTxsDownloaded()) {
        // If pindexNew is the genesis block or all parents are BLOCK_VALID_TRANSACTIONS.
        std::deque<CBlockIndex*> queue;
        queue.push_back(pindexNew);

        // Recursively process any descendant blocks that now may be eligible to be connected.
        while (!queue.empty()) {
            CBlockIndex *pindex = queue.front();
            queue.pop_front();
            pindex->nChainTx = (pindex->pprev ? pindex->pprev->nChainTx : 0) + pindex->nTx;
            {
                LOCK(cs_nBlockSequenceId);
                pindex->nSequenceId = nBlockSequenceId++;
            }
            if (m_chain.Tip() == nullptr || !setBlockIndexCandidates.value_comp()(pindex, m_chain.Tip())) {
                setBlockIndexCandidates.insert(pindex);
            }
            std::pair<std::multimap<CBlockIndex*, CBlockIndex*>::iterator, std::multimap<CBlockIndex*, CBlockIndex*>::iterator> range = m_blockman.m_blocks_unlinked.equal_range(pindex);
            while (range.first != range.second) {
                std::multimap<CBlockIndex*, CBlockIndex*>::iterator it = range.first;
                queue.push_back(it->second);
                range.first++;
                m_blockman.m_blocks_unlinked.erase(it);
            }
        }
    } else {
        if (pindexNew->pprev && pindexNew->pprev->IsValid(BLOCK_VALID_TREE)) {
            m_blockman.m_blocks_unlinked.insert(std::make_pair(pindexNew->pprev, pindexNew));
        }
    }
}

static bool FindBlockPos(FlatFilePos &pos, unsigned int nAddSize, unsigned int nHeight, uint64_t nTime, bool fKnown = false)
{
    LOCK(cs_LastBlockFile);

    unsigned int nFile = fKnown ? pos.nFile : nLastBlockFile;
    if (vinfoBlockFile.size() <= nFile) {
        vinfoBlockFile.resize(nFile + 1);
    }

    bool finalize_undo = false;
    if (!fKnown) {
        while (vinfoBlockFile[nFile].nSize + nAddSize >= MAX_BLOCKFILE_SIZE) {
            // when the undo file is keeping up with the block file, we want to flush it explicitly
            // when it is lagging behind (more blocks arrive than are being connected), we let the
            // undo block write case handle it
            finalize_undo = (vinfoBlockFile[nFile].nHeightLast == (unsigned int)ChainActive().Tip()->nHeight);
            nFile++;
            if (vinfoBlockFile.size() <= nFile) {
                vinfoBlockFile.resize(nFile + 1);
            }
        }
        pos.nFile = nFile;
        pos.nPos = vinfoBlockFile[nFile].nSize;
    }

    if ((int)nFile != nLastBlockFile) {
        if (!fKnown) {
            LogPrintf("Leaving block file %i: %s\n", nLastBlockFile, vinfoBlockFile[nLastBlockFile].ToString());
        }
        FlushBlockFile(!fKnown, finalize_undo);
        nLastBlockFile = nFile;
    }

    vinfoBlockFile[nFile].AddBlock(nHeight, nTime);
    if (fKnown)
        vinfoBlockFile[nFile].nSize = std::max(pos.nPos + nAddSize, vinfoBlockFile[nFile].nSize);
    else
        vinfoBlockFile[nFile].nSize += nAddSize;

    if (!fKnown) {
        bool out_of_space;
        size_t bytes_allocated = BlockFileSeq().Allocate(pos, nAddSize, out_of_space);
        if (out_of_space) {
            return AbortNode("Disk space is too low!", _("Disk space is too low!"));
        }
        if (bytes_allocated != 0 && fPruneMode) {
            fCheckForPruning = true;
        }
    }

    setDirtyFileInfo.insert(nFile);
    return true;
}

static bool FindUndoPos(BlockValidationState &state, int nFile, FlatFilePos &pos, unsigned int nAddSize)
{
    pos.nFile = nFile;

    LOCK(cs_LastBlockFile);

    pos.nPos = vinfoBlockFile[nFile].nUndoSize;
    vinfoBlockFile[nFile].nUndoSize += nAddSize;
    setDirtyFileInfo.insert(nFile);

    bool out_of_space;
    size_t bytes_allocated = UndoFileSeq().Allocate(pos, nAddSize, out_of_space);
    if (out_of_space) {
        return AbortNode(state, "Disk space is too low!", _("Disk space is too low!"));
    }
    if (bytes_allocated != 0 && fPruneMode) {
        fCheckForPruning = true;
    }

    return true;
}

static bool CheckBlockHeader(const CBlockHeader& block, BlockValidationState& state, const Consensus::Params& consensusParams, bool fCheckPOW = true)
{
    // Check proof of work matches claimed amount
    if (fCheckPOW && block.GetHash() != consensusParams.hashGenesisBlock
            && !CheckProof(block, consensusParams)) {
        return state.Invalid(BlockValidationResult::BLOCK_INVALID_HEADER, g_signed_blocks ? "block-proof-invalid" : "high-hash", "proof of work failed");
    }
    return true;
}

bool CheckBlock(const CBlock& block, BlockValidationState& state, const Consensus::Params& consensusParams, bool fCheckPOW, bool fCheckMerkleRoot)
{
    // These are checks that are independent of context.

    if (block.fChecked)
        return true;

    // Check that the header is valid (particularly PoW).  This is mostly
    // redundant with the call in AcceptBlockHeader.
    if (!CheckBlockHeader(block, state, consensusParams, fCheckPOW))
        return false;

    // Signet only: check block solution
    if (consensusParams.signet_blocks && fCheckPOW && !CheckSignetBlockSolution(block, consensusParams)) {
        return state.Invalid(BlockValidationResult::BLOCK_CONSENSUS, "bad-signet-blksig", "signet block signature validation failure");
    }

    // Check the merkle root.
    if (fCheckMerkleRoot) {
        bool mutated;
        uint256 hashMerkleRoot2 = BlockMerkleRoot(block, &mutated);
        if (block.hashMerkleRoot != hashMerkleRoot2)
            return state.Invalid(BlockValidationResult::BLOCK_MUTATED, "bad-txnmrklroot", "hashMerkleRoot mismatch");

        // Check for merkle tree malleability (CVE-2012-2459): repeating sequences
        // of transactions in a block without affecting the merkle root of a block,
        // while still invalidating it.
        if (mutated)
            return state.Invalid(BlockValidationResult::BLOCK_MUTATED, "bad-txns-duplicate", "duplicate transaction");
    }

    // All potential-corruption validation must be done before we do any
    // transaction validation, as otherwise we may mark the header as invalid
    // because we receive the wrong transactions for it.
    // Note that witness malleability is checked in ContextualCheckBlock, so no
    // checks that use witness data may be performed here.

    // Size limits
    if (block.vtx.empty() || block.vtx.size() * WITNESS_SCALE_FACTOR > MAX_BLOCK_WEIGHT || ::GetSerializeSize(block, PROTOCOL_VERSION | SERIALIZE_TRANSACTION_NO_WITNESS) * WITNESS_SCALE_FACTOR > MAX_BLOCK_WEIGHT)
        return state.Invalid(BlockValidationResult::BLOCK_CONSENSUS, "bad-blk-length", "size limits failed");

    // First transaction must be coinbase, the rest must not be
    if (block.vtx.empty() || !block.vtx[0]->IsCoinBase())
        return state.Invalid(BlockValidationResult::BLOCK_CONSENSUS, "bad-cb-missing", "first tx is not coinbase");
    for (unsigned int i = 1; i < block.vtx.size(); i++)
        if (block.vtx[i]->IsCoinBase())
            return state.Invalid(BlockValidationResult::BLOCK_CONSENSUS, "bad-cb-multiple", "more than one coinbase");

    // Check transactions
    // Must check for duplicate inputs (see CVE-2018-17144)
    for (const auto& tx : block.vtx) {
        TxValidationState tx_state;
        if (!CheckTransaction(*tx, tx_state)) {
            // CheckBlock() does context-free validation checks. The only
            // possible failures are consensus failures.
            assert(tx_state.GetResult() == TxValidationResult::TX_CONSENSUS);
            return state.Invalid(BlockValidationResult::BLOCK_CONSENSUS, tx_state.GetRejectReason(),
                                 strprintf("Transaction check failed (tx hash %s) %s", tx->GetHash().ToString(), tx_state.GetDebugMessage()));
        }
    }
    unsigned int nSigOps = 0;
    for (const auto& tx : block.vtx)
    {
        nSigOps += GetLegacySigOpCount(*tx);
    }
    if (nSigOps * WITNESS_SCALE_FACTOR > MAX_BLOCK_SIGOPS_COST)
        return state.Invalid(BlockValidationResult::BLOCK_CONSENSUS, "bad-blk-sigops", "out-of-bounds SigOpCount");

    if (fCheckPOW && fCheckMerkleRoot)
        block.fChecked = true;

    return true;
}

bool IsWitnessEnabled(const CBlockIndex* pindexPrev, const Consensus::Params& params)
{
    int height = pindexPrev == nullptr ? 0 : pindexPrev->nHeight + 1;
    return (height >= params.SegwitHeight);
}

bool IsDynaFedEnabled(const CBlockIndex* pindexPrev, const Consensus::Params& params)
{
    LOCK(cs_main);
    return (VersionBitsState(pindexPrev, params, Consensus::DEPLOYMENT_DYNA_FED, versionbitscache) == ThresholdState::ACTIVE);
}

void UpdateUncommittedBlockStructures(CBlock& block, const CBlockIndex* pindexPrev, const Consensus::Params& consensusParams)
{
    int commitpos = GetWitnessCommitmentIndex(block);
    static const std::vector<unsigned char> nonce(32, 0x00);
    if (commitpos != NO_WITNESS_COMMITMENT && IsWitnessEnabled(pindexPrev, consensusParams) && !block.vtx[0]->HasWitness()) {
        CMutableTransaction tx(*block.vtx[0]);
        tx.witness.vtxinwit.resize(1);
        tx.witness.vtxinwit[0].scriptWitness.stack.resize(1);
        tx.witness.vtxinwit[0].scriptWitness.stack[0] = nonce;
        block.vtx[0] = MakeTransactionRef(std::move(tx));
    }
}

std::vector<unsigned char> GenerateCoinbaseCommitment(CBlock& block, const CBlockIndex* pindexPrev, const Consensus::Params& consensusParams)
{
    std::vector<unsigned char> commitment;
    int commitpos = GetWitnessCommitmentIndex(block);
    std::vector<unsigned char> ret(32, 0x00);
    if (consensusParams.SegwitHeight != std::numeric_limits<int>::max()) {
        if (commitpos == NO_WITNESS_COMMITMENT) {
            // ELEMENTS: Shim in blank coinbase output for witness output hash
            // Previous iterations of CA could have allowed witness data
            // in coinbase transactions, and this witness data must be committed
            // to here.
            //
            // Is No-op in Bitcoin
            CMutableTransaction tx0(*block.vtx[0]);
            tx0.vout.push_back(CTxOut());
            block.vtx[0] = MakeTransactionRef(std::move(tx0));
            // END
            uint256 witnessroot = BlockWitnessMerkleRoot(block, nullptr);
            CHash256().Write(witnessroot).Write(ret).Finalize(witnessroot);
            CTxOut out;
            out.nValue = 0;
            out.nAsset = policyAsset;
            out.scriptPubKey.resize(MINIMUM_WITNESS_COMMITMENT);
            out.scriptPubKey[0] = OP_RETURN;
            out.scriptPubKey[1] = 0x24;
            out.scriptPubKey[2] = 0xaa;
            out.scriptPubKey[3] = 0x21;
            out.scriptPubKey[4] = 0xa9;
            out.scriptPubKey[5] = 0xed;
            memcpy(&out.scriptPubKey[6], witnessroot.begin(), 32);
            commitment = std::vector<unsigned char>(out.scriptPubKey.begin(), out.scriptPubKey.end());
            CMutableTransaction tx(*block.vtx[0]);
            // Elements: replace shimmed output with real coinbase rather than push
            tx.vout.back() = out;
            // END
            block.vtx[0] = MakeTransactionRef(std::move(tx));
        }
    }
    UpdateUncommittedBlockStructures(block, pindexPrev, consensusParams);
    return commitment;
}

// ELEMENTS


static bool ContextualCheckDynaFedHeader(const CBlockHeader& block, BlockValidationState& state, const CChainParams& params, const CBlockIndex* pindexPrev)
{
    // When not active, it's a NOP
    if (!IsDynaFedEnabled(pindexPrev, params.GetConsensus())) {
        return true;
    }

    const DynaFedParams& dynafed_params = block.m_dynafed_params;

    // Dynamic blocks must at least publish current signblockscript in full
    if (dynafed_params.m_current.IsNull()) {
        return state.Invalid(BlockValidationResult::BLOCK_CONSENSUS, "invalid-dyna-fed", "dynamic block headers must have non-empty current signblockscript field");
    }

    // Make sure extension bits aren't active, reserved for future HF
    uint32_t reserved_mask = (1<<23) | (1<<24) | (1<<25) | (1<<26);
    if ((block.nVersion & reserved_mask) != 0) {
        return state.Invalid(BlockValidationResult::BLOCK_CONSENSUS, "invalid-dyna-fed", "dynamic block header has unknown HF extension bits set");
    }

    const DynaFedParamEntry expected_current_params = ComputeNextBlockCurrentParameters(pindexPrev, params.GetConsensus());

    if (expected_current_params != dynafed_params.m_current) {
        return state.Invalid(BlockValidationResult::BLOCK_CONSENSUS, "invalid-dyna-fed", "dynamic block header's current parameters do not match expected");
    }

    // Lastly, enforce rules on proposals.
    const DynaFedParamEntry& proposed = dynafed_params.m_proposed;
    if (!proposed.IsNull()) {

        // signblockscript proposals *must* be segwit versions
        int block_version = 0;
        std::vector<unsigned char> block_program;
        if (!proposed.m_signblockscript.IsWitnessProgram(block_version, block_program)) {
            return state.Invalid(BlockValidationResult::BLOCK_CONSENSUS, "invalid-dyna-fed", "proposed signblockscript must be native segwit scriptPubkey");
        }

        int fedpeg_version = 0;
        std::vector<unsigned char> fedpeg_program;
        if (!proposed.m_fedpeg_program.IsWitnessProgram(fedpeg_version, fedpeg_program)) {
            return state.Invalid(BlockValidationResult::BLOCK_CONSENSUS, "invalid-dyna-fed", "proposed fedpegs program must be native segwit scriptPubkey");
        }

        // for v0, fedpegscript's scriptPubKey must match. v1+ is unencumbered.
        if (fedpeg_version == 0) {
            uint256 fedpeg_program;
            CSHA256().Write(proposed.m_fedpegscript.data(), proposed.m_fedpegscript.size()).Finalize(fedpeg_program.begin());
            CScript computed_program = CScript() << OP_0 << ToByteVector(fedpeg_program);
            if (computed_program != proposed.m_fedpeg_program) {
                return state.Invalid(BlockValidationResult::BLOCK_CONSENSUS, "invalid-dyna-fed", "proposed v0 segwit fedpegscript must match proposed fedpeg witness program");
            }

            // fedpegscript proposals *must not* start with OP_DEPTH
            // This forbids the first Liquid watchman script which is a hack.
            // Use miniscript, which doesn't even have OP_DEPTH.
            // We don't encumber future segwit versions as opcodes may change.
            if (!proposed.m_fedpegscript.empty() &&
                    proposed.m_fedpegscript.front() == OP_DEPTH) {
                return state.Invalid(BlockValidationResult::BLOCK_CONSENSUS, "invalid-dyna-fed", "Proposed fedpegscript starts with OP_DEPTH, which is illegal");
            }
        }

        // When enforcing PAK, extension_space must give non-empty PAK list when
        // the vector itself is non-empty. Otherwise this means there were "junk"
        // entries
        if (params.GetEnforcePak()) {
            if (!proposed.m_extension_space.empty() &&
                    CreatePAKListFromExtensionSpace(proposed.m_extension_space).IsReject()) {
                return state.Invalid(BlockValidationResult::BLOCK_CONSENSUS, "invalid-dyna-fed", "Extension space is not list of valid PAK entries");
            }
        }
    }
    return true;
}

//! Returns last CBlockIndex* that is a checkpoint
static CBlockIndex* GetLastCheckpoint(const CCheckpointData& data) EXCLUSIVE_LOCKS_REQUIRED(cs_main)
{
    const MapCheckpoints& checkpoints = data.mapCheckpoints;

    for (const MapCheckpoints::value_type& i : reverse_iterate(checkpoints))
    {
        const uint256& hash = i.second;
        CBlockIndex* pindex = LookupBlockIndex(hash);
        if (pindex) {
            return pindex;
        }
    }
    return nullptr;
}

/** Context-dependent validity checks.
 *  By "context", we mean only the previous block headers, but not the UTXO
 *  set; UTXO-related validity checks are done in ConnectBlock().
 *  NOTE: This function is not currently invoked by ConnectBlock(), so we
 *  should consider upgrade issues if we change which consensus rules are
 *  enforced in this function (eg by adding a new consensus rule). See comment
 *  in ConnectBlock().
 *  Note that -reindex-chainstate skips the validation that happens here!
 */
static bool ContextualCheckBlockHeader(const CBlockHeader& block, BlockValidationState& state, const CChainParams& params, const CBlockIndex* pindexPrev, int64_t nAdjustedTime) EXCLUSIVE_LOCKS_REQUIRED(cs_main)
{
    assert(pindexPrev != nullptr);
    const int nHeight = pindexPrev->nHeight + 1;

    // Check proof of work target or non-dynamic signblockscript if necessary
    const Consensus::Params& consensusParams = params.GetConsensus();
    if (!IsDynaFedEnabled(pindexPrev, consensusParams) && !CheckChallenge(block, *pindexPrev, consensusParams))
        return state.Invalid(BlockValidationResult::BLOCK_INVALID_HEADER, "bad-diffbits", "incorrect proof of work");

    // Check against checkpoints
    if (fCheckpointsEnabled) {
        // Don't accept any forks from the main chain prior to last checkpoint.
        // GetLastCheckpoint finds the last checkpoint in MapCheckpoints that's in our
        // BlockIndex().
        CBlockIndex* pcheckpoint = GetLastCheckpoint(params.Checkpoints());
        if (pcheckpoint && nHeight < pcheckpoint->nHeight) {
            LogPrintf("ERROR: %s: forked chain older than last checkpoint (height %d)\n", __func__, nHeight);
            return state.Invalid(BlockValidationResult::BLOCK_CHECKPOINT, "bad-fork-prior-to-checkpoint");
        }
    }

    // Check timestamp against prev
    if (block.GetBlockTime() <= pindexPrev->GetMedianTimePast())
        return state.Invalid(BlockValidationResult::BLOCK_INVALID_HEADER, "time-too-old", "block's timestamp is too early");

    // Check height in header against prev
    if (g_con_blockheightinheader && (uint32_t)nHeight != block.block_height) {
        LogPrintf("ERROR: %s: block height in header is incorrect (got %d, expected %d)\n", __func__, block.block_height, nHeight);
        return state.Invalid(BlockValidationResult::BLOCK_INVALID_HEADER, "bad-header-height");
    }

    // Check timestamp
    if (block.GetBlockTime() > nAdjustedTime + MAX_FUTURE_BLOCK_TIME)
        return state.Invalid(BlockValidationResult::BLOCK_TIME_FUTURE, "time-too-new", "block timestamp too far in the future");

    // Reject outdated version blocks when 95% (75% on testnet) of the network has upgraded:
    // check for version 2, 3 and 4 upgrades
    if((block.nVersion < 2 && nHeight >= consensusParams.BIP34Height) ||
       (block.nVersion < 3 && nHeight >= consensusParams.BIP66Height) ||
       (block.nVersion < 4 && nHeight >= consensusParams.BIP65Height))
            return state.Invalid(BlockValidationResult::BLOCK_INVALID_HEADER, strprintf("bad-version(0x%08x)", block.nVersion),
                                 strprintf("rejected nVersion=0x%08x block", block.nVersion));

    if (!ContextualCheckDynaFedHeader(block, state, params, pindexPrev)) {
        return false;
    }

    return true;
}

/** NOTE: This function is not currently invoked by ConnectBlock(), so we
 *  should consider upgrade issues if we change which consensus rules are
 *  enforced in this function (eg by adding a new consensus rule). See comment
 *  in ConnectBlock().
 *  Note that -reindex-chainstate skips the validation that happens here!
 */
static bool ContextualCheckBlock(const CBlock& block, BlockValidationState& state, const Consensus::Params& consensusParams, const CBlockIndex* pindexPrev)
{
    const int nHeight = pindexPrev == nullptr ? 0 : pindexPrev->nHeight + 1;

    // Start enforcing BIP113 (Median Time Past).
    int nLockTimeFlags = 0;
    if (nHeight >= consensusParams.CSVHeight) {
        assert(pindexPrev != nullptr);
        nLockTimeFlags |= LOCKTIME_MEDIAN_TIME_PAST;
    }

    int64_t nLockTimeCutoff = (nLockTimeFlags & LOCKTIME_MEDIAN_TIME_PAST)
                              ? pindexPrev->GetMedianTimePast()
                              : block.GetBlockTime();

    // Check that all transactions are finalized
    for (const auto& tx : block.vtx) {
        if (!IsFinalTx(*tx, nHeight, nLockTimeCutoff)) {
            return state.Invalid(BlockValidationResult::BLOCK_CONSENSUS, "bad-txns-nonfinal", "non-final transaction");
        }
    }

    // Enforce rule that the coinbase starts with serialized block height
    if (nHeight >= consensusParams.BIP34Height)
    {
        CScript expect = CScript() << nHeight;
        if (block.vtx[0]->vin[0].scriptSig.size() < expect.size() ||
            !std::equal(expect.begin(), expect.end(), block.vtx[0]->vin[0].scriptSig.begin())) {
            return state.Invalid(BlockValidationResult::BLOCK_CONSENSUS, "bad-cb-height", "block height mismatch in coinbase");
        }
    }

    // Coinbase transaction can not have input witness data which is not covered
    // (or committed to) by the witness or regular merkle tree
    for (const auto& inwit : block.vtx[0]->witness.vtxinwit) {
        if (!inwit.vchIssuanceAmountRangeproof.empty() ||
                !inwit.vchInflationKeysRangeproof.empty() ||
                !inwit.m_pegin_witness.IsNull()) {
            return state.Invalid(BlockValidationResult::BLOCK_MUTATED, "bad-cb-witness", "Coinbase has invalid input witness data.");
        }
    }

    // Validation for witness commitments.
    // * We compute the witness hash (which is the hash including witnesses) of all the block's transactions, except the
    //   coinbase (where 0x0000....0000 is used instead).
    // * The coinbase scriptWitness is a stack of a single 32-byte vector, containing a witness reserved value (unconstrained).
    // * We build a merkle tree with all those witness hashes as leaves (similar to the hashMerkleRoot in the block header).
    // * There must be at least one output whose scriptPubKey is a single 36-byte push, the first 4 bytes of which are
    //   {0xaa, 0x21, 0xa9, 0xed}, and the following 32 bytes are SHA256^2(witness root, witness reserved value). In case there are
    //   multiple, the last one is used.
    bool fHaveWitness = false;
    if (nHeight >= consensusParams.SegwitHeight) {
        int commitpos = GetWitnessCommitmentIndex(block);
        if (commitpos != NO_WITNESS_COMMITMENT) {
            bool malleated = false;
            uint256 hashWitness = BlockWitnessMerkleRoot(block, &malleated);
            // The malleation check is ignored; as the transaction tree itself
            // already does not permit it, it is impossible to trigger in the
            // witness tree.
            if ((block.vtx[0]->witness.vtxinwit.empty()) ||
                (block.vtx[0]->witness.vtxinwit[0].scriptWitness.stack.size() != 1) ||
                (block.vtx[0]->witness.vtxinwit[0].scriptWitness.stack[0].size() != 32)) {
                return state.Invalid(BlockValidationResult::BLOCK_MUTATED, "bad-witness-nonce-size", strprintf("%s : invalid witness reserved value size", __func__));
            }
            CHash256().Write(hashWitness).Write(block.vtx[0]->witness.vtxinwit[0].scriptWitness.stack[0]).Finalize(hashWitness);
            uint256 committedWitness(std::vector<unsigned char>(&block.vtx[0]->vout[commitpos].scriptPubKey[6], &block.vtx[0]->vout[commitpos].scriptPubKey[6+32]));
            if (memcmp(hashWitness.begin(), &block.vtx[0]->vout[commitpos].scriptPubKey[6], 32)) {
                return state.Invalid(BlockValidationResult::BLOCK_MUTATED, "bad-witness-merkle-match", strprintf("%s : witness merkle commitment mismatch", __func__));
            }
            fHaveWitness = true;
        }
    }

    // No witness data is allowed in blocks that don't commit to witness data, as this would otherwise leave room for spam
    if (!fHaveWitness) {
      for (const auto& tx : block.vtx) {
            if (tx->HasWitness()) {
                return state.Invalid(BlockValidationResult::BLOCK_MUTATED, "unexpected-witness", strprintf("%s : unexpected witness data found", __func__));
            }
        }
    }

    // After the coinbase witness reserved value and commitment are verified,
    // we can check if the block weight passes (before we've checked the
    // coinbase witness, it would be possible for the weight to be too
    // large by filling up the coinbase witness, which doesn't change
    // the block hash, so we couldn't mark the block as permanently
    // failed).
    if (GetBlockWeight(block) > MAX_BLOCK_WEIGHT) {
        return state.Invalid(BlockValidationResult::BLOCK_CONSENSUS, "bad-blk-weight", strprintf("%s : weight limit failed", __func__));
    }

    return true;
}

bool BlockManager::AcceptBlockHeader(const CBlockHeader& block, BlockValidationState& state, const CChainParams& chainparams, CBlockIndex** ppindex)
{
    AssertLockHeld(cs_main);
    // Check for duplicate
    uint256 hash = block.GetHash();
    BlockMap::iterator miSelf = m_block_index.find(hash);
    CBlockIndex *pindex = nullptr;
    if (hash != chainparams.GetConsensus().hashGenesisBlock) {
        if (miSelf != m_block_index.end()) {
            // Block header is already known.
            pindex = miSelf->second;
            if (ppindex)
                *ppindex = pindex;
            if (pindex->nStatus & BLOCK_FAILED_MASK) {
                LogPrintf("ERROR: %s: block %s is marked invalid\n", __func__, hash.ToString());
                return state.Invalid(BlockValidationResult::BLOCK_CACHED_INVALID, "duplicate");
            }
            return true;
        }

        if (!CheckBlockHeader(block, state, chainparams.GetConsensus())) {
            LogPrint(BCLog::VALIDATION, "%s: Consensus::CheckBlockHeader: %s, %s\n", __func__, hash.ToString(), state.ToString());
            return false;
        }

        // Get prev block index
        CBlockIndex* pindexPrev = nullptr;
        BlockMap::iterator mi = m_block_index.find(block.hashPrevBlock);
        if (mi == m_block_index.end()) {
            LogPrintf("ERROR: %s: prev block not found\n", __func__);
            return state.Invalid(BlockValidationResult::BLOCK_MISSING_PREV, "prev-blk-not-found");
        }
        pindexPrev = (*mi).second;
        if (pindexPrev->nStatus & BLOCK_FAILED_MASK) {
            LogPrintf("ERROR: %s: prev block invalid\n", __func__);
            return state.Invalid(BlockValidationResult::BLOCK_INVALID_PREV, "bad-prevblk");
        }
        if (!ContextualCheckBlockHeader(block, state, chainparams, pindexPrev, GetAdjustedTime()))
            return error("%s: Consensus::ContextualCheckBlockHeader: %s, %s", __func__, hash.ToString(), state.ToString());

        /* Determine if this block descends from any block which has been found
         * invalid (m_failed_blocks), then mark pindexPrev and any blocks between
         * them as failed. For example:
         *
         *                D3
         *              /
         *      B2 - C2
         *    /         \
         *  A             D2 - E2 - F2
         *    \
         *      B1 - C1 - D1 - E1
         *
         * In the case that we attempted to reorg from E1 to F2, only to find
         * C2 to be invalid, we would mark D2, E2, and F2 as BLOCK_FAILED_CHILD
         * but NOT D3 (it was not in any of our candidate sets at the time).
         *
         * In any case D3 will also be marked as BLOCK_FAILED_CHILD at restart
         * in LoadBlockIndex.
         */
        if (!pindexPrev->IsValid(BLOCK_VALID_SCRIPTS)) {
            // The above does not mean "invalid": it checks if the previous block
            // hasn't been validated up to BLOCK_VALID_SCRIPTS. This is a performance
            // optimization, in the common case of adding a new block to the tip,
            // we don't need to iterate over the failed blocks list.
            for (const CBlockIndex* failedit : m_failed_blocks) {
                if (pindexPrev->GetAncestor(failedit->nHeight) == failedit) {
                    assert(failedit->nStatus & BLOCK_FAILED_VALID);
                    CBlockIndex* invalid_walk = pindexPrev;
                    while (invalid_walk != failedit) {
                        invalid_walk->nStatus |= BLOCK_FAILED_CHILD;
                        setDirtyBlockIndex.insert(invalid_walk);
                        invalid_walk = invalid_walk->pprev;
                    }
                    LogPrintf("ERROR: %s: prev block invalid\n", __func__);
                    return state.Invalid(BlockValidationResult::BLOCK_INVALID_PREV, "bad-prevblk");
                }
            }
        }
    }
    if (pindex == nullptr)
        pindex = AddToBlockIndex(block);

    if (ppindex)
        *ppindex = pindex;

    return true;
}

// Exposed wrapper for AcceptBlockHeader
bool ChainstateManager::ProcessNewBlockHeaders(const std::vector<CBlockHeader>& headers, BlockValidationState& state, const CChainParams& chainparams, const CBlockIndex** ppindex)
{
    AssertLockNotHeld(cs_main);
    {
        LOCK(cs_main);
        for (const CBlockHeader& header : headers) {
            CBlockIndex *pindex = nullptr; // Use a temp pindex instead of ppindex to avoid a const_cast
            bool accepted = m_blockman.AcceptBlockHeader(
                header, state, chainparams, &pindex);
            ::ChainstateActive().CheckBlockIndex(chainparams.GetConsensus());

            if (!accepted) {
                return false;
            }
            if (ppindex) {
                *ppindex = pindex;
            }
        }
    }
    if (NotifyHeaderTip()) {
        if (::ChainstateActive().IsInitialBlockDownload() && ppindex && *ppindex) {
            LogPrintf("Synchronizing blockheaders, height: %d (~%.2f%%)\n", (*ppindex)->nHeight, 100.0/((*ppindex)->nHeight+(GetAdjustedTime() - (*ppindex)->GetBlockTime()) / Params().GetConsensus().nPowTargetSpacing) * (*ppindex)->nHeight);
        }
    }
    return true;
}

/** Store block on disk. If dbp is non-nullptr, the file is known to already reside on disk */
static FlatFilePos SaveBlockToDisk(const CBlock& block, int nHeight, const CChainParams& chainparams, const FlatFilePos* dbp) {
    unsigned int nBlockSize = ::GetSerializeSize(block, CLIENT_VERSION);
    FlatFilePos blockPos;
    if (dbp != nullptr)
        blockPos = *dbp;
    if (!FindBlockPos(blockPos, nBlockSize+8, nHeight, block.GetBlockTime(), dbp != nullptr)) {
        error("%s: FindBlockPos failed", __func__);
        return FlatFilePos();
    }
    if (dbp == nullptr) {
        if (!WriteBlockToDisk(block, blockPos, chainparams.MessageStart())) {
            AbortNode("Failed to write block");
            return FlatFilePos();
        }
    }
    return blockPos;
}

/** Store block on disk. If dbp is non-nullptr, the file is known to already reside on disk */
bool CChainState::AcceptBlock(const std::shared_ptr<const CBlock>& pblock, BlockValidationState& state, const CChainParams& chainparams, CBlockIndex** ppindex, bool fRequested, const FlatFilePos* dbp, bool* fNewBlock)
{
    const CBlock& block = *pblock;

    if (fNewBlock) *fNewBlock = false;
    AssertLockHeld(cs_main);

    CBlockIndex *pindexDummy = nullptr;
    CBlockIndex *&pindex = ppindex ? *ppindex : pindexDummy;

    bool accepted_header = m_blockman.AcceptBlockHeader(block, state, chainparams, &pindex);
    CheckBlockIndex(chainparams.GetConsensus());

    if (!accepted_header)
        return false;

    // Try to process all requested blocks that we don't have, but only
    // process an unrequested block if it's new and has enough work to
    // advance our tip, and isn't too many blocks ahead.
    bool fAlreadyHave = pindex->nStatus & BLOCK_HAVE_DATA;
    bool fHasMoreOrSameWork = (m_chain.Tip() ? pindex->nChainWork >= m_chain.Tip()->nChainWork : true);
    // Blocks that are too out-of-order needlessly limit the effectiveness of
    // pruning, because pruning will not delete block files that contain any
    // blocks which are too close in height to the tip.  Apply this test
    // regardless of whether pruning is enabled; it should generally be safe to
    // not process unrequested blocks.
    bool fTooFarAhead = (pindex->nHeight > int(m_chain.Height() + MIN_BLOCKS_TO_KEEP));

    // TODO: Decouple this function from the block download logic by removing fRequested
    // This requires some new chain data structure to efficiently look up if a
    // block is in a chain leading to a candidate for best tip, despite not
    // being such a candidate itself.

    // TODO: deal better with return value and error conditions for duplicate
    // and unrequested blocks.
    if (fAlreadyHave) return true;
    if (!fRequested) {  // If we didn't ask for it:
        if (pindex->nTx != 0) return true;    // This is a previously-processed block that was pruned
        if (!fHasMoreOrSameWork) return true; // Don't process less-work chains
        if (fTooFarAhead) return true;        // Block height is too high

        // Protect against DoS attacks from low-work chains.
        // If our tip is behind, a peer could try to send us
        // low-work blocks on a fake chain that we would never
        // request; don't process these.
        if (pindex->nChainWork < nMinimumChainWork) return true;
    }

    if (chainparams.GetConsensus().hashGenesisBlock != block.GetHash() &&
        (!CheckBlock(block, state, chainparams.GetConsensus()) ||
         !ContextualCheckBlock(block, state, chainparams.GetConsensus(), pindex->pprev))) {
        if (state.IsInvalid() && state.GetResult() != BlockValidationResult::BLOCK_MUTATED) {
            pindex->nStatus |= BLOCK_FAILED_VALID;
            setDirtyBlockIndex.insert(pindex);
        }
        return error("%s: %s", __func__, state.ToString());
    }

    // Header is valid/has work, merkle tree and segwit merkle tree are good...RELAY NOW
    // (but if it does not build on our best tip, let the SendMessages loop relay it)
    if (!IsInitialBlockDownload() && m_chain.Tip() == pindex->pprev)
        GetMainSignals().NewPoWValidBlock(pindex, pblock);

    // Write block to history file
    if (fNewBlock) *fNewBlock = true;
    try {
        FlatFilePos blockPos = SaveBlockToDisk(block, pindex->nHeight, chainparams, dbp);
        if (blockPos.IsNull()) {
            state.Error(strprintf("%s: Failed to find position to write new block to disk", __func__));
            return false;
        }
        ReceivedBlockTransactions(block, pindex, blockPos, chainparams.GetConsensus());
    } catch (const std::runtime_error& e) {
        return AbortNode(state, std::string("System error: ") + e.what());
    }

    FlushStateToDisk(chainparams, state, FlushStateMode::NONE);

    CheckBlockIndex(chainparams.GetConsensus());

    return true;
}

bool ChainstateManager::ProcessNewBlock(const CChainParams& chainparams, const std::shared_ptr<const CBlock> pblock, bool fForceProcessing, bool* fNewBlock)
{
    AssertLockNotHeld(cs_main);

    {
        CBlockIndex *pindex = nullptr;
        if (fNewBlock) *fNewBlock = false;
        BlockValidationState state;

        // CheckBlock() does not support multi-threaded block validation because CBlock::fChecked can cause data race.
        // Therefore, the following critical section must include the CheckBlock() call as well.
        LOCK(cs_main);

        // Ensure that CheckBlock() passes before calling AcceptBlock, as
        // belt-and-suspenders.
        bool ret = CheckBlock(*pblock, state, chainparams.GetConsensus());
        if (ret) {
            // Store to disk
            ret = ::ChainstateActive().AcceptBlock(pblock, state, chainparams, &pindex, fForceProcessing, nullptr, fNewBlock);
        }
        if (!ret) {
            GetMainSignals().BlockChecked(*pblock, state);
            return error("%s: AcceptBlock FAILED (%s)", __func__, state.ToString());
        }
    }

    NotifyHeaderTip();

    BlockValidationState state; // Only used to report errors, not invalidity - ignore it
    if (!::ChainstateActive().ActivateBestChain(state, chainparams, pblock))
        return error("%s: ActivateBestChain failed (%s)", __func__, state.ToString());

    return true;
}

bool TestBlockValidity(BlockValidationState& state, const CChainParams& chainparams, const CBlock& block, CBlockIndex* pindexPrev, bool fCheckPOW, bool fCheckMerkleRoot)
{
    AssertLockHeld(cs_main);
    assert(pindexPrev && pindexPrev == ::ChainActive().Tip());
    CCoinsViewCache viewNew(&::ChainstateActive().CoinsTip());
    uint256 block_hash(block.GetHash());
    CBlockIndex indexDummy(block);
    indexDummy.pprev = pindexPrev;
    indexDummy.nHeight = pindexPrev->nHeight + 1;
    indexDummy.phashBlock = &block_hash;

    // NOTE: CheckBlockHeader is called by CheckBlock
    if (!ContextualCheckBlockHeader(block, state, chainparams, pindexPrev, GetAdjustedTime()))
        return error("%s: Consensus::ContextualCheckBlockHeader: %s", __func__, state.ToString());
    if (!CheckBlock(block, state, chainparams.GetConsensus(), fCheckPOW, fCheckMerkleRoot))
        return error("%s: Consensus::CheckBlock: %s", __func__, state.ToString());
    if (!ContextualCheckBlock(block, state, chainparams.GetConsensus(), pindexPrev))
        return error("%s: Consensus::ContextualCheckBlock: %s", __func__, state.ToString());
    if (!::ChainstateActive().ConnectBlock(block, state, &indexDummy, viewNew, chainparams, NULL, true))
        return false;
    assert(state.IsValid());

    return true;
}

/**
 * BLOCK PRUNING CODE
 */

/* Calculate the amount of disk space the block & undo files currently use */
uint64_t CalculateCurrentUsage()
{
    LOCK(cs_LastBlockFile);

    uint64_t retval = 0;
    for (const CBlockFileInfo &file : vinfoBlockFile) {
        retval += file.nSize + file.nUndoSize;
    }
    return retval;
}

void BlockManager::PruneOneBlockFile(const int fileNumber)
{
    AssertLockHeld(cs_main);
    LOCK(cs_LastBlockFile);

    for (const auto& entry : m_block_index) {
        CBlockIndex* pindex = entry.second;
        if (pindex->nFile == fileNumber) {
            pindex->nStatus &= ~BLOCK_HAVE_DATA;
            pindex->nStatus &= ~BLOCK_HAVE_UNDO;
            pindex->nFile = 0;
            pindex->nDataPos = 0;
            pindex->nUndoPos = 0;
            setDirtyBlockIndex.insert(pindex);

            // Prune from m_blocks_unlinked -- any block we prune would have
            // to be downloaded again in order to consider its chain, at which
            // point it would be considered as a candidate for
            // m_blocks_unlinked or setBlockIndexCandidates.
            auto range = m_blocks_unlinked.equal_range(pindex->pprev);
            while (range.first != range.second) {
                std::multimap<CBlockIndex *, CBlockIndex *>::iterator _it = range.first;
                range.first++;
                if (_it->second == pindex) {
                    m_blocks_unlinked.erase(_it);
                }
            }
        }
    }

    vinfoBlockFile[fileNumber].SetNull();
    setDirtyFileInfo.insert(fileNumber);
}


void UnlinkPrunedFiles(const std::set<int>& setFilesToPrune)
{
    for (std::set<int>::iterator it = setFilesToPrune.begin(); it != setFilesToPrune.end(); ++it) {
        FlatFilePos pos(*it, 0);
        fs::remove(BlockFileSeq().FileName(pos));
        fs::remove(UndoFileSeq().FileName(pos));
        LogPrintf("Prune: %s deleted blk/rev (%05u)\n", __func__, *it);
    }
}

void BlockManager::FindFilesToPruneManual(std::set<int>& setFilesToPrune, int nManualPruneHeight, int chain_tip_height)
{
    assert(fPruneMode && nManualPruneHeight > 0);

    LOCK2(cs_main, cs_LastBlockFile);
    if (chain_tip_height < 0) {
        return;
    }

    // last block to prune is the lesser of (user-specified height, MIN_BLOCKS_TO_KEEP from the tip)
    unsigned int nLastBlockWeCanPrune = std::min((unsigned)nManualPruneHeight, chain_tip_height - MIN_BLOCKS_TO_KEEP);
    int count = 0;
    for (int fileNumber = 0; fileNumber < nLastBlockFile; fileNumber++) {
        if (vinfoBlockFile[fileNumber].nSize == 0 || vinfoBlockFile[fileNumber].nHeightLast > nLastBlockWeCanPrune) {
            continue;
        }
        PruneOneBlockFile(fileNumber);
        setFilesToPrune.insert(fileNumber);
        count++;
    }
    LogPrintf("Prune (Manual): prune_height=%d removed %d blk/rev pairs\n", nLastBlockWeCanPrune, count);
}

/* This function is called from the RPC code for pruneblockchain */
void PruneBlockFilesManual(int nManualPruneHeight)
{
    BlockValidationState state;
    const CChainParams& chainparams = Params();
    if (!::ChainstateActive().FlushStateToDisk(
            chainparams, state, FlushStateMode::NONE, nManualPruneHeight)) {
        LogPrintf("%s: failed to flush state (%s)\n", __func__, state.ToString());
    }
}

void BlockManager::FindFilesToPrune(std::set<int>& setFilesToPrune, uint64_t nPruneAfterHeight, int chain_tip_height, bool is_ibd)
{
    LOCK2(cs_main, cs_LastBlockFile);
    if (chain_tip_height < 0 || nPruneTarget == 0) {
        return;
    }
    if ((uint64_t)chain_tip_height <= nPruneAfterHeight) {
        return;
    }

    unsigned int nLastBlockWeCanPrune = chain_tip_height - MIN_BLOCKS_TO_KEEP;
    uint64_t nCurrentUsage = CalculateCurrentUsage();
    // We don't check to prune until after we've allocated new space for files
    // So we should leave a buffer under our target to account for another allocation
    // before the next pruning.
    uint64_t nBuffer = BLOCKFILE_CHUNK_SIZE + UNDOFILE_CHUNK_SIZE;
    uint64_t nBytesToPrune;
    int count = 0;

    if (nCurrentUsage + nBuffer >= nPruneTarget) {
        // On a prune event, the chainstate DB is flushed.
        // To avoid excessive prune events negating the benefit of high dbcache
        // values, we should not prune too rapidly.
        // So when pruning in IBD, increase the buffer a bit to avoid a re-prune too soon.
        if (is_ibd) {
            // Since this is only relevant during IBD, we use a fixed 10%
            nBuffer += nPruneTarget / 10;
        }

        for (int fileNumber = 0; fileNumber < nLastBlockFile; fileNumber++) {
            nBytesToPrune = vinfoBlockFile[fileNumber].nSize + vinfoBlockFile[fileNumber].nUndoSize;

            if (vinfoBlockFile[fileNumber].nSize == 0) {
                continue;
            }

            if (nCurrentUsage + nBuffer < nPruneTarget) { // are we below our target?
                break;
            }

            // don't prune files that could have a block within MIN_BLOCKS_TO_KEEP of the main chain's tip but keep scanning
            if (vinfoBlockFile[fileNumber].nHeightLast > nLastBlockWeCanPrune) {
                continue;
            }

            PruneOneBlockFile(fileNumber);
            // Queue up the files for removal
            setFilesToPrune.insert(fileNumber);
            nCurrentUsage -= nBytesToPrune;
            count++;
        }
    }

    LogPrint(BCLog::PRUNE, "Prune: target=%dMiB actual=%dMiB diff=%dMiB max_prune_height=%d removed %d blk/rev pairs\n",
           nPruneTarget/1024/1024, nCurrentUsage/1024/1024,
           ((int64_t)nPruneTarget - (int64_t)nCurrentUsage)/1024/1024,
           nLastBlockWeCanPrune, count);
}

static FlatFileSeq BlockFileSeq()
{
    return FlatFileSeq(GetBlocksDir(), "blk", BLOCKFILE_CHUNK_SIZE);
}

static FlatFileSeq UndoFileSeq()
{
    return FlatFileSeq(GetBlocksDir(), "rev", UNDOFILE_CHUNK_SIZE);
}

FILE* OpenBlockFile(const FlatFilePos &pos, bool fReadOnly) {
    return BlockFileSeq().Open(pos, fReadOnly);
}

/** Open an undo file (rev?????.dat) */
static FILE* OpenUndoFile(const FlatFilePos &pos, bool fReadOnly) {
    return UndoFileSeq().Open(pos, fReadOnly);
}

fs::path GetBlockPosFilename(const FlatFilePos &pos)
{
    return BlockFileSeq().FileName(pos);
}

CBlockIndex * BlockManager::InsertBlockIndex(const uint256& hash)
{
    AssertLockHeld(cs_main);

    if (hash.IsNull())
        return nullptr;

    // Return existing
    BlockMap::iterator mi = m_block_index.find(hash);
    if (mi != m_block_index.end())
        return (*mi).second;

    // Create new
    CBlockIndex* pindexNew = new CBlockIndex();
    mi = m_block_index.insert(std::make_pair(hash, pindexNew)).first;
    pindexNew->phashBlock = &((*mi).first);

    return pindexNew;
}

bool BlockManager::LoadBlockIndex(
    const Consensus::Params& consensus_params,
    CBlockTreeDB& blocktree,
    std::set<CBlockIndex*, CBlockIndexWorkComparator>& block_index_candidates)
{
    if (!blocktree.LoadBlockIndexGuts(consensus_params, [this](const uint256& hash) EXCLUSIVE_LOCKS_REQUIRED(cs_main) { return this->InsertBlockIndex(hash); }))
        return false;

    // Calculate nChainWork
    std::vector<std::pair<int, CBlockIndex*> > vSortedByHeight;
    vSortedByHeight.reserve(m_block_index.size());
    for (const std::pair<const uint256, CBlockIndex*>& item : m_block_index)
    {
        CBlockIndex* pindex = item.second;
        vSortedByHeight.push_back(std::make_pair(pindex->nHeight, pindex));
    }
    sort(vSortedByHeight.begin(), vSortedByHeight.end());
    for (const std::pair<int, CBlockIndex*>& item : vSortedByHeight)
    {
        if (ShutdownRequested()) return false;
        CBlockIndex* pindex = item.second;
        pindex->nChainWork = (pindex->pprev ? pindex->pprev->nChainWork : 0) + GetBlockProof(*pindex);
        pindex->nTimeMax = (pindex->pprev ? std::max(pindex->pprev->nTimeMax, pindex->nTime) : pindex->nTime);
        // We can link the chain of blocks for which we've received transactions at some point.
        // Pruned nodes may have deleted the block.
        if (pindex->nTx > 0) {
            if (pindex->pprev) {
                if (pindex->pprev->HaveTxsDownloaded()) {
                    pindex->nChainTx = pindex->pprev->nChainTx + pindex->nTx;
                } else {
                    pindex->nChainTx = 0;
                    m_blocks_unlinked.insert(std::make_pair(pindex->pprev, pindex));
                }
            } else {
                pindex->nChainTx = pindex->nTx;
            }
        }
        if (!(pindex->nStatus & BLOCK_FAILED_MASK) && pindex->pprev && (pindex->pprev->nStatus & BLOCK_FAILED_MASK)) {
            pindex->nStatus |= BLOCK_FAILED_CHILD;
            setDirtyBlockIndex.insert(pindex);
        }
        if (pindex->IsValid(BLOCK_VALID_TRANSACTIONS) && (pindex->HaveTxsDownloaded() || pindex->pprev == nullptr)) {
            block_index_candidates.insert(pindex);
        }
        if (pindex->nStatus & BLOCK_FAILED_MASK && (!pindexBestInvalid || pindex->nChainWork > pindexBestInvalid->nChainWork))
            pindexBestInvalid = pindex;
        if (pindex->pprev)
            pindex->BuildSkip();
        if (pindex->IsValid(BLOCK_VALID_TREE) && (pindexBestHeader == nullptr || CBlockIndexWorkComparator()(pindexBestHeader, pindex)))
            pindexBestHeader = pindex;
    }

    return true;
}

void BlockManager::Unload() {
    m_failed_blocks.clear();
    m_blocks_unlinked.clear();

    for (const BlockMap::value_type& entry : m_block_index) {
        delete entry.second;
    }

    m_block_index.clear();
}

bool static LoadBlockIndexDB(ChainstateManager& chainman, const CChainParams& chainparams) EXCLUSIVE_LOCKS_REQUIRED(cs_main)
{
    if (!chainman.m_blockman.LoadBlockIndex(
            chainparams.GetConsensus(), *pblocktree,
            ::ChainstateActive().setBlockIndexCandidates)) {
        return false;
    }

    // Load block file info
    pblocktree->ReadLastBlockFile(nLastBlockFile);
    vinfoBlockFile.resize(nLastBlockFile + 1);
    LogPrintf("%s: last block file = %i\n", __func__, nLastBlockFile);
    for (int nFile = 0; nFile <= nLastBlockFile; nFile++) {
        pblocktree->ReadBlockFileInfo(nFile, vinfoBlockFile[nFile]);
    }
    LogPrintf("%s: last block file info: %s\n", __func__, vinfoBlockFile[nLastBlockFile].ToString());
    for (int nFile = nLastBlockFile + 1; true; nFile++) {
        CBlockFileInfo info;
        if (pblocktree->ReadBlockFileInfo(nFile, info)) {
            vinfoBlockFile.push_back(info);
        } else {
            break;
        }
    }

    // Check presence of blk files
    LogPrintf("Checking all blk files are present...\n");
    std::set<int> setBlkDataFiles;
    for (const std::pair<const uint256, CBlockIndex*>& item : chainman.BlockIndex()) {
        CBlockIndex* pindex = item.second;
        if (pindex->nStatus & BLOCK_HAVE_DATA) {
            setBlkDataFiles.insert(pindex->nFile);
        }
    }
    for (std::set<int>::iterator it = setBlkDataFiles.begin(); it != setBlkDataFiles.end(); it++)
    {
        FlatFilePos pos(*it, 0);
        if (CAutoFile(OpenBlockFile(pos, true), SER_DISK, CLIENT_VERSION).IsNull()) {
            return false;
        }
    }

    // Check whether we have ever pruned block & undo files
    pblocktree->ReadFlag("prunedblockfiles", fHavePruned);
    if (fHavePruned)
        LogPrintf("LoadBlockIndexDB(): Block files have previously been pruned\n");

    // Check whether we need to continue reindexing
    bool fReindexing = false;
    pblocktree->ReadReindexing(fReindexing);
    if(fReindexing) fReindex = true;

    return true;
}

void CChainState::LoadMempool(const ArgsManager& args)
{
    if (args.GetArg("-persistmempool", DEFAULT_PERSIST_MEMPOOL)) {
        ::LoadMempool(m_mempool);
    }
    m_mempool.SetIsLoaded(!ShutdownRequested());
}

bool CChainState::LoadChainTip(const CChainParams& chainparams)
{
    AssertLockHeld(cs_main);
    const CCoinsViewCache& coins_cache = CoinsTip();
    assert(!coins_cache.GetBestBlock().IsNull()); // Never called when the coins view is empty
    const CBlockIndex* tip = m_chain.Tip();

    if (tip && tip->GetBlockHash() == coins_cache.GetBestBlock()) {
        return true;
    }

    // Load pointer to end of best chain
    CBlockIndex* pindex = LookupBlockIndex(coins_cache.GetBestBlock());
    if (!pindex) {
        return false;
    }
    m_chain.SetTip(pindex);
    PruneBlockIndexCandidates();

    tip = m_chain.Tip();
    LogPrintf("Loaded best chain: hashBestChain=%s height=%d date=%s progress=%f\n",
        tip->GetBlockHash().ToString(),
        m_chain.Height(),
        FormatISO8601DateTime(tip->GetBlockTime()),
        GuessVerificationProgress(tip, chainparams.GetConsensus().nPowTargetSpacing));
    return true;
}

CVerifyDB::CVerifyDB()
{
    uiInterface.ShowProgress(_("Verifying blocks...").translated, 0, false);
}

CVerifyDB::~CVerifyDB()
{
    uiInterface.ShowProgress("", 100, false);
}

bool CVerifyDB::VerifyDB(const CChainParams& chainparams, CCoinsView *coinsview, int nCheckLevel, int nCheckDepth)
{
    LOCK(cs_main);
    if (::ChainActive().Tip() == nullptr || ::ChainActive().Tip()->pprev == nullptr)
        return true;

    // Verify blocks in the best chain
    if (nCheckDepth <= 0 || nCheckDepth > ::ChainActive().Height())
        nCheckDepth = ::ChainActive().Height();
    nCheckLevel = std::max(0, std::min(4, nCheckLevel));
    LogPrintf("Verifying last %i blocks at level %i\n", nCheckDepth, nCheckLevel);
    CCoinsViewCache coins(coinsview);
    CBlockIndex* pindex;
    CBlockIndex* pindexFailure = nullptr;
    int nGoodTransactions = 0;
    BlockValidationState state;
    int reportDone = 0;
    LogPrintf("[0%%]..."); /* Continued */
    for (pindex = ::ChainActive().Tip(); pindex && pindex->pprev; pindex = pindex->pprev) {
        const int percentageDone = std::max(1, std::min(99, (int)(((double)(::ChainActive().Height() - pindex->nHeight)) / (double)nCheckDepth * (nCheckLevel >= 4 ? 50 : 100))));
        if (reportDone < percentageDone/10) {
            // report every 10% step
            LogPrintf("[%d%%]...", percentageDone); /* Continued */
            reportDone = percentageDone/10;
        }
        uiInterface.ShowProgress(_("Verifying blocks...").translated, percentageDone, false);
        if (pindex->nHeight <= ::ChainActive().Height()-nCheckDepth)
            break;
        if (fPruneMode && !(pindex->nStatus & BLOCK_HAVE_DATA)) {
            // If pruning, only go back as far as we have data.
            LogPrintf("VerifyDB(): block verification stopping at height %d (pruning, no data)\n", pindex->nHeight);
            break;
        }
        CBlock block;
        // check level 0: read from disk
        if (!ReadBlockFromDisk(block, pindex, chainparams.GetConsensus()))
            return error("VerifyDB(): *** ReadBlockFromDisk failed at %d, hash=%s", pindex->nHeight, pindex->GetBlockHash().ToString());
        // check level 1: verify block validity
        if (nCheckLevel >= 1 && !CheckBlock(block, state, chainparams.GetConsensus()))
            return error("%s: *** found bad block at %d, hash=%s (%s)\n", __func__,
                         pindex->nHeight, pindex->GetBlockHash().ToString(), state.ToString());
        // check level 2: verify undo validity
        if (nCheckLevel >= 2 && pindex) {
            CBlockUndo undo;
            if (!pindex->GetUndoPos().IsNull()) {
                if (!UndoReadFromDisk(undo, pindex)) {
                    return error("VerifyDB(): *** found bad undo data at %d, hash=%s\n", pindex->nHeight, pindex->GetBlockHash().ToString());
                }
            }
        }
        // check level 3: check for inconsistencies during memory-only disconnect of tip blocks
        if (nCheckLevel >= 3 && (coins.DynamicMemoryUsage() + ::ChainstateActive().CoinsTip().DynamicMemoryUsage()) <= ::ChainstateActive().m_coinstip_cache_size_bytes) {
            assert(coins.GetBestBlock() == pindex->GetBlockHash());
            DisconnectResult res = ::ChainstateActive().DisconnectBlock(block, pindex, coins);
            if (res == DISCONNECT_FAILED) {
                return error("VerifyDB(): *** irrecoverable inconsistency in block data at %d, hash=%s", pindex->nHeight, pindex->GetBlockHash().ToString());
            }
            if (res == DISCONNECT_UNCLEAN) {
                nGoodTransactions = 0;
                pindexFailure = pindex;
            } else {
                nGoodTransactions += block.vtx.size();
            }
        }
        if (ShutdownRequested()) return true;
    }
    if (pindexFailure)
        return error("VerifyDB(): *** coin database inconsistencies found (last %i blocks, %i good transactions before that)\n", ::ChainActive().Height() - pindexFailure->nHeight + 1, nGoodTransactions);

    // store block count as we move pindex at check level >= 4
    int block_count = ::ChainActive().Height() - pindex->nHeight;

    // check level 4: try reconnecting blocks
    if (nCheckLevel >= 4) {
        while (pindex != ::ChainActive().Tip()) {
            const int percentageDone = std::max(1, std::min(99, 100 - (int)(((double)(::ChainActive().Height() - pindex->nHeight)) / (double)nCheckDepth * 50)));
            if (reportDone < percentageDone/10) {
                // report every 10% step
                LogPrintf("[%d%%]...", percentageDone); /* Continued */
                reportDone = percentageDone/10;
            }
            uiInterface.ShowProgress(_("Verifying blocks...").translated, percentageDone, false);
            pindex = ::ChainActive().Next(pindex);
            CBlock block;
            if (!ReadBlockFromDisk(block, pindex, chainparams.GetConsensus()))
                return error("VerifyDB(): *** ReadBlockFromDisk failed at %d, hash=%s", pindex->nHeight, pindex->GetBlockHash().ToString());
            if (!::ChainstateActive().ConnectBlock(block, state, pindex, coins, chainparams, NULL))
                return error("VerifyDB(): *** found unconnectable block at %d, hash=%s (%s)", pindex->nHeight, pindex->GetBlockHash().ToString(), state.ToString());
            if (ShutdownRequested()) return true;
        }
    }

    LogPrintf("[DONE].\n");
    LogPrintf("No coin database inconsistencies in last %i blocks (%i transactions)\n", block_count, nGoodTransactions);

    return true;
}

/** Apply the effects of a block on the utxo cache, ignoring that it may already have been applied. */
bool CChainState::RollforwardBlock(const CBlockIndex* pindex, CCoinsViewCache& inputs, const CChainParams& params)
{
    // TODO: merge with ConnectBlock
    CBlock block;
    if (!ReadBlockFromDisk(block, pindex, params.GetConsensus())) {
        return error("ReplayBlock(): ReadBlockFromDisk failed at %d, hash=%s", pindex->nHeight, pindex->GetBlockHash().ToString());
    }

    for (const CTransactionRef& tx : block.vtx) {
        if (!tx->IsCoinBase()) {
            for (const CTxIn &txin : tx->vin) {
                inputs.SpendCoin(txin.prevout);
            }
        }
        // Pass check = true as every addition may be an overwrite.
        AddCoins(inputs, *tx, pindex->nHeight, true);
    }
    return true;
}

bool CChainState::ReplayBlocks(const CChainParams& params)
{
    LOCK(cs_main);

    CCoinsView& db = this->CoinsDB();
    CCoinsViewCache cache(&db);

    std::vector<uint256> hashHeads = db.GetHeadBlocks();
    if (hashHeads.empty()) return true; // We're already in a consistent state.
    if (hashHeads.size() != 2) return error("ReplayBlocks(): unknown inconsistent state");

    uiInterface.ShowProgress(_("Replaying blocks...").translated, 0, false);
    LogPrintf("Replaying blocks\n");

    const CBlockIndex* pindexOld = nullptr;  // Old tip during the interrupted flush.
    const CBlockIndex* pindexNew;            // New tip during the interrupted flush.
    const CBlockIndex* pindexFork = nullptr; // Latest block common to both the old and the new tip.

    if (m_blockman.m_block_index.count(hashHeads[0]) == 0) {
        return error("ReplayBlocks(): reorganization to unknown block requested");
    }
    pindexNew = m_blockman.m_block_index[hashHeads[0]];

    if (!hashHeads[1].IsNull()) { // The old tip is allowed to be 0, indicating it's the first flush.
        if (m_blockman.m_block_index.count(hashHeads[1]) == 0) {
            return error("ReplayBlocks(): reorganization from unknown block requested");
        }
        pindexOld = m_blockman.m_block_index[hashHeads[1]];
        pindexFork = LastCommonAncestor(pindexOld, pindexNew);
        assert(pindexFork != nullptr);
    }

    // Rollback along the old branch.
    while (pindexOld != pindexFork) {
        if (pindexOld->nHeight > 0) { // Never disconnect the genesis block.
            CBlock block;
            if (!ReadBlockFromDisk(block, pindexOld, params.GetConsensus())) {
                return error("RollbackBlock(): ReadBlockFromDisk() failed at %d, hash=%s", pindexOld->nHeight, pindexOld->GetBlockHash().ToString());
            }
            LogPrintf("Rolling back %s (%i)\n", pindexOld->GetBlockHash().ToString(), pindexOld->nHeight);
            DisconnectResult res = DisconnectBlock(block, pindexOld, cache);
            if (res == DISCONNECT_FAILED) {
                return error("RollbackBlock(): DisconnectBlock failed at %d, hash=%s", pindexOld->nHeight, pindexOld->GetBlockHash().ToString());
            }
            // If DISCONNECT_UNCLEAN is returned, it means a non-existing UTXO was deleted, or an existing UTXO was
            // overwritten. It corresponds to cases where the block-to-be-disconnect never had all its operations
            // applied to the UTXO set. However, as both writing a UTXO and deleting a UTXO are idempotent operations,
            // the result is still a version of the UTXO set with the effects of that block undone.
        }
        pindexOld = pindexOld->pprev;
    }

    // Roll forward from the forking point to the new tip.
    int nForkHeight = pindexFork ? pindexFork->nHeight : 0;
    for (int nHeight = nForkHeight + 1; nHeight <= pindexNew->nHeight; ++nHeight) {
        const CBlockIndex* pindex = pindexNew->GetAncestor(nHeight);
        LogPrintf("Rolling forward %s (%i)\n", pindex->GetBlockHash().ToString(), nHeight);
        uiInterface.ShowProgress(_("Replaying blocks...").translated, (int) ((nHeight - nForkHeight) * 100.0 / (pindexNew->nHeight - nForkHeight)) , false);
        if (!RollforwardBlock(pindex, cache, params)) return false;
    }

    cache.SetBestBlock(pindexNew->GetBlockHash());
    cache.Flush();
    uiInterface.ShowProgress("", 100, false);
    return true;
}

//! Helper for CChainState::RewindBlockIndex
void CChainState::EraseBlockData(CBlockIndex* index)
{
    AssertLockHeld(cs_main);
    assert(!m_chain.Contains(index)); // Make sure this block isn't active

    // Reduce validity
    index->nStatus = std::min<unsigned int>(index->nStatus & BLOCK_VALID_MASK, BLOCK_VALID_TREE) | (index->nStatus & ~BLOCK_VALID_MASK);
    // Remove have-data flags.
    index->nStatus &= ~(BLOCK_HAVE_DATA | BLOCK_HAVE_UNDO);
    // Remove storage location.
    index->nFile = 0;
    index->nDataPos = 0;
    index->nUndoPos = 0;
    // Remove various other things
    index->nTx = 0;
    index->nChainTx = 0;
    index->nSequenceId = 0;
    // Make sure it gets written.
    setDirtyBlockIndex.insert(index);
    // Update indexes
    setBlockIndexCandidates.erase(index);
    auto ret = m_blockman.m_blocks_unlinked.equal_range(index->pprev);
    while (ret.first != ret.second) {
        if (ret.first->second == index) {
            m_blockman.m_blocks_unlinked.erase(ret.first++);
        } else {
            ++ret.first;
        }
    }
    // Mark parent as eligible for main chain again
    if (index->pprev && index->pprev->IsValid(BLOCK_VALID_TRANSACTIONS) && index->pprev->HaveTxsDownloaded()) {
        setBlockIndexCandidates.insert(index->pprev);
    }
}

bool CChainState::RewindBlockIndex(const CChainParams& params)
{
    // Note that during -reindex-chainstate we are called with an empty m_chain!

    // First erase all post-segwit blocks without witness not in the main chain,
    // as this can we done without costly DisconnectTip calls. Active
    // blocks will be dealt with below (releasing cs_main in between).
    {
        LOCK(cs_main);
        for (const auto& entry : m_blockman.m_block_index) {
            if (IsWitnessEnabled(entry.second->pprev, params.GetConsensus()) && !(entry.second->nStatus & BLOCK_OPT_WITNESS) && !m_chain.Contains(entry.second)) {
                EraseBlockData(entry.second);
            }
        }
    }

    // Find what height we need to reorganize to.
    CBlockIndex *tip;
    int nHeight = 1;
    {
        LOCK(cs_main);
        while (nHeight <= m_chain.Height()) {
            // Although SCRIPT_VERIFY_WITNESS is now generally enforced on all
            // blocks in ConnectBlock, we don't need to go back and
            // re-download/re-verify blocks from before segwit actually activated.
            if (IsWitnessEnabled(m_chain[nHeight - 1], params.GetConsensus()) && !(m_chain[nHeight]->nStatus & BLOCK_OPT_WITNESS)) {
                break;
            }
            nHeight++;
        }

        tip = m_chain.Tip();
    }
    // nHeight is now the height of the first insufficiently-validated block, or tipheight + 1

    BlockValidationState state;
    // Loop until the tip is below nHeight, or we reach a pruned block.
    while (!ShutdownRequested()) {
        {
            LOCK(cs_main);
            LOCK(m_mempool.cs);
            // Make sure nothing changed from under us (this won't happen because RewindBlockIndex runs before importing/network are active)
            assert(tip == m_chain.Tip());
            if (tip == nullptr || tip->nHeight < nHeight) break;
            if (fPruneMode && !(tip->nStatus & BLOCK_HAVE_DATA)) {
                // If pruning, don't try rewinding past the HAVE_DATA point;
                // since older blocks can't be served anyway, there's
                // no need to walk further, and trying to DisconnectTip()
                // will fail (and require a needless reindex/redownload
                // of the blockchain).
                break;
            }

            // Disconnect block
            if (!DisconnectTip(state, params, nullptr)) {
                return error("RewindBlockIndex: unable to disconnect block at height %i (%s)", tip->nHeight, state.ToString());
            }

            // Reduce validity flag and have-data flags.
            // We do this after actual disconnecting, otherwise we'll end up writing the lack of data
            // to disk before writing the chainstate, resulting in a failure to continue if interrupted.
            // Note: If we encounter an insufficiently validated block that
            // is on m_chain, it must be because we are a pruning node, and
            // this block or some successor doesn't HAVE_DATA, so we were unable to
            // rewind all the way.  Blocks remaining on m_chain at this point
            // must not have their validity reduced.
            EraseBlockData(tip);

            tip = tip->pprev;
        }
        // Make sure the queue of validation callbacks doesn't grow unboundedly.
        LimitValidationInterfaceQueue();

        // Occasionally flush state to disk.
        if (!FlushStateToDisk(params, state, FlushStateMode::PERIODIC)) {
            LogPrintf("RewindBlockIndex: unable to flush state to disk (%s)\n", state.ToString());
            return false;
        }
    }

    {
        LOCK(cs_main);
        if (m_chain.Tip() != nullptr) {
            // We can't prune block index candidates based on our tip if we have
            // no tip due to m_chain being empty!
            PruneBlockIndexCandidates();

            CheckBlockIndex(params.GetConsensus());

            // FlushStateToDisk can possibly read ::ChainActive(). Be conservative
            // and skip it here, we're about to -reindex-chainstate anyway, so
            // it'll get called a bunch real soon.
            BlockValidationState state;
            if (!FlushStateToDisk(params, state, FlushStateMode::ALWAYS)) {
                LogPrintf("RewindBlockIndex: unable to flush state to disk (%s)\n", state.ToString());
                return false;
            }
        }
    }

    return true;
}

void CChainState::UnloadBlockIndex() {
    nBlockSequenceId = 1;
    setBlockIndexCandidates.clear();
}

// May NOT be used after any connections are up as much
// of the peer-processing logic assumes a consistent
// block index state
void UnloadBlockIndex(CTxMemPool* mempool, ChainstateManager& chainman)
{
    LOCK(cs_main);
    chainman.Unload();
    pindexBestInvalid = nullptr;
    pindexBestHeader = nullptr;
    if (mempool) mempool->clear();
    vinfoBlockFile.clear();
    nLastBlockFile = 0;
    setDirtyBlockIndex.clear();
    setDirtyFileInfo.clear();
    versionbitscache.Clear();
    for (int b = 0; b < VERSIONBITS_NUM_BITS; b++) {
        warningcache[b].clear();
    }
    fHavePruned = false;
}

bool ChainstateManager::LoadBlockIndex(const CChainParams& chainparams)
{
    AssertLockHeld(cs_main);
    // Load block index from databases
    bool needs_init = fReindex;
    if (!fReindex) {
        bool ret = LoadBlockIndexDB(*this, chainparams);
        if (!ret) return false;
        needs_init = m_blockman.m_block_index.empty();
    }

    if (needs_init) {
        // Everything here is for *new* reindex/DBs. Thus, though
        // LoadBlockIndexDB may have set fReindex if we shut down
        // mid-reindex previously, we don't check fReindex and
        // instead only check it prior to LoadBlockIndexDB to set
        // needs_init.

        LogPrintf("Initializing databases...\n");
    }
    return true;
}

bool CChainState::LoadGenesisBlock(const CChainParams& chainparams)
{
    LOCK(cs_main);

    // Check whether we're already initialized by checking for genesis in
    // m_blockman.m_block_index. Note that we can't use m_chain here, since it is
    // set based on the coins db, not the block index db, which is the only
    // thing loaded at this point.
    if (m_blockman.m_block_index.count(chainparams.GenesisBlock().GetHash()))
        return true;

    try {
        const CBlock& block = chainparams.GenesisBlock();
        FlatFilePos blockPos = SaveBlockToDisk(block, 0, chainparams, nullptr);
        if (blockPos.IsNull())
            return error("%s: writing genesis block to disk failed", __func__);
        CBlockIndex *pindex = m_blockman.AddToBlockIndex(block);
        ReceivedBlockTransactions(block, pindex, blockPos, chainparams.GetConsensus());
    } catch (const std::runtime_error& e) {
        return error("%s: failed to write genesis block: %s", __func__, e.what());
    }

    return true;
}

bool LoadGenesisBlock(const CChainParams& chainparams)
{
    return ::ChainstateActive().LoadGenesisBlock(chainparams);
}

void LoadExternalBlockFile(const CChainParams& chainparams, FILE* fileIn, FlatFilePos* dbp)
{
    // Map of disk positions for blocks with unknown parent (only used for reindex)
    static std::multimap<uint256, FlatFilePos> mapBlocksUnknownParent;
    int64_t nStart = GetTimeMillis();

    int nLoaded = 0;
    try {
        // This takes over fileIn and calls fclose() on it in the CBufferedFile destructor
        CBufferedFile blkdat(fileIn, 2*MAX_BLOCK_SERIALIZED_SIZE, MAX_BLOCK_SERIALIZED_SIZE+8, SER_DISK, CLIENT_VERSION);
        uint64_t nRewind = blkdat.GetPos();
        while (!blkdat.eof()) {
            if (ShutdownRequested()) return;

            blkdat.SetPos(nRewind);
            nRewind++; // start one byte further next time, in case of failure
            blkdat.SetLimit(); // remove former limit
            unsigned int nSize = 0;
            try {
                // locate a header
                unsigned char buf[CMessageHeader::MESSAGE_START_SIZE];
                blkdat.FindByte(chainparams.MessageStart()[0]);
                nRewind = blkdat.GetPos()+1;
                blkdat >> buf;
                if (memcmp(buf, chainparams.MessageStart(), CMessageHeader::MESSAGE_START_SIZE))
                    continue;
                // read size
                blkdat >> nSize;
                if (nSize < 80 || nSize > MAX_BLOCK_SERIALIZED_SIZE)
                    continue;
            } catch (const std::exception&) {
                // no valid block header found; don't complain
                break;
            }
            try {
                // read block
                uint64_t nBlockPos = blkdat.GetPos();
                if (dbp)
                    dbp->nPos = nBlockPos;
                blkdat.SetLimit(nBlockPos + nSize);
                std::shared_ptr<CBlock> pblock = std::make_shared<CBlock>();
                CBlock& block = *pblock;
                blkdat >> block;
                nRewind = blkdat.GetPos();

                uint256 hash = block.GetHash();
                {
                    LOCK(cs_main);
                    // detect out of order blocks, and store them for later
                    if (hash != chainparams.GetConsensus().hashGenesisBlock && !LookupBlockIndex(block.hashPrevBlock)) {
                        LogPrint(BCLog::REINDEX, "%s: Out of order block %s, parent %s not known\n", __func__, hash.ToString(),
                                block.hashPrevBlock.ToString());
                        if (dbp)
                            mapBlocksUnknownParent.insert(std::make_pair(block.hashPrevBlock, *dbp));
                        continue;
                    }

                    // process in case the block isn't known yet
                    CBlockIndex* pindex = LookupBlockIndex(hash);
                    if (!pindex || (pindex->nStatus & BLOCK_HAVE_DATA) == 0) {
                      BlockValidationState state;
                      if (::ChainstateActive().AcceptBlock(pblock, state, chainparams, nullptr, true, dbp, nullptr)) {
                          nLoaded++;
                      }
                      if (state.IsError()) {
                          break;
                      }
                    } else if (hash != chainparams.GetConsensus().hashGenesisBlock && pindex->nHeight % 1000 == 0) {
                      LogPrint(BCLog::REINDEX, "Block Import: already had block %s at height %d\n", hash.ToString(), pindex->nHeight);
                    }
                }

                // Activate the genesis block so normal node progress can continue
                if (hash == chainparams.GetConsensus().hashGenesisBlock) {
                    BlockValidationState state;
                    if (!ActivateBestChain(state, chainparams, nullptr)) {
                        break;
                    }
                }

                NotifyHeaderTip();

                // Recursively process earlier encountered successors of this block
                std::deque<uint256> queue;
                queue.push_back(hash);
                while (!queue.empty()) {
                    uint256 head = queue.front();
                    queue.pop_front();
                    std::pair<std::multimap<uint256, FlatFilePos>::iterator, std::multimap<uint256, FlatFilePos>::iterator> range = mapBlocksUnknownParent.equal_range(head);
                    while (range.first != range.second) {
                        std::multimap<uint256, FlatFilePos>::iterator it = range.first;
                        std::shared_ptr<CBlock> pblockrecursive = std::make_shared<CBlock>();
                        if (ReadBlockFromDisk(*pblockrecursive, it->second, chainparams.GetConsensus()))
                        {
                            LogPrint(BCLog::REINDEX, "%s: Processing out of order child %s of %s\n", __func__, pblockrecursive->GetHash().ToString(),
                                    head.ToString());
                            LOCK(cs_main);
                            BlockValidationState dummy;
                            if (::ChainstateActive().AcceptBlock(pblockrecursive, dummy, chainparams, nullptr, true, &it->second, nullptr))
                            {
                                nLoaded++;
                                queue.push_back(pblockrecursive->GetHash());
                            }
                        }
                        range.first++;
                        mapBlocksUnknownParent.erase(it);
                        NotifyHeaderTip();
                    }
                }
            } catch (const std::exception& e) {
                LogPrintf("%s: Deserialize or I/O error - %s\n", __func__, e.what());
            }
        }
    } catch (const std::runtime_error& e) {
        AbortNode(std::string("System error: ") + e.what());
    }
    LogPrintf("Loaded %i blocks from external file in %dms\n", nLoaded, GetTimeMillis() - nStart);
}

void CChainState::CheckBlockIndex(const Consensus::Params& consensusParams)
{
    if (!fCheckBlockIndex) {
        return;
    }

    LOCK(cs_main);

    // During a reindex, we read the genesis block and call CheckBlockIndex before ActivateBestChain,
    // so we have the genesis block in m_blockman.m_block_index but no active chain. (A few of the
    // tests when iterating the block tree require that m_chain has been initialized.)
    if (m_chain.Height() < 0) {
        assert(m_blockman.m_block_index.size() <= 1);
        return;
    }

    // Build forward-pointing map of the entire block tree.
    std::multimap<CBlockIndex*,CBlockIndex*> forward;
    for (const std::pair<const uint256, CBlockIndex*>& entry : m_blockman.m_block_index) {
        forward.insert(std::make_pair(entry.second->pprev, entry.second));
    }

    assert(forward.size() == m_blockman.m_block_index.size());

    std::pair<std::multimap<CBlockIndex*,CBlockIndex*>::iterator,std::multimap<CBlockIndex*,CBlockIndex*>::iterator> rangeGenesis = forward.equal_range(nullptr);
    CBlockIndex *pindex = rangeGenesis.first->second;
    rangeGenesis.first++;
    assert(rangeGenesis.first == rangeGenesis.second); // There is only one index entry with parent nullptr.

    // Iterate over the entire block tree, using depth-first search.
    // Along the way, remember whether there are blocks on the path from genesis
    // block being explored which are the first to have certain properties.
    size_t nNodes = 0;
    int nHeight = 0;
    CBlockIndex* pindexFirstInvalid = nullptr; // Oldest ancestor of pindex which is invalid.
    CBlockIndex* pindexFirstMissing = nullptr; // Oldest ancestor of pindex which does not have BLOCK_HAVE_DATA.
    CBlockIndex* pindexFirstNeverProcessed = nullptr; // Oldest ancestor of pindex for which nTx == 0.
    CBlockIndex* pindexFirstNotTreeValid = nullptr; // Oldest ancestor of pindex which does not have BLOCK_VALID_TREE (regardless of being valid or not).
    CBlockIndex* pindexFirstNotTransactionsValid = nullptr; // Oldest ancestor of pindex which does not have BLOCK_VALID_TRANSACTIONS (regardless of being valid or not).
    CBlockIndex* pindexFirstNotChainValid = nullptr; // Oldest ancestor of pindex which does not have BLOCK_VALID_CHAIN (regardless of being valid or not).
    CBlockIndex* pindexFirstNotScriptsValid = nullptr; // Oldest ancestor of pindex which does not have BLOCK_VALID_SCRIPTS (regardless of being valid or not).
    while (pindex != nullptr) {
        nNodes++;
        if (pindexFirstInvalid == nullptr && pindex->nStatus & BLOCK_FAILED_VALID) pindexFirstInvalid = pindex;
        if (pindexFirstMissing == nullptr && !(pindex->nStatus & BLOCK_HAVE_DATA)) pindexFirstMissing = pindex;
        if (pindexFirstNeverProcessed == nullptr && pindex->nTx == 0) pindexFirstNeverProcessed = pindex;
        if (pindex->pprev != nullptr && pindexFirstNotTreeValid == nullptr && (pindex->nStatus & BLOCK_VALID_MASK) < BLOCK_VALID_TREE) pindexFirstNotTreeValid = pindex;
        if (pindex->pprev != nullptr && pindexFirstNotTransactionsValid == nullptr && (pindex->nStatus & BLOCK_VALID_MASK) < BLOCK_VALID_TRANSACTIONS) pindexFirstNotTransactionsValid = pindex;
        if (pindex->pprev != nullptr && pindexFirstNotChainValid == nullptr && (pindex->nStatus & BLOCK_VALID_MASK) < BLOCK_VALID_CHAIN) pindexFirstNotChainValid = pindex;
        if (pindex->pprev != nullptr && pindexFirstNotScriptsValid == nullptr && (pindex->nStatus & BLOCK_VALID_MASK) < BLOCK_VALID_SCRIPTS) pindexFirstNotScriptsValid = pindex;

        // Begin: actual consistency checks.
        if (pindex->pprev == nullptr) {
            // Genesis block checks.
            assert(pindex->GetBlockHash() == consensusParams.hashGenesisBlock); // Genesis block's hash must match.
            assert(pindex == m_chain.Genesis()); // The current active chain's genesis block must be this block.
        }
        if (!pindex->HaveTxsDownloaded()) assert(pindex->nSequenceId <= 0); // nSequenceId can't be set positive for blocks that aren't linked (negative is used for preciousblock)
        // VALID_TRANSACTIONS is equivalent to nTx > 0 for all nodes (whether or not pruning has occurred).
        // HAVE_DATA is only equivalent to nTx > 0 (or VALID_TRANSACTIONS) if no pruning has occurred.
        if (!fHavePruned) {
            // If we've never pruned, then HAVE_DATA should be equivalent to nTx > 0
            assert(!(pindex->nStatus & BLOCK_HAVE_DATA) == (pindex->nTx == 0));
            assert(pindexFirstMissing == pindexFirstNeverProcessed);
        } else {
            // If we have pruned, then we can only say that HAVE_DATA implies nTx > 0
            if (pindex->nStatus & BLOCK_HAVE_DATA) assert(pindex->nTx > 0);
        }
        if (pindex->nStatus & BLOCK_HAVE_UNDO) assert(pindex->nStatus & BLOCK_HAVE_DATA);
        assert(((pindex->nStatus & BLOCK_VALID_MASK) >= BLOCK_VALID_TRANSACTIONS) == (pindex->nTx > 0)); // This is pruning-independent.
        // All parents having had data (at some point) is equivalent to all parents being VALID_TRANSACTIONS, which is equivalent to HaveTxsDownloaded().
        assert((pindexFirstNeverProcessed == nullptr) == pindex->HaveTxsDownloaded());
        assert((pindexFirstNotTransactionsValid == nullptr) == pindex->HaveTxsDownloaded());
        assert(pindex->nHeight == nHeight); // nHeight must be consistent.
        assert(pindex->pprev == nullptr || pindex->nChainWork >= pindex->pprev->nChainWork); // For every block except the genesis block, the chainwork must be larger than the parent's.
        assert(nHeight < 2 || (pindex->pskip && (pindex->pskip->nHeight < nHeight))); // The pskip pointer must point back for all but the first 2 blocks.
        assert(pindexFirstNotTreeValid == nullptr); // All m_blockman.m_block_index entries must at least be TREE valid
        if ((pindex->nStatus & BLOCK_VALID_MASK) >= BLOCK_VALID_TREE) assert(pindexFirstNotTreeValid == nullptr); // TREE valid implies all parents are TREE valid
        if ((pindex->nStatus & BLOCK_VALID_MASK) >= BLOCK_VALID_CHAIN) assert(pindexFirstNotChainValid == nullptr); // CHAIN valid implies all parents are CHAIN valid
        if ((pindex->nStatus & BLOCK_VALID_MASK) >= BLOCK_VALID_SCRIPTS) assert(pindexFirstNotScriptsValid == nullptr); // SCRIPTS valid implies all parents are SCRIPTS valid
        if (pindexFirstInvalid == nullptr) {
            // Checks for not-invalid blocks.
            assert((pindex->nStatus & BLOCK_FAILED_MASK) == 0); // The failed mask cannot be set for blocks without invalid parents.
        }
        if (!CBlockIndexWorkComparator()(pindex, m_chain.Tip()) && pindexFirstNeverProcessed == nullptr) {
            if (pindexFirstInvalid == nullptr) {
                // If this block sorts at least as good as the current tip and
                // is valid and we have all data for its parents, it must be in
                // setBlockIndexCandidates.  m_chain.Tip() must also be there
                // even if some data has been pruned.
                if (pindexFirstMissing == nullptr || pindex == m_chain.Tip()) {
                    assert(setBlockIndexCandidates.count(pindex));
                }
                // If some parent is missing, then it could be that this block was in
                // setBlockIndexCandidates but had to be removed because of the missing data.
                // In this case it must be in m_blocks_unlinked -- see test below.
            }
        } else { // If this block sorts worse than the current tip or some ancestor's block has never been seen, it cannot be in setBlockIndexCandidates.
            assert(setBlockIndexCandidates.count(pindex) == 0);
        }
        // Check whether this block is in m_blocks_unlinked.
        std::pair<std::multimap<CBlockIndex*,CBlockIndex*>::iterator,std::multimap<CBlockIndex*,CBlockIndex*>::iterator> rangeUnlinked = m_blockman.m_blocks_unlinked.equal_range(pindex->pprev);
        bool foundInUnlinked = false;
        while (rangeUnlinked.first != rangeUnlinked.second) {
            assert(rangeUnlinked.first->first == pindex->pprev);
            if (rangeUnlinked.first->second == pindex) {
                foundInUnlinked = true;
                break;
            }
            rangeUnlinked.first++;
        }
        if (pindex->pprev && (pindex->nStatus & BLOCK_HAVE_DATA) && pindexFirstNeverProcessed != nullptr && pindexFirstInvalid == nullptr) {
            // If this block has block data available, some parent was never received, and has no invalid parents, it must be in m_blocks_unlinked.
            assert(foundInUnlinked);
        }
        if (!(pindex->nStatus & BLOCK_HAVE_DATA)) assert(!foundInUnlinked); // Can't be in m_blocks_unlinked if we don't HAVE_DATA
        if (pindexFirstMissing == nullptr) assert(!foundInUnlinked); // We aren't missing data for any parent -- cannot be in m_blocks_unlinked.
        if (pindex->pprev && (pindex->nStatus & BLOCK_HAVE_DATA) && pindexFirstNeverProcessed == nullptr && pindexFirstMissing != nullptr) {
            // We HAVE_DATA for this block, have received data for all parents at some point, but we're currently missing data for some parent.
            assert(fHavePruned); // We must have pruned.
            // This block may have entered m_blocks_unlinked if:
            //  - it has a descendant that at some point had more work than the
            //    tip, and
            //  - we tried switching to that descendant but were missing
            //    data for some intermediate block between m_chain and the
            //    tip.
            // So if this block is itself better than m_chain.Tip() and it wasn't in
            // setBlockIndexCandidates, then it must be in m_blocks_unlinked.
            if (!CBlockIndexWorkComparator()(pindex, m_chain.Tip()) && setBlockIndexCandidates.count(pindex) == 0) {
                if (pindexFirstInvalid == nullptr) {
                    assert(foundInUnlinked);
                }
            }
        }
        // assert(pindex->GetBlockHash() == pindex->GetBlockHeader().GetHash()); // Perhaps too slow
        // End: actual consistency checks.

        // Try descending into the first subnode.
        std::pair<std::multimap<CBlockIndex*,CBlockIndex*>::iterator,std::multimap<CBlockIndex*,CBlockIndex*>::iterator> range = forward.equal_range(pindex);
        if (range.first != range.second) {
            // A subnode was found.
            pindex = range.first->second;
            nHeight++;
            continue;
        }
        // This is a leaf node.
        // Move upwards until we reach a node of which we have not yet visited the last child.
        while (pindex) {
            // We are going to either move to a parent or a sibling of pindex.
            // If pindex was the first with a certain property, unset the corresponding variable.
            if (pindex == pindexFirstInvalid) pindexFirstInvalid = nullptr;
            if (pindex == pindexFirstMissing) pindexFirstMissing = nullptr;
            if (pindex == pindexFirstNeverProcessed) pindexFirstNeverProcessed = nullptr;
            if (pindex == pindexFirstNotTreeValid) pindexFirstNotTreeValid = nullptr;
            if (pindex == pindexFirstNotTransactionsValid) pindexFirstNotTransactionsValid = nullptr;
            if (pindex == pindexFirstNotChainValid) pindexFirstNotChainValid = nullptr;
            if (pindex == pindexFirstNotScriptsValid) pindexFirstNotScriptsValid = nullptr;
            // Find our parent.
            CBlockIndex* pindexPar = pindex->pprev;
            // Find which child we just visited.
            std::pair<std::multimap<CBlockIndex*,CBlockIndex*>::iterator,std::multimap<CBlockIndex*,CBlockIndex*>::iterator> rangePar = forward.equal_range(pindexPar);
            while (rangePar.first->second != pindex) {
                assert(rangePar.first != rangePar.second); // Our parent must have at least the node we're coming from as child.
                rangePar.first++;
            }
            // Proceed to the next one.
            rangePar.first++;
            if (rangePar.first != rangePar.second) {
                // Move to the sibling.
                pindex = rangePar.first->second;
                break;
            } else {
                // Move up further.
                pindex = pindexPar;
                nHeight--;
                continue;
            }
        }
    }

    // Check that we actually traversed the entire map.
    assert(nNodes == forward.size());
}

std::string CChainState::ToString()
{
    CBlockIndex* tip = m_chain.Tip();
    return strprintf("Chainstate [%s] @ height %d (%s)",
        m_from_snapshot_blockhash.IsNull() ? "ibd" : "snapshot",
        tip ? tip->nHeight : -1, tip ? tip->GetBlockHash().ToString() : "null");
}

bool CChainState::ResizeCoinsCaches(size_t coinstip_size, size_t coinsdb_size)
{
    if (coinstip_size == m_coinstip_cache_size_bytes &&
            coinsdb_size == m_coinsdb_cache_size_bytes) {
        // Cache sizes are unchanged, no need to continue.
        return true;
    }
    size_t old_coinstip_size = m_coinstip_cache_size_bytes;
    m_coinstip_cache_size_bytes = coinstip_size;
    m_coinsdb_cache_size_bytes = coinsdb_size;
    CoinsDB().ResizeCache(coinsdb_size);

    LogPrintf("[%s] resized coinsdb cache to %.1f MiB\n",
        this->ToString(), coinsdb_size * (1.0 / 1024 / 1024));
    LogPrintf("[%s] resized coinstip cache to %.1f MiB\n",
        this->ToString(), coinstip_size * (1.0 / 1024 / 1024));

    BlockValidationState state;
    const CChainParams& chainparams = Params();

    bool ret;

    if (coinstip_size > old_coinstip_size) {
        // Likely no need to flush if cache sizes have grown.
        ret = FlushStateToDisk(chainparams, state, FlushStateMode::IF_NEEDED);
    } else {
        // Otherwise, flush state to disk and deallocate the in-memory coins map.
        ret = FlushStateToDisk(chainparams, state, FlushStateMode::ALWAYS);
        CoinsTip().ReallocateCache();
    }
    return ret;
}

std::string CBlockFileInfo::ToString() const
{
    return strprintf("CBlockFileInfo(blocks=%u, size=%u, heights=%u...%u, time=%s...%s)", nBlocks, nSize, nHeightFirst, nHeightLast, FormatISO8601Date(nTimeFirst), FormatISO8601Date(nTimeLast));
}

CBlockFileInfo* GetBlockFileInfo(size_t n)
{
    LOCK(cs_LastBlockFile);

    return &vinfoBlockFile.at(n);
}

ThresholdState VersionBitsTipState(const Consensus::Params& params, Consensus::DeploymentPos pos)
{
    LOCK(cs_main);
    return VersionBitsState(::ChainActive().Tip(), params, pos, versionbitscache);
}

BIP9Stats VersionBitsTipStatistics(const Consensus::Params& params, Consensus::DeploymentPos pos)
{
    LOCK(cs_main);
    return VersionBitsStatistics(::ChainActive().Tip(), params, pos);
}

int VersionBitsTipStateSinceHeight(const Consensus::Params& params, Consensus::DeploymentPos pos)
{
    LOCK(cs_main);
    return VersionBitsStateSinceHeight(::ChainActive().Tip(), params, pos, versionbitscache);
}

static const uint64_t MEMPOOL_DUMP_VERSION = 1;

bool LoadMempool(CTxMemPool& pool)
{
    const CChainParams& chainparams = Params();
    int64_t nExpiryTimeout = gArgs.GetArg("-mempoolexpiry", DEFAULT_MEMPOOL_EXPIRY) * 60 * 60;
    FILE* filestr = fsbridge::fopen(GetDataDir() / "mempool.dat", "rb");
    CAutoFile file(filestr, SER_DISK, CLIENT_VERSION);
    if (file.IsNull()) {
        LogPrintf("Failed to open mempool file from disk. Continuing anyway.\n");
        return false;
    }

    int64_t count = 0;
    int64_t expired = 0;
    int64_t failed = 0;
    int64_t already_there = 0;
    int64_t unbroadcast = 0;
    int64_t nNow = GetTime();

    try {
        uint64_t version;
        file >> version;
        if (version != MEMPOOL_DUMP_VERSION) {
            return false;
        }
        uint64_t num;
        file >> num;
        while (num--) {
            CTransactionRef tx;
            int64_t nTime;
            int64_t nFeeDelta;
            file >> tx;
            file >> nTime;
            file >> nFeeDelta;

            CAmount amountdelta = nFeeDelta;
            if (amountdelta) {
                pool.PrioritiseTransaction(tx->GetHash(), amountdelta);
            }
            TxValidationState state;
            if (nTime + nExpiryTimeout > nNow) {
                LOCK(cs_main);
                AcceptToMemoryPoolWithTime(chainparams, pool, state, tx, nTime,
                                           nullptr /* plTxnReplaced */, false /* bypass_limits */, 0 /* nAbsurdFee */,
                                           false /* test_accept */);
                if (state.IsValid()) {
                    ++count;
                } else {
                    // mempool may contain the transaction already, e.g. from
                    // wallet(s) having loaded it while we were processing
                    // mempool transactions; consider these as valid, instead of
                    // failed, but mark them as 'already there'
                    if (pool.exists(tx->GetHash())) {
                        ++already_there;
                    } else {
                        ++failed;
                    }
                }
            } else {
                ++expired;
            }
            if (ShutdownRequested())
                return false;
        }
        std::map<uint256, CAmount> mapDeltas;
        file >> mapDeltas;

        for (const auto& i : mapDeltas) {
            pool.PrioritiseTransaction(i.first, i.second);
        }

        // TODO: remove this try except in v0.22
        std::set<uint256> unbroadcast_txids;
        try {
          file >> unbroadcast_txids;
          unbroadcast = unbroadcast_txids.size();
        } catch (const std::exception&) {
          // mempool.dat files created prior to v0.21 will not have an
          // unbroadcast set. No need to log a failure if parsing fails here.
        }
        for (const auto& txid : unbroadcast_txids) {
            // Ensure transactions were accepted to mempool then add to
            // unbroadcast set.
            if (pool.get(txid) != nullptr) pool.AddUnbroadcastTx(txid);
        }
    } catch (const std::exception& e) {
        LogPrintf("Failed to deserialize mempool data on disk: %s. Continuing anyway.\n", e.what());
        return false;
    }

    LogPrintf("Imported mempool transactions from disk: %i succeeded, %i failed, %i expired, %i already there, %i waiting for initial broadcast\n", count, failed, expired, already_there, unbroadcast);
    return true;
}

bool DumpMempool(const CTxMemPool& pool)
{
    int64_t start = GetTimeMicros();

    std::map<uint256, CAmount> mapDeltas;
    std::vector<TxMempoolInfo> vinfo;
    std::set<uint256> unbroadcast_txids;

    static Mutex dump_mutex;
    LOCK(dump_mutex);

    {
        LOCK(pool.cs);
        for (const auto &i : pool.mapDeltas) {
            mapDeltas[i.first] = i.second;
        }
        vinfo = pool.infoAll();
        unbroadcast_txids = pool.GetUnbroadcastTxs();
    }

    int64_t mid = GetTimeMicros();

    try {
        FILE* filestr = fsbridge::fopen(GetDataDir() / "mempool.dat.new", "wb");
        if (!filestr) {
            return false;
        }

        CAutoFile file(filestr, SER_DISK, CLIENT_VERSION);

        uint64_t version = MEMPOOL_DUMP_VERSION;
        file << version;

        file << (uint64_t)vinfo.size();
        for (const auto& i : vinfo) {
            file << *(i.tx);
            file << int64_t{count_seconds(i.m_time)};
            file << int64_t{i.nFeeDelta};
            mapDeltas.erase(i.tx->GetHash());
        }

        file << mapDeltas;

        LogPrintf("Writing %d unbroadcast transactions to disk.\n", unbroadcast_txids.size());
        file << unbroadcast_txids;

        if (!FileCommit(file.Get()))
            throw std::runtime_error("FileCommit failed");
        file.fclose();
        RenameOver(GetDataDir() / "mempool.dat.new", GetDataDir() / "mempool.dat");
        int64_t last = GetTimeMicros();
        LogPrintf("Dumped mempool: %gs to copy, %gs to dump\n", (mid-start)*MICRO, (last-mid)*MICRO);
    } catch (const std::exception& e) {
        LogPrintf("Failed to dump mempool: %s. Continuing anyway.\n", e.what());
        return false;
    }
    return true;
}

//! Guess how far we are in the verification process at the given block index.
//! Since we have signed fixed-interval blocks, estimating progress is a very easy.
//! We can extrapolate the last block time to the current time to estimate how many more blocks
//! we expect.
double GuessVerificationProgress(const CBlockIndex* pindex, int64_t blockInterval) {
    if (pindex == NULL || pindex->nHeight < 1) {
        return 0.0;
    }

    int64_t nNow = GetTime();
    int64_t moreBlocksExpected = (nNow - pindex->GetBlockTime()) / blockInterval;
    double progress = (pindex->nHeight + 0.0) / (pindex->nHeight + moreBlocksExpected);
    // Round to 3 digits to avoid 0.999999 when finished.
    progress = ceil(progress * 1000.0) / 1000.0;
    // Avoid higher than one if last block is newer than current time.
    return std::min(1.0, progress);
}

Optional<uint256> ChainstateManager::SnapshotBlockhash() const {
    if (m_active_chainstate != nullptr) {
        // If a snapshot chainstate exists, it will always be our active.
        return m_active_chainstate->m_from_snapshot_blockhash;
    }
    return {};
}

std::vector<CChainState*> ChainstateManager::GetAll()
{
    std::vector<CChainState*> out;

    if (!IsSnapshotValidated() && m_ibd_chainstate) {
        out.push_back(m_ibd_chainstate.get());
    }

    if (m_snapshot_chainstate) {
        out.push_back(m_snapshot_chainstate.get());
    }

    return out;
}

CChainState& ChainstateManager::InitializeChainstate(CTxMemPool& mempool, const uint256& snapshot_blockhash)
{
    bool is_snapshot = !snapshot_blockhash.IsNull();
    std::unique_ptr<CChainState>& to_modify =
        is_snapshot ? m_snapshot_chainstate : m_ibd_chainstate;

    if (to_modify) {
        throw std::logic_error("should not be overwriting a chainstate");
    }
    to_modify.reset(new CChainState(mempool, m_blockman, snapshot_blockhash));

    // Snapshot chainstates and initial IBD chaintates always become active.
    if (is_snapshot || (!is_snapshot && !m_active_chainstate)) {
        LogPrintf("Switching active chainstate to %s\n", to_modify->ToString());
        m_active_chainstate = to_modify.get();
    } else {
        throw std::logic_error("unexpected chainstate activation");
    }

    return *to_modify;
}

CChainState& ChainstateManager::ActiveChainstate() const
{
    assert(m_active_chainstate);
    return *m_active_chainstate;
}

bool ChainstateManager::IsSnapshotActive() const
{
    return m_snapshot_chainstate && m_active_chainstate == m_snapshot_chainstate.get();
}

CChainState& ChainstateManager::ValidatedChainstate() const
{
    if (m_snapshot_chainstate && IsSnapshotValidated()) {
        return *m_snapshot_chainstate.get();
    }
    assert(m_ibd_chainstate);
    return *m_ibd_chainstate.get();
}

bool ChainstateManager::IsBackgroundIBD(CChainState* chainstate) const
{
    return (m_snapshot_chainstate && chainstate == m_ibd_chainstate.get());
}

void ChainstateManager::Unload()
{
    for (CChainState* chainstate : this->GetAll()) {
        chainstate->m_chain.SetTip(nullptr);
        chainstate->UnloadBlockIndex();
    }

    m_blockman.Unload();
}

void ChainstateManager::Reset()
{
    m_ibd_chainstate.reset();
    m_snapshot_chainstate.reset();
    m_active_chainstate = nullptr;
    m_snapshot_validated = false;
}

void ChainstateManager::MaybeRebalanceCaches()
{
    if (m_ibd_chainstate && !m_snapshot_chainstate) {
        LogPrintf("[snapshot] allocating all cache to the IBD chainstate\n");
        // Allocate everything to the IBD chainstate.
        m_ibd_chainstate->ResizeCoinsCaches(m_total_coinstip_cache, m_total_coinsdb_cache);
    }
    else if (m_snapshot_chainstate && !m_ibd_chainstate) {
        LogPrintf("[snapshot] allocating all cache to the snapshot chainstate\n");
        // Allocate everything to the snapshot chainstate.
        m_snapshot_chainstate->ResizeCoinsCaches(m_total_coinstip_cache, m_total_coinsdb_cache);
    }
    else if (m_ibd_chainstate && m_snapshot_chainstate) {
        // If both chainstates exist, determine who needs more cache based on IBD status.
        //
        // Note: shrink caches first so that we don't inadvertently overwhelm available memory.
        if (m_snapshot_chainstate->IsInitialBlockDownload()) {
            m_ibd_chainstate->ResizeCoinsCaches(
                m_total_coinstip_cache * 0.05, m_total_coinsdb_cache * 0.05);
            m_snapshot_chainstate->ResizeCoinsCaches(
                m_total_coinstip_cache * 0.95, m_total_coinsdb_cache * 0.95);
        } else {
            m_snapshot_chainstate->ResizeCoinsCaches(
                m_total_coinstip_cache * 0.05, m_total_coinsdb_cache * 0.05);
            m_ibd_chainstate->ResizeCoinsCaches(
                m_total_coinstip_cache * 0.95, m_total_coinsdb_cache * 0.95);
        }
    }
}

// ELEMENTS:
/* This function has two major purposes:
 * 1) Checks that the RPC connection to the parent chain node
 * can be attained, and is returning back reasonable answers.
 * 2) Re-evaluates a list of blocks that have been deemed "bad"
 * from the perspective of peg-in witness validation. Blocks are
 * added to this queue in ConnectTip based on the error code returned.
 */
bool MainchainRPCCheck(const bool init)
{
    // First, we can clear out any blocks thatsomehow are now deemed valid
    // eg reconsiderblock rpc call manually
    std::vector<uint256> vblocksToReconsider;
    pblocktree->ReadInvalidBlockQueue(vblocksToReconsider);
    std::vector<uint256> vblocksToReconsiderAgain;
    for(uint256& blockhash : vblocksToReconsider) {
        LOCK(cs_main);
        ChainstateManager& chainman = g_chainman;
        if (chainman.BlockIndex().count(blockhash)) {
            CBlockIndex* pblockindex = chainman.BlockIndex()[blockhash];
            if ((pblockindex->nStatus & BLOCK_FAILED_MASK)) {
                vblocksToReconsiderAgain.push_back(blockhash);
            }
        }
    }
    vblocksToReconsider = vblocksToReconsiderAgain;
    vblocksToReconsiderAgain.clear();
    pblocktree->WriteInvalidBlockQueue(vblocksToReconsider);

    // Next, check for working and valid rpc
    if (gArgs.GetBoolArg("-validatepegin", Params().GetConsensus().has_parent_chain)) {
        uiInterface.InitMessage(_("Awaiting mainchain RPC warmup").translated);
        // During init try until a non-RPC_IN_WARMUP result
        while (true) {
            try {
                // The first thing we have to check is the version of the node.
                UniValue params(UniValue::VARR);
                UniValue reply = CallMainChainRPC("getnetworkinfo", params);
                UniValue error = reply["error"];
                if (!error.isNull()) {
                    // On the first call, it's possible to node is still in
                    // warmup; in that case, just wait and retry.
                    // If this is not the initial call, just report failure.
                    if (init && error["code"].get_int() == RPC_IN_WARMUP) {
                        UninterruptibleSleep(std::chrono::milliseconds{1000});
                        continue;
                    }
                    else {
                        LogPrintf("ERROR: Mainchain daemon RPC check returned 'error' response.\n");
                        return false;
                    }
                }
                UniValue result = reply["result"];
                if (!result.isObject() || !result.get_obj()["version"].isNum() ||
                        result.get_obj()["version"].get_int() < MIN_MAINCHAIN_NODE_VERSION) {
                    LogPrintf("ERROR: Parent chain daemon too old; need Bitcoin Core version 0.16.3 or newer.\n");
                    return false;
                }

                // Then check the genesis block to correspond to parent chain.
                params.push_back(UniValue(0));
                reply = CallMainChainRPC("getblockhash", params);
                error = reply["error"];
                if (!error.isNull()) {
                    LogPrintf("ERROR: Mainchain daemon RPC check returned 'error' response.\n");
                    return false;
                }
                result = reply["result"];
                if (!result.isStr() || result.get_str() != Params().ParentGenesisBlockHash().GetHex()) {
                    LogPrintf("ERROR: Invalid parent genesis block hash response via RPC. Contacting wrong parent daemon?\n");
                    return false;
                }
            } catch (const std::runtime_error& re) {
                LogPrintf("ERROR: Failure connecting to mainchain daemon RPC: %s\n", std::string(re.what()));
                return false;
            }
            // Success
            break;
        }
    }

    //Sanity startup check won't reconsider queued blocks
    if (init) {
       return true;
    }

    // Getting this far means we either aren't validating pegins(so let's make sure that's why
    // it failed previously) or we successfully connected to bitcoind
    // Time to reconsider blocks
    if (vblocksToReconsider.size() > 0) {
        BlockValidationState state;
        for(const uint256& blockhash : vblocksToReconsider) {
            {
                LOCK(cs_main);
                ChainstateManager& chainman = g_chainman;
                if (chainman.BlockIndex().count(blockhash) == 0)
                    continue;
                CBlockIndex* pblockindex = chainman.BlockIndex()[blockhash];
                ResetBlockFailureFlags(pblockindex);
            }
        }

        //All blocks are now being reconsidered
        ActivateBestChain(state, Params());
        //This simply checks for DB errors
        if (!state.IsValid()) {
            //Something scary?
        }

        //Now to clear out now-valid blocks
        for(const uint256& blockhash : vblocksToReconsider) {
            LOCK(cs_main);
            ChainstateManager& chainman = g_chainman;
            if (chainman.BlockIndex().count(blockhash)) {
                CBlockIndex* pblockindex = chainman.BlockIndex()[blockhash];

                //Marked as invalid still, put back into queue
                if((pblockindex->nStatus & BLOCK_FAILED_MASK)) {
                    vblocksToReconsiderAgain.push_back(blockhash);
                }
            }
        }

        //Write back remaining blocks
        pblocktree->WriteInvalidBlockQueue(vblocksToReconsiderAgain);
    }
    return true;
}<|MERGE_RESOLUTION|>--- conflicted
+++ resolved
@@ -204,17 +204,10 @@
 
 std::unique_ptr<CBlockTreeDB> pblocktree;
 
-<<<<<<< HEAD
-// See definition for documentation
-static void FindFilesToPruneManual(ChainstateManager& chainman, std::set<int>& setFilesToPrune, int nManualPruneHeight);
-static void FindFilesToPrune(ChainstateManager& chainman, std::set<int>& setFilesToPrune, uint64_t nPruneAfterHeight);
 bool CheckInputScripts(const CTransaction& tx, TxValidationState &state, const CCoinsViewCache &inputs,
         unsigned int flags, bool cacheSigStore, bool cacheFullScriptStore,
         PrecomputedTransactionData& txdata,
         std::vector<CCheck*> *pvChecks = nullptr);
-=======
-bool CheckInputScripts(const CTransaction& tx, TxValidationState &state, const CCoinsViewCache &inputs, unsigned int flags, bool cacheSigStore, bool cacheFullScriptStore, PrecomputedTransactionData& txdata, std::vector<CScriptCheck> *pvChecks = nullptr);
->>>>>>> 1b313cac
 static FILE* OpenUndoFile(const FlatFilePos &pos, bool fReadOnly = false);
 static FlatFileSeq BlockFileSeq();
 static FlatFileSeq UndoFileSeq();
