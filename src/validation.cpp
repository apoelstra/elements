--- conflicted
+++ resolved
@@ -724,15 +724,9 @@
     if (!CheckSequenceLocks(m_pool, tx, STANDARD_LOCKTIME_VERIFY_FLAGS, &lp))
         return state.Invalid(TxValidationResult::TX_PREMATURE_SPEND, "non-BIP68-final");
 
-<<<<<<< HEAD
     CAmountMap fee_map;
     if (!Consensus::CheckTxInputs(tx, state, m_view, GetSpendHeight(m_view), fee_map, setPeginsSpent, NULL, true, true, fedpegscripts)) {
-        return error("%s: Consensus::CheckTxInputs: %s, %s", __func__, tx.GetHash().ToString(), FormatStateMessage(state));
-=======
-    CAmount nFees = 0;
-    if (!Consensus::CheckTxInputs(tx, state, m_view, GetSpendHeight(m_view), nFees)) {
         return error("%s: Consensus::CheckTxInputs: %s, %s", __func__, tx.GetHash().ToString(), state.ToString());
->>>>>>> 54a7ef61
     }
 
     // Check for non-standard pay-to-script-hash in inputs
@@ -2272,13 +2266,8 @@
                         g_parallel_script_checks ? &vChecks : NULL, fCacheResults, fScriptChecks, fedpegscripts)) {
                 // Any transaction validation failure in ConnectBlock is a block consensus failure
                 state.Invalid(BlockValidationResult::BLOCK_CONSENSUS,
-<<<<<<< HEAD
                         tx_state.GetRejectReason(), tx_state.GetDebugMessage());
-                return error("%s: Consensus::CheckTxInputs: %s, %s", __func__, tx.GetHash().ToString(), FormatStateMessage(state));
-=======
-                            tx_state.GetRejectReason(), tx_state.GetDebugMessage());
                 return error("%s: Consensus::CheckTxInputs: %s, %s", __func__, tx.GetHash().ToString(), state.ToString());
->>>>>>> 54a7ef61
             }
             control.Add(vChecks);
 
@@ -2792,7 +2781,6 @@
         if (!rv) {
             if (state.IsInvalid()) {
                 InvalidBlockFound(pindexNew, state);
-<<<<<<< HEAD
 
                 // ELEMENTS:
                 // Possibly result of RPC to mainchain bitcoind failure
@@ -2817,10 +2805,7 @@
                     }
                 }
             }
-            return error("%s: ConnectBlock %s failed, %s", __func__, pindexNew->GetBlockHash().ToString(), FormatStateMessage(state));
-=======
             return error("%s: ConnectBlock %s failed, %s", __func__, pindexNew->GetBlockHash().ToString(), state.ToString());
->>>>>>> 54a7ef61
         }
         nTime3 = GetTimeMicros(); nTimeConnectTotal += nTime3 - nTime2;
         LogPrint(BCLog::BENCH, "  - Connect total: %.2fms [%.2fs (%.2fms/blk)]\n", (nTime3 - nTime2) * MILLI, nTimeConnectTotal * MICRO, nTimeConnectTotal * MILLI / nBlocksTotal);
@@ -4196,13 +4181,8 @@
     if (!CheckBlock(block, state, chainparams.GetConsensus(), fCheckPOW, fCheckMerkleRoot))
         return error("%s: Consensus::CheckBlock: %s", __func__, state.ToString());
     if (!ContextualCheckBlock(block, state, chainparams.GetConsensus(), pindexPrev))
-<<<<<<< HEAD
-        return error("%s: Consensus::ContextualCheckBlock: %s", __func__, FormatStateMessage(state));
+        return error("%s: Consensus::ContextualCheckBlock: %s", __func__, state.ToString());
     if (!::ChainstateActive().ConnectBlock(block, state, &indexDummy, viewNew, chainparams, NULL, true))
-=======
-        return error("%s: Consensus::ContextualCheckBlock: %s", __func__, state.ToString());
-    if (!::ChainstateActive().ConnectBlock(block, state, &indexDummy, viewNew, chainparams, true))
->>>>>>> 54a7ef61
         return false;
     assert(state.IsValid());
 
@@ -4665,13 +4645,8 @@
             CBlock block;
             if (!ReadBlockFromDisk(block, pindex, chainparams.GetConsensus()))
                 return error("VerifyDB(): *** ReadBlockFromDisk failed at %d, hash=%s", pindex->nHeight, pindex->GetBlockHash().ToString());
-<<<<<<< HEAD
             if (!::ChainstateActive().ConnectBlock(block, state, pindex, coins, chainparams, NULL))
-                return error("VerifyDB(): *** found unconnectable block at %d, hash=%s (%s)", pindex->nHeight, pindex->GetBlockHash().ToString(), FormatStateMessage(state));
-=======
-            if (!::ChainstateActive().ConnectBlock(block, state, pindex, coins, chainparams))
                 return error("VerifyDB(): *** found unconnectable block at %d, hash=%s (%s)", pindex->nHeight, pindex->GetBlockHash().ToString(), state.ToString());
->>>>>>> 54a7ef61
         }
     }
 
