// Copyright (c) 2009-2010 Satoshi Nakamoto
// Copyright (c) 2009-2018 The Bitcoin Core developers
// Distributed under the MIT software license, see the accompanying
// file COPYING or http://www.opensource.org/licenses/mit-license.php.

#include <validation.h>

#include <arith_uint256.h>
#include <chain.h>
#include <chainparams.h>
#include <checkqueue.h>
#include <consensus/consensus.h>
#include <consensus/merkle.h>
#include <consensus/tx_check.h>
#include <consensus/tx_verify.h>
#include <consensus/validation.h>
#include <cuckoocache.h>
#include <flatfile.h>
#include <hash.h>
#include <index/txindex.h>
#include <mainchainrpc.h>
#include <pegins.h>
#include <policy/fees.h>
#include <policy/policy.h>
#include <policy/settings.h>
#include <primitives/block.h>
#include <primitives/transaction.h>
#include <random.h>
#include <reverse_iterator.h>
#include <script/script.h>
#include <script/sigcache.h>
#include <shutdown.h>
#include <timedata.h>
#include <tinyformat.h>
#include <txdb.h>
#include <txmempool.h>
#include <ui_interface.h>
#include <uint256.h>
#include <undo.h>
#include <util/moneystr.h>
#include <util/rbf.h>
#include <util/strencodings.h>
#include <util/system.h>
#include <util/translation.h>
#include <util/validation.h>
#include <validationinterface.h>
#include <warnings.h>

// ELEMENTS
#include <block_proof.h> // CheckChallenge, CheckProof
#include <dynafed.h>

#include <string>

#include <boost/algorithm/string/replace.hpp>
#include <boost/thread.hpp>

#if defined(NDEBUG)
# error "Bitcoin cannot be compiled without assertions."
#endif

#define MICRO 0.000001
#define MILLI 0.001

bool CBlockIndexWorkComparator::operator()(const CBlockIndex *pa, const CBlockIndex *pb) const {
    // First sort by most total work, ...
    if (pa->nChainWork > pb->nChainWork) return false;
    if (pa->nChainWork < pb->nChainWork) return true;

    // ... then by earliest time received, ...
    if (pa->nSequenceId < pb->nSequenceId) return false;
    if (pa->nSequenceId > pb->nSequenceId) return true;

    // Use pointer address as tie breaker (should only happen with blocks
    // loaded from disk, as those all have id 0).
    if (pa < pb) return false;
    if (pa > pb) return true;

    // Identical blocks.
    return false;
}

namespace {
BlockManager g_blockman;
} // anon namespace

std::unique_ptr<CChainState> g_chainstate;

CChainState& ChainstateActive() {
    assert(g_chainstate);
    return *g_chainstate;
}

CChain& ChainActive() {
    assert(g_chainstate);
    return g_chainstate->m_chain;
}

/**
 * Mutex to guard access to validation specific variables, such as reading
 * or changing the chainstate.
 *
 * This may also need to be locked when updating the transaction pool, e.g. on
 * AcceptToMemoryPool. See CTxMemPool::cs comment for details.
 *
 * The transaction pool has a separate lock to allow reading from it and the
 * chainstate at the same time.
 */
RecursiveMutex cs_main;

CBlockIndex *pindexBestHeader = nullptr;
Mutex g_best_block_mutex;
std::condition_variable g_best_block_cv;
uint256 g_best_block;
int nScriptCheckThreads = 0;
std::atomic_bool fImporting(false);
std::atomic_bool fReindex(false);
bool fHavePruned = false;
bool fPruneMode = false;
bool fRequireStandard = true;
bool fCheckBlockIndex = false;
bool fCheckpointsEnabled = DEFAULT_CHECKPOINTS_ENABLED;
size_t nCoinCacheUsage = 5000 * 300;
uint64_t nPruneTarget = 0;
int64_t nMaxTipAge = DEFAULT_MAX_TIP_AGE;

uint256 hashAssumeValid;
arith_uint256 nMinimumChainWork;

CFeeRate minRelayTxFee = CFeeRate(DEFAULT_MIN_RELAY_TX_FEE);

CBlockPolicyEstimator feeEstimator;
CTxMemPool mempool(&feeEstimator);

/** Constant stuff for coinbase transactions we create: */
CScript COINBASE_FLAGS;

// Internal stuff
namespace {
    CBlockIndex* pindexBestInvalid = nullptr;

    CCriticalSection cs_LastBlockFile;
    std::vector<CBlockFileInfo> vinfoBlockFile;
    int nLastBlockFile = 0;
    /** Global flag to indicate we should check to see if there are
     *  block/undo files that should be deleted.  Set on startup
     *  or if we allocate more file space when we're in prune mode
     */
    bool fCheckForPruning = false;

    /** Dirty block index entries. */
    std::set<CBlockIndex*> setDirtyBlockIndex;

    /** Dirty block file entries. */
    std::set<int> setDirtyFileInfo;
} // anon namespace

CBlockIndex* LookupBlockIndex(const uint256& hash)
{
    AssertLockHeld(cs_main);
    BlockMap::const_iterator it = g_blockman.m_block_index.find(hash);
    return it == g_blockman.m_block_index.end() ? nullptr : it->second;
}

CBlockIndex* FindForkInGlobalIndex(const CChain& chain, const CBlockLocator& locator)
{
    AssertLockHeld(cs_main);

    // Find the latest block common to locator and chain - we expect that
    // locator.vHave is sorted descending by height.
    for (const uint256& hash : locator.vHave) {
        CBlockIndex* pindex = LookupBlockIndex(hash);
        if (pindex) {
            if (chain.Contains(pindex))
                return pindex;
            if (pindex->GetAncestor(chain.Height()) == chain.Tip()) {
                return chain.Tip();
            }
        }
    }
    return chain.Genesis();
}

std::unique_ptr<CBlockTreeDB> pblocktree;

// See definition for documentation
static void FindFilesToPruneManual(std::set<int>& setFilesToPrune, int nManualPruneHeight);
static void FindFilesToPrune(std::set<int>& setFilesToPrune, uint64_t nPruneAfterHeight);
bool CheckInputs(const CTransaction& tx, CValidationState &state, const CCoinsViewCache &inputs,
        unsigned int flags, bool cacheSigStore, bool cacheFullScriptStore,
        PrecomputedTransactionData& txdata,
        std::vector<CCheck*> *pvChecks = nullptr);
static FILE* OpenUndoFile(const FlatFilePos &pos, bool fReadOnly = false);
static FlatFileSeq BlockFileSeq();
static FlatFileSeq UndoFileSeq();

bool CheckFinalTx(const CTransaction &tx, int flags)
{
    AssertLockHeld(cs_main);

    // By convention a negative value for flags indicates that the
    // current network-enforced consensus rules should be used. In
    // a future soft-fork scenario that would mean checking which
    // rules would be enforced for the next block and setting the
    // appropriate flags. At the present time no soft-forks are
    // scheduled, so no flags are set.
    flags = std::max(flags, 0);

    // CheckFinalTx() uses ::ChainActive().Height()+1 to evaluate
    // nLockTime because when IsFinalTx() is called within
    // CBlock::AcceptBlock(), the height of the block *being*
    // evaluated is what is used. Thus if we want to know if a
    // transaction can be part of the *next* block, we need to call
    // IsFinalTx() with one more than ::ChainActive().Height().
    const int nBlockHeight = ::ChainActive().Height() + 1;

    // BIP113 requires that time-locked transactions have nLockTime set to
    // less than the median time of the previous block they're contained in.
    // When the next block is created its previous block will be the current
    // chain tip, so we use that to calculate the median time passed to
    // IsFinalTx() if LOCKTIME_MEDIAN_TIME_PAST is set.
    const int64_t nBlockTime = (flags & LOCKTIME_MEDIAN_TIME_PAST)
                             ? ::ChainActive().Tip()->GetMedianTimePast()
                             : GetAdjustedTime();

    return IsFinalTx(tx, nBlockHeight, nBlockTime);
}

bool TestLockPointValidity(const LockPoints* lp)
{
    AssertLockHeld(cs_main);
    assert(lp);
    // If there are relative lock times then the maxInputBlock will be set
    // If there are no relative lock times, the LockPoints don't depend on the chain
    if (lp->maxInputBlock) {
        // Check whether ::ChainActive() is an extension of the block at which the LockPoints
        // calculation was valid.  If not LockPoints are no longer valid
        if (!::ChainActive().Contains(lp->maxInputBlock)) {
            return false;
        }
    }

    // LockPoints still valid
    return true;
}

bool CheckSequenceLocks(const CTxMemPool& pool, const CTransaction& tx, int flags, LockPoints* lp, bool useExistingLockPoints)
{
    AssertLockHeld(cs_main);
    AssertLockHeld(pool.cs);

    CBlockIndex* tip = ::ChainActive().Tip();
    assert(tip != nullptr);

    CBlockIndex index;
    index.pprev = tip;
    // CheckSequenceLocks() uses ::ChainActive().Height()+1 to evaluate
    // height based locks because when SequenceLocks() is called within
    // ConnectBlock(), the height of the block *being*
    // evaluated is what is used.
    // Thus if we want to know if a transaction can be part of the
    // *next* block, we need to use one more than ::ChainActive().Height()
    index.nHeight = tip->nHeight + 1;

    std::pair<int, int64_t> lockPair;
    if (useExistingLockPoints) {
        assert(lp);
        lockPair.first = lp->height;
        lockPair.second = lp->time;
    }
    else {
        // CoinsTip() contains the UTXO set for ::ChainActive().Tip()
        CCoinsViewMemPool viewMemPool(&::ChainstateActive().CoinsTip(), pool);
        std::vector<int> prevheights;
        prevheights.resize(tx.vin.size());
        for (size_t txinIndex = 0; txinIndex < tx.vin.size(); txinIndex++) {
            const CTxIn& txin = tx.vin[txinIndex];
            // pegins should not restrict validity of sequence locks
            if (txin.m_is_pegin) {
                prevheights[txinIndex] = -1;
                continue;
            }

            Coin coin;
            if (!viewMemPool.GetCoin(txin.prevout, coin)) {
                return error("%s: Missing input", __func__);
            }
            if (coin.nHeight == MEMPOOL_HEIGHT) {
                // Assume all mempool transaction confirm in the next block
                prevheights[txinIndex] = tip->nHeight + 1;
            } else {
                prevheights[txinIndex] = coin.nHeight;
            }
        }
        lockPair = CalculateSequenceLocks(tx, flags, &prevheights, index);
        if (lp) {
            lp->height = lockPair.first;
            lp->time = lockPair.second;
            // Also store the hash of the block with the highest height of
            // all the blocks which have sequence locked prevouts.
            // This hash needs to still be on the chain
            // for these LockPoint calculations to be valid
            // Note: It is impossible to correctly calculate a maxInputBlock
            // if any of the sequence locked inputs depend on unconfirmed txs,
            // except in the special case where the relative lock time/height
            // is 0, which is equivalent to no sequence lock. Since we assume
            // input height of tip+1 for mempool txs and test the resulting
            // lockPair from CalculateSequenceLocks against tip+1.  We know
            // EvaluateSequenceLocks will fail if there was a non-zero sequence
            // lock on a mempool input, so we can use the return value of
            // CheckSequenceLocks to indicate the LockPoints validity
            int maxInputHeight = 0;
            for (const int height : prevheights) {
                // Can ignore mempool inputs since we'll fail if they had non-zero locks
                if (height != tip->nHeight+1) {
                    maxInputHeight = std::max(maxInputHeight, height);
                }
            }
            lp->maxInputBlock = tip->GetAncestor(maxInputHeight);
        }
    }
    return EvaluateSequenceLocks(index, lockPair);
}

// Returns the script flags which should be checked for a given block
static unsigned int GetBlockScriptFlags(const CBlockIndex* pindex, const Consensus::Params& chainparams);

static void LimitMempoolSize(CTxMemPool& pool, size_t limit, std::chrono::seconds age)
    EXCLUSIVE_LOCKS_REQUIRED(pool.cs, ::cs_main)
{
    int expired = pool.Expire(GetTime<std::chrono::seconds>() - age);
    if (expired != 0) {
        LogPrint(BCLog::MEMPOOL, "Expired %i transactions from the memory pool\n", expired);
    }

    std::vector<COutPoint> vNoSpendsRemaining;
    pool.TrimToSize(limit, &vNoSpendsRemaining);
    for (const COutPoint& removed : vNoSpendsRemaining)
        ::ChainstateActive().CoinsTip().Uncache(removed);
}

static bool IsCurrentForFeeEstimation() EXCLUSIVE_LOCKS_REQUIRED(cs_main)
{
    AssertLockHeld(cs_main);
    if (::ChainstateActive().IsInitialBlockDownload())
        return false;
    if (::ChainActive().Tip()->GetBlockTime() < (GetTime() - MAX_FEE_ESTIMATION_TIP_AGE))
        return false;
    if (::ChainActive().Height() < pindexBestHeader->nHeight - 1)
        return false;
    return true;
}

/* Make mempool consistent after a reorg, by re-adding or recursively erasing
 * disconnected block transactions from the mempool, and also removing any
 * other transactions from the mempool that are no longer valid given the new
 * tip/height.
 *
 * Note: we assume that disconnectpool only contains transactions that are NOT
 * confirmed in the current chain nor already in the mempool (otherwise,
 * in-mempool descendants of such transactions would be removed).
 *
 * Passing fAddToMempool=false will skip trying to add the transactions back,
 * and instead just erase from the mempool as needed.
 */

static void UpdateMempoolForReorg(DisconnectedBlockTransactions& disconnectpool, bool fAddToMempool) EXCLUSIVE_LOCKS_REQUIRED(cs_main, ::mempool.cs)
{
    AssertLockHeld(cs_main);
    std::vector<uint256> vHashUpdate;
    // disconnectpool's insertion_order index sorts the entries from
    // oldest to newest, but the oldest entry will be the last tx from the
    // latest mined block that was disconnected.
    // Iterate disconnectpool in reverse, so that we add transactions
    // back to the mempool starting with the earliest transaction that had
    // been previously seen in a block.
    auto it = disconnectpool.queuedTx.get<insertion_order>().rbegin();
    while (it != disconnectpool.queuedTx.get<insertion_order>().rend()) {
        // ignore validation errors in resurrected transactions
        CValidationState stateDummy;
        if (!fAddToMempool || (*it)->IsCoinBase() ||
            !AcceptToMemoryPool(mempool, stateDummy, *it, nullptr /* pfMissingInputs */,
                                nullptr /* plTxnReplaced */, true /* bypass_limits */, 0 /* nAbsurdFee */)) {
            // If the transaction doesn't make it in to the mempool, remove any
            // transactions that depend on it (which would now be orphans).
            mempool.removeRecursive(**it, MemPoolRemovalReason::REORG);
        } else if (mempool.exists((*it)->GetHash())) {
            vHashUpdate.push_back((*it)->GetHash());
        }
        ++it;
    }
    disconnectpool.queuedTx.clear();
    // AcceptToMemoryPool/addUnchecked all assume that new mempool entries have
    // no in-mempool children, which is generally not true when adding
    // previously-confirmed transactions back to the mempool.
    // UpdateTransactionsFromBlock finds descendants of any transactions in
    // the disconnectpool that were added back and cleans up the mempool state.
    mempool.UpdateTransactionsFromBlock(vHashUpdate);

    // We also need to remove any now-immature transactions
    mempool.removeForReorg(&::ChainstateActive().CoinsTip(), ::ChainActive().Tip()->nHeight + 1, STANDARD_LOCKTIME_VERIFY_FLAGS);
    // Re-limit mempool size, in case we added any transactions
    LimitMempoolSize(mempool, gArgs.GetArg("-maxmempool", DEFAULT_MAX_MEMPOOL_SIZE) * 1000000, std::chrono::hours{gArgs.GetArg("-mempoolexpiry", DEFAULT_MEMPOOL_EXPIRY)});
}

// Used to avoid mempool polluting consensus critical paths if CCoinsViewMempool
// were somehow broken and returning the wrong scriptPubKeys
static bool CheckInputsFromMempoolAndCache(const CTransaction& tx, CValidationState& state, const CCoinsViewCache& view, const CTxMemPool& pool,
                 unsigned int flags, bool cacheSigStore, PrecomputedTransactionData& txdata) EXCLUSIVE_LOCKS_REQUIRED(cs_main) {
    AssertLockHeld(cs_main);

    // pool.cs should be locked already, but go ahead and re-take the lock here
    // to enforce that mempool doesn't change between when we check the view
    // and when we actually call through to CheckInputs
    LOCK(pool.cs);

    assert(!tx.IsCoinBase());
    for (const CTxIn& txin : tx.vin) {
        if (txin.m_is_pegin) {
            continue;
        }

        const Coin& coin = view.AccessCoin(txin.prevout);

        // At this point we haven't actually checked if the coins are all
        // available (or shouldn't assume we have, since CheckInputs does).
        // So we just return failure if the inputs are not available here,
        // and then only have to check equivalence for available inputs.
        if (coin.IsSpent()) return false;

        const CTransactionRef& txFrom = pool.get(txin.prevout.hash);
        if (txFrom) {
            assert(txFrom->GetHash() == txin.prevout.hash);
            assert(txFrom->vout.size() > txin.prevout.n);
            assert(txFrom->vout[txin.prevout.n] == coin.out);
        } else {
            const Coin& coinFromDisk = ::ChainstateActive().CoinsTip().AccessCoin(txin.prevout);
            assert(!coinFromDisk.IsSpent());
            assert(coinFromDisk.out == coin.out);
        }
    }

    return CheckInputs(tx, state, view, flags, cacheSigStore, true, txdata);
}

namespace {

class MemPoolAccept
{
public:
    MemPoolAccept(CTxMemPool& mempool) : m_pool(mempool), m_view(&m_dummy), m_viewmempool(&::ChainstateActive().CoinsTip(), m_pool),
        m_limit_ancestors(gArgs.GetArg("-limitancestorcount", DEFAULT_ANCESTOR_LIMIT)),
        m_limit_ancestor_size(gArgs.GetArg("-limitancestorsize", DEFAULT_ANCESTOR_SIZE_LIMIT)*1000),
        m_limit_descendants(gArgs.GetArg("-limitdescendantcount", DEFAULT_DESCENDANT_LIMIT)),
        m_limit_descendant_size(gArgs.GetArg("-limitdescendantsize", DEFAULT_DESCENDANT_SIZE_LIMIT)*1000) {}

    // We put the arguments we're handed into a struct, so we can pass them
    // around easier.
    struct ATMPArgs {
        const CChainParams& m_chainparams;
        CValidationState &m_state;
        bool* m_missing_inputs;
        const int64_t m_accept_time;
        std::list<CTransactionRef>* m_replaced_transactions;
        const bool m_bypass_limits;
        const CAmount& m_absurd_fee;
        /*
         * Return any outpoints which were not previously present in the coins
         * cache, but were added as a result of validating the tx for mempool
         * acceptance. This allows the caller to optionally remove the cache
         * additions if the associated transaction ends up being rejected by
         * the mempool.
         */
        std::vector<COutPoint>& m_coins_to_uncache;
        const bool m_test_accept;
    };

    // Single transaction acceptance
    bool AcceptSingleTransaction(const CTransactionRef& ptx, ATMPArgs& args) EXCLUSIVE_LOCKS_REQUIRED(cs_main);

private:
    // All the intermediate state that gets passed between the various levels
    // of checking a given transaction.
    struct Workspace {
        Workspace(const CTransactionRef& ptx) : m_ptx(ptx), m_hash(ptx->GetHash()) {}
        std::set<uint256> m_conflicts;
        std::set<std::pair<uint256, COutPoint> > m_set_pegins_spent;
        CTxMemPool::setEntries m_all_conflicting;
        CTxMemPool::setEntries m_ancestors;
        std::unique_ptr<CTxMemPoolEntry> m_entry;

        bool m_replacement_transaction;
        CAmount m_modified_fees;
        CAmount m_conflicting_fees;
        size_t m_conflicting_size;

        const CTransactionRef& m_ptx;
        const uint256& m_hash;
    };

    // Run the policy checks on a given transaction, excluding any script checks.
    // Looks up inputs, calculates feerate, considers replacement, evaluates
    // package limits, etc. As this function can be invoked for "free" by a peer,
    // only tests that are fast should be done here (to avoid CPU DoS).
    bool PreChecks(ATMPArgs& args, Workspace& ws) EXCLUSIVE_LOCKS_REQUIRED(cs_main, m_pool.cs);

    // Run the script checks using our policy flags. As this can be slow, we should
    // only invoke this on transactions that have otherwise passed policy checks.
    bool PolicyScriptChecks(ATMPArgs& args, Workspace& ws, PrecomputedTransactionData& txdata) EXCLUSIVE_LOCKS_REQUIRED(cs_main);

    // Re-run the script checks, using consensus flags, and try to cache the
    // result in the scriptcache. This should be done after
    // PolicyScriptChecks(). This requires that all inputs either be in our
    // utxo set or in the mempool.
    bool ConsensusScriptChecks(ATMPArgs& args, Workspace& ws, PrecomputedTransactionData &txdata) EXCLUSIVE_LOCKS_REQUIRED(cs_main);

    // Try to add the transaction to the mempool, removing any conflicts first.
    // Returns true if the transaction is in the mempool after any size
    // limiting is performed, false otherwise.
    bool Finalize(ATMPArgs& args, Workspace& ws) EXCLUSIVE_LOCKS_REQUIRED(cs_main, m_pool.cs);

    // Compare a package's feerate against minimum allowed.
    bool CheckFeeRate(size_t package_size, CAmount package_fee, CValidationState& state)
    {
        CAmount mempoolRejectFee = m_pool.GetMinFee(gArgs.GetArg("-maxmempool", DEFAULT_MAX_MEMPOOL_SIZE) * 1000000).GetFee(package_size);
        if (mempoolRejectFee > 0 && package_fee < mempoolRejectFee) {
            return state.Invalid(ValidationInvalidReason::TX_MEMPOOL_POLICY, false, "mempool min fee not met", strprintf("%d < %d", package_fee, mempoolRejectFee));
        }

        if (package_fee < ::minRelayTxFee.GetFee(package_size)) {
            return state.Invalid(ValidationInvalidReason::TX_MEMPOOL_POLICY, false, "min relay fee not met", strprintf("%d < %d", package_fee, ::minRelayTxFee.GetFee(package_size)));
        }
        return true;
    }

private:
    CTxMemPool& m_pool;
    CCoinsViewCache m_view;
    CCoinsViewMemPool m_viewmempool;
    CCoinsView m_dummy;

    // The package limits in effect at the time of invocation.
    const size_t m_limit_ancestors;
    const size_t m_limit_ancestor_size;
    // These may be modified while evaluating a transaction (eg to account for
    // in-mempool conflicts; see below).
    size_t m_limit_descendants;
    size_t m_limit_descendant_size;
};

bool MemPoolAccept::PreChecks(ATMPArgs& args, Workspace& ws)
{
    const CTransactionRef& ptx = ws.m_ptx;
    const CTransaction& tx = *ws.m_ptx;
    const uint256& hash = ws.m_hash;

    // Copy/alias what we need out of args
    CValidationState &state = args.m_state;
    bool* pfMissingInputs = args.m_missing_inputs;
    const int64_t nAcceptTime = args.m_accept_time;
    const bool bypass_limits = args.m_bypass_limits;
    const CAmount& nAbsurdFee = args.m_absurd_fee;
    std::vector<COutPoint>& coins_to_uncache = args.m_coins_to_uncache;
    const CChainParams& chainparams = args.m_chainparams;

    // Alias what we need out of ws
    std::set<uint256>& setConflicts = ws.m_conflicts;
    CTxMemPool::setEntries& allConflicting = ws.m_all_conflicting;
    CTxMemPool::setEntries& setAncestors = ws.m_ancestors;
    std::unique_ptr<CTxMemPoolEntry>& entry = ws.m_entry;
    bool& fReplacementTransaction = ws.m_replacement_transaction;
    CAmount& nModifiedFees = ws.m_modified_fees;
    CAmount& nConflictingFees = ws.m_conflicting_fees;
    size_t& nConflictingSize = ws.m_conflicting_size;
    std::set<std::pair<uint256, COutPoint> >& setPeginsSpent = ws.m_set_pegins_spent;

    if (pfMissingInputs) {
        *pfMissingInputs = false;
    }

    if (!CheckTransaction(tx, state))
        return false; // state filled in by CheckTransaction

    // Coinbase is only valid in a block, not as a loose transaction
    if (tx.IsCoinBase())
        return state.Invalid(ValidationInvalidReason::CONSENSUS, false, "coinbase");

    // Rather not work on nonstandard transactions (unless -testnet/-regtest)
    std::string reason;
    if (fRequireStandard && !IsStandardTx(tx, reason))
        return state.Invalid(ValidationInvalidReason::TX_NOT_STANDARD, false, reason);

    // And now do PAK checks. Filtered by next blocks' enforced list
    if (chainparams.GetEnforcePak()) {
        if (!IsPAKValidTx(tx, GetActivePAKList(::ChainActive().Tip(), chainparams.GetConsensus()), chainparams.ParentGenesisBlockHash(), chainparams.GetConsensus().pegged_asset)) {
            return state.Invalid(ValidationInvalidReason::TX_NOT_STANDARD, false, REJECT_NONSTANDARD, "invalid-pegout-proof");
        }
    }

    // Do not work on transactions that are too small.
    // A transaction with 1 segwit input and 1 P2WPHK output has non-witness size of 82 bytes.
    // Transactions smaller than this are not relayed to mitigate CVE-2017-12842 by not relaying
    // 64-byte transactions.
    if (::GetSerializeSize(tx, PROTOCOL_VERSION | SERIALIZE_TRANSACTION_NO_WITNESS) < MIN_STANDARD_TX_NONWITNESS_SIZE)
        return state.Invalid(ValidationInvalidReason::TX_NOT_STANDARD, false, "tx-size-small");

    // Only accept nLockTime-using transactions that can be mined in the next
    // block; we don't want our mempool filled up with transactions that can't
    // be mined yet.
    if (!CheckFinalTx(tx, STANDARD_LOCKTIME_VERIFY_FLAGS))
        return state.Invalid(ValidationInvalidReason::TX_PREMATURE_SPEND, false, "non-final");

    // is it already in the memory pool?
    if (m_pool.exists(hash)) {
        return state.Invalid(ValidationInvalidReason::TX_CONFLICT, false, "txn-already-in-mempool");
    }

    // Check for conflicts with in-memory transactions
    for (const CTxIn &txin : tx.vin)
    {
        const CTransaction* ptxConflicting = m_pool.GetConflictTx(txin.prevout);
        if (ptxConflicting) {
            if (!setConflicts.count(ptxConflicting->GetHash()))
            {
                // Allow opt-out of transaction replacement by setting
                // nSequence > MAX_BIP125_RBF_SEQUENCE (SEQUENCE_FINAL-2) on all inputs.
                //
                // SEQUENCE_FINAL-1 is picked to still allow use of nLockTime by
                // non-replaceable transactions. All inputs rather than just one
                // is for the sake of multi-party protocols, where we don't
                // want a single party to be able to disable replacement.
                //
                // The opt-out ignores descendants as anyone relying on
                // first-seen mempool behavior should be checking all
                // unconfirmed ancestors anyway; doing otherwise is hopelessly
                // insecure.
                bool fReplacementOptOut = true;
                for (const CTxIn &_txin : ptxConflicting->vin)
                {
                    if (_txin.nSequence <= MAX_BIP125_RBF_SEQUENCE)
                    {
                        fReplacementOptOut = false;
                        break;
                    }
                }
                if (fReplacementOptOut) {
                    return state.Invalid(ValidationInvalidReason::TX_MEMPOOL_POLICY, false, "txn-mempool-conflict");
                }

                setConflicts.insert(ptxConflicting->GetHash());
            }
        }
    }

    LockPoints lp;
    m_view.SetBackend(m_viewmempool);

    // Quickly check for peg-in witness data on non-peg-in inputs
    for (size_t input_index = 0; input_index < tx.vin.size(); ++input_index) {
        if (!tx.vin[input_index].m_is_pegin) {
            // Check that the corresponding pegin witness is empty
            // Note that the witness vector must be size 0 or len(vin)
            if (!tx.witness.vtxinwit.empty() &&
                    !tx.witness.vtxinwit[input_index].m_pegin_witness.IsNull()) {
                return state.Invalid(ValidationInvalidReason::TX_WITNESS_MUTATED, false, REJECT_PEGIN, "extra-pegin-witness");
            }
        }
    }

    // Used when checking peg-ins
    std::vector<std::pair<CScript, CScript>> fedpegscripts = GetValidFedpegScripts(::ChainActive().Tip(), chainparams.GetConsensus(), true /* nextblock_validation */);

    CCoinsViewCache& coins_cache = ::ChainstateActive().CoinsTip();
    // do all inputs exist?
    for (unsigned int i = 0; i < tx.vin.size(); i++) {
        const CTxIn& txin = tx.vin[i];

        // ELEMENTS:
        // For pegin inputs check whether the pegins have already been claimed before.
        // This only checks the UTXO set for already claimed pegins. For mempool conflicts,
        // we rely on the GetConflictTx check done above.
        if (txin.m_is_pegin) {
            // Peg-in witness is required, check here without validating existence in parent chain
            std::string err_msg = "no peg-in witness attached";
            if (tx.witness.vtxinwit.size() != tx.vin.size() ||
                    !IsValidPeginWitness(tx.witness.vtxinwit[i].m_pegin_witness, fedpegscripts, tx.vin[i].prevout, err_msg, false)) {
                return state.Invalid(ValidationInvalidReason::TX_WITNESS_MUTATED, false, REJECT_INVALID, "pegin-no-witness", err_msg);
            }

            std::pair<uint256, COutPoint> pegin = std::make_pair(uint256(tx.witness.vtxinwit[i].m_pegin_witness.stack[2]), tx.vin[i].prevout);
            // This assumes non-null prevout and genesis block hash
            if (m_view.IsPeginSpent(pegin)) {
                return state.Invalid(ValidationInvalidReason::CONSENSUS, false, REJECT_INVALID, "pegin-already-claimed");
            }
            continue;
        }

        if (!coins_cache.HaveCoinInCache(txin.prevout)) {
            coins_to_uncache.push_back(txin.prevout);
        }

        // Note: this call may add txin.prevout to the coins cache
        // (coins_cache.cacheCoins) by way of FetchCoin(). It should be removed
        // later (via coins_to_uncache) if this tx turns out to be invalid.
        if (!m_view.HaveCoin(txin.prevout)) {
            // Are inputs missing because we already have the tx?
            for (size_t out = 0; out < tx.vout.size(); out++) {
                // Optimistically just do efficient check of cache for outputs
                if (coins_cache.HaveCoinInCache(COutPoint(hash, out))) {
                    return state.Invalid(ValidationInvalidReason::TX_CONFLICT, false, "txn-already-known");
                }
            }
            // Otherwise assume this might be an orphan tx for which we just haven't seen parents yet
            if (pfMissingInputs) {
                *pfMissingInputs = true;
            }
            return false; // fMissingInputs and !state.IsInvalid() is used to detect this condition, don't set state.Invalid()
        }
    }

    // Bring the best block into scope
    m_view.GetBestBlock();

    // we have all inputs cached now, so switch back to dummy (to protect
    // against bugs where we pull more inputs from disk that miss being added
    // to coins_to_uncache)
    m_view.SetBackend(m_dummy);

    // Only accept BIP68 sequence locked transactions that can be mined in the next
    // block; we don't want our mempool filled up with transactions that can't
    // be mined yet.
    // Must keep pool.cs for this unless we change CheckSequenceLocks to take a
    // CoinsViewCache instead of create its own
    if (!CheckSequenceLocks(m_pool, tx, STANDARD_LOCKTIME_VERIFY_FLAGS, &lp))
        return state.Invalid(ValidationInvalidReason::TX_PREMATURE_SPEND, false, "non-BIP68-final");

    CAmountMap fee_map;
    if (!Consensus::CheckTxInputs(tx, state, m_view, GetSpendHeight(m_view), fee_map, setPeginsSpent, NULL, true, true, fedpegscripts)) {
        return error("%s: Consensus::CheckTxInputs: %s, %s", __func__, tx.GetHash().ToString(), FormatStateMessage(state));
    }

    // Check for non-standard pay-to-script-hash in inputs
    if (fRequireStandard && !AreInputsStandard(tx, m_view))
        return state.Invalid(ValidationInvalidReason::TX_NOT_STANDARD, false, "bad-txns-nonstandard-inputs");

    // Check for non-standard witness in P2WSH
    if (tx.HasWitness() && fRequireStandard && !IsWitnessStandard(tx, m_view))
        return state.Invalid(ValidationInvalidReason::TX_WITNESS_MUTATED, false, "bad-witness-nonstandard");

    int64_t nSigOpsCost = GetTransactionSigOpCost(tx, m_view, STANDARD_SCRIPT_VERIFY_FLAGS);

    // We only consider policyAsset
    CAmount nFees = fee_map[policyAsset];

    // nModifiedFees includes any fee deltas from PrioritiseTransaction
    nModifiedFees = nFees;
    m_pool.ApplyDelta(hash, nModifiedFees);

    // Keep track of transactions that spend a coinbase, which we re-scan
    // during reorgs to ensure COINBASE_MATURITY is still met.
    bool fSpendsCoinbase = false;
    for (const CTxIn &txin : tx.vin) {
        // ELEMENTS:
        if (txin.m_is_pegin) {
            continue;
        }
        const Coin &coin = m_view.AccessCoin(txin.prevout);
        if (coin.IsCoinBase()) {
            fSpendsCoinbase = true;
            break;
        }
    }

    entry.reset(new CTxMemPoolEntry(ptx, nFees, nAcceptTime, ::ChainActive().Height(),
            fSpendsCoinbase, nSigOpsCost, lp, setPeginsSpent));
    unsigned int nSize = entry->GetTxSize();

    if (nSigOpsCost > MAX_STANDARD_TX_SIGOPS_COST)
        return state.Invalid(ValidationInvalidReason::TX_NOT_STANDARD, false, "bad-txns-too-many-sigops",
                strprintf("%d", nSigOpsCost));

    // No transactions are allowed below minRelayTxFee except from disconnected
    // blocks
    if (!bypass_limits && !CheckFeeRate(nSize, nModifiedFees, state)) return false;

    if (nAbsurdFee && nFees > nAbsurdFee)
        return state.Invalid(ValidationInvalidReason::TX_NOT_STANDARD, false,
                "absurdly-high-fee", strprintf("%d > %d", nFees, nAbsurdFee));

    const CTxMemPool::setEntries setIterConflicting = m_pool.GetIterSet(setConflicts);
    // Calculate in-mempool ancestors, up to a limit.
    if (setConflicts.size() == 1) {
        // In general, when we receive an RBF transaction with mempool conflicts, we want to know whether we
        // would meet the chain limits after the conflicts have been removed. However, there isn't a practical
        // way to do this short of calculating the ancestor and descendant sets with an overlay cache of
        // changed mempool entries. Due to both implementation and runtime complexity concerns, this isn't
        // very realistic, thus we only ensure a limited set of transactions are RBF'able despite mempool
        // conflicts here. Importantly, we need to ensure that some transactions which were accepted using
        // the below carve-out are able to be RBF'ed, without impacting the security the carve-out provides
        // for off-chain contract systems (see link in the comment below).
        //
        // Specifically, the subset of RBF transactions which we allow despite chain limits are those which
        // conflict directly with exactly one other transaction (but may evict children of said transaction),
        // and which are not adding any new mempool dependencies. Note that the "no new mempool dependencies"
        // check is accomplished later, so we don't bother doing anything about it here, but if BIP 125 is
        // amended, we may need to move that check to here instead of removing it wholesale.
        //
        // Such transactions are clearly not merging any existing packages, so we are only concerned with
        // ensuring that (a) no package is growing past the package size (not count) limits and (b) we are
        // not allowing something to effectively use the (below) carve-out spot when it shouldn't be allowed
        // to.
        //
        // To check these we first check if we meet the RBF criteria, above, and increment the descendant
        // limits by the direct conflict and its descendants (as these are recalculated in
        // CalculateMempoolAncestors by assuming the new transaction being added is a new descendant, with no
        // removals, of each parent's existing dependant set). The ancestor count limits are unmodified (as
        // the ancestor limits should be the same for both our new transaction and any conflicts).
        // We don't bother incrementing m_limit_descendants by the full removal count as that limit never comes
        // into force here (as we're only adding a single transaction).
        assert(setIterConflicting.size() == 1);
        CTxMemPool::txiter conflict = *setIterConflicting.begin();

        m_limit_descendants += 1;
        m_limit_descendant_size += conflict->GetSizeWithDescendants();
    }

    std::string errString;
    if (!m_pool.CalculateMemPoolAncestors(*entry, setAncestors, m_limit_ancestors, m_limit_ancestor_size, m_limit_descendants, m_limit_descendant_size, errString)) {
        setAncestors.clear();
        // If CalculateMemPoolAncestors fails second time, we want the original error string.
        std::string dummy_err_string;
        // Contracting/payment channels CPFP carve-out:
        // If the new transaction is relatively small (up to 40k weight)
        // and has at most one ancestor (ie ancestor limit of 2, including
        // the new transaction), allow it if its parent has exactly the
        // descendant limit descendants.
        //
        // This allows protocols which rely on distrusting counterparties
        // being able to broadcast descendants of an unconfirmed transaction
        // to be secure by simply only having two immediately-spendable
        // outputs - one for each counterparty. For more info on the uses for
        // this, see https://lists.linuxfoundation.org/pipermail/bitcoin-dev/2018-November/016518.html
        if (nSize >  EXTRA_DESCENDANT_TX_SIZE_LIMIT ||
                !m_pool.CalculateMemPoolAncestors(*entry, setAncestors, 2, m_limit_ancestor_size, m_limit_descendants + 1, m_limit_descendant_size + EXTRA_DESCENDANT_TX_SIZE_LIMIT, dummy_err_string)) {
            return state.Invalid(ValidationInvalidReason::TX_MEMPOOL_POLICY, false, "too-long-mempool-chain", errString);
        }
    }

    // A transaction that spends outputs that would be replaced by it is invalid. Now
    // that we have the set of all ancestors we can detect this
    // pathological case by making sure setConflicts and setAncestors don't
    // intersect.
    for (CTxMemPool::txiter ancestorIt : setAncestors)
    {
        const uint256 &hashAncestor = ancestorIt->GetTx().GetHash();
        if (setConflicts.count(hashAncestor))
        {
            return state.Invalid(ValidationInvalidReason::CONSENSUS, false, "bad-txns-spends-conflicting-tx",
                    strprintf("%s spends conflicting transaction %s",
                        hash.ToString(),
                        hashAncestor.ToString()));
        }
    }

    // Check if it's economically rational to mine this transaction rather
    // than the ones it replaces.
    nConflictingFees = 0;
    nConflictingSize = 0;
    uint64_t nConflictingCount = 0;

    // If we don't hold the lock allConflicting might be incomplete; the
    // subsequent RemoveStaged() and addUnchecked() calls don't guarantee
    // mempool consistency for us.
    fReplacementTransaction = setConflicts.size();
    if (fReplacementTransaction)
    {
        CFeeRate newFeeRate(nModifiedFees, nSize);
        std::set<uint256> setConflictsParents;
        const int maxDescendantsToVisit = 100;
        for (const auto& mi : setIterConflicting) {
            // Don't allow the replacement to reduce the feerate of the
            // mempool.
            //
            // We usually don't want to accept replacements with lower
            // feerates than what they replaced as that would lower the
            // feerate of the next block. Requiring that the feerate always
            // be increased is also an easy-to-reason about way to prevent
            // DoS attacks via replacements.
            //
            // We only consider the feerates of transactions being directly
            // replaced, not their indirect descendants. While that does
            // mean high feerate children are ignored when deciding whether
            // or not to replace, we do require the replacement to pay more
            // overall fees too, mitigating most cases.
            CFeeRate oldFeeRate(mi->GetModifiedFee(), mi->GetTxSize());
            if (newFeeRate <= oldFeeRate)
            {
                return state.Invalid(ValidationInvalidReason::TX_MEMPOOL_POLICY, false, "insufficient fee",
                        strprintf("rejecting replacement %s; new feerate %s <= old feerate %s",
                            hash.ToString(),
                            newFeeRate.ToString(),
                            oldFeeRate.ToString()));
            }

            for (const CTxIn &txin : mi->GetTx().vin)
            {
                setConflictsParents.insert(txin.prevout.hash);
            }

            nConflictingCount += mi->GetCountWithDescendants();
        }
        // This potentially overestimates the number of actual descendants
        // but we just want to be conservative to avoid doing too much
        // work.
        if (nConflictingCount <= maxDescendantsToVisit) {
            // If not too many to replace, then calculate the set of
            // transactions that would have to be evicted
            for (CTxMemPool::txiter it : setIterConflicting) {
                m_pool.CalculateDescendants(it, allConflicting);
            }
            for (CTxMemPool::txiter it : allConflicting) {
                nConflictingFees += it->GetModifiedFee();
                nConflictingSize += it->GetTxSize();
            }
        } else {
            return state.Invalid(ValidationInvalidReason::TX_MEMPOOL_POLICY, false, "too many potential replacements",
                    strprintf("rejecting replacement %s; too many potential replacements (%d > %d)\n",
                        hash.ToString(),
                        nConflictingCount,
                        maxDescendantsToVisit));
        }

        for (unsigned int j = 0; j < tx.vin.size(); j++)
        {
            // We don't want to accept replacements that require low
            // feerate junk to be mined first. Ideally we'd keep track of
            // the ancestor feerates and make the decision based on that,
            // but for now requiring all new inputs to be confirmed works.
            //
            // Note that if you relax this to make RBF a little more useful,
            // this may break the CalculateMempoolAncestors RBF relaxation,
            // above. See the comment above the first CalculateMempoolAncestors
            // call for more info.
            if (!setConflictsParents.count(tx.vin[j].prevout.hash))
            {
                // Rather than check the UTXO set - potentially expensive -
                // it's cheaper to just check if the new input refers to a
                // tx that's in the mempool.
                if (m_pool.exists(tx.vin[j].prevout.hash)) {
                    return state.Invalid(ValidationInvalidReason::TX_MEMPOOL_POLICY, false, "replacement-adds-unconfirmed",
                            strprintf("replacement %s adds unconfirmed input, idx %d",
                                hash.ToString(), j));
                }
            }
        }

        // The replacement must pay greater fees than the transactions it
        // replaces - if we did the bandwidth used by those conflicting
        // transactions would not be paid for.
        if (nModifiedFees < nConflictingFees)
        {
            return state.Invalid(ValidationInvalidReason::TX_MEMPOOL_POLICY, false, "insufficient fee",
                    strprintf("rejecting replacement %s, less fees than conflicting txs; %s < %s",
                        hash.ToString(), FormatMoney(nModifiedFees), FormatMoney(nConflictingFees)));
        }

        // Finally in addition to paying more fees than the conflicts the
        // new transaction must pay for its own bandwidth.
        CAmount nDeltaFees = nModifiedFees - nConflictingFees;
        if (nDeltaFees < ::incrementalRelayFee.GetFee(nSize))
        {
            return state.Invalid(ValidationInvalidReason::TX_MEMPOOL_POLICY, false, "insufficient fee",
                    strprintf("rejecting replacement %s, not enough additional fees to relay; %s < %s",
                        hash.ToString(),
                        FormatMoney(nDeltaFees),
                        FormatMoney(::incrementalRelayFee.GetFee(nSize))));
        }
    }
    return true;
}

bool MemPoolAccept::PolicyScriptChecks(ATMPArgs& args, Workspace& ws, PrecomputedTransactionData& txdata)
{
    const CTransaction& tx = *ws.m_ptx;

    CValidationState &state = args.m_state;

    constexpr unsigned int scriptVerifyFlags = STANDARD_SCRIPT_VERIFY_FLAGS;

    // Check against previous transactions
    // This is done last to help prevent CPU exhaustion denial-of-service attacks.
    if (!CheckInputs(tx, state, m_view, scriptVerifyFlags, true, false, txdata)) {
        // SCRIPT_VERIFY_CLEANSTACK requires SCRIPT_VERIFY_WITNESS, so we
        // need to turn both off, and compare against just turning off CLEANSTACK
        // to see if the failure is specifically due to witness validation.
        CValidationState stateDummy; // Want reported failures to be from first CheckInputs
        if (!tx.HasWitness() && CheckInputs(tx, stateDummy, m_view, scriptVerifyFlags & ~(SCRIPT_VERIFY_WITNESS | SCRIPT_VERIFY_CLEANSTACK), true, false, txdata) &&
                !CheckInputs(tx, stateDummy, m_view, scriptVerifyFlags & ~SCRIPT_VERIFY_CLEANSTACK, true, false, txdata)) {
            // Only the witness is missing, so the transaction itself may be fine.
            state.Invalid(ValidationInvalidReason::TX_WITNESS_MUTATED, false,
                    state.GetRejectReason(), state.GetDebugMessage());
        }
        assert(IsTransactionReason(state.GetReason()));
        return false; // state filled in by CheckInputs
    }

    return true;
}

bool MemPoolAccept::ConsensusScriptChecks(ATMPArgs& args, Workspace& ws, PrecomputedTransactionData& txdata)
{
    const CTransaction& tx = *ws.m_ptx;
    const uint256& hash = ws.m_hash;

    CValidationState &state = args.m_state;
    const CChainParams& chainparams = args.m_chainparams;

    // Check again against the current block tip's script verification
    // flags to cache our script execution flags. This is, of course,
    // useless if the next block has different script flags from the
    // previous one, but because the cache tracks script flags for us it
    // will auto-invalidate and we'll just have a few blocks of extra
    // misses on soft-fork activation.
    //
    // This is also useful in case of bugs in the standard flags that cause
    // transactions to pass as valid when they're actually invalid. For
    // instance the STRICTENC flag was incorrectly allowing certain
    // CHECKSIG NOT scripts to pass, even though they were invalid.
    //
    // There is a similar check in CreateNewBlock() to prevent creating
    // invalid blocks (using TestBlockValidity), however allowing such
    // transactions into the mempool can be exploited as a DoS attack.
    unsigned int currentBlockScriptVerifyFlags = GetBlockScriptFlags(::ChainActive().Tip(), chainparams.GetConsensus());
    if (!CheckInputsFromMempoolAndCache(tx, state, m_view, m_pool, currentBlockScriptVerifyFlags, true, txdata)) {
        return error("%s: BUG! PLEASE REPORT THIS! CheckInputs failed against latest-block but not STANDARD flags %s, %s",
                __func__, hash.ToString(), FormatStateMessage(state));
    }

    return true;
}

bool MemPoolAccept::Finalize(ATMPArgs& args, Workspace& ws)
{
    const CTransaction& tx = *ws.m_ptx;
    const uint256& hash = ws.m_hash;
    CValidationState &state = args.m_state;
    const bool bypass_limits = args.m_bypass_limits;

    CTxMemPool::setEntries& allConflicting = ws.m_all_conflicting;
    CTxMemPool::setEntries& setAncestors = ws.m_ancestors;
    const CAmount& nModifiedFees = ws.m_modified_fees;
    const CAmount& nConflictingFees = ws.m_conflicting_fees;
    const size_t& nConflictingSize = ws.m_conflicting_size;
    const bool fReplacementTransaction = ws.m_replacement_transaction;
    std::unique_ptr<CTxMemPoolEntry>& entry = ws.m_entry;

    // Remove conflicting transactions from the mempool
    for (CTxMemPool::txiter it : allConflicting)
    {
        LogPrint(BCLog::MEMPOOL, "replacing tx %s with %s for %s BTC additional fees, %d delta bytes\n",
                it->GetTx().GetHash().ToString(),
                hash.ToString(),
                FormatMoney(nModifiedFees - nConflictingFees),
                (int)entry->GetTxSize() - (int)nConflictingSize);
        if (args.m_replaced_transactions)
            args.m_replaced_transactions->push_back(it->GetSharedTx());
    }
    m_pool.RemoveStaged(allConflicting, false, MemPoolRemovalReason::REPLACED);

    // This transaction should only count for fee estimation if:
    // - it isn't a BIP 125 replacement transaction (may not be widely supported)
    // - it's not being re-added during a reorg which bypasses typical mempool fee limits
    // - the node is not behind
    // - the transaction is not dependent on any other transactions in the mempool
    bool validForFeeEstimation = !fReplacementTransaction && !bypass_limits && IsCurrentForFeeEstimation() && m_pool.HasNoInputsOf(tx);

    // Store transaction in memory
    m_pool.addUnchecked(*entry, setAncestors, validForFeeEstimation);

    // trim mempool and check if tx was trimmed
    if (!bypass_limits) {
        LimitMempoolSize(m_pool, gArgs.GetArg("-maxmempool", DEFAULT_MAX_MEMPOOL_SIZE) * 1000000, std::chrono::hours{gArgs.GetArg("-mempoolexpiry", DEFAULT_MEMPOOL_EXPIRY)});
        if (!m_pool.exists(hash))
            return state.Invalid(ValidationInvalidReason::TX_MEMPOOL_POLICY, false, "mempool full");
    }
    return true;
}

bool MemPoolAccept::AcceptSingleTransaction(const CTransactionRef& ptx, ATMPArgs& args)
{
    AssertLockHeld(cs_main);
    LOCK(m_pool.cs); // mempool "read lock" (held through GetMainSignals().TransactionAddedToMempool())

    Workspace workspace(ptx);

    if (!PreChecks(args, workspace)) return false;

    // Only compute the precomputed transaction data if we need to verify
    // scripts (ie, other policy checks pass). We perform the inexpensive
    // checks first and avoid hashing and signature verification unless those
    // checks pass, to mitigate CPU exhaustion denial-of-service attacks.
    PrecomputedTransactionData txdata(*ptx);

    if (!PolicyScriptChecks(args, workspace, txdata)) return false;

    if (!ConsensusScriptChecks(args, workspace, txdata)) return false;

    // Tx was accepted, but not added
    if (args.m_test_accept) return true;

    if (!Finalize(args, workspace)) return false;

    GetMainSignals().TransactionAddedToMempool(ptx);

    return true;
}

} // anon namespace

/** (try to) add transaction to memory pool with a specified acceptance time **/
static bool AcceptToMemoryPoolWithTime(const CChainParams& chainparams, CTxMemPool& pool, CValidationState &state, const CTransactionRef &tx,
                        bool* pfMissingInputs, int64_t nAcceptTime, std::list<CTransactionRef>* plTxnReplaced,
                        bool bypass_limits, const CAmount nAbsurdFee, bool test_accept) EXCLUSIVE_LOCKS_REQUIRED(cs_main)
{
    std::vector<COutPoint> coins_to_uncache;
    MemPoolAccept::ATMPArgs args { chainparams, state, pfMissingInputs, nAcceptTime, plTxnReplaced, bypass_limits, nAbsurdFee, coins_to_uncache, test_accept };
    bool res = MemPoolAccept(pool).AcceptSingleTransaction(tx, args);
    if (!res) {
        // Remove coins that were not present in the coins cache before calling ATMPW;
        // this is to prevent memory DoS in case we receive a large number of
        // invalid transactions that attempt to overrun the in-memory coins cache
        // (`CCoinsViewCache::cacheCoins`).

        for (const COutPoint& hashTx : coins_to_uncache)
            ::ChainstateActive().CoinsTip().Uncache(hashTx);
    }
    // After we've (potentially) uncached entries, ensure our coins cache is still within its size limits
    CValidationState stateDummy;
    ::ChainstateActive().FlushStateToDisk(chainparams, stateDummy, FlushStateMode::PERIODIC);
    return res;
}

bool AcceptToMemoryPool(CTxMemPool& pool, CValidationState &state, const CTransactionRef &tx,
                        bool* pfMissingInputs, std::list<CTransactionRef>* plTxnReplaced,
                        bool bypass_limits, const CAmount nAbsurdFee, bool test_accept)
{
    const CChainParams& chainparams = Params();
    return AcceptToMemoryPoolWithTime(chainparams, pool, state, tx, pfMissingInputs, GetTime(), plTxnReplaced, bypass_limits, nAbsurdFee, test_accept);
}

/**
 * Return transaction in txOut, and if it was found inside a block, its hash is placed in hashBlock.
 * If blockIndex is provided, the transaction is fetched from the corresponding block.
 */
bool GetTransaction(const uint256& hash, CTransactionRef& txOut, const Consensus::Params& consensusParams, uint256& hashBlock, const CBlockIndex* const block_index)
{
    LOCK(cs_main);

    if (!block_index) {
        CTransactionRef ptx = mempool.get(hash);
        if (ptx) {
            txOut = ptx;
            return true;
        }

        if (g_txindex) {
            return g_txindex->FindTx(hash, hashBlock, txOut);
        }
    } else {
        CBlock block;
        if (ReadBlockFromDisk(block, block_index, consensusParams)) {
            for (const auto& tx : block.vtx) {
                if (tx->GetHash() == hash) {
                    txOut = tx;
                    hashBlock = block_index->GetBlockHash();
                    return true;
                }
            }
        }
    }

    return false;
}






//////////////////////////////////////////////////////////////////////////////
//
// CBlock and CBlockIndex
//

static bool WriteBlockToDisk(const CBlock& block, FlatFilePos& pos, const CMessageHeader::MessageStartChars& messageStart)
{
    // Open history file to append
    CAutoFile fileout(OpenBlockFile(pos), SER_DISK, CLIENT_VERSION);
    if (fileout.IsNull())
        return error("WriteBlockToDisk: OpenBlockFile failed");

    // Write index header
    unsigned int nSize = GetSerializeSize(block, fileout.GetVersion());
    fileout << messageStart << nSize;

    // Write block
    long fileOutPos = ftell(fileout.Get());
    if (fileOutPos < 0)
        return error("WriteBlockToDisk: ftell failed");
    pos.nPos = (unsigned int)fileOutPos;
    fileout << block;

    return true;
}

bool ReadBlockFromDisk(CBlock& block, const FlatFilePos& pos, const Consensus::Params& consensusParams)
{
    block.SetNull();

    // Open history file to read
    CAutoFile filein(OpenBlockFile(pos, true), SER_DISK, CLIENT_VERSION);
    if (filein.IsNull())
        return error("ReadBlockFromDisk: OpenBlockFile failed for %s", pos.ToString());

    // Read block
    try {
        filein >> block;
    }
    catch (const std::exception& e) {
        return error("%s: Deserialize or I/O error - %s at %s", __func__, e.what(), pos.ToString());
    }

    // Check the header
    const uint256 block_hash = block.GetHash();
    if (block_hash != consensusParams.hashGenesisBlock &&
            !CheckProof(block, consensusParams)) {
        return error("ReadBlockFromDisk: Errors in block header at %s", pos.ToString());
    }

    return true;
}

bool ReadBlockFromDisk(CBlock& block, const CBlockIndex* pindex, const Consensus::Params& consensusParams)
{
    FlatFilePos blockPos;
    {
        LOCK(cs_main);
        blockPos = pindex->GetBlockPos();
    }

    if (!ReadBlockFromDisk(block, blockPos, consensusParams))
        return false;
    if (block.GetHash() != pindex->GetBlockHash())
        return error("ReadBlockFromDisk(CBlock&, CBlockIndex*): GetHash() doesn't match index for %s at %s",
                pindex->ToString(), pindex->GetBlockPos().ToString());
    return true;
}

bool ReadRawBlockFromDisk(std::vector<uint8_t>& block, const FlatFilePos& pos, const CMessageHeader::MessageStartChars& message_start)
{
    FlatFilePos hpos = pos;
    hpos.nPos -= 8; // Seek back 8 bytes for meta header
    CAutoFile filein(OpenBlockFile(hpos, true), SER_DISK, CLIENT_VERSION);
    if (filein.IsNull()) {
        return error("%s: OpenBlockFile failed for %s", __func__, pos.ToString());
    }

    try {
        CMessageHeader::MessageStartChars blk_start;
        unsigned int blk_size;

        filein >> blk_start >> blk_size;

        if (memcmp(blk_start, message_start, CMessageHeader::MESSAGE_START_SIZE)) {
            return error("%s: Block magic mismatch for %s: %s versus expected %s", __func__, pos.ToString(),
                    HexStr(blk_start, blk_start + CMessageHeader::MESSAGE_START_SIZE),
                    HexStr(message_start, message_start + CMessageHeader::MESSAGE_START_SIZE));
        }

        if (blk_size > MAX_SIZE) {
            return error("%s: Block data is larger than maximum deserialization size for %s: %s versus %s", __func__, pos.ToString(),
                    blk_size, MAX_SIZE);
        }

        block.resize(blk_size); // Zeroing of memory is intentional here
        filein.read((char*)block.data(), blk_size);
    } catch(const std::exception& e) {
        return error("%s: Read from block file failed: %s for %s", __func__, e.what(), pos.ToString());
    }

    return true;
}

bool ReadRawBlockFromDisk(std::vector<uint8_t>& block, const CBlockIndex* pindex, const CMessageHeader::MessageStartChars& message_start)
{
    FlatFilePos block_pos;
    {
        LOCK(cs_main);
        block_pos = pindex->GetBlockPos();
    }

    return ReadRawBlockFromDisk(block, block_pos, message_start);
}

CAmount GetBlockSubsidy(int nHeight, const Consensus::Params& consensusParams)
{
    int halvings = nHeight / consensusParams.nSubsidyHalvingInterval;
    // Force block reward to zero when right shift is undefined.
    if (halvings >= 64)
        return 0;

    CAmount nSubsidy = consensusParams.genesis_subsidy;
    // Subsidy is cut in half every 210,000 blocks which will occur approximately every 4 years.
    nSubsidy >>= halvings;
    return nSubsidy;
}

CoinsViews::CoinsViews(
    std::string ldb_name,
    size_t cache_size_bytes,
    bool in_memory,
    bool should_wipe) : m_dbview(
                            GetDataDir() / ldb_name, cache_size_bytes, in_memory, should_wipe),
                        m_catcherview(&m_dbview) {}

void CoinsViews::InitCache()
{
    m_cacheview = MakeUnique<CCoinsViewCache>(&m_catcherview);
}

// NOTE: for now m_blockman is set to a global, but this will be changed
// in a future commit.
CChainState::CChainState() : m_blockman(g_blockman) {}


void CChainState::InitCoinsDB(
    size_t cache_size_bytes,
    bool in_memory,
    bool should_wipe,
    std::string leveldb_name)
{
    m_coins_views = MakeUnique<CoinsViews>(
        leveldb_name, cache_size_bytes, in_memory, should_wipe);
}

void CChainState::InitCoinsCache()
{
    assert(m_coins_views != nullptr);
    m_coins_views->InitCache();
}

// Note that though this is marked const, we may end up modifying `m_cached_finished_ibd`, which
// is a performance-related implementation detail. This function must be marked
// `const` so that `CValidationInterface` clients (which are given a `const CChainState*`)
// can call it.
//
bool CChainState::IsInitialBlockDownload() const
{
    // Optimization: pre-test latch before taking the lock.
    if (m_cached_finished_ibd.load(std::memory_order_relaxed))
        return false;

    LOCK(cs_main);
    if (m_cached_finished_ibd.load(std::memory_order_relaxed))
        return false;
    if (fImporting || fReindex)
        return true;
    if (m_chain.Tip() == nullptr)
        return true;
    if (m_chain.Tip()->nChainWork < nMinimumChainWork)
        return true;
    if (m_chain.Tip()->GetBlockTime() < (GetTime() - nMaxTipAge))
        return true;
    LogPrintf("Leaving InitialBlockDownload (latching to false)\n");
    m_cached_finished_ibd.store(true, std::memory_order_relaxed);
    return false;
}

static CBlockIndex *pindexBestForkTip = nullptr, *pindexBestForkBase = nullptr;

BlockMap& BlockIndex()
{
    return g_blockman.m_block_index;
}

static void AlertNotify(const std::string& strMessage)
{
    uiInterface.NotifyAlertChanged();
#if HAVE_SYSTEM
    std::string strCmd = gArgs.GetArg("-alertnotify", "");
    if (strCmd.empty()) return;

    // Alert text should be plain ascii coming from a trusted source, but to
    // be safe we first strip anything not in safeChars, then add single quotes around
    // the whole string before passing it to the shell:
    std::string singleQuote("'");
    std::string safeStatus = SanitizeString(strMessage);
    safeStatus = singleQuote+safeStatus+singleQuote;
    boost::replace_all(strCmd, "%s", safeStatus);

    std::thread t(runCommand, strCmd);
    t.detach(); // thread runs free
#endif
}

static void CheckForkWarningConditions() EXCLUSIVE_LOCKS_REQUIRED(cs_main)
{
    AssertLockHeld(cs_main);
    // Before we get past initial download, we cannot reliably alert about forks
    // (we assume we don't get stuck on a fork before finishing our initial sync)
    if (::ChainstateActive().IsInitialBlockDownload())
        return;

    // If our best fork is no longer within 72 blocks (+/- 12 hours if no one mines it)
    // of our head, drop it
    if (pindexBestForkTip && ::ChainActive().Height() - pindexBestForkTip->nHeight >= 72)
        pindexBestForkTip = nullptr;

    if (pindexBestForkTip || (pindexBestInvalid && pindexBestInvalid->nChainWork > ::ChainActive().Tip()->nChainWork + (GetBlockProof(*::ChainActive().Tip()) * 6)))
    {
        if (!GetfLargeWorkForkFound() && pindexBestForkBase)
        {
            std::string warning = std::string("'Warning: Large-work fork detected, forking after block ") +
                pindexBestForkBase->phashBlock->ToString() + std::string("'");
            AlertNotify(warning);
        }
        if (pindexBestForkTip && pindexBestForkBase)
        {
            LogPrintf("%s: Warning: Large valid fork found\n  forking the chain at height %d (%s)\n  lasting to height %d (%s).\nChain state database corruption likely.\n", __func__,
                   pindexBestForkBase->nHeight, pindexBestForkBase->phashBlock->ToString(),
                   pindexBestForkTip->nHeight, pindexBestForkTip->phashBlock->ToString());
            SetfLargeWorkForkFound(true);
        }
        else
        {
            LogPrintf("%s: Warning: Found invalid chain at least ~6 blocks longer than our best chain.\nChain state database corruption likely.\n", __func__);
            SetfLargeWorkInvalidChainFound(true);
        }
    }
    else
    {
        SetfLargeWorkForkFound(false);
        SetfLargeWorkInvalidChainFound(false);
    }
}

static void CheckForkWarningConditionsOnNewFork(CBlockIndex* pindexNewForkTip) EXCLUSIVE_LOCKS_REQUIRED(cs_main)
{
    AssertLockHeld(cs_main);
    // If we are on a fork that is sufficiently large, set a warning flag
    CBlockIndex* pfork = pindexNewForkTip;
    CBlockIndex* plonger = ::ChainActive().Tip();
    while (pfork && pfork != plonger)
    {
        while (plonger && plonger->nHeight > pfork->nHeight)
            plonger = plonger->pprev;
        if (pfork == plonger)
            break;
        pfork = pfork->pprev;
    }

    // We define a condition where we should warn the user about as a fork of at least 7 blocks
    // with a tip within 72 blocks (+/- 12 hours if no one mines it) of ours
    // We use 7 blocks rather arbitrarily as it represents just under 10% of sustained network
    // hash rate operating on the fork.
    // or a chain that is entirely longer than ours and invalid (note that this should be detected by both)
    // We define it this way because it allows us to only store the highest fork tip (+ base) which meets
    // the 7-block condition and from this always have the most-likely-to-cause-warning fork
    if (pfork && (!pindexBestForkTip || pindexNewForkTip->nHeight > pindexBestForkTip->nHeight) &&
            pindexNewForkTip->nChainWork - pfork->nChainWork > (GetBlockProof(*pfork) * 7) &&
            ::ChainActive().Height() - pindexNewForkTip->nHeight < 72)
    {
        pindexBestForkTip = pindexNewForkTip;
        pindexBestForkBase = pfork;
    }

    CheckForkWarningConditions();
}

void static InvalidChainFound(CBlockIndex* pindexNew) EXCLUSIVE_LOCKS_REQUIRED(cs_main)
{
    if (!pindexBestInvalid || pindexNew->nChainWork > pindexBestInvalid->nChainWork)
        pindexBestInvalid = pindexNew;

    LogPrintf("%s: invalid block=%s  height=%d  date=%s\n", __func__,
      pindexNew->GetBlockHash().ToString(), pindexNew->nHeight,
      FormatISO8601DateTime(pindexNew->GetBlockTime()));
    CBlockIndex *tip = ::ChainActive().Tip();
    assert (tip);
    LogPrintf("%s:  current best=%s  height=%d  date=%s\n", __func__,
      tip->GetBlockHash().ToString(), ::ChainActive().Height(),
      FormatISO8601DateTime(tip->GetBlockTime()));
    CheckForkWarningConditions();
}

void CChainState::InvalidBlockFound(CBlockIndex *pindex, const CValidationState &state) {
    if (state.GetReason() != ValidationInvalidReason::BLOCK_MUTATED) {
        pindex->nStatus |= BLOCK_FAILED_VALID;
        m_blockman.m_failed_blocks.insert(pindex);
        setDirtyBlockIndex.insert(pindex);
        setBlockIndexCandidates.erase(pindex);
        InvalidChainFound(pindex);
    }
}

void UpdateCoins(const CTransaction& tx, CCoinsViewCache& inputs, CTxUndo &txundo, int nHeight)
{
    // mark inputs spent
    if (!tx.IsCoinBase()) {
        txundo.vprevout.reserve(tx.vin.size());
        for (size_t i = 0; i < tx.vin.size(); i++) {
            const CTxIn& txin = tx.vin[i];
            if (txin.m_is_pegin) {
                const CTxInWitness& txinwit = tx.witness.vtxinwit[i];
                std::pair<uint256, COutPoint> outpoint = std::make_pair(uint256(txinwit.m_pegin_witness.stack[2]), txin.prevout);
                inputs.SetPeginSpent(outpoint, true);
                // Dummy undo
                txundo.vprevout.emplace_back();
            } else {
                txundo.vprevout.emplace_back();
                bool is_spent = inputs.SpendCoin(txin.prevout, &txundo.vprevout.back());
                assert(is_spent);
            }
        }
    }
    // add outputs
    AddCoins(inputs, tx, nHeight);
}

void UpdateCoins(const CTransaction& tx, CCoinsViewCache& inputs, int nHeight)
{
    CTxUndo txundo;
    UpdateCoins(tx, inputs, txundo, nHeight);
}

bool CScriptCheck::operator()() {
    const CScript &scriptSig = ptxTo->vin[nIn].scriptSig;
    const CScriptWitness *witness = ptxTo->witness.vtxinwit.size() > nIn ? &ptxTo->witness.vtxinwit[nIn].scriptWitness : NULL;
    return VerifyScript(scriptSig, m_tx_out.scriptPubKey, witness, nFlags, CachingTransactionSignatureChecker(ptxTo, nIn, m_tx_out.nValue, cacheStore, *txdata), &error);
}

int GetSpendHeight(const CCoinsViewCache& inputs)
{
    LOCK(cs_main);
    CBlockIndex* pindexPrev = LookupBlockIndex(inputs.GetBestBlock());
    return pindexPrev->nHeight + 1;
}


static CuckooCache::cache<uint256, SignatureCacheHasher> scriptExecutionCache;
static uint256 scriptExecutionCacheNonce(GetRandHash());

void InitScriptExecutionCache() {
    // nMaxCacheSize is unsigned. If -maxsigcachesize is set to zero,
    // setup_bytes creates the minimum possible cache (2 elements).
    size_t nMaxCacheSize = std::min(std::max((int64_t)0, gArgs.GetArg("-maxsigcachesize", DEFAULT_MAX_SIG_CACHE_SIZE) / 2), MAX_MAX_SIG_CACHE_SIZE) * ((size_t) 1 << 20);
    size_t nElems = scriptExecutionCache.setup_bytes(nMaxCacheSize);
    LogPrintf("Using %zu MiB out of %zu/2 requested for script execution cache, able to store %zu elements\n",
            (nElems*sizeof(uint256)) >>20, (nMaxCacheSize*2)>>20, nElems);
}

/**
 * Check whether all inputs of this transaction are valid (no double spends, scripts & sigs, amounts)
 * This does not modify the UTXO set.
 *
 * If pvChecks is not nullptr, script checks are pushed onto it instead of being performed inline. Any
 * script checks which are not necessary (eg due to script execution cache hits) are, obviously,
 * not pushed onto pvChecks/run.
 *
 * Setting cacheSigStore/cacheFullScriptStore to false will remove elements from the corresponding cache
 * which are matched. This is useful for checking blocks where we will likely never need the cache
 * entry again.
 *
 * Note that we may set state.reason to NOT_STANDARD for extra soft-fork flags in flags, block-checking
 * callers should probably reset it to CONSENSUS in such cases.
 *
 * Non-static (and re-declared) in src/test/txvalidationcache_tests.cpp
 */
bool CheckInputs(const CTransaction& tx, CValidationState &state, const CCoinsViewCache &inputs, unsigned int flags, bool cacheSigStore, bool cacheFullScriptStore, PrecomputedTransactionData& txdata, std::vector<CCheck*> *pvChecks) EXCLUSIVE_LOCKS_REQUIRED(cs_main)
{
    if (tx.IsCoinBase()) return true;

    if (pvChecks) {
        pvChecks->reserve(tx.vin.size());
    }

    // First check if script executions have been cached with the same
    // flags. Note that this assumes that the inputs provided are
    // correct (ie that the transaction hash which is in tx's prevouts
    // properly commits to the scriptPubKey in the inputs view of that
    // transaction).
    uint256 hashCacheEntry;
    // We only use the first 19 bytes of nonce to avoid a second SHA
    // round - giving us 19 + 32 + 4 = 55 bytes (+ 8 + 1 = 64)
    static_assert(55 - sizeof(flags) - 32 >= 128/8, "Want at least 128 bits of nonce for script execution cache");
    CSHA256().Write(scriptExecutionCacheNonce.begin(), 55 - sizeof(flags) - 32).Write(tx.GetWitnessHash().begin(), 32).Write((unsigned char*)&flags, sizeof(flags)).Finalize(hashCacheEntry.begin());
    AssertLockHeld(cs_main); //TODO: Remove this requirement by making CuckooCache not require external locks
    if (scriptExecutionCache.contains(hashCacheEntry, !cacheFullScriptStore)) {
        return true;
    }

    for (unsigned int i = 0; i < tx.vin.size(); i++) {
        const COutPoint &prevout = tx.vin[i].prevout;

        // ELEMENTS:
        // If input is peg-in, create "coin" to evaluate against
        Coin pegin_coin;
        if (tx.vin[i].m_is_pegin) {
            // Height of "output" in script evaluation will be 0
            pegin_coin = Coin(GetPeginOutputFromWitness(tx.witness.vtxinwit[i].m_pegin_witness), 0, false);
        }

        const Coin& coin = tx.vin[i].m_is_pegin ? pegin_coin : inputs.AccessCoin(prevout);
        assert(!coin.IsSpent());

        // We very carefully only pass in things to CScriptCheck which
        // are clearly committed to by tx' witness hash. This provides
        // a sanity check that our caching is not introducing consensus
        // failures through additional data in, eg, the coins being
        // spent being checked as a part of CScriptCheck.

        // Verify signature
        CCheck* check = new CScriptCheck(coin.out, tx, i, flags, cacheSigStore, &txdata);
        ScriptError serror = QueueCheck(pvChecks, check);
        if (serror != SCRIPT_ERR_OK) {
            if (flags & STANDARD_NOT_MANDATORY_VERIFY_FLAGS) {
                // Check whether the failure was caused by a
                // non-mandatory script verification check, such as
                // non-standard DER encodings or non-null dummy
                // arguments; if so, ensure we return NOT_STANDARD
                // instead of CONSENSUS to avoid downstream users
                // splitting the network between upgraded and
                // non-upgraded nodes by banning CONSENSUS-failing
                // data providers.
                CScriptCheck check2(coin.out, tx, i,
                        flags & ~STANDARD_NOT_MANDATORY_VERIFY_FLAGS, cacheSigStore, &txdata);
<<<<<<< HEAD
                if (check2()) {
                    return state.Invalid(ValidationInvalidReason::TX_NOT_STANDARD, false, REJECT_NONSTANDARD, strprintf("non-mandatory-script-verify-flag (%s)", ScriptErrorString(serror)));
                }
=======
                if (check2())
                    return state.Invalid(ValidationInvalidReason::TX_NOT_STANDARD, false, strprintf("non-mandatory-script-verify-flag (%s)", ScriptErrorString(check.GetScriptError())));
>>>>>>> b688b859
            }
            // MANDATORY flag failures correspond to
            // ValidationInvalidReason::CONSENSUS. Because CONSENSUS
            // failures are the most serious case of validation
            // failures, we may need to consider using
            // RECENT_CONSENSUS_CHANGE for any script failure that
            // could be due to non-upgraded nodes which we may want to
            // support, to avoid splitting the network (but this
            // depends on the details of how net_processing handles
            // such errors).
<<<<<<< HEAD
            return state.Invalid(ValidationInvalidReason::CONSENSUS, false, REJECT_INVALID, strprintf("mandatory-script-verify-flag-failed (%s)", ScriptErrorString(serror)));
=======
            return state.Invalid(ValidationInvalidReason::CONSENSUS, false, strprintf("mandatory-script-verify-flag-failed (%s)", ScriptErrorString(check.GetScriptError())));
>>>>>>> b688b859
        }
    }

    if (cacheFullScriptStore && !pvChecks) {
        // We executed all of the provided scripts, and were told to
        // cache the result. Do so now.
        scriptExecutionCache.insert(hashCacheEntry);
    }

    return true;
}

static bool UndoWriteToDisk(const CBlockUndo& blockundo, FlatFilePos& pos, const uint256& hashBlock, const CMessageHeader::MessageStartChars& messageStart)
{
    // Open history file to append
    CAutoFile fileout(OpenUndoFile(pos), SER_DISK, CLIENT_VERSION);
    if (fileout.IsNull())
        return error("%s: OpenUndoFile failed", __func__);

    // Write index header
    unsigned int nSize = GetSerializeSize(blockundo, fileout.GetVersion());
    fileout << messageStart << nSize;

    // Write undo data
    long fileOutPos = ftell(fileout.Get());
    if (fileOutPos < 0)
        return error("%s: ftell failed", __func__);
    pos.nPos = (unsigned int)fileOutPos;
    fileout << blockundo;

    // calculate & write checksum
    CHashWriter hasher(SER_GETHASH, PROTOCOL_VERSION);
    hasher << hashBlock;
    hasher << blockundo;
    fileout << hasher.GetHash();

    return true;
}

bool UndoReadFromDisk(CBlockUndo& blockundo, const CBlockIndex* pindex)
{
    FlatFilePos pos = pindex->GetUndoPos();
    if (pos.IsNull()) {
        return error("%s: no undo data available", __func__);
    }

    // Open history file to read
    CAutoFile filein(OpenUndoFile(pos, true), SER_DISK, CLIENT_VERSION);
    if (filein.IsNull())
        return error("%s: OpenUndoFile failed", __func__);

    // Read block
    uint256 hashChecksum;
    CHashVerifier<CAutoFile> verifier(&filein); // We need a CHashVerifier as reserializing may lose data
    try {
        verifier << pindex->pprev->GetBlockHash();
        verifier >> blockundo;
        filein >> hashChecksum;
    }
    catch (const std::exception& e) {
        return error("%s: Deserialize or I/O error - %s", __func__, e.what());
    }

    // Verify checksum
    if (hashChecksum != verifier.GetHash())
        return error("%s: Checksum mismatch", __func__);

    return true;
}

/** Abort with a message */
static bool AbortNode(const std::string& strMessage, const std::string& userMessage = "", unsigned int prefix = 0)
{
    SetMiscWarning(strMessage);
    LogPrintf("*** %s\n", strMessage);
    if (!userMessage.empty()) {
        uiInterface.ThreadSafeMessageBox(userMessage, "", CClientUIInterface::MSG_ERROR | prefix);
    } else {
        uiInterface.ThreadSafeMessageBox(_("Error: A fatal internal error occurred, see debug.log for details").translated, "", CClientUIInterface::MSG_ERROR | CClientUIInterface::MSG_NOPREFIX);
    }
    StartShutdown();
    return false;
}

static bool AbortNode(CValidationState& state, const std::string& strMessage, const std::string& userMessage = "", unsigned int prefix = 0)
{
    AbortNode(strMessage, userMessage, prefix);
    return state.Error(strMessage);
}

/**
 * Restore the UTXO in a Coin at a given COutPoint
 * @param undo The Coin to be restored.
 * @param view The coins view to which to apply the changes.
 * @param out The out point that corresponds to the tx input.
 * @return A DisconnectResult as an int
 */
int ApplyTxInUndo(Coin&& undo, CCoinsViewCache& view, const COutPoint& out, const CTxIn& txin, const CScriptWitness& pegin_witness, const std::vector<std::pair<CScript, CScript>>& fedpegscripts)
{
    bool fClean = true;

    if (!txin.m_is_pegin) {
        if (view.HaveCoin(out)) fClean = false; // overwriting transaction output

        if (undo.nHeight == 0) {
            // Missing undo metadata (height and coinbase). Older versions included this
            // information only in undo records for the last spend of a transactions'
            // outputs. This implies that it must be present for some other output of the same tx.
            const Coin& alternate = AccessByTxid(view, out.hash);
            if (!alternate.IsSpent()) {
                undo.nHeight = alternate.nHeight;
                undo.fCoinBase = alternate.fCoinBase;
            } else {
                // ELEMENTS:
                // If we're connecting genesis outputs, it's probably actually just
                // a genesis output, let it through. N.B. The case where it's a corrupted
                // txundo from per-tx db will not be caught!
                if (!Params().GetConsensus().connect_genesis_outputs) {
                    return DISCONNECT_FAILED; // adding output for transaction without known metadata
                }
            }
        }
        // The potential_overwrite parameter to AddCoin is only allowed to be false if we know for
        // sure that the coin did not already exist in the cache. As we have queried for that above
        // using HaveCoin, we don't need to guess. When fClean is false, a coin already existed and
        // it is an overwrite.
        view.AddCoin(out, std::move(undo), !fClean);
    } else {
        std::string err;
        if (!IsValidPeginWitness(pegin_witness, fedpegscripts, txin.prevout, err, false)) {
            fClean = fClean && error("%s: peg-in occurred without proof", __func__);
        } else {
            std::pair<uint256, COutPoint> outpoint = std::make_pair(uint256(pegin_witness.stack[2]), txin.prevout);
            bool fSpent = view.IsPeginSpent(outpoint);
            if (!fSpent) {
                fClean = fClean && error("%s: peg-in bitcoin txid not marked spent", __func__);
            } else {
                view.SetPeginSpent(outpoint, false);
            }
        }
    }

    return fClean ? DISCONNECT_OK : DISCONNECT_UNCLEAN;
}

// We don't want to compare things that are not stored in utxo db, specifically
// the nonce commitment which has no consensus meaning for spending conditions
static bool TxOutDBEntryIsSame(const CTxOut& block_txout, const CTxOut& txdb_txout)
{
    return txdb_txout.nValue == block_txout.nValue &&
        txdb_txout.nAsset == block_txout.nAsset &&
        txdb_txout.scriptPubKey == block_txout.scriptPubKey;
}

/** Undo the effects of this block (with given index) on the UTXO set represented by coins.
 *  When FAILED is returned, view is left in an indeterminate state. */
DisconnectResult CChainState::DisconnectBlock(const CBlock& block, const CBlockIndex* pindex, CCoinsViewCache& view)
{
    bool fClean = true;

    CBlockUndo blockUndo;
    if (!UndoReadFromDisk(blockUndo, pindex)) {
        error("DisconnectBlock(): failure reading undo data");
        return DISCONNECT_FAILED;
    }

    if (blockUndo.vtxundo.size() + 1 != block.vtx.size()) {
        error("DisconnectBlock(): block and undo data inconsistent");
        return DISCONNECT_FAILED;
    }

    // undo transactions in reverse order
    for (int i = block.vtx.size() - 1; i >= 0; i--) {
        const CTransaction &tx = *(block.vtx[i]);
        uint256 hash = tx.GetHash();
        bool is_coinbase = tx.IsCoinBase();

        // Check that all outputs are available and match the outputs in the block itself
        // exactly.
        for (size_t o = 0; o < tx.vout.size(); o++) {
            if (!tx.vout[o].scriptPubKey.IsUnspendable()) {
                COutPoint out(hash, o);
                Coin coin;
                bool is_spent = view.SpendCoin(out, &coin);
                if (!is_spent || !TxOutDBEntryIsSame(tx.vout[o], coin.out) || pindex->nHeight != coin.nHeight || is_coinbase != coin.fCoinBase) {
                    fClean = false; // transaction output mismatch
                }
            }
        }

        // restore inputs
        const auto& fedpegscripts = GetValidFedpegScripts(pindex, Params().GetConsensus(), false /* nextblock_validation */);
        if (i > 0) { // not coinbases
            CTxUndo &txundo = blockUndo.vtxundo[i-1];
            if (txundo.vprevout.size() != tx.vin.size()) {
                error("DisconnectBlock(): transaction and undo data inconsistent");
                return DISCONNECT_FAILED;
            }
            for (unsigned int j = tx.vin.size(); j-- > 0;) {
                const COutPoint &out = tx.vin[j].prevout;
                const CScriptWitness& pegin_wit = tx.witness.vtxinwit.size() > j ? tx.witness.vtxinwit[j].m_pegin_witness : CScriptWitness();
                int res = ApplyTxInUndo(std::move(txundo.vprevout[j]), view, out, tx.vin[j], pegin_wit, fedpegscripts);
                if (res == DISCONNECT_FAILED) return DISCONNECT_FAILED;
                fClean = fClean && res != DISCONNECT_UNCLEAN;
            }
            // At this point, all of txundo.vprevout should have been moved out.
        }
    }

    // move best block pointer to prevout block
    view.SetBestBlock(pindex->pprev->GetBlockHash());

    return fClean ? DISCONNECT_OK : DISCONNECT_UNCLEAN;
}

void static FlushBlockFile(bool fFinalize = false)
{
    LOCK(cs_LastBlockFile);

    FlatFilePos block_pos_old(nLastBlockFile, vinfoBlockFile[nLastBlockFile].nSize);
    FlatFilePos undo_pos_old(nLastBlockFile, vinfoBlockFile[nLastBlockFile].nUndoSize);

    bool status = true;
    status &= BlockFileSeq().Flush(block_pos_old, fFinalize);
    status &= UndoFileSeq().Flush(undo_pos_old, fFinalize);
    if (!status) {
        AbortNode("Flushing block file to disk failed. This is likely the result of an I/O error.");
    }
}

static bool FindUndoPos(CValidationState &state, int nFile, FlatFilePos &pos, unsigned int nAddSize);

static bool WriteUndoDataForBlock(const CBlockUndo& blockundo, CValidationState& state, CBlockIndex* pindex, const CChainParams& chainparams)
{
    // Write undo information to disk
    if (pindex->GetUndoPos().IsNull()) {
        FlatFilePos _pos;
        if (!FindUndoPos(state, pindex->nFile, _pos, ::GetSerializeSize(blockundo, CLIENT_VERSION) + 40))
            return error("ConnectBlock(): FindUndoPos failed");
        if (!UndoWriteToDisk(blockundo, _pos, pindex->pprev->GetBlockHash(), chainparams.MessageStart()))
            return AbortNode(state, "Failed to write undo data");

        // update nUndoPos in block index
        pindex->nUndoPos = _pos.nPos;
        pindex->nStatus |= BLOCK_HAVE_UNDO;
        setDirtyBlockIndex.insert(pindex);
    }

    return true;
}

static CCheckQueue<CCheck> scriptcheckqueue(128);

void ThreadScriptCheck(int worker_num) {
    util::ThreadRename(strprintf("scriptch.%i", worker_num));
    scriptcheckqueue.Thread();
}

VersionBitsCache versionbitscache GUARDED_BY(cs_main);

int32_t ComputeBlockVersion(const CBlockIndex* pindexPrev, const Consensus::Params& params)
{
    LOCK(cs_main);
    int32_t nVersion = VERSIONBITS_TOP_BITS;

    for (int i = 0; i < (int)Consensus::MAX_VERSION_BITS_DEPLOYMENTS; i++) {
        ThresholdState state = VersionBitsState(pindexPrev, params, static_cast<Consensus::DeploymentPos>(i), versionbitscache);
        if (state == ThresholdState::LOCKED_IN || state == ThresholdState::STARTED) {
            nVersion |= VersionBitsMask(params, static_cast<Consensus::DeploymentPos>(i));
        }
    }

    return nVersion;
}

/**
 * Threshold condition checker that triggers when unknown versionbits are seen on the network.
 */
class WarningBitsConditionChecker : public AbstractThresholdConditionChecker
{
private:
    int bit;

public:
    explicit WarningBitsConditionChecker(int bitIn) : bit(bitIn) {}

    int64_t BeginTime(const Consensus::Params& params) const override { return 0; }
    int64_t EndTime(const Consensus::Params& params) const override { return std::numeric_limits<int64_t>::max(); }
    int Period(const Consensus::Params& params) const override { return params.nMinerConfirmationWindow; }
    int Threshold(const Consensus::Params& params) const override { return params.nRuleChangeActivationThreshold; }

    bool Condition(const CBlockIndex* pindex, const Consensus::Params& params) const override
    {
        return pindex->nHeight >= params.MinBIP9WarningHeight &&
               ((pindex->nVersion & VERSIONBITS_TOP_MASK) == VERSIONBITS_TOP_BITS) &&
               ((pindex->nVersion >> bit) & 1) != 0 &&
               ((ComputeBlockVersion(pindex->pprev, params) >> bit) & 1) == 0;
    }
};

static ThresholdConditionCache warningcache[VERSIONBITS_NUM_BITS] GUARDED_BY(cs_main);

// 0.13.0 was shipped with a segwit deployment defined for testnet, but not for
// mainnet. We no longer need to support disabling the segwit deployment
// except for testing purposes, due to limitations of the functional test
// environment. See test/functional/p2p-segwit.py.
static bool IsScriptWitnessEnabled(const Consensus::Params& params)
{
    return params.SegwitHeight != std::numeric_limits<int>::max();
}

static unsigned int GetBlockScriptFlags(const CBlockIndex* pindex, const Consensus::Params& consensusparams) EXCLUSIVE_LOCKS_REQUIRED(cs_main) {
    AssertLockHeld(cs_main);

    unsigned int flags = SCRIPT_VERIFY_NONE;

    // BIP16 didn't become active until Apr 1 2012 (on mainnet, and
    // retroactively applied to testnet)
    // However, only one historical block violated the P2SH rules (on both
    // mainnet and testnet), so for simplicity, always leave P2SH
    // on except for the one violating block.
    if (consensusparams.BIP16Exception.IsNull() || // no bip16 exception on this chain
        pindex->phashBlock == nullptr || // this is a new candidate block, eg from TestBlockValidity()
        *pindex->phashBlock != consensusparams.BIP16Exception) // this block isn't the historical exception
    {
        flags |= SCRIPT_VERIFY_P2SH;
    }

    // Enforce WITNESS rules whenever P2SH is in effect (and the segwit
    // deployment is defined).
    if (flags & SCRIPT_VERIFY_P2SH && IsScriptWitnessEnabled(consensusparams)) {
        flags |= SCRIPT_VERIFY_WITNESS;
    }

    // Start enforcing the DERSIG (BIP66) rule
    if (pindex->nHeight >= consensusparams.BIP66Height) {
        flags |= SCRIPT_VERIFY_DERSIG;
    }

    // Start enforcing CHECKLOCKTIMEVERIFY (BIP65) rule
    if (pindex->nHeight >= consensusparams.BIP65Height) {
        flags |= SCRIPT_VERIFY_CHECKLOCKTIMEVERIFY;
    }

    // Start enforcing BIP112 (CHECKSEQUENCEVERIFY)
    if (pindex->nHeight >= consensusparams.CSVHeight) {
        flags |= SCRIPT_VERIFY_CHECKSEQUENCEVERIFY;
    }

    // Start enforcing BIP147 NULLDUMMY (activated simultaneously with segwit)
    if (IsWitnessEnabled(pindex->pprev, consensusparams)) {
        flags |= SCRIPT_VERIFY_NULLDUMMY;
    }

    return flags;
}



static int64_t nTimeCheck = 0;
static int64_t nTimeForks = 0;
static int64_t nTimeVerify = 0;
static int64_t nTimeConnect = 0;
static int64_t nTimeIndex = 0;
static int64_t nTimeCallbacks = 0;
static int64_t nTimeTotal = 0;
static int64_t nBlocksTotal = 0;

/** Apply the effects of this block (with given index) on the UTXO set represented by coins.
 *  Validity checks that depend on the UTXO set are also done; ConnectBlock()
 *  can fail if those validity checks fail (among other reasons). */
bool CChainState::ConnectBlock(const CBlock& block, CValidationState& state, CBlockIndex* pindex,
                  CCoinsViewCache& view, const CChainParams& chainparams, std::set<std::pair<uint256, COutPoint>>* setPeginsSpent, bool fJustCheck)
{
    AssertLockHeld(cs_main);
    assert(pindex);
    assert(*pindex->phashBlock == block.GetHash());
    int64_t nTimeStart = GetTimeMicros();

    // verify that the view's current state corresponds to the previous block
    uint256 hashPrevBlock = pindex->pprev == nullptr ? uint256() : pindex->pprev->GetBlockHash();
    assert(hashPrevBlock == view.GetBestBlock());

    const Consensus::Params& consensusParams = chainparams.GetConsensus();
    // Add genesis outputs but don't validate.
    if (block.GetHash() == consensusParams.hashGenesisBlock) {
        if (!fJustCheck) {
            if (consensusParams.connect_genesis_outputs) {
                for (const auto& tx : block.vtx) {
                    // Directly add new coins to DB
                    AddCoins(view, *tx, 0);
                }
            }
            view.SetBestBlock(pindex->GetBlockHash());
        }
        nBlocksTotal++;
        return true;
    }

    // Check it again in case a previous version let a bad block in
    // NOTE: We don't currently (re-)invoke ContextualCheckBlock() or
    // ContextualCheckBlockHeader() here. This means that if we add a new
    // consensus rule that is enforced in one of those two functions, then we
    // may have let in a block that violates the rule prior to updating the
    // software, and we would NOT be enforcing the rule here. Fully solving
    // upgrade from one software version to the next after a consensus rule
    // change is potentially tricky and issue-specific (see RewindBlockIndex()
    // for one general approach that was used for BIP 141 deployment).
    // Also, currently the rule against blocks more than 2 hours in the future
    // is enforced in ContextualCheckBlockHeader(); we wouldn't want to
    // re-enforce that rule here (at least until we make it impossible for
    // GetAdjustedTime() to go backward).
    if (!CheckBlock(block, state, chainparams.GetConsensus(), !fJustCheck, !fJustCheck)) {
        if (state.GetReason() == ValidationInvalidReason::BLOCK_MUTATED) {
            // We don't write down blocks to disk if they may have been
            // corrupted, so this should be impossible unless we're having hardware
            // problems.
            return AbortNode(state, "Corrupt block found indicating potential hardware failure; shutting down");
        }
        return error("%s: Consensus::CheckBlock: %s", __func__, FormatStateMessage(state));
    }

    nBlocksTotal++;

    // Check that all non-zero coinbase outputs pay to the required destination
    const CScript& mandatory_coinbase_destination = chainparams.GetConsensus().mandatory_coinbase_destination;
    if (mandatory_coinbase_destination != CScript()) {
        for (auto& txout : block.vtx[0]->vout) {
            bool mustPay = !txout.nValue.IsExplicit() || txout.nValue.GetAmount() != 0;
            if (mustPay && txout.scriptPubKey != mandatory_coinbase_destination) {
                return state.Invalid(ValidationInvalidReason::CONSENSUS, error("ConnectBlock(): Coinbase outputs didn't match required scriptPubKey"),
                                 REJECT_INVALID, "bad-coinbase-txos");
            }
        }
    }

    bool fScriptChecks = true;
    if (!hashAssumeValid.IsNull()) {
        // We've been configured with the hash of a block which has been externally verified to have a valid history.
        // A suitable default value is included with the software and updated from time to time.  Because validity
        //  relative to a piece of software is an objective fact these defaults can be easily reviewed.
        // This setting doesn't force the selection of any particular chain but makes validating some faster by
        //  effectively caching the result of part of the verification.
        BlockMap::const_iterator  it = m_blockman.m_block_index.find(hashAssumeValid);
        if (it != m_blockman.m_block_index.end()) {
            if (it->second->GetAncestor(pindex->nHeight) == pindex &&
                pindexBestHeader->GetAncestor(pindex->nHeight) == pindex &&
                pindexBestHeader->nChainWork >= nMinimumChainWork) {
                // This block is a member of the assumed verified chain and an ancestor of the best header.
                // Script verification is skipped when connecting blocks under the
                // assumevalid block. Assuming the assumevalid block is valid this
                // is safe because block merkle hashes are still computed and checked,
                // Of course, if an assumed valid block is invalid due to false scriptSigs
                // this optimization would allow an invalid chain to be accepted.
                // The equivalent time check discourages hash power from extorting the network via DOS attack
                //  into accepting an invalid block through telling users they must manually set assumevalid.
                //  Requiring a software change or burying the invalid block, regardless of the setting, makes
                //  it hard to hide the implication of the demand.  This also avoids having release candidates
                //  that are hardly doing any signature verification at all in testing without having to
                //  artificially set the default assumed verified block further back.
                // The test against nMinimumChainWork prevents the skipping when denied access to any chain at
                //  least as good as the expected chain.
                fScriptChecks = (GetBlockProofEquivalentTime(*pindexBestHeader, *pindex, *pindexBestHeader, chainparams.GetConsensus()) <= 60 * 60 * 24 * 7 * 2);
            }
        }
    }

    int64_t nTime1 = GetTimeMicros(); nTimeCheck += nTime1 - nTimeStart;
    assert(nBlocksTotal > 0);
    LogPrint(BCLog::BENCH, "    - Sanity checks: %.2fms [%.2fs (%.2fms/blk)]\n", MILLI * (nTime1 - nTimeStart), nTimeCheck * MICRO, nTimeCheck * MILLI / nBlocksTotal);

    // Do not allow blocks that contain transactions which 'overwrite' older transactions,
    // unless those are already completely spent.
    // If such overwrites are allowed, coinbases and transactions depending upon those
    // can be duplicated to remove the ability to spend the first instance -- even after
    // being sent to another address.
    // See BIP30, CVE-2012-1909, and http://r6.ca/blog/20120206T005236Z.html for more information.
    // This logic is not necessary for memory pool transactions, as AcceptToMemoryPool
    // already refuses previously-known transaction ids entirely.
    // This rule was originally applied to all blocks with a timestamp after March 15, 2012, 0:00 UTC.
    // Now that the whole chain is irreversibly beyond that time it is applied to all blocks except the
    // two in the chain that violate it. This prevents exploiting the issue against nodes during their
    // initial block download.
    bool fEnforceBIP30 = !((pindex->nHeight==91842 && pindex->GetBlockHash() == uint256S("0x00000000000a4d0a398161ffc163c503763b1f4360639393e0e4c8e300e0caec")) ||
                           (pindex->nHeight==91880 && pindex->GetBlockHash() == uint256S("0x00000000000743f190a18c5577a3c2d2a1f610ae9601ac046a38084ccb7cd721")));

    // Once BIP34 activated it was not possible to create new duplicate coinbases and thus other than starting
    // with the 2 existing duplicate coinbase pairs, not possible to create overwriting txs.  But by the
    // time BIP34 activated, in each of the existing pairs the duplicate coinbase had overwritten the first
    // before the first had been spent.  Since those coinbases are sufficiently buried it's no longer possible to create further
    // duplicate transactions descending from the known pairs either.
    // If we're on the known chain at height greater than where BIP34 activated, we can save the db accesses needed for the BIP30 check.

    // BIP34 requires that a block at height X (block X) has its coinbase
    // scriptSig start with a CScriptNum of X (indicated height X).  The above
    // logic of no longer requiring BIP30 once BIP34 activates is flawed in the
    // case that there is a block X before the BIP34 height of 227,931 which has
    // an indicated height Y where Y is greater than X.  The coinbase for block
    // X would also be a valid coinbase for block Y, which could be a BIP30
    // violation.  An exhaustive search of all mainnet coinbases before the
    // BIP34 height which have an indicated height greater than the block height
    // reveals many occurrences. The 3 lowest indicated heights found are
    // 209,921, 490,897, and 1,983,702 and thus coinbases for blocks at these 3
    // heights would be the first opportunity for BIP30 to be violated.

    // The search reveals a great many blocks which have an indicated height
    // greater than 1,983,702, so we simply remove the optimization to skip
    // BIP30 checking for blocks at height 1,983,702 or higher.  Before we reach
    // that block in another 25 years or so, we should take advantage of a
    // future consensus change to do a new and improved version of BIP34 that
    // will actually prevent ever creating any duplicate coinbases in the
    // future.
    static constexpr int BIP34_IMPLIES_BIP30_LIMIT = 1983702;

    // There is no potential to create a duplicate coinbase at block 209,921
    // because this is still before the BIP34 height and so explicit BIP30
    // checking is still active.

    // The final case is block 176,684 which has an indicated height of
    // 490,897. Unfortunately, this issue was not discovered until about 2 weeks
    // before block 490,897 so there was not much opportunity to address this
    // case other than to carefully analyze it and determine it would not be a
    // problem. Block 490,897 was, in fact, mined with a different coinbase than
    // block 176,684, but it is important to note that even if it hadn't been or
    // is remined on an alternate fork with a duplicate coinbase, we would still
    // not run into a BIP30 violation.  This is because the coinbase for 176,684
    // is spent in block 185,956 in transaction
    // d4f7fbbf92f4a3014a230b2dc70b8058d02eb36ac06b4a0736d9d60eaa9e8781.  This
    // spending transaction can't be duplicated because it also spends coinbase
    // 0328dd85c331237f18e781d692c92de57649529bd5edf1d01036daea32ffde29.  This
    // coinbase has an indicated height of over 4.2 billion, and wouldn't be
    // duplicatable until that height, and it's currently impossible to create a
    // chain that long. Nevertheless we may wish to consider a future soft fork
    // which retroactively prevents block 490,897 from creating a duplicate
    // coinbase. The two historical BIP30 violations often provide a confusing
    // edge case when manipulating the UTXO and it would be simpler not to have
    // another edge case to deal with.

    // testnet3 has no blocks before the BIP34 height with indicated heights
    // post BIP34 before approximately height 486,000,000 and presumably will
    // be reset before it reaches block 1,983,702 and starts doing unnecessary
    // BIP30 checking again.
    assert(pindex->pprev);
    CBlockIndex *pindexBIP34height = pindex->pprev->GetAncestor(chainparams.GetConsensus().BIP34Height);
    //Only continue to enforce if we're below BIP34 activation height or the block hash at that height doesn't correspond.
    fEnforceBIP30 = fEnforceBIP30 && (!pindexBIP34height || !(pindexBIP34height->GetBlockHash() == chainparams.GetConsensus().BIP34Hash));

    // TODO: Remove BIP30 checking from block height 1,983,702 on, once we have a
    // consensus change that ensures coinbases at those heights can not
    // duplicate earlier coinbases.
    if (fEnforceBIP30 || pindex->nHeight >= BIP34_IMPLIES_BIP30_LIMIT) {
        for (const auto& tx : block.vtx) {
            for (size_t o = 0; o < tx->vout.size(); o++) {
                if (view.HaveCoin(COutPoint(tx->GetHash(), o))) {
                    return state.Invalid(ValidationInvalidReason::CONSENSUS, error("ConnectBlock(): tried to overwrite transaction"),
                                     "bad-txns-BIP30");
                }
            }
        }
    }

    // Start enforcing BIP68 (sequence locks)
    int nLockTimeFlags = 0;
    if (pindex->nHeight >= chainparams.GetConsensus().CSVHeight) {
        nLockTimeFlags |= LOCKTIME_VERIFY_SEQUENCE;
    }

    // Get the script flags for this block
    unsigned int flags = GetBlockScriptFlags(pindex, chainparams.GetConsensus());

    int64_t nTime2 = GetTimeMicros(); nTimeForks += nTime2 - nTime1;
    LogPrint(BCLog::BENCH, "    - Fork checks: %.2fms [%.2fs (%.2fms/blk)]\n", MILLI * (nTime2 - nTime1), nTimeForks * MICRO, nTimeForks * MILLI / nBlocksTotal);

    CBlockUndo blockundo;

    CCheckQueueControl<CCheck> control(fScriptChecks && nScriptCheckThreads ? &scriptcheckqueue : nullptr);

    std::vector<int> prevheights;
    CAmountMap fee_map;
    int nInputs = 0;
    int64_t nSigOpsCost = 0;
    blockundo.vtxundo.reserve(block.vtx.size() - 1);
    std::vector<PrecomputedTransactionData> txdata;
    txdata.reserve(block.vtx.size()); // Required so that pointers to individual PrecomputedTransactionData don't get invalidated

    // ELEMENTS:

    // Enforce PAK post-dynafed
    if (chainparams.GetEnforcePak() && !block.m_dynafed_params.IsNull()) {
        // GetActivePAKList computes for the following block, so use previous index
        CPAKList paklist = GetActivePAKList(pindex->pprev, chainparams.GetConsensus());
        for (const auto& tx : block.vtx) {
            if (!IsPAKValidTx(*tx, paklist, chainparams.ParentGenesisBlockHash(), chainparams.GetConsensus().pegged_asset)) {
                return state.Invalid(ValidationInvalidReason::CONSENSUS, error("ConnectBlock(): Bad PAK transaction"), REJECT_INVALID, "bad-pak-tx");
            }
        }
    }

    // Used when ConnectBlock() results are unneeded for mempool ejection
    std::set<std::pair<uint256, COutPoint>> setPeginsSpentDummy;

    // Used when checking peg-ins
    const auto& fedpegscripts = GetValidFedpegScripts(pindex, chainparams.GetConsensus(), false /* nextblock_validation */);

    for (unsigned int i = 0; i < block.vtx.size(); i++)
    {
        const CTransaction &tx = *(block.vtx[i]);

        nInputs += tx.vin.size();

        if (!tx.IsCoinBase())
        {
            std::vector<CCheck*> vChecks;
            bool fCacheResults = fJustCheck; /* Don't cache results if we're actually connecting blocks (still consult the cache, though) */
            if (!Consensus::CheckTxInputs(tx, state, view, pindex->nHeight, fee_map,
                        setPeginsSpent == NULL ? setPeginsSpentDummy : *setPeginsSpent,
                        nScriptCheckThreads ? &vChecks : NULL, fCacheResults, fScriptChecks, fedpegscripts)) {
                if (!IsBlockReason(state.GetReason())) {
                    // CheckTxInputs may return MISSING_INPUTS or
                    // PREMATURE_SPEND but we can't return that, as it's not
                    // defined for a block, so we reset the reason flag to
                    // CONSENSUS here.
                    state.Invalid(ValidationInvalidReason::CONSENSUS, false,
                            state.GetRejectReason(), state.GetDebugMessage());
                }
                return error("%s: Consensus::CheckTxInputs: %s, %s", __func__, tx.GetHash().ToString(), FormatStateMessage(state));
            }
<<<<<<< HEAD
            control.Add(vChecks);

            if (!MoneyRange(fee_map))
                return state.Invalid(ValidationInvalidReason::CONSENSUS, error("ConnectBlock(): total block reward overflowed"), REJECT_INVALID, "bad-blockreward-outofrange");
=======
            nFees += txfee;
            if (!MoneyRange(nFees)) {
                return state.Invalid(ValidationInvalidReason::CONSENSUS, error("%s: accumulated fee in the block out of range.", __func__),
                                 "bad-txns-accumulated-fee-outofrange");
            }
>>>>>>> b688b859

            // Check that transaction is BIP68 final
            // BIP68 lock checks (as opposed to nLockTime checks) must
            // be in ConnectBlock because they require the UTXO set
            prevheights.resize(tx.vin.size());
            for (size_t j = 0; j < tx.vin.size(); j++) {
                if (tx.vin[j].m_is_pegin) {
                    prevheights[j] = -1;
                } else {
                    prevheights[j] = view.AccessCoin(tx.vin[j].prevout).nHeight;
                }
            }

            if (!SequenceLocks(tx, nLockTimeFlags, &prevheights, *pindex)) {
                return state.Invalid(ValidationInvalidReason::CONSENSUS, error("%s: contains a non-BIP68-final transaction", __func__),
                                 "bad-txns-nonfinal");
            }
        }

        // GetTransactionSigOpCost counts 3 types of sigops:
        // * legacy (always)
        // * p2sh (when P2SH enabled in flags and excludes coinbase)
        // * witness (when witness enabled in flags and excludes coinbase)
        nSigOpsCost += GetTransactionSigOpCost(tx, view, flags);
        if (nSigOpsCost > MAX_BLOCK_SIGOPS_COST)
            return state.Invalid(ValidationInvalidReason::CONSENSUS, error("ConnectBlock(): too many sigops"),
                             "bad-blk-sigops");

        txdata.emplace_back(tx);
        if (!tx.IsCoinBase())
        {
            std::vector<CCheck*> vChecks;
            bool fCacheResults = fJustCheck; /* Don't cache results if we're actually connecting blocks (still consult the cache, though) */
            if (fScriptChecks && !CheckInputs(tx, state, view, flags, fCacheResults, fCacheResults, txdata[i], nScriptCheckThreads ? &vChecks : nullptr)) {
                if (state.GetReason() == ValidationInvalidReason::TX_NOT_STANDARD) {
                    // CheckInputs may return NOT_STANDARD for extra flags we passed,
                    // but we can't return that, as it's not defined for a block, so
                    // we reset the reason flag to CONSENSUS here.
                    // In the event of a future soft-fork, we may need to
                    // consider whether rewriting to CONSENSUS or
                    // RECENT_CONSENSUS_CHANGE would be more appropriate.
                    state.Invalid(ValidationInvalidReason::CONSENSUS, false,
                              state.GetRejectReason(), state.GetDebugMessage());
                }
                return error("ConnectBlock(): CheckInputs on %s failed with %s",
                    tx.GetHash().ToString(), FormatStateMessage(state));
            }
            control.Add(vChecks);
        }

        CTxUndo undoDummy;
        if (i > 0) {
            blockundo.vtxundo.push_back(CTxUndo());
        }
        UpdateCoins(tx, view, i == 0 ? undoDummy : blockundo.vtxundo.back(), pindex->nHeight);

    }
    int64_t nTime3 = GetTimeMicros(); nTimeConnect += nTime3 - nTime2;
    LogPrint(BCLog::BENCH, "      - Connect %u transactions: %.2fms (%.3fms/tx, %.3fms/txin) [%.2fs (%.2fms/blk)]\n", (unsigned)block.vtx.size(), MILLI * (nTime3 - nTime2), MILLI * (nTime3 - nTime2) / block.vtx.size(), nInputs <= 1 ? 0 : MILLI * (nTime3 - nTime2) / (nInputs-1), nTimeConnect * MICRO, nTimeConnect * MILLI / nBlocksTotal);

<<<<<<< HEAD
    CAmountMap block_reward = fee_map;
    block_reward[consensusParams.subsidy_asset] += GetBlockSubsidy(pindex->nHeight, consensusParams);
    if (!MoneyRange(block_reward))
        return state.Invalid(ValidationInvalidReason::CONSENSUS, error("ConnectBlock(): total block reward overflowed"), REJECT_INVALID, "bad-blockreward-outofrange");
    if (!VerifyCoinbaseAmount(*(block.vtx[0]), block_reward)) {
        return state.Invalid(ValidationInvalidReason::CONSENSUS, error("ConnectBlock(): coinbase pays too much (limit=%d)",
                block_reward[consensusParams.subsidy_asset]), REJECT_INVALID, "bad-cb-amount");
    }
=======
    CAmount blockReward = nFees + GetBlockSubsidy(pindex->nHeight, chainparams.GetConsensus());
    if (block.vtx[0]->GetValueOut() > blockReward)
        return state.Invalid(ValidationInvalidReason::CONSENSUS,
                         error("ConnectBlock(): coinbase pays too much (actual=%d vs limit=%d)",
                               block.vtx[0]->GetValueOut(), blockReward),
                               "bad-cb-amount");
>>>>>>> b688b859

    if (!control.Wait())
        return state.Invalid(ValidationInvalidReason::CONSENSUS, error("%s: CheckQueue failed", __func__), "block-validation-failed");
    int64_t nTime4 = GetTimeMicros(); nTimeVerify += nTime4 - nTime2;
    LogPrint(BCLog::BENCH, "    - Verify %u txins: %.2fms (%.3fms/txin) [%.2fs (%.2fms/blk)]\n", nInputs - 1, MILLI * (nTime4 - nTime2), nInputs <= 1 ? 0 : MILLI * (nTime4 - nTime2) / (nInputs-1), nTimeVerify * MICRO, nTimeVerify * MILLI / nBlocksTotal);

    if (fJustCheck)
        return true;

    if (!WriteUndoDataForBlock(blockundo, state, pindex, chainparams))
        return false;

    if (!pindex->IsValid(BLOCK_VALID_SCRIPTS)) {
        pindex->RaiseValidity(BLOCK_VALID_SCRIPTS);
        setDirtyBlockIndex.insert(pindex);
    }

    assert(pindex->phashBlock);
    // add this block to the view's block chain
    view.SetBestBlock(pindex->GetBlockHash());

    int64_t nTime5 = GetTimeMicros(); nTimeIndex += nTime5 - nTime4;
    LogPrint(BCLog::BENCH, "    - Index writing: %.2fms [%.2fs (%.2fms/blk)]\n", MILLI * (nTime5 - nTime4), nTimeIndex * MICRO, nTimeIndex * MILLI / nBlocksTotal);

    int64_t nTime6 = GetTimeMicros(); nTimeCallbacks += nTime6 - nTime5;
    LogPrint(BCLog::BENCH, "    - Callbacks: %.2fms [%.2fs (%.2fms/blk)]\n", MILLI * (nTime6 - nTime5), nTimeCallbacks * MICRO, nTimeCallbacks * MILLI / nBlocksTotal);

    return true;
}

bool CChainState::FlushStateToDisk(
    const CChainParams& chainparams,
    CValidationState &state,
    FlushStateMode mode,
    int nManualPruneHeight)
{
    int64_t nMempoolUsage = mempool.DynamicMemoryUsage();
    LOCK(cs_main);
    assert(this->CanFlushToDisk());
    static int64_t nLastWrite = 0;
    static int64_t nLastFlush = 0;
    std::set<int> setFilesToPrune;
    bool full_flush_completed = false;
    try {
    {
        bool fFlushForPrune = false;
        bool fDoFullFlush = false;
        LOCK(cs_LastBlockFile);
        if (fPruneMode && (fCheckForPruning || nManualPruneHeight > 0) && !fReindex) {
            if (nManualPruneHeight > 0) {
                FindFilesToPruneManual(setFilesToPrune, nManualPruneHeight);
            } else {
                FindFilesToPrune(setFilesToPrune, chainparams.PruneAfterHeight());
                fCheckForPruning = false;
            }
            if (!setFilesToPrune.empty()) {
                fFlushForPrune = true;
                if (!fHavePruned) {
                    pblocktree->WriteFlag("prunedblockfiles", true);
                    fHavePruned = true;
                }
            }
        }
        int64_t nNow = GetTimeMicros();
        // Avoid writing/flushing immediately after startup.
        if (nLastWrite == 0) {
            nLastWrite = nNow;
        }
        if (nLastFlush == 0) {
            nLastFlush = nNow;
        }
        int64_t nMempoolSizeMax = gArgs.GetArg("-maxmempool", DEFAULT_MAX_MEMPOOL_SIZE) * 1000000;
        int64_t cacheSize = CoinsTip().DynamicMemoryUsage();
        int64_t nTotalSpace = nCoinCacheUsage + std::max<int64_t>(nMempoolSizeMax - nMempoolUsage, 0);
        // The cache is large and we're within 10% and 10 MiB of the limit, but we have time now (not in the middle of a block processing).
        bool fCacheLarge = mode == FlushStateMode::PERIODIC && cacheSize > std::max((9 * nTotalSpace) / 10, nTotalSpace - MAX_BLOCK_COINSDB_USAGE * 1024 * 1024);
        // The cache is over the limit, we have to write now.
        bool fCacheCritical = mode == FlushStateMode::IF_NEEDED && cacheSize > nTotalSpace;
        // It's been a while since we wrote the block index to disk. Do this frequently, so we don't need to redownload after a crash.
        bool fPeriodicWrite = mode == FlushStateMode::PERIODIC && nNow > nLastWrite + (int64_t)DATABASE_WRITE_INTERVAL * 1000000;
        // It's been very long since we flushed the cache. Do this infrequently, to optimize cache usage.
        bool fPeriodicFlush = mode == FlushStateMode::PERIODIC && nNow > nLastFlush + (int64_t)DATABASE_FLUSH_INTERVAL * 1000000;
        // Combine all conditions that result in a full cache flush.
        fDoFullFlush = (mode == FlushStateMode::ALWAYS) || fCacheLarge || fCacheCritical || fPeriodicFlush || fFlushForPrune;
        // Write blocks and block index to disk.
        if (fDoFullFlush || fPeriodicWrite) {
            // Depend on nMinDiskSpace to ensure we can write block index
            if (!CheckDiskSpace(GetBlocksDir())) {
                return AbortNode(state, "Disk space is too low!", _("Error: Disk space is too low!").translated, CClientUIInterface::MSG_NOPREFIX);
            }
            // First make sure all block and undo data is flushed to disk.
            FlushBlockFile();
            // Then update all block file information (which may refer to block and undo files).
            {
                std::vector<std::pair<int, const CBlockFileInfo*> > vFiles;
                vFiles.reserve(setDirtyFileInfo.size());
                for (std::set<int>::iterator it = setDirtyFileInfo.begin(); it != setDirtyFileInfo.end(); ) {
                    vFiles.push_back(std::make_pair(*it, &vinfoBlockFile[*it]));
                    setDirtyFileInfo.erase(it++);
                }
                std::vector<const CBlockIndex*> vBlocks;
                vBlocks.reserve(setDirtyBlockIndex.size());
                for (std::set<CBlockIndex*>::iterator it = setDirtyBlockIndex.begin(); it != setDirtyBlockIndex.end(); ) {
                    vBlocks.push_back(*it);
                    setDirtyBlockIndex.erase(it++);
                }
                if (!pblocktree->WriteBatchSync(vFiles, nLastBlockFile, vBlocks)) {
                    return AbortNode(state, "Failed to write to block index database");
                }
            }
            // Finally remove any pruned files
            if (fFlushForPrune)
                UnlinkPrunedFiles(setFilesToPrune);
            nLastWrite = nNow;
        }
        // Flush best chain related state. This can only be done if the blocks / block index write was also done.
        if (fDoFullFlush && !CoinsTip().GetBestBlock().IsNull()) {
            // Typical Coin structures on disk are around 48 bytes in size.
            // Pushing a new one to the database can cause it to be written
            // twice (once in the log, and once in the tables). This is already
            // an overestimation, as most will delete an existing entry or
            // overwrite one. Still, use a conservative safety factor of 2.
            if (!CheckDiskSpace(GetDataDir(), 48 * 2 * 2 * CoinsTip().GetCacheSize())) {
                return AbortNode(state, "Disk space is too low!", _("Error: Disk space is too low!").translated, CClientUIInterface::MSG_NOPREFIX);
            }
            // Flush the chainstate (which may refer to block index entries).
            if (!CoinsTip().Flush())
                return AbortNode(state, "Failed to write to coin database");
            nLastFlush = nNow;
            full_flush_completed = true;
        }
    }
    if (full_flush_completed) {
        // Update best block in wallet (so we can detect restored wallets).
        GetMainSignals().ChainStateFlushed(m_chain.GetLocator());
    }
    } catch (const std::runtime_error& e) {
        return AbortNode(state, std::string("System error while flushing: ") + e.what());
    }
    return true;
}

void CChainState::ForceFlushStateToDisk() {
    CValidationState state;
    const CChainParams& chainparams = Params();
    if (!this->FlushStateToDisk(chainparams, state, FlushStateMode::ALWAYS)) {
        LogPrintf("%s: failed to flush state (%s)\n", __func__, FormatStateMessage(state));
    }
}

void CChainState::PruneAndFlush() {
    CValidationState state;
    fCheckForPruning = true;
    const CChainParams& chainparams = Params();

    if (!this->FlushStateToDisk(chainparams, state, FlushStateMode::NONE)) {
        LogPrintf("%s: failed to flush state (%s)\n", __func__, FormatStateMessage(state));
    }
}

static void DoWarning(const std::string& strWarning)
{
    static bool fWarned = false;
    SetMiscWarning(strWarning);
    if (!fWarned) {
        AlertNotify(strWarning);
        fWarned = true;
    }
}

/** Private helper function that concatenates warning messages. */
static void AppendWarning(std::string& res, const std::string& warn)
{
    if (!res.empty()) res += ", ";
    res += warn;
}

/** Check warning conditions and do some notifications on new chain tip set. */
void static UpdateTip(const CBlockIndex* pindexNew, const CChainParams& chainParams)
    EXCLUSIVE_LOCKS_REQUIRED(::cs_main)
{
    // New best block
    mempool.AddTransactionsUpdated(1);

    {
        LOCK(g_best_block_mutex);
        g_best_block = pindexNew->GetBlockHash();
        g_best_block_cv.notify_all();
    }

    std::string warningMessages;
    if (!::ChainstateActive().IsInitialBlockDownload())
    {
        int nUpgraded = 0;
        const CBlockIndex* pindex = pindexNew;
        for (int bit = 0; bit < VERSIONBITS_NUM_BITS; bit++) {
            WarningBitsConditionChecker checker(bit);
            ThresholdState state = checker.GetStateFor(pindex, chainParams.GetConsensus(), warningcache[bit]);
            if (state == ThresholdState::ACTIVE || state == ThresholdState::LOCKED_IN) {
                const std::string strWarning = strprintf(_("Warning: unknown new rules activated (versionbit %i)").translated, bit);
                if (state == ThresholdState::ACTIVE) {
                    DoWarning(strWarning);
                } else {
                    AppendWarning(warningMessages, strWarning);
                }
            }
        }
        // Check the version of the last 100 blocks to see if we need to upgrade:
        for (int i = 0; i < 100 && pindex != nullptr; i++)
        {
            int32_t nExpectedVersion = ComputeBlockVersion(pindex->pprev, chainParams.GetConsensus());
            if (pindex->nVersion > VERSIONBITS_LAST_OLD_BLOCK_VERSION && (pindex->nVersion & ~nExpectedVersion) != 0)
                ++nUpgraded;
            pindex = pindex->pprev;
        }
        if (nUpgraded > 0)
            AppendWarning(warningMessages, strprintf(_("%d of last 100 blocks have unexpected version").translated, nUpgraded));
    }
    LogPrintf("%s: new best=%s height=%d version=0x%08x tx=%lu date='%s' progress=%f cache=%.1fMiB(%utxo)%s\n", __func__,
      pindexNew->GetBlockHash().ToString(), pindexNew->nHeight, pindexNew->nVersion,
      (unsigned long)pindexNew->nChainTx,
      FormatISO8601DateTime(pindexNew->GetBlockTime()),
      GuessVerificationProgress(pindexNew, chainParams.GetConsensus().nPowTargetSpacing),
      ::ChainstateActive().CoinsTip().DynamicMemoryUsage() * (1.0 / (1<<20)), ::ChainstateActive().CoinsTip().GetCacheSize(),
      !warningMessages.empty() ? strprintf(" warning='%s'", warningMessages) : "");

}

/** Disconnect m_chain's tip.
  * After calling, the mempool will be in an inconsistent state, with
  * transactions from disconnected blocks being added to disconnectpool.  You
  * should make the mempool consistent again by calling UpdateMempoolForReorg.
  * with cs_main held.
  *
  * If disconnectpool is nullptr, then no disconnected transactions are added to
  * disconnectpool (note that the caller is responsible for mempool consistency
  * in any case).
  */
bool CChainState::DisconnectTip(CValidationState& state, const CChainParams& chainparams, DisconnectedBlockTransactions *disconnectpool)
{
    CBlockIndex *pindexDelete = m_chain.Tip();
    assert(pindexDelete);
    // Read block from disk.
    std::shared_ptr<CBlock> pblock = std::make_shared<CBlock>();
    CBlock& block = *pblock;
    if (!ReadBlockFromDisk(block, pindexDelete, chainparams.GetConsensus()))
        return error("DisconnectTip(): Failed to read block");
    // Apply the block atomically to the chain state.
    int64_t nStart = GetTimeMicros();
    {
        CCoinsViewCache view(&CoinsTip());
        assert(view.GetBestBlock() == pindexDelete->GetBlockHash());
        if (DisconnectBlock(block, pindexDelete, view) != DISCONNECT_OK)
            return error("DisconnectTip(): DisconnectBlock %s failed", pindexDelete->GetBlockHash().ToString());
        bool flushed = view.Flush();
        assert(flushed);
    }
    LogPrint(BCLog::BENCH, "- Disconnect block: %.2fms\n", (GetTimeMicros() - nStart) * MILLI);
    // Write the chain state to disk, if necessary.
    if (!FlushStateToDisk(chainparams, state, FlushStateMode::IF_NEEDED))
        return false;

    if (disconnectpool) {
        // Save transactions to re-add to mempool at end of reorg
        for (auto it = block.vtx.rbegin(); it != block.vtx.rend(); ++it) {
            disconnectpool->addTransaction(*it);
        }
        while (disconnectpool->DynamicMemoryUsage() > MAX_DISCONNECTED_TX_POOL_SIZE * 1000) {
            // Drop the earliest entry, and remove its children from the mempool.
            auto it = disconnectpool->queuedTx.get<insertion_order>().begin();
            mempool.removeRecursive(**it, MemPoolRemovalReason::REORG);
            disconnectpool->removeEntry(it);
        }
    }

    m_chain.SetTip(pindexDelete->pprev);

    UpdateTip(pindexDelete->pprev, chainparams);
    // Let wallets know transactions went from 1-confirmed to
    // 0-confirmed or conflicted:
    GetMainSignals().BlockDisconnected(pblock);
    return true;
}

static int64_t nTimeReadFromDisk = 0;
static int64_t nTimeConnectTotal = 0;
static int64_t nTimeFlush = 0;
static int64_t nTimeChainState = 0;
static int64_t nTimePostConnect = 0;

struct PerBlockConnectTrace {
    CBlockIndex* pindex = nullptr;
    std::shared_ptr<const CBlock> pblock;
    std::shared_ptr<std::vector<CTransactionRef>> conflictedTxs;
    PerBlockConnectTrace() : conflictedTxs(std::make_shared<std::vector<CTransactionRef>>()) {}
};
/**
 * Used to track blocks whose transactions were applied to the UTXO state as a
 * part of a single ActivateBestChainStep call.
 *
 * This class also tracks transactions that are removed from the mempool as
 * conflicts (per block) and can be used to pass all those transactions
 * through SyncTransaction.
 *
 * This class assumes (and asserts) that the conflicted transactions for a given
 * block are added via mempool callbacks prior to the BlockConnected() associated
 * with those transactions. If any transactions are marked conflicted, it is
 * assumed that an associated block will always be added.
 *
 * This class is single-use, once you call GetBlocksConnected() you have to throw
 * it away and make a new one.
 */
class ConnectTrace {
private:
    std::vector<PerBlockConnectTrace> blocksConnected;
    CTxMemPool &pool;
    boost::signals2::scoped_connection m_connNotifyEntryRemoved;

public:
    explicit ConnectTrace(CTxMemPool &_pool) : blocksConnected(1), pool(_pool) {
        m_connNotifyEntryRemoved = pool.NotifyEntryRemoved.connect(std::bind(&ConnectTrace::NotifyEntryRemoved, this, std::placeholders::_1, std::placeholders::_2));
    }

    void BlockConnected(CBlockIndex* pindex, std::shared_ptr<const CBlock> pblock) {
        assert(!blocksConnected.back().pindex);
        assert(pindex);
        assert(pblock);
        blocksConnected.back().pindex = pindex;
        blocksConnected.back().pblock = std::move(pblock);
        blocksConnected.emplace_back();
    }

    std::vector<PerBlockConnectTrace>& GetBlocksConnected() {
        // We always keep one extra block at the end of our list because
        // blocks are added after all the conflicted transactions have
        // been filled in. Thus, the last entry should always be an empty
        // one waiting for the transactions from the next block. We pop
        // the last entry here to make sure the list we return is sane.
        assert(!blocksConnected.back().pindex);
        assert(blocksConnected.back().conflictedTxs->empty());
        blocksConnected.pop_back();
        return blocksConnected;
    }

    void NotifyEntryRemoved(CTransactionRef txRemoved, MemPoolRemovalReason reason) {
        assert(!blocksConnected.back().pindex);
        if (reason == MemPoolRemovalReason::CONFLICT) {
            blocksConnected.back().conflictedTxs->emplace_back(std::move(txRemoved));
        }
    }
};

/**
 * Connect a new block to m_chain. pblock is either nullptr or a pointer to a CBlock
 * corresponding to pindexNew, to bypass loading it again from disk.
 *
 * The block is added to connectTrace if connection succeeds.
 */
bool CChainState::ConnectTip(CValidationState& state, const CChainParams& chainparams, CBlockIndex* pindexNew, const std::shared_ptr<const CBlock>& pblock, ConnectTrace& connectTrace, DisconnectedBlockTransactions &disconnectpool)
{
    assert(pindexNew->pprev == m_chain.Tip());
    // Read block from disk.
    int64_t nTime1 = GetTimeMicros();
    std::shared_ptr<const CBlock> pthisBlock;
    if (!pblock) {
        std::shared_ptr<CBlock> pblockNew = std::make_shared<CBlock>();
        if (!ReadBlockFromDisk(*pblockNew, pindexNew, chainparams.GetConsensus()))
            return AbortNode(state, "Failed to read block");
        pthisBlock = pblockNew;
    } else {
        pthisBlock = pblock;
    }
    const CBlock& blockConnecting = *pthisBlock;
    // Apply the block atomically to the chain state.
    int64_t nTime2 = GetTimeMicros(); nTimeReadFromDisk += nTime2 - nTime1;
    int64_t nTime3;
    LogPrint(BCLog::BENCH, "  - Load block from disk: %.2fms [%.2fs]\n", (nTime2 - nTime1) * MILLI, nTimeReadFromDisk * MICRO);

    // ELEMENTS:
    // For mempool removal with pegin conflicts
    std::set<std::pair<uint256, COutPoint>> setPeginsSpent;

    {
        CCoinsViewCache view(&CoinsTip());
        bool rv = ConnectBlock(blockConnecting, state, pindexNew, view, chainparams, &setPeginsSpent);
        GetMainSignals().BlockChecked(blockConnecting, state);
        if (!rv) {
            if (state.IsInvalid()) {
                InvalidBlockFound(pindexNew, state);

                // ELEMENTS:
                // Possibly result of RPC to mainchain bitcoind failure
                // or unseen Bitcoin blocks.
                // These blocks are later re-evaluated at an interval
                // set by `-recheckpeginblockinterval`.
                if (state.GetRejectCode() == REJECT_PEGIN) {
                    //Write queue of invalid blocks that
                    //must be cleared to continue operation
                    std::vector<uint256> vinvalidBlocks;
                    pblocktree->ReadInvalidBlockQueue(vinvalidBlocks);
                    bool blockAlreadyInvalid = false;
                    for (uint256& hash : vinvalidBlocks) {
                        if (hash == blockConnecting.GetHash()) {
                            blockAlreadyInvalid = true;
                            break;
                        }
                    }
                    if (!blockAlreadyInvalid) {
                        vinvalidBlocks.push_back(blockConnecting.GetHash());
                        pblocktree->WriteInvalidBlockQueue(vinvalidBlocks);
                    }
                }
            }
            return error("%s: ConnectBlock %s failed, %s", __func__, pindexNew->GetBlockHash().ToString(), FormatStateMessage(state));
        }
        nTime3 = GetTimeMicros(); nTimeConnectTotal += nTime3 - nTime2;
        LogPrint(BCLog::BENCH, "  - Connect total: %.2fms [%.2fs (%.2fms/blk)]\n", (nTime3 - nTime2) * MILLI, nTimeConnectTotal * MICRO, nTimeConnectTotal * MILLI / nBlocksTotal);
        bool flushed = view.Flush();
        assert(flushed);
    }
    int64_t nTime4 = GetTimeMicros(); nTimeFlush += nTime4 - nTime3;
    LogPrint(BCLog::BENCH, "  - Flush: %.2fms [%.2fs (%.2fms/blk)]\n", (nTime4 - nTime3) * MILLI, nTimeFlush * MICRO, nTimeFlush * MILLI / nBlocksTotal);
    // Write the chain state to disk, if necessary.
    if (!FlushStateToDisk(chainparams, state, FlushStateMode::IF_NEEDED))
        return false;

    int64_t nTime5 = GetTimeMicros(); nTimeChainState += nTime5 - nTime4;
    LogPrint(BCLog::BENCH, "  - Writing chainstate: %.2fms [%.2fs (%.2fms/blk)]\n", (nTime5 - nTime4) * MILLI, nTimeChainState * MICRO, nTimeChainState * MILLI / nBlocksTotal);
    // Remove conflicting transactions from the mempool.;
    // ELEMENTS: We also eject peg-outs with now-invalid PAK proofs
    // as well as peg-in inputs during transitional periods.
    mempool.removeForBlock(blockConnecting.vtx, pindexNew->nHeight, pindexNew);
    disconnectpool.removeForBlock(blockConnecting.vtx);
    // Update m_chain & related variables.
    m_chain.SetTip(pindexNew);
    UpdateTip(pindexNew, chainparams);

    int64_t nTime6 = GetTimeMicros(); nTimePostConnect += nTime6 - nTime5; nTimeTotal += nTime6 - nTime1;
    LogPrint(BCLog::BENCH, "  - Connect postprocess: %.2fms [%.2fs (%.2fms/blk)]\n", (nTime6 - nTime5) * MILLI, nTimePostConnect * MICRO, nTimePostConnect * MILLI / nBlocksTotal);
    LogPrint(BCLog::BENCH, "- Connect block: %.2fms [%.2fs (%.2fms/blk)]\n", (nTime6 - nTime1) * MILLI, nTimeTotal * MICRO, nTimeTotal * MILLI / nBlocksTotal);

    connectTrace.BlockConnected(pindexNew, std::move(pthisBlock));
    return true;
}

/**
 * Return the tip of the chain with the most work in it, that isn't
 * known to be invalid (it's however far from certain to be valid).
 */
CBlockIndex* CChainState::FindMostWorkChain() {
    do {
        CBlockIndex *pindexNew = nullptr;

        // Find the best candidate header.
        {
            std::set<CBlockIndex*, CBlockIndexWorkComparator>::reverse_iterator it = setBlockIndexCandidates.rbegin();
            if (it == setBlockIndexCandidates.rend())
                return nullptr;
            pindexNew = *it;
        }

        // Check whether all blocks on the path between the currently active chain and the candidate are valid.
        // Just going until the active chain is an optimization, as we know all blocks in it are valid already.
        CBlockIndex *pindexTest = pindexNew;
        bool fInvalidAncestor = false;
        while (pindexTest && !m_chain.Contains(pindexTest)) {
            assert(pindexTest->HaveTxsDownloaded() || pindexTest->nHeight == 0);

            // Pruned nodes may have entries in setBlockIndexCandidates for
            // which block files have been deleted.  Remove those as candidates
            // for the most work chain if we come across them; we can't switch
            // to a chain unless we have all the non-active-chain parent blocks.
            bool fFailedChain = pindexTest->nStatus & BLOCK_FAILED_MASK;
            bool fMissingData = !(pindexTest->nStatus & BLOCK_HAVE_DATA);
            if (fFailedChain || fMissingData) {
                // Candidate chain is not usable (either invalid or missing data)
                if (fFailedChain && (pindexBestInvalid == nullptr || pindexNew->nChainWork > pindexBestInvalid->nChainWork))
                    pindexBestInvalid = pindexNew;
                CBlockIndex *pindexFailed = pindexNew;
                // Remove the entire chain from the set.
                while (pindexTest != pindexFailed) {
                    if (fFailedChain) {
                        pindexFailed->nStatus |= BLOCK_FAILED_CHILD;
                    } else if (fMissingData) {
                        // If we're missing data, then add back to m_blocks_unlinked,
                        // so that if the block arrives in the future we can try adding
                        // to setBlockIndexCandidates again.
                        m_blockman.m_blocks_unlinked.insert(
                            std::make_pair(pindexFailed->pprev, pindexFailed));
                    }
                    setBlockIndexCandidates.erase(pindexFailed);
                    pindexFailed = pindexFailed->pprev;
                }
                setBlockIndexCandidates.erase(pindexTest);
                fInvalidAncestor = true;
                break;
            }
            pindexTest = pindexTest->pprev;
        }
        if (!fInvalidAncestor)
            return pindexNew;
    } while(true);
}

/** Delete all entries in setBlockIndexCandidates that are worse than the current tip. */
void CChainState::PruneBlockIndexCandidates() {
    // Note that we can't delete the current block itself, as we may need to return to it later in case a
    // reorganization to a better block fails.
    std::set<CBlockIndex*, CBlockIndexWorkComparator>::iterator it = setBlockIndexCandidates.begin();
    while (it != setBlockIndexCandidates.end() && setBlockIndexCandidates.value_comp()(*it, m_chain.Tip())) {
        setBlockIndexCandidates.erase(it++);
    }
    // Either the current tip or a successor of it we're working towards is left in setBlockIndexCandidates.
    assert(!setBlockIndexCandidates.empty());
}

/**
 * Try to make some progress towards making pindexMostWork the active block.
 * pblock is either nullptr or a pointer to a CBlock corresponding to pindexMostWork.
 *
 * @returns true unless a system error occurred
 */
bool CChainState::ActivateBestChainStep(CValidationState& state, const CChainParams& chainparams, CBlockIndex* pindexMostWork, const std::shared_ptr<const CBlock>& pblock, bool& fInvalidFound, ConnectTrace& connectTrace)
{
    AssertLockHeld(cs_main);

    const CBlockIndex *pindexOldTip = m_chain.Tip();
    const CBlockIndex *pindexFork = m_chain.FindFork(pindexMostWork);

    // Disconnect active blocks which are no longer in the best chain.
    bool fBlocksDisconnected = false;
    DisconnectedBlockTransactions disconnectpool;
    while (m_chain.Tip() && m_chain.Tip() != pindexFork) {
        if (!DisconnectTip(state, chainparams, &disconnectpool)) {
            // This is likely a fatal error, but keep the mempool consistent,
            // just in case. Only remove from the mempool in this case.
            UpdateMempoolForReorg(disconnectpool, false);

            // If we're unable to disconnect a block during normal operation,
            // then that is a failure of our local system -- we should abort
            // rather than stay on a less work chain.
            AbortNode(state, "Failed to disconnect block; see debug.log for details");
            return false;
        }
        fBlocksDisconnected = true;
    }

    // Build list of new blocks to connect.
    std::vector<CBlockIndex*> vpindexToConnect;
    bool fContinue = true;
    int nHeight = pindexFork ? pindexFork->nHeight : -1;
    while (fContinue && nHeight != pindexMostWork->nHeight) {
        // Don't iterate the entire list of potential improvements toward the best tip, as we likely only need
        // a few blocks along the way.
        int nTargetHeight = std::min(nHeight + 32, pindexMostWork->nHeight);
        vpindexToConnect.clear();
        vpindexToConnect.reserve(nTargetHeight - nHeight);
        CBlockIndex *pindexIter = pindexMostWork->GetAncestor(nTargetHeight);
        while (pindexIter && pindexIter->nHeight != nHeight) {
            vpindexToConnect.push_back(pindexIter);
            pindexIter = pindexIter->pprev;
        }
        nHeight = nTargetHeight;

        // Connect new blocks.
        for (CBlockIndex *pindexConnect : reverse_iterate(vpindexToConnect)) {
            if (!ConnectTip(state, chainparams, pindexConnect, pindexConnect == pindexMostWork ? pblock : std::shared_ptr<const CBlock>(), connectTrace, disconnectpool)) {
                if (state.IsInvalid()) {
                    // The block violates a consensus rule.
                    if (state.GetReason() != ValidationInvalidReason::BLOCK_MUTATED) {
                        InvalidChainFound(vpindexToConnect.front());
                    }
                    state = CValidationState();
                    fInvalidFound = true;
                    fContinue = false;
                    break;
                } else {
                    // A system error occurred (disk space, database error, ...).
                    // Make the mempool consistent with the current tip, just in case
                    // any observers try to use it before shutdown.
                    UpdateMempoolForReorg(disconnectpool, false);
                    return false;
                }
            } else {
                PruneBlockIndexCandidates();
                if (!pindexOldTip || m_chain.Tip()->nChainWork > pindexOldTip->nChainWork) {
                    // We're in a better position than we were. Return temporarily to release the lock.
                    fContinue = false;
                    break;
                }
            }
        }
    }

    if (fBlocksDisconnected) {
        // If any blocks were disconnected, disconnectpool may be non empty.  Add
        // any disconnected transactions back to the mempool.
        UpdateMempoolForReorg(disconnectpool, true);
    }
    mempool.check(&CoinsTip());

    // Callbacks/notifications for a new best chain.
    if (fInvalidFound)
        CheckForkWarningConditionsOnNewFork(vpindexToConnect.back());
    else
        CheckForkWarningConditions();

    return true;
}

static bool NotifyHeaderTip() LOCKS_EXCLUDED(cs_main) {
    bool fNotify = false;
    bool fInitialBlockDownload = false;
    static CBlockIndex* pindexHeaderOld = nullptr;
    CBlockIndex* pindexHeader = nullptr;
    {
        LOCK(cs_main);
        pindexHeader = pindexBestHeader;

        if (pindexHeader != pindexHeaderOld) {
            fNotify = true;
            fInitialBlockDownload = ::ChainstateActive().IsInitialBlockDownload();
            pindexHeaderOld = pindexHeader;
        }
    }
    // Send block tip changed notifications without cs_main
    if (fNotify) {
        uiInterface.NotifyHeaderTip(fInitialBlockDownload, pindexHeader);
    }
    return fNotify;
}

static void LimitValidationInterfaceQueue() LOCKS_EXCLUDED(cs_main) {
    AssertLockNotHeld(cs_main);

    if (GetMainSignals().CallbacksPending() > 10) {
        SyncWithValidationInterfaceQueue();
    }
}

bool CChainState::ActivateBestChain(CValidationState &state, const CChainParams& chainparams, std::shared_ptr<const CBlock> pblock) {
    // Note that while we're often called here from ProcessNewBlock, this is
    // far from a guarantee. Things in the P2P/RPC will often end up calling
    // us in the middle of ProcessNewBlock - do not assume pblock is set
    // sanely for performance or correctness!
    AssertLockNotHeld(cs_main);

    // ABC maintains a fair degree of expensive-to-calculate internal state
    // because this function periodically releases cs_main so that it does not lock up other threads for too long
    // during large connects - and to allow for e.g. the callback queue to drain
    // we use m_cs_chainstate to enforce mutual exclusion so that only one caller may execute this function at a time
    LOCK(m_cs_chainstate);

    CBlockIndex *pindexMostWork = nullptr;
    CBlockIndex *pindexNewTip = nullptr;
    int nStopAtHeight = gArgs.GetArg("-stopatheight", DEFAULT_STOPATHEIGHT);
    do {
        boost::this_thread::interruption_point();

        // Block until the validation queue drains. This should largely
        // never happen in normal operation, however may happen during
        // reindex, causing memory blowup if we run too far ahead.
        // Note that if a validationinterface callback ends up calling
        // ActivateBestChain this may lead to a deadlock! We should
        // probably have a DEBUG_LOCKORDER test for this in the future.
        LimitValidationInterfaceQueue();

        {
            LOCK2(cs_main, ::mempool.cs); // Lock transaction pool for at least as long as it takes for connectTrace to be consumed
            CBlockIndex* starting_tip = m_chain.Tip();
            bool blocks_connected = false;
            do {
                // We absolutely may not unlock cs_main until we've made forward progress
                // (with the exception of shutdown due to hardware issues, low disk space, etc).
                ConnectTrace connectTrace(mempool); // Destructed before cs_main is unlocked

                if (pindexMostWork == nullptr) {
                    pindexMostWork = FindMostWorkChain();
                }

                // Whether we have anything to do at all.
                if (pindexMostWork == nullptr || pindexMostWork == m_chain.Tip()) {
                    break;
                }

                bool fInvalidFound = false;
                std::shared_ptr<const CBlock> nullBlockPtr;
                if (!ActivateBestChainStep(state, chainparams, pindexMostWork, pblock && pblock->GetHash() == pindexMostWork->GetBlockHash() ? pblock : nullBlockPtr, fInvalidFound, connectTrace)) {
                    // A system error occurred
                    return false;
                }
                blocks_connected = true;

                if (fInvalidFound) {
                    // Wipe cache, we may need another branch now.
                    pindexMostWork = nullptr;
                }
                pindexNewTip = m_chain.Tip();

                for (const PerBlockConnectTrace& trace : connectTrace.GetBlocksConnected()) {
                    assert(trace.pblock && trace.pindex);
                    GetMainSignals().BlockConnected(trace.pblock, trace.pindex, trace.conflictedTxs);
                }
            } while (!m_chain.Tip() || (starting_tip && CBlockIndexWorkComparator()(m_chain.Tip(), starting_tip)));
            if (!blocks_connected) return true;

            const CBlockIndex* pindexFork = m_chain.FindFork(starting_tip);
            bool fInitialDownload = IsInitialBlockDownload();

            // Notify external listeners about the new tip.
            // Enqueue while holding cs_main to ensure that UpdatedBlockTip is called in the order in which blocks are connected
            if (pindexFork != pindexNewTip) {
                // Notify ValidationInterface subscribers
                GetMainSignals().UpdatedBlockTip(pindexNewTip, pindexFork, fInitialDownload);

                // Always notify the UI if a new block tip was connected
                uiInterface.NotifyBlockTip(fInitialDownload, pindexNewTip);
            }
        }
        // When we reach this point, we switched to a new tip (stored in pindexNewTip).

        if (nStopAtHeight && pindexNewTip && pindexNewTip->nHeight >= nStopAtHeight) StartShutdown();

        // We check shutdown only after giving ActivateBestChainStep a chance to run once so that we
        // never shutdown before connecting the genesis block during LoadChainTip(). Previously this
        // caused an assert() failure during shutdown in such cases as the UTXO DB flushing checks
        // that the best block hash is non-null.
        if (ShutdownRequested())
            break;
    } while (pindexNewTip != pindexMostWork);
    CheckBlockIndex(chainparams.GetConsensus());

    // Write changes periodically to disk, after relay.
    if (!FlushStateToDisk(chainparams, state, FlushStateMode::PERIODIC)) {
        return false;
    }

    return true;
}

bool ActivateBestChain(CValidationState &state, const CChainParams& chainparams, std::shared_ptr<const CBlock> pblock) {
    return ::ChainstateActive().ActivateBestChain(state, chainparams, std::move(pblock));
}

bool CChainState::PreciousBlock(CValidationState& state, const CChainParams& params, CBlockIndex *pindex)
{
    {
        LOCK(cs_main);
        if (pindex->nChainWork < m_chain.Tip()->nChainWork) {
            // Nothing to do, this block is not at the tip.
            return true;
        }
        if (m_chain.Tip()->nChainWork > nLastPreciousChainwork) {
            // The chain has been extended since the last call, reset the counter.
            nBlockReverseSequenceId = -1;
        }
        nLastPreciousChainwork = m_chain.Tip()->nChainWork;
        setBlockIndexCandidates.erase(pindex);
        pindex->nSequenceId = nBlockReverseSequenceId;
        if (nBlockReverseSequenceId > std::numeric_limits<int32_t>::min()) {
            // We can't keep reducing the counter if somebody really wants to
            // call preciousblock 2**31-1 times on the same set of tips...
            nBlockReverseSequenceId--;
        }
        if (pindex->IsValid(BLOCK_VALID_TRANSACTIONS) && pindex->HaveTxsDownloaded()) {
            setBlockIndexCandidates.insert(pindex);
            PruneBlockIndexCandidates();
        }
    }

    return ActivateBestChain(state, params, std::shared_ptr<const CBlock>());
}
bool PreciousBlock(CValidationState& state, const CChainParams& params, CBlockIndex *pindex) {
    return ::ChainstateActive().PreciousBlock(state, params, pindex);
}

bool CChainState::InvalidateBlock(CValidationState& state, const CChainParams& chainparams, CBlockIndex *pindex)
{
    CBlockIndex* to_mark_failed = pindex;
    bool pindex_was_in_chain = false;
    int disconnected = 0;

    // We do not allow ActivateBestChain() to run while InvalidateBlock() is
    // running, as that could cause the tip to change while we disconnect
    // blocks.
    LOCK(m_cs_chainstate);

    // We'll be acquiring and releasing cs_main below, to allow the validation
    // callbacks to run. However, we should keep the block index in a
    // consistent state as we disconnect blocks -- in particular we need to
    // add equal-work blocks to setBlockIndexCandidates as we disconnect.
    // To avoid walking the block index repeatedly in search of candidates,
    // build a map once so that we can look up candidate blocks by chain
    // work as we go.
    std::multimap<const arith_uint256, CBlockIndex *> candidate_blocks_by_work;

    {
        LOCK(cs_main);
        for (const auto& entry : m_blockman.m_block_index) {
            CBlockIndex *candidate = entry.second;
            // We don't need to put anything in our active chain into the
            // multimap, because those candidates will be found and considered
            // as we disconnect.
            // Instead, consider only non-active-chain blocks that have at
            // least as much work as where we expect the new tip to end up.
            if (!m_chain.Contains(candidate) &&
                    !CBlockIndexWorkComparator()(candidate, pindex->pprev) &&
                    candidate->IsValid(BLOCK_VALID_TRANSACTIONS) &&
                    candidate->HaveTxsDownloaded()) {
                candidate_blocks_by_work.insert(std::make_pair(candidate->nChainWork, candidate));
            }
        }
    }

    // Disconnect (descendants of) pindex, and mark them invalid.
    while (true) {
        if (ShutdownRequested()) break;

        // Make sure the queue of validation callbacks doesn't grow unboundedly.
        LimitValidationInterfaceQueue();

        LOCK(cs_main);
        LOCK(::mempool.cs); // Lock for as long as disconnectpool is in scope to make sure UpdateMempoolForReorg is called after DisconnectTip without unlocking in between
        if (!m_chain.Contains(pindex)) break;
        pindex_was_in_chain = true;
        CBlockIndex *invalid_walk_tip = m_chain.Tip();

        // ActivateBestChain considers blocks already in m_chain
        // unconditionally valid already, so force disconnect away from it.
        DisconnectedBlockTransactions disconnectpool;
        bool ret = DisconnectTip(state, chainparams, &disconnectpool);
        // DisconnectTip will add transactions to disconnectpool.
        // Adjust the mempool to be consistent with the new tip, adding
        // transactions back to the mempool if disconnecting was successful,
        // and we're not doing a very deep invalidation (in which case
        // keeping the mempool up to date is probably futile anyway).
        UpdateMempoolForReorg(disconnectpool, /* fAddToMempool = */ (++disconnected <= 10) && ret);
        if (!ret) return false;
        assert(invalid_walk_tip->pprev == m_chain.Tip());

        // We immediately mark the disconnected blocks as invalid.
        // This prevents a case where pruned nodes may fail to invalidateblock
        // and be left unable to start as they have no tip candidates (as there
        // are no blocks that meet the "have data and are not invalid per
        // nStatus" criteria for inclusion in setBlockIndexCandidates).
        invalid_walk_tip->nStatus |= BLOCK_FAILED_VALID;
        setDirtyBlockIndex.insert(invalid_walk_tip);
        setBlockIndexCandidates.erase(invalid_walk_tip);
        setBlockIndexCandidates.insert(invalid_walk_tip->pprev);
        if (invalid_walk_tip->pprev == to_mark_failed && (to_mark_failed->nStatus & BLOCK_FAILED_VALID)) {
            // We only want to mark the last disconnected block as BLOCK_FAILED_VALID; its children
            // need to be BLOCK_FAILED_CHILD instead.
            to_mark_failed->nStatus = (to_mark_failed->nStatus ^ BLOCK_FAILED_VALID) | BLOCK_FAILED_CHILD;
            setDirtyBlockIndex.insert(to_mark_failed);
        }

        // Add any equal or more work headers to setBlockIndexCandidates
        auto candidate_it = candidate_blocks_by_work.lower_bound(invalid_walk_tip->pprev->nChainWork);
        while (candidate_it != candidate_blocks_by_work.end()) {
            if (!CBlockIndexWorkComparator()(candidate_it->second, invalid_walk_tip->pprev)) {
                setBlockIndexCandidates.insert(candidate_it->second);
                candidate_it = candidate_blocks_by_work.erase(candidate_it);
            } else {
                ++candidate_it;
            }
        }

        // Track the last disconnected block, so we can correct its BLOCK_FAILED_CHILD status in future
        // iterations, or, if it's the last one, call InvalidChainFound on it.
        to_mark_failed = invalid_walk_tip;
    }

    CheckBlockIndex(chainparams.GetConsensus());

    {
        LOCK(cs_main);
        if (m_chain.Contains(to_mark_failed)) {
            // If the to-be-marked invalid block is in the active chain, something is interfering and we can't proceed.
            return false;
        }

        // Mark pindex (or the last disconnected block) as invalid, even when it never was in the main chain
        to_mark_failed->nStatus |= BLOCK_FAILED_VALID;
        setDirtyBlockIndex.insert(to_mark_failed);
        setBlockIndexCandidates.erase(to_mark_failed);
        m_blockman.m_failed_blocks.insert(to_mark_failed);

        // If any new blocks somehow arrived while we were disconnecting
        // (above), then the pre-calculation of what should go into
        // setBlockIndexCandidates may have missed entries. This would
        // technically be an inconsistency in the block index, but if we clean
        // it up here, this should be an essentially unobservable error.
        // Loop back over all block index entries and add any missing entries
        // to setBlockIndexCandidates.
        BlockMap::iterator it = m_blockman.m_block_index.begin();
        while (it != m_blockman.m_block_index.end()) {
            if (it->second->IsValid(BLOCK_VALID_TRANSACTIONS) && it->second->HaveTxsDownloaded() && !setBlockIndexCandidates.value_comp()(it->second, m_chain.Tip())) {
                setBlockIndexCandidates.insert(it->second);
            }
            it++;
        }

        InvalidChainFound(to_mark_failed);
    }

    // Only notify about a new block tip if the active chain was modified.
    if (pindex_was_in_chain) {
        uiInterface.NotifyBlockTip(IsInitialBlockDownload(), to_mark_failed->pprev);
    }
    return true;
}

bool InvalidateBlock(CValidationState& state, const CChainParams& chainparams, CBlockIndex *pindex) {
    return ::ChainstateActive().InvalidateBlock(state, chainparams, pindex);
}

void CChainState::ResetBlockFailureFlags(CBlockIndex *pindex) {
    AssertLockHeld(cs_main);

    int nHeight = pindex->nHeight;

    // Remove the invalidity flag from this block and all its descendants.
    BlockMap::iterator it = m_blockman.m_block_index.begin();
    while (it != m_blockman.m_block_index.end()) {
        if (!it->second->IsValid() && it->second->GetAncestor(nHeight) == pindex) {
            it->second->nStatus &= ~BLOCK_FAILED_MASK;
            setDirtyBlockIndex.insert(it->second);
            if (it->second->IsValid(BLOCK_VALID_TRANSACTIONS) && it->second->HaveTxsDownloaded() && setBlockIndexCandidates.value_comp()(m_chain.Tip(), it->second)) {
                setBlockIndexCandidates.insert(it->second);
            }
            if (it->second == pindexBestInvalid) {
                // Reset invalid block marker if it was pointing to one of those.
                pindexBestInvalid = nullptr;
            }
            m_blockman.m_failed_blocks.erase(it->second);
        }
        it++;
    }

    // Remove the invalidity flag from all ancestors too.
    while (pindex != nullptr) {
        if (pindex->nStatus & BLOCK_FAILED_MASK) {
            pindex->nStatus &= ~BLOCK_FAILED_MASK;
            setDirtyBlockIndex.insert(pindex);
            m_blockman.m_failed_blocks.erase(pindex);
        }
        pindex = pindex->pprev;
    }
}

void ResetBlockFailureFlags(CBlockIndex *pindex) {
    return ::ChainstateActive().ResetBlockFailureFlags(pindex);
}

CBlockIndex* BlockManager::AddToBlockIndex(const CBlockHeader& block)
{
    AssertLockHeld(cs_main);

    // Check for duplicate
    uint256 hash = block.GetHash();
    BlockMap::iterator it = m_block_index.find(hash);
    if (it != m_block_index.end())
        return it->second;

    // Construct new block index object
    CBlockIndex* pindexNew = new CBlockIndex(block);
    // We assign the sequence id to blocks only when the full data is available,
    // to avoid miners withholding blocks but broadcasting headers, to get a
    // competitive advantage.
    pindexNew->nSequenceId = 0;
    BlockMap::iterator mi = m_block_index.insert(std::make_pair(hash, pindexNew)).first;
    pindexNew->phashBlock = &((*mi).first);
    BlockMap::iterator miPrev = m_block_index.find(block.hashPrevBlock);
    if (miPrev != m_block_index.end())
    {
        pindexNew->pprev = (*miPrev).second;
        pindexNew->nHeight = pindexNew->pprev->nHeight + 1;
        pindexNew->BuildSkip();
    }
    pindexNew->nTimeMax = (pindexNew->pprev ? std::max(pindexNew->pprev->nTimeMax, pindexNew->nTime) : pindexNew->nTime);
    pindexNew->nChainWork = (pindexNew->pprev ? pindexNew->pprev->nChainWork : 0) + GetBlockProof(*pindexNew);
    pindexNew->RaiseValidity(BLOCK_VALID_TREE);
    if (pindexBestHeader == nullptr || pindexBestHeader->nChainWork < pindexNew->nChainWork)
        pindexBestHeader = pindexNew;

    setDirtyBlockIndex.insert(pindexNew);

    return pindexNew;
}

/** Mark a block as having its data received and checked (up to BLOCK_VALID_TRANSACTIONS). */
void CChainState::ReceivedBlockTransactions(const CBlock& block, CBlockIndex* pindexNew, const FlatFilePos& pos, const Consensus::Params& consensusParams)
{
    pindexNew->nTx = block.vtx.size();
    pindexNew->nChainTx = 0;
    pindexNew->nFile = pos.nFile;
    pindexNew->nDataPos = pos.nPos;
    pindexNew->nUndoPos = 0;
    pindexNew->nStatus |= BLOCK_HAVE_DATA;
    if (IsWitnessEnabled(pindexNew->pprev, consensusParams)) {
        pindexNew->nStatus |= BLOCK_OPT_WITNESS;
    }
    pindexNew->RaiseValidity(BLOCK_VALID_TRANSACTIONS);
    setDirtyBlockIndex.insert(pindexNew);

    if (pindexNew->pprev == nullptr || pindexNew->pprev->HaveTxsDownloaded()) {
        // If pindexNew is the genesis block or all parents are BLOCK_VALID_TRANSACTIONS.
        std::deque<CBlockIndex*> queue;
        queue.push_back(pindexNew);

        // Recursively process any descendant blocks that now may be eligible to be connected.
        while (!queue.empty()) {
            CBlockIndex *pindex = queue.front();
            queue.pop_front();
            pindex->nChainTx = (pindex->pprev ? pindex->pprev->nChainTx : 0) + pindex->nTx;
            {
                LOCK(cs_nBlockSequenceId);
                pindex->nSequenceId = nBlockSequenceId++;
            }
            if (m_chain.Tip() == nullptr || !setBlockIndexCandidates.value_comp()(pindex, m_chain.Tip())) {
                setBlockIndexCandidates.insert(pindex);
            }
            std::pair<std::multimap<CBlockIndex*, CBlockIndex*>::iterator, std::multimap<CBlockIndex*, CBlockIndex*>::iterator> range = m_blockman.m_blocks_unlinked.equal_range(pindex);
            while (range.first != range.second) {
                std::multimap<CBlockIndex*, CBlockIndex*>::iterator it = range.first;
                queue.push_back(it->second);
                range.first++;
                m_blockman.m_blocks_unlinked.erase(it);
            }
        }
    } else {
        if (pindexNew->pprev && pindexNew->pprev->IsValid(BLOCK_VALID_TREE)) {
            m_blockman.m_blocks_unlinked.insert(std::make_pair(pindexNew->pprev, pindexNew));
        }
    }
}

static bool FindBlockPos(FlatFilePos &pos, unsigned int nAddSize, unsigned int nHeight, uint64_t nTime, bool fKnown = false)
{
    LOCK(cs_LastBlockFile);

    unsigned int nFile = fKnown ? pos.nFile : nLastBlockFile;
    if (vinfoBlockFile.size() <= nFile) {
        vinfoBlockFile.resize(nFile + 1);
    }

    if (!fKnown) {
        while (vinfoBlockFile[nFile].nSize + nAddSize >= MAX_BLOCKFILE_SIZE) {
            nFile++;
            if (vinfoBlockFile.size() <= nFile) {
                vinfoBlockFile.resize(nFile + 1);
            }
        }
        pos.nFile = nFile;
        pos.nPos = vinfoBlockFile[nFile].nSize;
    }

    if ((int)nFile != nLastBlockFile) {
        if (!fKnown) {
            LogPrintf("Leaving block file %i: %s\n", nLastBlockFile, vinfoBlockFile[nLastBlockFile].ToString());
        }
        FlushBlockFile(!fKnown);
        nLastBlockFile = nFile;
    }

    vinfoBlockFile[nFile].AddBlock(nHeight, nTime);
    if (fKnown)
        vinfoBlockFile[nFile].nSize = std::max(pos.nPos + nAddSize, vinfoBlockFile[nFile].nSize);
    else
        vinfoBlockFile[nFile].nSize += nAddSize;

    if (!fKnown) {
        bool out_of_space;
        size_t bytes_allocated = BlockFileSeq().Allocate(pos, nAddSize, out_of_space);
        if (out_of_space) {
            return AbortNode("Disk space is too low!", _("Error: Disk space is too low!").translated, CClientUIInterface::MSG_NOPREFIX);
        }
        if (bytes_allocated != 0 && fPruneMode) {
            fCheckForPruning = true;
        }
    }

    setDirtyFileInfo.insert(nFile);
    return true;
}

static bool FindUndoPos(CValidationState &state, int nFile, FlatFilePos &pos, unsigned int nAddSize)
{
    pos.nFile = nFile;

    LOCK(cs_LastBlockFile);

    pos.nPos = vinfoBlockFile[nFile].nUndoSize;
    vinfoBlockFile[nFile].nUndoSize += nAddSize;
    setDirtyFileInfo.insert(nFile);

    bool out_of_space;
    size_t bytes_allocated = UndoFileSeq().Allocate(pos, nAddSize, out_of_space);
    if (out_of_space) {
        return AbortNode(state, "Disk space is too low!", _("Error: Disk space is too low!").translated, CClientUIInterface::MSG_NOPREFIX);
    }
    if (bytes_allocated != 0 && fPruneMode) {
        fCheckForPruning = true;
    }

    return true;
}

static bool CheckBlockHeader(const CBlockHeader& block, CValidationState& state, const Consensus::Params& consensusParams, bool fCheckPOW = true)
{
    // Check proof of work matches claimed amount
<<<<<<< HEAD
    if (fCheckPOW && block.GetHash() != consensusParams.hashGenesisBlock
            && !CheckProof(block, consensusParams)) {
        return state.Invalid(ValidationInvalidReason::BLOCK_INVALID_HEADER, false, REJECT_INVALID, g_signed_blocks ? "block-proof-invalid" : "high-hash", "proof of work failed");
    }
=======
    if (fCheckPOW && !CheckProofOfWork(block.GetHash(), block.nBits, consensusParams))
        return state.Invalid(ValidationInvalidReason::BLOCK_INVALID_HEADER, false, "high-hash", "proof of work failed");

>>>>>>> b688b859
    return true;
}

bool CheckBlock(const CBlock& block, CValidationState& state, const Consensus::Params& consensusParams, bool fCheckPOW, bool fCheckMerkleRoot)
{
    // These are checks that are independent of context.

    if (block.fChecked)
        return true;

    // Check that the header is valid (particularly PoW).  This is mostly
    // redundant with the call in AcceptBlockHeader.
    if (!CheckBlockHeader(block, state, consensusParams, fCheckPOW))
        return false;

    // Check the merkle root.
    if (fCheckMerkleRoot) {
        bool mutated;
        uint256 hashMerkleRoot2 = BlockMerkleRoot(block, &mutated);
        if (block.hashMerkleRoot != hashMerkleRoot2)
            return state.Invalid(ValidationInvalidReason::BLOCK_MUTATED, false, "bad-txnmrklroot", "hashMerkleRoot mismatch");

        // Check for merkle tree malleability (CVE-2012-2459): repeating sequences
        // of transactions in a block without affecting the merkle root of a block,
        // while still invalidating it.
        if (mutated)
            return state.Invalid(ValidationInvalidReason::BLOCK_MUTATED, false, "bad-txns-duplicate", "duplicate transaction");
    }

    // All potential-corruption validation must be done before we do any
    // transaction validation, as otherwise we may mark the header as invalid
    // because we receive the wrong transactions for it.
    // Note that witness malleability is checked in ContextualCheckBlock, so no
    // checks that use witness data may be performed here.

    // Size limits
    if (block.vtx.empty() || block.vtx.size() * WITNESS_SCALE_FACTOR > MAX_BLOCK_WEIGHT || ::GetSerializeSize(block, PROTOCOL_VERSION | SERIALIZE_TRANSACTION_NO_WITNESS) * WITNESS_SCALE_FACTOR > MAX_BLOCK_WEIGHT)
        return state.Invalid(ValidationInvalidReason::CONSENSUS, false, "bad-blk-length", "size limits failed");

    // First transaction must be coinbase, the rest must not be
    if (block.vtx.empty() || !block.vtx[0]->IsCoinBase())
        return state.Invalid(ValidationInvalidReason::CONSENSUS, false, "bad-cb-missing", "first tx is not coinbase");
    for (unsigned int i = 1; i < block.vtx.size(); i++)
        if (block.vtx[i]->IsCoinBase())
            return state.Invalid(ValidationInvalidReason::CONSENSUS, false, "bad-cb-multiple", "more than one coinbase");

    // Check transactions
    // Must check for duplicate inputs (see CVE-2018-17144)
    for (const auto& tx : block.vtx)
        if (!CheckTransaction(*tx, state, true))
            return state.Invalid(state.GetReason(), false, state.GetRejectReason(),
                                 strprintf("Transaction check failed (tx hash %s) %s", tx->GetHash().ToString(), state.GetDebugMessage()));

    unsigned int nSigOps = 0;
    for (const auto& tx : block.vtx)
    {
        nSigOps += GetLegacySigOpCount(*tx);
    }
    if (nSigOps * WITNESS_SCALE_FACTOR > MAX_BLOCK_SIGOPS_COST)
        return state.Invalid(ValidationInvalidReason::CONSENSUS, false, "bad-blk-sigops", "out-of-bounds SigOpCount");

    if (fCheckPOW && fCheckMerkleRoot)
        block.fChecked = true;

    return true;
}

bool IsWitnessEnabled(const CBlockIndex* pindexPrev, const Consensus::Params& params)
{
    int height = pindexPrev == nullptr ? 0 : pindexPrev->nHeight + 1;
    return (height >= params.SegwitHeight);
}

bool IsDynaFedEnabled(const CBlockIndex* pindexPrev, const Consensus::Params& params)
{
    LOCK(cs_main);
    return (VersionBitsState(pindexPrev, params, Consensus::DEPLOYMENT_DYNA_FED, versionbitscache) == ThresholdState::ACTIVE);
}

int GetWitnessCommitmentIndex(const CBlock& block)
{
    int commitpos = -1;
    if (!block.vtx.empty()) {
        for (size_t o = 0; o < block.vtx[0]->vout.size(); o++) {
            if (block.vtx[0]->vout[o].scriptPubKey.size() >= 38 && block.vtx[0]->vout[o].scriptPubKey[0] == OP_RETURN && block.vtx[0]->vout[o].scriptPubKey[1] == 0x24 && block.vtx[0]->vout[o].scriptPubKey[2] == 0xaa && block.vtx[0]->vout[o].scriptPubKey[3] == 0x21 && block.vtx[0]->vout[o].scriptPubKey[4] == 0xa9 && block.vtx[0]->vout[o].scriptPubKey[5] == 0xed) {
                commitpos = o;
            }
        }
    }
    return commitpos;
}

void UpdateUncommittedBlockStructures(CBlock& block, const CBlockIndex* pindexPrev, const Consensus::Params& consensusParams)
{
    int commitpos = GetWitnessCommitmentIndex(block);
    static const std::vector<unsigned char> nonce(32, 0x00);
    if (commitpos != -1 && IsWitnessEnabled(pindexPrev, consensusParams) && !block.vtx[0]->HasWitness()) {
        CMutableTransaction tx(*block.vtx[0]);
        tx.witness.vtxinwit.resize(1);
        tx.witness.vtxinwit[0].scriptWitness.stack.resize(1);
        tx.witness.vtxinwit[0].scriptWitness.stack[0] = nonce;
        block.vtx[0] = MakeTransactionRef(std::move(tx));
    }
}

std::vector<unsigned char> GenerateCoinbaseCommitment(CBlock& block, const CBlockIndex* pindexPrev, const Consensus::Params& consensusParams)
{
    std::vector<unsigned char> commitment;
    int commitpos = GetWitnessCommitmentIndex(block);
    std::vector<unsigned char> ret(32, 0x00);
    if (consensusParams.SegwitHeight != std::numeric_limits<int>::max()) {
        if (commitpos == -1) {
            // ELEMENTS: Shim in blank coinbase output for witness output hash
            // Previous iterations of CA could have allowed witness data
            // in coinbase transactions, and this witness data must be committed
            // to here.
            //
            // Is No-op in Bitcoin
            CMutableTransaction tx0(*block.vtx[0]);
            tx0.vout.push_back(CTxOut());
            block.vtx[0] = MakeTransactionRef(std::move(tx0));
            // END
            uint256 witnessroot = BlockWitnessMerkleRoot(block, nullptr);
            CHash256().Write(witnessroot.begin(), 32).Write(ret.data(), 32).Finalize(witnessroot.begin());
            CTxOut out;
            out.nValue = 0;
            out.nAsset = policyAsset;
            out.scriptPubKey.resize(38);
            out.scriptPubKey[0] = OP_RETURN;
            out.scriptPubKey[1] = 0x24;
            out.scriptPubKey[2] = 0xaa;
            out.scriptPubKey[3] = 0x21;
            out.scriptPubKey[4] = 0xa9;
            out.scriptPubKey[5] = 0xed;
            memcpy(&out.scriptPubKey[6], witnessroot.begin(), 32);
            commitment = std::vector<unsigned char>(out.scriptPubKey.begin(), out.scriptPubKey.end());
            CMutableTransaction tx(*block.vtx[0]);
            // Elements: replace shimmed output with real coinbase rather than push
            tx.vout.back() = out;
            // END
            block.vtx[0] = MakeTransactionRef(std::move(tx));
        }
    }
    UpdateUncommittedBlockStructures(block, pindexPrev, consensusParams);
    return commitment;
}

// ELEMENTS


static bool ContextualCheckDynaFedHeader(const CBlockHeader& block, CValidationState& state, const CChainParams& params, const CBlockIndex* pindexPrev)
{
    // When not active, it's a NOP
    if (!IsDynaFedEnabled(pindexPrev, params.GetConsensus())) {
        return true;
    }

    const DynaFedParams& dynafed_params = block.m_dynafed_params;

    // Dynamic blocks must at least publish current signblockscript in full
    if (dynafed_params.m_current.IsNull()) {
        return state.Invalid(ValidationInvalidReason::CONSENSUS, false, REJECT_INVALID, "invalid-dyna-fed", "dynamic block headers must have non-empty current signblockscript field");
    }

    // Make sure extension bits aren't active, reserved for future HF
    uint32_t reserved_mask = (1<<23) | (1<<24) | (1<<25) | (1<<26);
    if ((block.nVersion & reserved_mask) != 0) {
        return state.Invalid(ValidationInvalidReason::CONSENSUS, false, REJECT_INVALID, "invalid-dyna-fed", "dynamic block header has unknown HF extension bits set");
    }

    const DynaFedParamEntry expected_current_params = ComputeNextBlockCurrentParameters(pindexPrev, params.GetConsensus());

    if (expected_current_params != dynafed_params.m_current) {
        return state.Invalid(ValidationInvalidReason::CONSENSUS, false, REJECT_INVALID, "invalid-dyna-fed", "dynamic block header's current parameters do not match expected");
    }

    // Lastly, enforce rules on proposals.
    const DynaFedParamEntry& proposed = dynafed_params.m_proposed;
    if (!proposed.IsNull()) {

        // signblockscript proposals *must* be segwit versions
        int block_version = 0;
        std::vector<unsigned char> block_program;
        if (!proposed.m_signblockscript.IsWitnessProgram(block_version, block_program)) {
            return state.Invalid(ValidationInvalidReason::CONSENSUS, false, REJECT_INVALID, "invalid-dyna-fed", "proposed signblockscript must be native segwit scriptPubkey");
        }

        int fedpeg_version = 0;
        std::vector<unsigned char> fedpeg_program;
        if (!proposed.m_fedpeg_program.IsWitnessProgram(fedpeg_version, fedpeg_program)) {
            return state.Invalid(ValidationInvalidReason::CONSENSUS, false, REJECT_INVALID, "invalid-dyna-fed", "proposed fedpegs program must be native segwit scriptPubkey");
        }

        // for v0, fedpegscript's scriptPubKey must match. v1+ is unencumbered.
        if (fedpeg_version == 0) {
            uint256 fedpeg_program;
            CSHA256().Write(proposed.m_fedpegscript.data(), proposed.m_fedpegscript.size()).Finalize(fedpeg_program.begin());
            CScript computed_program = CScript() << OP_0 << ToByteVector(fedpeg_program);
            if (computed_program != proposed.m_fedpeg_program) {
                return state.Invalid(ValidationInvalidReason::CONSENSUS, false, REJECT_INVALID, "invalid-dyna-fed", "proposed v0 segwit fedpegscript must match proposed fedpeg witness program");
            }

            // fedpegscript proposals *must not* start with OP_DEPTH
            // This forbids the first Liquid watchman script which is a hack.
            // Use miniscript, which doesn't even have OP_DEPTH.
            // We don't encumber future segwit versions as opcodes may change.
            if (!proposed.m_fedpegscript.empty() &&
                    proposed.m_fedpegscript.front() == OP_DEPTH) {
                return state.Invalid(ValidationInvalidReason::CONSENSUS, false, REJECT_INVALID, "invalid-dyna-fed", "Proposed fedpegscript starts with OP_DEPTH, which is illegal");
            }
        }

        // When enforcing PAK, extension_space must give non-empty PAK list when
        // the vector itself is non-empty. Otherwise this means there were "junk"
        // entries
        if (params.GetEnforcePak()) {
            if (!proposed.m_extension_space.empty() &&
                    CreatePAKListFromExtensionSpace(proposed.m_extension_space).IsReject()) {
                return state.Invalid(ValidationInvalidReason::CONSENSUS, false, REJECT_INVALID, "invalid-dyna-fed", "Extension space is not list of valid PAK entries");
            }
        }
    }
    return true;
}

//! Returns last CBlockIndex* that is a checkpoint
static CBlockIndex* GetLastCheckpoint(const CCheckpointData& data) EXCLUSIVE_LOCKS_REQUIRED(cs_main)
{
    const MapCheckpoints& checkpoints = data.mapCheckpoints;

    for (const MapCheckpoints::value_type& i : reverse_iterate(checkpoints))
    {
        const uint256& hash = i.second;
        CBlockIndex* pindex = LookupBlockIndex(hash);
        if (pindex) {
            return pindex;
        }
    }
    return nullptr;
}

/** Context-dependent validity checks.
 *  By "context", we mean only the previous block headers, but not the UTXO
 *  set; UTXO-related validity checks are done in ConnectBlock().
 *  NOTE: This function is not currently invoked by ConnectBlock(), so we
 *  should consider upgrade issues if we change which consensus rules are
 *  enforced in this function (eg by adding a new consensus rule). See comment
 *  in ConnectBlock().
 *  Note that -reindex-chainstate skips the validation that happens here!
 */
static bool ContextualCheckBlockHeader(const CBlockHeader& block, CValidationState& state, const CChainParams& params, const CBlockIndex* pindexPrev, int64_t nAdjustedTime) EXCLUSIVE_LOCKS_REQUIRED(cs_main)
{
    assert(pindexPrev != nullptr);
    const int nHeight = pindexPrev->nHeight + 1;

    // Check proof of work target or non-dynamic signblockscript if necessary
    const Consensus::Params& consensusParams = params.GetConsensus();
<<<<<<< HEAD
    if (!IsDynaFedEnabled(pindexPrev, consensusParams) && !CheckChallenge(block, *pindexPrev, consensusParams))
        return state.Invalid(ValidationInvalidReason::BLOCK_INVALID_HEADER, false, REJECT_INVALID, "bad-diffbits", "incorrect proof of work");
=======
    if (block.nBits != GetNextWorkRequired(pindexPrev, &block, consensusParams))
        return state.Invalid(ValidationInvalidReason::BLOCK_INVALID_HEADER, false, "bad-diffbits", "incorrect proof of work");
>>>>>>> b688b859

    // Check against checkpoints
    if (fCheckpointsEnabled) {
        // Don't accept any forks from the main chain prior to last checkpoint.
        // GetLastCheckpoint finds the last checkpoint in MapCheckpoints that's in our
        // g_blockman.m_block_index.
        CBlockIndex* pcheckpoint = GetLastCheckpoint(params.Checkpoints());
        if (pcheckpoint && nHeight < pcheckpoint->nHeight)
            return state.Invalid(ValidationInvalidReason::BLOCK_CHECKPOINT, error("%s: forked chain older than last checkpoint (height %d)", __func__, nHeight), "bad-fork-prior-to-checkpoint");
    }

    // Check timestamp against prev
    if (block.GetBlockTime() <= pindexPrev->GetMedianTimePast())
        return state.Invalid(ValidationInvalidReason::BLOCK_INVALID_HEADER, false, "time-too-old", "block's timestamp is too early");

    // Check height in header against prev
    if (g_con_blockheightinheader && (uint32_t)nHeight != block.block_height)
        return state.Invalid(ValidationInvalidReason::BLOCK_INVALID_HEADER, error("%s: block height in header is incorrect", __func__),
                             REJECT_INVALID, "bad-header-height");

    // Check timestamp
    if (block.GetBlockTime() > nAdjustedTime + MAX_FUTURE_BLOCK_TIME)
        return state.Invalid(ValidationInvalidReason::BLOCK_TIME_FUTURE, false, "time-too-new", "block timestamp too far in the future");

    // Reject outdated version blocks when 95% (75% on testnet) of the network has upgraded:
    // check for version 2, 3 and 4 upgrades
    if((block.nVersion < 2 && nHeight >= consensusParams.BIP34Height) ||
       (block.nVersion < 3 && nHeight >= consensusParams.BIP66Height) ||
       (block.nVersion < 4 && nHeight >= consensusParams.BIP65Height))
            return state.Invalid(ValidationInvalidReason::BLOCK_INVALID_HEADER, false, strprintf("bad-version(0x%08x)", block.nVersion),
                                 strprintf("rejected nVersion=0x%08x block", block.nVersion));

    if (!ContextualCheckDynaFedHeader(block, state, params, pindexPrev)) {
        return false;
    }

    return true;
}

/** NOTE: This function is not currently invoked by ConnectBlock(), so we
 *  should consider upgrade issues if we change which consensus rules are
 *  enforced in this function (eg by adding a new consensus rule). See comment
 *  in ConnectBlock().
 *  Note that -reindex-chainstate skips the validation that happens here!
 */
static bool ContextualCheckBlock(const CBlock& block, CValidationState& state, const Consensus::Params& consensusParams, const CBlockIndex* pindexPrev)
{
    const int nHeight = pindexPrev == nullptr ? 0 : pindexPrev->nHeight + 1;

    // Start enforcing BIP113 (Median Time Past).
    int nLockTimeFlags = 0;
    if (nHeight >= consensusParams.CSVHeight) {
        assert(pindexPrev != nullptr);
        nLockTimeFlags |= LOCKTIME_MEDIAN_TIME_PAST;
    }

    int64_t nLockTimeCutoff = (nLockTimeFlags & LOCKTIME_MEDIAN_TIME_PAST)
                              ? pindexPrev->GetMedianTimePast()
                              : block.GetBlockTime();

    // Check that all transactions are finalized
    for (const auto& tx : block.vtx) {
        if (!IsFinalTx(*tx, nHeight, nLockTimeCutoff)) {
            return state.Invalid(ValidationInvalidReason::CONSENSUS, false, "bad-txns-nonfinal", "non-final transaction");
        }
    }

    // Enforce rule that the coinbase starts with serialized block height
    if (nHeight >= consensusParams.BIP34Height)
    {
        CScript expect = CScript() << nHeight;
        if (block.vtx[0]->vin[0].scriptSig.size() < expect.size() ||
            !std::equal(expect.begin(), expect.end(), block.vtx[0]->vin[0].scriptSig.begin())) {
            return state.Invalid(ValidationInvalidReason::CONSENSUS, false, "bad-cb-height", "block height mismatch in coinbase");
        }
    }

    // Coinbase transaction can not have input witness data which is not covered
    // (or committed to) by the witness or regular merkle tree
    for (const auto& inwit : block.vtx[0]->witness.vtxinwit) {
        if (!inwit.vchIssuanceAmountRangeproof.empty() ||
                !inwit.vchInflationKeysRangeproof.empty() ||
                !inwit.m_pegin_witness.IsNull()) {
            return state.Invalid(ValidationInvalidReason::BLOCK_MUTATED, false, REJECT_INVALID, "bad-cb-witness", "Coinbase has invalid input witness data.");
        }
    }

    // Validation for witness commitments.
    // * We compute the witness hash (which is the hash including witnesses) of all the block's transactions, except the
    //   coinbase (where 0x0000....0000 is used instead).
    // * The coinbase scriptWitness is a stack of a single 32-byte vector, containing a witness reserved value (unconstrained).
    // * We build a merkle tree with all those witness hashes as leaves (similar to the hashMerkleRoot in the block header).
    // * There must be at least one output whose scriptPubKey is a single 36-byte push, the first 4 bytes of which are
    //   {0xaa, 0x21, 0xa9, 0xed}, and the following 32 bytes are SHA256^2(witness root, witness reserved value). In case there are
    //   multiple, the last one is used.
    bool fHaveWitness = false;
    if (nHeight >= consensusParams.SegwitHeight) {
        int commitpos = GetWitnessCommitmentIndex(block);
        if (commitpos != -1) {
            bool malleated = false;
            uint256 hashWitness = BlockWitnessMerkleRoot(block, &malleated);
            // The malleation check is ignored; as the transaction tree itself
            // already does not permit it, it is impossible to trigger in the
            // witness tree.
<<<<<<< HEAD
            if ((block.vtx[0]->witness.vtxinwit.empty()) ||
                (block.vtx[0]->witness.vtxinwit[0].scriptWitness.stack.size() != 1) ||
                (block.vtx[0]->witness.vtxinwit[0].scriptWitness.stack[0].size() != 32)) {
                return state.Invalid(ValidationInvalidReason::BLOCK_MUTATED, false, REJECT_INVALID, "bad-witness-nonce-size", strprintf("%s : invalid witness reserved value size", __func__));
=======
            if (block.vtx[0]->vin[0].scriptWitness.stack.size() != 1 || block.vtx[0]->vin[0].scriptWitness.stack[0].size() != 32) {
                return state.Invalid(ValidationInvalidReason::BLOCK_MUTATED, false, "bad-witness-nonce-size", strprintf("%s : invalid witness reserved value size", __func__));
>>>>>>> b688b859
            }
            CHash256().Write(hashWitness.begin(), 32).Write(&block.vtx[0]->witness.vtxinwit[0].scriptWitness.stack[0][0], 32).Finalize(hashWitness.begin());
            uint256 committedWitness(std::vector<unsigned char>(&block.vtx[0]->vout[commitpos].scriptPubKey[6], &block.vtx[0]->vout[commitpos].scriptPubKey[6+32]));
            if (memcmp(hashWitness.begin(), &block.vtx[0]->vout[commitpos].scriptPubKey[6], 32)) {
                return state.Invalid(ValidationInvalidReason::BLOCK_MUTATED, false, "bad-witness-merkle-match", strprintf("%s : witness merkle commitment mismatch", __func__));
            }
            fHaveWitness = true;
        }
    }

    // No witness data is allowed in blocks that don't commit to witness data, as this would otherwise leave room for spam
    if (!fHaveWitness) {
      for (const auto& tx : block.vtx) {
            if (tx->HasWitness()) {
                return state.Invalid(ValidationInvalidReason::BLOCK_MUTATED, false, "unexpected-witness", strprintf("%s : unexpected witness data found", __func__));
            }
        }
    }

    // After the coinbase witness reserved value and commitment are verified,
    // we can check if the block weight passes (before we've checked the
    // coinbase witness, it would be possible for the weight to be too
    // large by filling up the coinbase witness, which doesn't change
    // the block hash, so we couldn't mark the block as permanently
    // failed).
    if (GetBlockWeight(block) > MAX_BLOCK_WEIGHT) {
        return state.Invalid(ValidationInvalidReason::CONSENSUS, false, "bad-blk-weight", strprintf("%s : weight limit failed", __func__));
    }

    return true;
}

bool BlockManager::AcceptBlockHeader(const CBlockHeader& block, CValidationState& state, const CChainParams& chainparams, CBlockIndex** ppindex)
{
    AssertLockHeld(cs_main);
    // Check for duplicate
    uint256 hash = block.GetHash();
    BlockMap::iterator miSelf = m_block_index.find(hash);
    CBlockIndex *pindex = nullptr;
    if (hash != chainparams.GetConsensus().hashGenesisBlock) {
        if (miSelf != m_block_index.end()) {
            // Block header is already known.
            pindex = miSelf->second;
            if (ppindex)
                *ppindex = pindex;
            if (pindex->nStatus & BLOCK_FAILED_MASK)
                return state.Invalid(ValidationInvalidReason::CACHED_INVALID, error("%s: block %s is marked invalid", __func__, hash.ToString()), "duplicate");
            return true;
        }

        if (!CheckBlockHeader(block, state, chainparams.GetConsensus()))
            return error("%s: Consensus::CheckBlockHeader: %s, %s", __func__, hash.ToString(), FormatStateMessage(state));

        // Get prev block index
        CBlockIndex* pindexPrev = nullptr;
        BlockMap::iterator mi = m_block_index.find(block.hashPrevBlock);
        if (mi == m_block_index.end())
            return state.Invalid(ValidationInvalidReason::BLOCK_MISSING_PREV, error("%s: prev block not found", __func__), "prev-blk-not-found");
        pindexPrev = (*mi).second;
        if (pindexPrev->nStatus & BLOCK_FAILED_MASK)
            return state.Invalid(ValidationInvalidReason::BLOCK_INVALID_PREV, error("%s: prev block invalid", __func__), "bad-prevblk");
        if (!ContextualCheckBlockHeader(block, state, chainparams, pindexPrev, GetAdjustedTime()))
            return error("%s: Consensus::ContextualCheckBlockHeader: %s, %s", __func__, hash.ToString(), FormatStateMessage(state));

        /* Determine if this block descends from any block which has been found
         * invalid (m_failed_blocks), then mark pindexPrev and any blocks between
         * them as failed. For example:
         *
         *                D3
         *              /
         *      B2 - C2
         *    /         \
         *  A             D2 - E2 - F2
         *    \
         *      B1 - C1 - D1 - E1
         *
         * In the case that we attempted to reorg from E1 to F2, only to find
         * C2 to be invalid, we would mark D2, E2, and F2 as BLOCK_FAILED_CHILD
         * but NOT D3 (it was not in any of our candidate sets at the time).
         *
         * In any case D3 will also be marked as BLOCK_FAILED_CHILD at restart
         * in LoadBlockIndex.
         */
        if (!pindexPrev->IsValid(BLOCK_VALID_SCRIPTS)) {
            // The above does not mean "invalid": it checks if the previous block
            // hasn't been validated up to BLOCK_VALID_SCRIPTS. This is a performance
            // optimization, in the common case of adding a new block to the tip,
            // we don't need to iterate over the failed blocks list.
            for (const CBlockIndex* failedit : m_failed_blocks) {
                if (pindexPrev->GetAncestor(failedit->nHeight) == failedit) {
                    assert(failedit->nStatus & BLOCK_FAILED_VALID);
                    CBlockIndex* invalid_walk = pindexPrev;
                    while (invalid_walk != failedit) {
                        invalid_walk->nStatus |= BLOCK_FAILED_CHILD;
                        setDirtyBlockIndex.insert(invalid_walk);
                        invalid_walk = invalid_walk->pprev;
                    }
                    return state.Invalid(ValidationInvalidReason::BLOCK_INVALID_PREV, error("%s: prev block invalid", __func__), "bad-prevblk");
                }
            }
        }
    }
    if (pindex == nullptr)
        pindex = AddToBlockIndex(block);

    if (ppindex)
        *ppindex = pindex;

    return true;
}

// Exposed wrapper for AcceptBlockHeader
bool ProcessNewBlockHeaders(const std::vector<CBlockHeader>& headers, CValidationState& state, const CChainParams& chainparams, const CBlockIndex** ppindex, CBlockHeader *first_invalid)
{
    if (first_invalid != nullptr) first_invalid->SetNull();
    {
        LOCK(cs_main);
        for (const CBlockHeader& header : headers) {
            CBlockIndex *pindex = nullptr; // Use a temp pindex instead of ppindex to avoid a const_cast
            bool accepted = g_blockman.AcceptBlockHeader(header, state, chainparams, &pindex);
            ::ChainstateActive().CheckBlockIndex(chainparams.GetConsensus());

            if (!accepted) {
                if (first_invalid) *first_invalid = header;
                return false;
            }
            if (ppindex) {
                *ppindex = pindex;
            }
        }
    }
    if (NotifyHeaderTip()) {
        if (::ChainstateActive().IsInitialBlockDownload() && ppindex && *ppindex) {
            LogPrintf("Synchronizing blockheaders, height: %d (~%.2f%%)\n", (*ppindex)->nHeight, 100.0/((*ppindex)->nHeight+(GetAdjustedTime() - (*ppindex)->GetBlockTime()) / Params().GetConsensus().nPowTargetSpacing) * (*ppindex)->nHeight);
        }
    }
    return true;
}

/** Store block on disk. If dbp is non-nullptr, the file is known to already reside on disk */
static FlatFilePos SaveBlockToDisk(const CBlock& block, int nHeight, const CChainParams& chainparams, const FlatFilePos* dbp) {
    unsigned int nBlockSize = ::GetSerializeSize(block, CLIENT_VERSION);
    FlatFilePos blockPos;
    if (dbp != nullptr)
        blockPos = *dbp;
    if (!FindBlockPos(blockPos, nBlockSize+8, nHeight, block.GetBlockTime(), dbp != nullptr)) {
        error("%s: FindBlockPos failed", __func__);
        return FlatFilePos();
    }
    if (dbp == nullptr) {
        if (!WriteBlockToDisk(block, blockPos, chainparams.MessageStart())) {
            AbortNode("Failed to write block");
            return FlatFilePos();
        }
    }
    return blockPos;
}

/** Store block on disk. If dbp is non-nullptr, the file is known to already reside on disk */
bool CChainState::AcceptBlock(const std::shared_ptr<const CBlock>& pblock, CValidationState& state, const CChainParams& chainparams, CBlockIndex** ppindex, bool fRequested, const FlatFilePos* dbp, bool* fNewBlock)
{
    const CBlock& block = *pblock;

    if (fNewBlock) *fNewBlock = false;
    AssertLockHeld(cs_main);

    CBlockIndex *pindexDummy = nullptr;
    CBlockIndex *&pindex = ppindex ? *ppindex : pindexDummy;

    bool accepted_header = m_blockman.AcceptBlockHeader(block, state, chainparams, &pindex);
    CheckBlockIndex(chainparams.GetConsensus());

    if (!accepted_header)
        return false;

    // Try to process all requested blocks that we don't have, but only
    // process an unrequested block if it's new and has enough work to
    // advance our tip, and isn't too many blocks ahead.
    bool fAlreadyHave = pindex->nStatus & BLOCK_HAVE_DATA;
    bool fHasMoreOrSameWork = (m_chain.Tip() ? pindex->nChainWork >= m_chain.Tip()->nChainWork : true);
    // Blocks that are too out-of-order needlessly limit the effectiveness of
    // pruning, because pruning will not delete block files that contain any
    // blocks which are too close in height to the tip.  Apply this test
    // regardless of whether pruning is enabled; it should generally be safe to
    // not process unrequested blocks.
    bool fTooFarAhead = (pindex->nHeight > int(m_chain.Height() + MIN_BLOCKS_TO_KEEP));

    // TODO: Decouple this function from the block download logic by removing fRequested
    // This requires some new chain data structure to efficiently look up if a
    // block is in a chain leading to a candidate for best tip, despite not
    // being such a candidate itself.

    // TODO: deal better with return value and error conditions for duplicate
    // and unrequested blocks.
    if (fAlreadyHave) return true;
    if (!fRequested) {  // If we didn't ask for it:
        if (pindex->nTx != 0) return true;    // This is a previously-processed block that was pruned
        if (!fHasMoreOrSameWork) return true; // Don't process less-work chains
        if (fTooFarAhead) return true;        // Block height is too high

        // Protect against DoS attacks from low-work chains.
        // If our tip is behind, a peer could try to send us
        // low-work blocks on a fake chain that we would never
        // request; don't process these.
        if (pindex->nChainWork < nMinimumChainWork) return true;
    }

    if (chainparams.GetConsensus().hashGenesisBlock != block.GetHash() &&
        (!CheckBlock(block, state, chainparams.GetConsensus()) ||
         !ContextualCheckBlock(block, state, chainparams.GetConsensus(), pindex->pprev))) {
        assert(IsBlockReason(state.GetReason()));
        if (state.IsInvalid() && state.GetReason() != ValidationInvalidReason::BLOCK_MUTATED) {
            pindex->nStatus |= BLOCK_FAILED_VALID;
            setDirtyBlockIndex.insert(pindex);
        }
        return error("%s: %s", __func__, FormatStateMessage(state));
    }

    // Header is valid/has work, merkle tree and segwit merkle tree are good...RELAY NOW
    // (but if it does not build on our best tip, let the SendMessages loop relay it)
    if (!IsInitialBlockDownload() && m_chain.Tip() == pindex->pprev)
        GetMainSignals().NewPoWValidBlock(pindex, pblock);

    // Write block to history file
    if (fNewBlock) *fNewBlock = true;
    try {
        FlatFilePos blockPos = SaveBlockToDisk(block, pindex->nHeight, chainparams, dbp);
        if (blockPos.IsNull()) {
            state.Error(strprintf("%s: Failed to find position to write new block to disk", __func__));
            return false;
        }
        ReceivedBlockTransactions(block, pindex, blockPos, chainparams.GetConsensus());
    } catch (const std::runtime_error& e) {
        return AbortNode(state, std::string("System error: ") + e.what());
    }

    FlushStateToDisk(chainparams, state, FlushStateMode::NONE);

    CheckBlockIndex(chainparams.GetConsensus());

    return true;
}

bool ProcessNewBlock(const CChainParams& chainparams, const std::shared_ptr<const CBlock> pblock, bool fForceProcessing, bool *fNewBlock)
{
    AssertLockNotHeld(cs_main);

    {
        CBlockIndex *pindex = nullptr;
        if (fNewBlock) *fNewBlock = false;
        CValidationState state;

        // CheckBlock() does not support multi-threaded block validation because CBlock::fChecked can cause data race.
        // Therefore, the following critical section must include the CheckBlock() call as well.
        LOCK(cs_main);

        // Ensure that CheckBlock() passes before calling AcceptBlock, as
        // belt-and-suspenders.
        bool ret = CheckBlock(*pblock, state, chainparams.GetConsensus());
        if (ret) {
            // Store to disk
            ret = ::ChainstateActive().AcceptBlock(pblock, state, chainparams, &pindex, fForceProcessing, nullptr, fNewBlock);
        }
        if (!ret) {
            GetMainSignals().BlockChecked(*pblock, state);
            return error("%s: AcceptBlock FAILED (%s)", __func__, FormatStateMessage(state));
        }
    }

    NotifyHeaderTip();

    CValidationState state; // Only used to report errors, not invalidity - ignore it
    if (!::ChainstateActive().ActivateBestChain(state, chainparams, pblock))
        return error("%s: ActivateBestChain failed (%s)", __func__, FormatStateMessage(state));

    return true;
}

bool TestBlockValidity(CValidationState& state, const CChainParams& chainparams, const CBlock& block, CBlockIndex* pindexPrev, bool fCheckPOW, bool fCheckMerkleRoot)
{
    AssertLockHeld(cs_main);
    assert(pindexPrev && pindexPrev == ::ChainActive().Tip());
    CCoinsViewCache viewNew(&::ChainstateActive().CoinsTip());
    uint256 block_hash(block.GetHash());
    CBlockIndex indexDummy(block);
    indexDummy.pprev = pindexPrev;
    indexDummy.nHeight = pindexPrev->nHeight + 1;
    indexDummy.phashBlock = &block_hash;

    // NOTE: CheckBlockHeader is called by CheckBlock
    if (!ContextualCheckBlockHeader(block, state, chainparams, pindexPrev, GetAdjustedTime()))
        return error("%s: Consensus::ContextualCheckBlockHeader: %s", __func__, FormatStateMessage(state));
    if (!CheckBlock(block, state, chainparams.GetConsensus(), fCheckPOW, fCheckMerkleRoot))
        return error("%s: Consensus::CheckBlock: %s", __func__, FormatStateMessage(state));
    if (!ContextualCheckBlock(block, state, chainparams.GetConsensus(), pindexPrev))
        return error("%s: Consensus::ContextualCheckBlock: %s", __func__, FormatStateMessage(state));
    if (!::ChainstateActive().ConnectBlock(block, state, &indexDummy, viewNew, chainparams, NULL, true))
        return false;
    assert(state.IsValid());

    return true;
}

/**
 * BLOCK PRUNING CODE
 */

/* Calculate the amount of disk space the block & undo files currently use */
uint64_t CalculateCurrentUsage()
{
    LOCK(cs_LastBlockFile);

    uint64_t retval = 0;
    for (const CBlockFileInfo &file : vinfoBlockFile) {
        retval += file.nSize + file.nUndoSize;
    }
    return retval;
}

/* Prune a block file (modify associated database entries)*/
void PruneOneBlockFile(const int fileNumber)
{
    LOCK(cs_LastBlockFile);

    for (const auto& entry : g_blockman.m_block_index) {
        CBlockIndex* pindex = entry.second;
        if (pindex->nFile == fileNumber) {
            pindex->nStatus &= ~BLOCK_HAVE_DATA;
            pindex->nStatus &= ~BLOCK_HAVE_UNDO;
            pindex->nFile = 0;
            pindex->nDataPos = 0;
            pindex->nUndoPos = 0;
            setDirtyBlockIndex.insert(pindex);

            // Prune from m_blocks_unlinked -- any block we prune would have
            // to be downloaded again in order to consider its chain, at which
            // point it would be considered as a candidate for
            // m_blocks_unlinked or setBlockIndexCandidates.
            auto range = g_blockman.m_blocks_unlinked.equal_range(pindex->pprev);
            while (range.first != range.second) {
                std::multimap<CBlockIndex *, CBlockIndex *>::iterator _it = range.first;
                range.first++;
                if (_it->second == pindex) {
                    g_blockman.m_blocks_unlinked.erase(_it);
                }
            }
        }
    }

    vinfoBlockFile[fileNumber].SetNull();
    setDirtyFileInfo.insert(fileNumber);
}


void UnlinkPrunedFiles(const std::set<int>& setFilesToPrune)
{
    for (std::set<int>::iterator it = setFilesToPrune.begin(); it != setFilesToPrune.end(); ++it) {
        FlatFilePos pos(*it, 0);
        fs::remove(BlockFileSeq().FileName(pos));
        fs::remove(UndoFileSeq().FileName(pos));
        LogPrintf("Prune: %s deleted blk/rev (%05u)\n", __func__, *it);
    }
}

/* Calculate the block/rev files to delete based on height specified by user with RPC command pruneblockchain */
static void FindFilesToPruneManual(std::set<int>& setFilesToPrune, int nManualPruneHeight)
{
    assert(fPruneMode && nManualPruneHeight > 0);

    LOCK2(cs_main, cs_LastBlockFile);
    if (::ChainActive().Tip() == nullptr)
        return;

    // last block to prune is the lesser of (user-specified height, MIN_BLOCKS_TO_KEEP from the tip)
    unsigned int nLastBlockWeCanPrune = std::min((unsigned)nManualPruneHeight, ::ChainActive().Tip()->nHeight - MIN_BLOCKS_TO_KEEP);
    int count=0;
    for (int fileNumber = 0; fileNumber < nLastBlockFile; fileNumber++) {
        if (vinfoBlockFile[fileNumber].nSize == 0 || vinfoBlockFile[fileNumber].nHeightLast > nLastBlockWeCanPrune)
            continue;
        PruneOneBlockFile(fileNumber);
        setFilesToPrune.insert(fileNumber);
        count++;
    }
    LogPrintf("Prune (Manual): prune_height=%d removed %d blk/rev pairs\n", nLastBlockWeCanPrune, count);
}

/* This function is called from the RPC code for pruneblockchain */
void PruneBlockFilesManual(int nManualPruneHeight)
{
    CValidationState state;
    const CChainParams& chainparams = Params();
    if (!::ChainstateActive().FlushStateToDisk(
            chainparams, state, FlushStateMode::NONE, nManualPruneHeight)) {
        LogPrintf("%s: failed to flush state (%s)\n", __func__, FormatStateMessage(state));
    }
}

/**
 * Prune block and undo files (blk???.dat and undo???.dat) so that the disk space used is less than a user-defined target.
 * The user sets the target (in MB) on the command line or in config file.  This will be run on startup and whenever new
 * space is allocated in a block or undo file, staying below the target. Changing back to unpruned requires a reindex
 * (which in this case means the blockchain must be re-downloaded.)
 *
 * Pruning functions are called from FlushStateToDisk when the global fCheckForPruning flag has been set.
 * Block and undo files are deleted in lock-step (when blk00003.dat is deleted, so is rev00003.dat.)
 * Pruning cannot take place until the longest chain is at least a certain length (100000 on mainnet, 1000 on testnet, 1000 on regtest).
 * Pruning will never delete a block within a defined distance (currently 288) from the active chain's tip.
 * The block index is updated by unsetting HAVE_DATA and HAVE_UNDO for any blocks that were stored in the deleted files.
 * A db flag records the fact that at least some block files have been pruned.
 *
 * @param[out]   setFilesToPrune   The set of file indices that can be unlinked will be returned
 */
static void FindFilesToPrune(std::set<int>& setFilesToPrune, uint64_t nPruneAfterHeight)
{
    LOCK2(cs_main, cs_LastBlockFile);
    if (::ChainActive().Tip() == nullptr || nPruneTarget == 0) {
        return;
    }
    if ((uint64_t)::ChainActive().Tip()->nHeight <= nPruneAfterHeight) {
        return;
    }

    unsigned int nLastBlockWeCanPrune = ::ChainActive().Tip()->nHeight - MIN_BLOCKS_TO_KEEP;
    uint64_t nCurrentUsage = CalculateCurrentUsage();
    // We don't check to prune until after we've allocated new space for files
    // So we should leave a buffer under our target to account for another allocation
    // before the next pruning.
    uint64_t nBuffer = BLOCKFILE_CHUNK_SIZE + UNDOFILE_CHUNK_SIZE;
    uint64_t nBytesToPrune;
    int count=0;

    if (nCurrentUsage + nBuffer >= nPruneTarget) {
        // On a prune event, the chainstate DB is flushed.
        // To avoid excessive prune events negating the benefit of high dbcache
        // values, we should not prune too rapidly.
        // So when pruning in IBD, increase the buffer a bit to avoid a re-prune too soon.
        if (::ChainstateActive().IsInitialBlockDownload()) {
            // Since this is only relevant during IBD, we use a fixed 10%
            nBuffer += nPruneTarget / 10;
        }

        for (int fileNumber = 0; fileNumber < nLastBlockFile; fileNumber++) {
            nBytesToPrune = vinfoBlockFile[fileNumber].nSize + vinfoBlockFile[fileNumber].nUndoSize;

            if (vinfoBlockFile[fileNumber].nSize == 0)
                continue;

            if (nCurrentUsage + nBuffer < nPruneTarget)  // are we below our target?
                break;

            // don't prune files that could have a block within MIN_BLOCKS_TO_KEEP of the main chain's tip but keep scanning
            if (vinfoBlockFile[fileNumber].nHeightLast > nLastBlockWeCanPrune)
                continue;

            PruneOneBlockFile(fileNumber);
            // Queue up the files for removal
            setFilesToPrune.insert(fileNumber);
            nCurrentUsage -= nBytesToPrune;
            count++;
        }
    }

    LogPrint(BCLog::PRUNE, "Prune: target=%dMiB actual=%dMiB diff=%dMiB max_prune_height=%d removed %d blk/rev pairs\n",
           nPruneTarget/1024/1024, nCurrentUsage/1024/1024,
           ((int64_t)nPruneTarget - (int64_t)nCurrentUsage)/1024/1024,
           nLastBlockWeCanPrune, count);
}

static FlatFileSeq BlockFileSeq()
{
    return FlatFileSeq(GetBlocksDir(), "blk", BLOCKFILE_CHUNK_SIZE);
}

static FlatFileSeq UndoFileSeq()
{
    return FlatFileSeq(GetBlocksDir(), "rev", UNDOFILE_CHUNK_SIZE);
}

FILE* OpenBlockFile(const FlatFilePos &pos, bool fReadOnly) {
    return BlockFileSeq().Open(pos, fReadOnly);
}

/** Open an undo file (rev?????.dat) */
static FILE* OpenUndoFile(const FlatFilePos &pos, bool fReadOnly) {
    return UndoFileSeq().Open(pos, fReadOnly);
}

fs::path GetBlockPosFilename(const FlatFilePos &pos)
{
    return BlockFileSeq().FileName(pos);
}

CBlockIndex * BlockManager::InsertBlockIndex(const uint256& hash)
{
    AssertLockHeld(cs_main);

    if (hash.IsNull())
        return nullptr;

    // Return existing
    BlockMap::iterator mi = m_block_index.find(hash);
    if (mi != m_block_index.end())
        return (*mi).second;

    // Create new
    CBlockIndex* pindexNew = new CBlockIndex();
    mi = m_block_index.insert(std::make_pair(hash, pindexNew)).first;
    pindexNew->phashBlock = &((*mi).first);

    return pindexNew;
}

bool BlockManager::LoadBlockIndex(
    const Consensus::Params& consensus_params,
    CBlockTreeDB& blocktree,
    std::set<CBlockIndex*, CBlockIndexWorkComparator>& block_index_candidates)
{
    if (!blocktree.LoadBlockIndexGuts(consensus_params, [this](const uint256& hash) EXCLUSIVE_LOCKS_REQUIRED(cs_main) { return this->InsertBlockIndex(hash); }))
        return false;

    // Calculate nChainWork
    std::vector<std::pair<int, CBlockIndex*> > vSortedByHeight;
    vSortedByHeight.reserve(m_block_index.size());
    for (const std::pair<const uint256, CBlockIndex*>& item : m_block_index)
    {
        CBlockIndex* pindex = item.second;
        vSortedByHeight.push_back(std::make_pair(pindex->nHeight, pindex));
    }
    sort(vSortedByHeight.begin(), vSortedByHeight.end());
    for (const std::pair<int, CBlockIndex*>& item : vSortedByHeight)
    {
        if (ShutdownRequested()) return false;
        CBlockIndex* pindex = item.second;
        pindex->nChainWork = (pindex->pprev ? pindex->pprev->nChainWork : 0) + GetBlockProof(*pindex);
        pindex->nTimeMax = (pindex->pprev ? std::max(pindex->pprev->nTimeMax, pindex->nTime) : pindex->nTime);
        // We can link the chain of blocks for which we've received transactions at some point.
        // Pruned nodes may have deleted the block.
        if (pindex->nTx > 0) {
            if (pindex->pprev) {
                if (pindex->pprev->HaveTxsDownloaded()) {
                    pindex->nChainTx = pindex->pprev->nChainTx + pindex->nTx;
                } else {
                    pindex->nChainTx = 0;
                    m_blocks_unlinked.insert(std::make_pair(pindex->pprev, pindex));
                }
            } else {
                pindex->nChainTx = pindex->nTx;
            }
        }
        if (!(pindex->nStatus & BLOCK_FAILED_MASK) && pindex->pprev && (pindex->pprev->nStatus & BLOCK_FAILED_MASK)) {
            pindex->nStatus |= BLOCK_FAILED_CHILD;
            setDirtyBlockIndex.insert(pindex);
        }
        if (pindex->IsValid(BLOCK_VALID_TRANSACTIONS) && (pindex->HaveTxsDownloaded() || pindex->pprev == nullptr)) {
            block_index_candidates.insert(pindex);
        }
        if (pindex->nStatus & BLOCK_FAILED_MASK && (!pindexBestInvalid || pindex->nChainWork > pindexBestInvalid->nChainWork))
            pindexBestInvalid = pindex;
        if (pindex->pprev)
            pindex->BuildSkip();
        if (pindex->IsValid(BLOCK_VALID_TREE) && (pindexBestHeader == nullptr || CBlockIndexWorkComparator()(pindexBestHeader, pindex)))
            pindexBestHeader = pindex;
    }

    return true;
}

void BlockManager::Unload() {
    m_failed_blocks.clear();
    m_blocks_unlinked.clear();

    for (const BlockMap::value_type& entry : m_block_index) {
        delete entry.second;
    }

    m_block_index.clear();
}

bool static LoadBlockIndexDB(const CChainParams& chainparams) EXCLUSIVE_LOCKS_REQUIRED(cs_main)
{
    if (!g_blockman.LoadBlockIndex(
            chainparams.GetConsensus(), *pblocktree, ::ChainstateActive().setBlockIndexCandidates))
        return false;

    // Load block file info
    pblocktree->ReadLastBlockFile(nLastBlockFile);
    vinfoBlockFile.resize(nLastBlockFile + 1);
    LogPrintf("%s: last block file = %i\n", __func__, nLastBlockFile);
    for (int nFile = 0; nFile <= nLastBlockFile; nFile++) {
        pblocktree->ReadBlockFileInfo(nFile, vinfoBlockFile[nFile]);
    }
    LogPrintf("%s: last block file info: %s\n", __func__, vinfoBlockFile[nLastBlockFile].ToString());
    for (int nFile = nLastBlockFile + 1; true; nFile++) {
        CBlockFileInfo info;
        if (pblocktree->ReadBlockFileInfo(nFile, info)) {
            vinfoBlockFile.push_back(info);
        } else {
            break;
        }
    }

    // Check presence of blk files
    LogPrintf("Checking all blk files are present...\n");
    std::set<int> setBlkDataFiles;
    for (const std::pair<const uint256, CBlockIndex*>& item : g_blockman.m_block_index)
    {
        CBlockIndex* pindex = item.second;
        if (pindex->nStatus & BLOCK_HAVE_DATA) {
            setBlkDataFiles.insert(pindex->nFile);
        }
    }
    for (std::set<int>::iterator it = setBlkDataFiles.begin(); it != setBlkDataFiles.end(); it++)
    {
        FlatFilePos pos(*it, 0);
        if (CAutoFile(OpenBlockFile(pos, true), SER_DISK, CLIENT_VERSION).IsNull()) {
            return false;
        }
    }

    // Check whether we have ever pruned block & undo files
    pblocktree->ReadFlag("prunedblockfiles", fHavePruned);
    if (fHavePruned)
        LogPrintf("LoadBlockIndexDB(): Block files have previously been pruned\n");

    // Check whether we need to continue reindexing
    bool fReindexing = false;
    pblocktree->ReadReindexing(fReindexing);
    if(fReindexing) fReindex = true;

    return true;
}

bool CChainState::LoadChainTip(const CChainParams& chainparams)
{
    AssertLockHeld(cs_main);
    const CCoinsViewCache& coins_cache = CoinsTip();
    assert(!coins_cache.GetBestBlock().IsNull()); // Never called when the coins view is empty
    const CBlockIndex* tip = m_chain.Tip();

    if (tip && tip->GetBlockHash() == coins_cache.GetBestBlock()) {
        return true;
    }

    // Load pointer to end of best chain
    CBlockIndex* pindex = LookupBlockIndex(coins_cache.GetBestBlock());
    if (!pindex) {
        return false;
    }
    m_chain.SetTip(pindex);
    PruneBlockIndexCandidates();

    tip = m_chain.Tip();
    LogPrintf("Loaded best chain: hashBestChain=%s height=%d date=%s progress=%f\n",
        tip->GetBlockHash().ToString(),
        m_chain.Height(),
        FormatISO8601DateTime(tip->GetBlockTime()),
        GuessVerificationProgress(tip, chainparams.GetConsensus().nPowTargetSpacing));
    return true;
}

CVerifyDB::CVerifyDB()
{
    uiInterface.ShowProgress(_("Verifying blocks...").translated, 0, false);
}

CVerifyDB::~CVerifyDB()
{
    uiInterface.ShowProgress("", 100, false);
}

bool CVerifyDB::VerifyDB(const CChainParams& chainparams, CCoinsView *coinsview, int nCheckLevel, int nCheckDepth)
{
    LOCK(cs_main);
    if (::ChainActive().Tip() == nullptr || ::ChainActive().Tip()->pprev == nullptr)
        return true;

    // Verify blocks in the best chain
    if (nCheckDepth <= 0 || nCheckDepth > ::ChainActive().Height())
        nCheckDepth = ::ChainActive().Height();
    nCheckLevel = std::max(0, std::min(4, nCheckLevel));
    LogPrintf("Verifying last %i blocks at level %i\n", nCheckDepth, nCheckLevel);
    CCoinsViewCache coins(coinsview);
    CBlockIndex* pindex;
    CBlockIndex* pindexFailure = nullptr;
    int nGoodTransactions = 0;
    CValidationState state;
    int reportDone = 0;
    LogPrintf("[0%%]..."); /* Continued */
    for (pindex = ::ChainActive().Tip(); pindex && pindex->pprev; pindex = pindex->pprev) {
        boost::this_thread::interruption_point();
        const int percentageDone = std::max(1, std::min(99, (int)(((double)(::ChainActive().Height() - pindex->nHeight)) / (double)nCheckDepth * (nCheckLevel >= 4 ? 50 : 100))));
        if (reportDone < percentageDone/10) {
            // report every 10% step
            LogPrintf("[%d%%]...", percentageDone); /* Continued */
            reportDone = percentageDone/10;
        }
        uiInterface.ShowProgress(_("Verifying blocks...").translated, percentageDone, false);
        if (pindex->nHeight <= ::ChainActive().Height()-nCheckDepth)
            break;
        if (fPruneMode && !(pindex->nStatus & BLOCK_HAVE_DATA)) {
            // If pruning, only go back as far as we have data.
            LogPrintf("VerifyDB(): block verification stopping at height %d (pruning, no data)\n", pindex->nHeight);
            break;
        }
        CBlock block;
        // check level 0: read from disk
        if (!ReadBlockFromDisk(block, pindex, chainparams.GetConsensus()))
            return error("VerifyDB(): *** ReadBlockFromDisk failed at %d, hash=%s", pindex->nHeight, pindex->GetBlockHash().ToString());
        // check level 1: verify block validity
        if (nCheckLevel >= 1 && !CheckBlock(block, state, chainparams.GetConsensus()))
            return error("%s: *** found bad block at %d, hash=%s (%s)\n", __func__,
                         pindex->nHeight, pindex->GetBlockHash().ToString(), FormatStateMessage(state));
        // check level 2: verify undo validity
        if (nCheckLevel >= 2 && pindex) {
            CBlockUndo undo;
            if (!pindex->GetUndoPos().IsNull()) {
                if (!UndoReadFromDisk(undo, pindex)) {
                    return error("VerifyDB(): *** found bad undo data at %d, hash=%s\n", pindex->nHeight, pindex->GetBlockHash().ToString());
                }
            }
        }
        // check level 3: check for inconsistencies during memory-only disconnect of tip blocks
        if (nCheckLevel >= 3 && (coins.DynamicMemoryUsage() + ::ChainstateActive().CoinsTip().DynamicMemoryUsage()) <= nCoinCacheUsage) {
            assert(coins.GetBestBlock() == pindex->GetBlockHash());
            DisconnectResult res = ::ChainstateActive().DisconnectBlock(block, pindex, coins);
            if (res == DISCONNECT_FAILED) {
                return error("VerifyDB(): *** irrecoverable inconsistency in block data at %d, hash=%s", pindex->nHeight, pindex->GetBlockHash().ToString());
            }
            if (res == DISCONNECT_UNCLEAN) {
                nGoodTransactions = 0;
                pindexFailure = pindex;
            } else {
                nGoodTransactions += block.vtx.size();
            }
        }
        if (ShutdownRequested())
            return true;
    }
    if (pindexFailure)
        return error("VerifyDB(): *** coin database inconsistencies found (last %i blocks, %i good transactions before that)\n", ::ChainActive().Height() - pindexFailure->nHeight + 1, nGoodTransactions);

    // store block count as we move pindex at check level >= 4
    int block_count = ::ChainActive().Height() - pindex->nHeight;

    // check level 4: try reconnecting blocks
    if (nCheckLevel >= 4) {
        while (pindex != ::ChainActive().Tip()) {
            boost::this_thread::interruption_point();
            const int percentageDone = std::max(1, std::min(99, 100 - (int)(((double)(::ChainActive().Height() - pindex->nHeight)) / (double)nCheckDepth * 50)));
            if (reportDone < percentageDone/10) {
                // report every 10% step
                LogPrintf("[%d%%]...", percentageDone); /* Continued */
                reportDone = percentageDone/10;
            }
            uiInterface.ShowProgress(_("Verifying blocks...").translated, percentageDone, false);
            pindex = ::ChainActive().Next(pindex);
            CBlock block;
            if (!ReadBlockFromDisk(block, pindex, chainparams.GetConsensus()))
                return error("VerifyDB(): *** ReadBlockFromDisk failed at %d, hash=%s", pindex->nHeight, pindex->GetBlockHash().ToString());
            if (!::ChainstateActive().ConnectBlock(block, state, pindex, coins, chainparams, NULL))
                return error("VerifyDB(): *** found unconnectable block at %d, hash=%s (%s)", pindex->nHeight, pindex->GetBlockHash().ToString(), FormatStateMessage(state));
        }
    }

    LogPrintf("[DONE].\n");
    LogPrintf("No coin database inconsistencies in last %i blocks (%i transactions)\n", block_count, nGoodTransactions);

    return true;
}

/** Apply the effects of a block on the utxo cache, ignoring that it may already have been applied. */
bool CChainState::RollforwardBlock(const CBlockIndex* pindex, CCoinsViewCache& inputs, const CChainParams& params)
{
    // TODO: merge with ConnectBlock
    CBlock block;
    if (!ReadBlockFromDisk(block, pindex, params.GetConsensus())) {
        return error("ReplayBlock(): ReadBlockFromDisk failed at %d, hash=%s", pindex->nHeight, pindex->GetBlockHash().ToString());
    }

    for (const CTransactionRef& tx : block.vtx) {
        if (!tx->IsCoinBase()) {
            for (const CTxIn &txin : tx->vin) {
                inputs.SpendCoin(txin.prevout);
            }
        }
        // Pass check = true as every addition may be an overwrite.
        AddCoins(inputs, *tx, pindex->nHeight, true);
    }
    return true;
}

bool CChainState::ReplayBlocks(const CChainParams& params)
{
    LOCK(cs_main);

    CCoinsView& db = this->CoinsDB();
    CCoinsViewCache cache(&db);

    std::vector<uint256> hashHeads = db.GetHeadBlocks();
    if (hashHeads.empty()) return true; // We're already in a consistent state.
    if (hashHeads.size() != 2) return error("ReplayBlocks(): unknown inconsistent state");

    uiInterface.ShowProgress(_("Replaying blocks...").translated, 0, false);
    LogPrintf("Replaying blocks\n");

    const CBlockIndex* pindexOld = nullptr;  // Old tip during the interrupted flush.
    const CBlockIndex* pindexNew;            // New tip during the interrupted flush.
    const CBlockIndex* pindexFork = nullptr; // Latest block common to both the old and the new tip.

    if (m_blockman.m_block_index.count(hashHeads[0]) == 0) {
        return error("ReplayBlocks(): reorganization to unknown block requested");
    }
    pindexNew = m_blockman.m_block_index[hashHeads[0]];

    if (!hashHeads[1].IsNull()) { // The old tip is allowed to be 0, indicating it's the first flush.
        if (m_blockman.m_block_index.count(hashHeads[1]) == 0) {
            return error("ReplayBlocks(): reorganization from unknown block requested");
        }
        pindexOld = m_blockman.m_block_index[hashHeads[1]];
        pindexFork = LastCommonAncestor(pindexOld, pindexNew);
        assert(pindexFork != nullptr);
    }

    // Rollback along the old branch.
    while (pindexOld != pindexFork) {
        if (pindexOld->nHeight > 0) { // Never disconnect the genesis block.
            CBlock block;
            if (!ReadBlockFromDisk(block, pindexOld, params.GetConsensus())) {
                return error("RollbackBlock(): ReadBlockFromDisk() failed at %d, hash=%s", pindexOld->nHeight, pindexOld->GetBlockHash().ToString());
            }
            LogPrintf("Rolling back %s (%i)\n", pindexOld->GetBlockHash().ToString(), pindexOld->nHeight);
            DisconnectResult res = DisconnectBlock(block, pindexOld, cache);
            if (res == DISCONNECT_FAILED) {
                return error("RollbackBlock(): DisconnectBlock failed at %d, hash=%s", pindexOld->nHeight, pindexOld->GetBlockHash().ToString());
            }
            // If DISCONNECT_UNCLEAN is returned, it means a non-existing UTXO was deleted, or an existing UTXO was
            // overwritten. It corresponds to cases where the block-to-be-disconnect never had all its operations
            // applied to the UTXO set. However, as both writing a UTXO and deleting a UTXO are idempotent operations,
            // the result is still a version of the UTXO set with the effects of that block undone.
        }
        pindexOld = pindexOld->pprev;
    }

    // Roll forward from the forking point to the new tip.
    int nForkHeight = pindexFork ? pindexFork->nHeight : 0;
    for (int nHeight = nForkHeight + 1; nHeight <= pindexNew->nHeight; ++nHeight) {
        const CBlockIndex* pindex = pindexNew->GetAncestor(nHeight);
        LogPrintf("Rolling forward %s (%i)\n", pindex->GetBlockHash().ToString(), nHeight);
        uiInterface.ShowProgress(_("Replaying blocks...").translated, (int) ((nHeight - nForkHeight) * 100.0 / (pindexNew->nHeight - nForkHeight)) , false);
        if (!RollforwardBlock(pindex, cache, params)) return false;
    }

    cache.SetBestBlock(pindexNew->GetBlockHash());
    cache.Flush();
    uiInterface.ShowProgress("", 100, false);
    return true;
}

//! Helper for CChainState::RewindBlockIndex
void CChainState::EraseBlockData(CBlockIndex* index)
{
    AssertLockHeld(cs_main);
    assert(!m_chain.Contains(index)); // Make sure this block isn't active

    // Reduce validity
    index->nStatus = std::min<unsigned int>(index->nStatus & BLOCK_VALID_MASK, BLOCK_VALID_TREE) | (index->nStatus & ~BLOCK_VALID_MASK);
    // Remove have-data flags.
    index->nStatus &= ~(BLOCK_HAVE_DATA | BLOCK_HAVE_UNDO);
    // Remove storage location.
    index->nFile = 0;
    index->nDataPos = 0;
    index->nUndoPos = 0;
    // Remove various other things
    index->nTx = 0;
    index->nChainTx = 0;
    index->nSequenceId = 0;
    // Make sure it gets written.
    setDirtyBlockIndex.insert(index);
    // Update indexes
    setBlockIndexCandidates.erase(index);
    auto ret = m_blockman.m_blocks_unlinked.equal_range(index->pprev);
    while (ret.first != ret.second) {
        if (ret.first->second == index) {
            m_blockman.m_blocks_unlinked.erase(ret.first++);
        } else {
            ++ret.first;
        }
    }
    // Mark parent as eligible for main chain again
    if (index->pprev && index->pprev->IsValid(BLOCK_VALID_TRANSACTIONS) && index->pprev->HaveTxsDownloaded()) {
        setBlockIndexCandidates.insert(index->pprev);
    }
}

bool CChainState::RewindBlockIndex(const CChainParams& params)
{
    // Note that during -reindex-chainstate we are called with an empty m_chain!

    // First erase all post-segwit blocks without witness not in the main chain,
    // as this can we done without costly DisconnectTip calls. Active
    // blocks will be dealt with below (releasing cs_main in between).
    {
        LOCK(cs_main);
        for (const auto& entry : m_blockman.m_block_index) {
            if (IsWitnessEnabled(entry.second->pprev, params.GetConsensus()) && !(entry.second->nStatus & BLOCK_OPT_WITNESS) && !m_chain.Contains(entry.second)) {
                EraseBlockData(entry.second);
            }
        }
    }

    // Find what height we need to reorganize to.
    CBlockIndex *tip;
    int nHeight = 1;
    {
        LOCK(cs_main);
        while (nHeight <= m_chain.Height()) {
            // Although SCRIPT_VERIFY_WITNESS is now generally enforced on all
            // blocks in ConnectBlock, we don't need to go back and
            // re-download/re-verify blocks from before segwit actually activated.
            if (IsWitnessEnabled(m_chain[nHeight - 1], params.GetConsensus()) && !(m_chain[nHeight]->nStatus & BLOCK_OPT_WITNESS)) {
                break;
            }
            nHeight++;
        }

        tip = m_chain.Tip();
    }
    // nHeight is now the height of the first insufficiently-validated block, or tipheight + 1

    CValidationState state;
    // Loop until the tip is below nHeight, or we reach a pruned block.
    while (!ShutdownRequested()) {
        {
            LOCK2(cs_main, ::mempool.cs);
            // Make sure nothing changed from under us (this won't happen because RewindBlockIndex runs before importing/network are active)
            assert(tip == m_chain.Tip());
            if (tip == nullptr || tip->nHeight < nHeight) break;
            if (fPruneMode && !(tip->nStatus & BLOCK_HAVE_DATA)) {
                // If pruning, don't try rewinding past the HAVE_DATA point;
                // since older blocks can't be served anyway, there's
                // no need to walk further, and trying to DisconnectTip()
                // will fail (and require a needless reindex/redownload
                // of the blockchain).
                break;
            }

            // Disconnect block
            if (!DisconnectTip(state, params, nullptr)) {
                return error("RewindBlockIndex: unable to disconnect block at height %i (%s)", tip->nHeight, FormatStateMessage(state));
            }

            // Reduce validity flag and have-data flags.
            // We do this after actual disconnecting, otherwise we'll end up writing the lack of data
            // to disk before writing the chainstate, resulting in a failure to continue if interrupted.
            // Note: If we encounter an insufficiently validated block that
            // is on m_chain, it must be because we are a pruning node, and
            // this block or some successor doesn't HAVE_DATA, so we were unable to
            // rewind all the way.  Blocks remaining on m_chain at this point
            // must not have their validity reduced.
            EraseBlockData(tip);

            tip = tip->pprev;
        }
        // Make sure the queue of validation callbacks doesn't grow unboundedly.
        LimitValidationInterfaceQueue();

        // Occasionally flush state to disk.
        if (!FlushStateToDisk(params, state, FlushStateMode::PERIODIC)) {
            LogPrintf("RewindBlockIndex: unable to flush state to disk (%s)\n", FormatStateMessage(state));
            return false;
        }
    }

    {
        LOCK(cs_main);
        if (m_chain.Tip() != nullptr) {
            // We can't prune block index candidates based on our tip if we have
            // no tip due to m_chain being empty!
            PruneBlockIndexCandidates();

            CheckBlockIndex(params.GetConsensus());
        }
    }

    return true;
}

bool RewindBlockIndex(const CChainParams& params) {
    if (!::ChainstateActive().RewindBlockIndex(params)) {
        return false;
    }

    LOCK(cs_main);
    if (::ChainActive().Tip() != nullptr) {
        // FlushStateToDisk can possibly read ::ChainActive(). Be conservative
        // and skip it here, we're about to -reindex-chainstate anyway, so
        // it'll get called a bunch real soon.
        CValidationState state;
        if (!::ChainstateActive().FlushStateToDisk(params, state, FlushStateMode::ALWAYS)) {
            LogPrintf("RewindBlockIndex: unable to flush state to disk (%s)\n", FormatStateMessage(state));
            return false;
        }
    }

    return true;
}

void CChainState::UnloadBlockIndex() {
    nBlockSequenceId = 1;
    setBlockIndexCandidates.clear();
}

// May NOT be used after any connections are up as much
// of the peer-processing logic assumes a consistent
// block index state
void UnloadBlockIndex()
{
    LOCK(cs_main);
    ::ChainActive().SetTip(nullptr);
    g_blockman.Unload();
    pindexBestInvalid = nullptr;
    pindexBestHeader = nullptr;
    mempool.clear();
    vinfoBlockFile.clear();
    nLastBlockFile = 0;
    setDirtyBlockIndex.clear();
    setDirtyFileInfo.clear();
    versionbitscache.Clear();
    for (int b = 0; b < VERSIONBITS_NUM_BITS; b++) {
        warningcache[b].clear();
    }
    fHavePruned = false;

    ::ChainstateActive().UnloadBlockIndex();
}

bool LoadBlockIndex(const CChainParams& chainparams)
{
    // Load block index from databases
    bool needs_init = fReindex;
    if (!fReindex) {
        bool ret = LoadBlockIndexDB(chainparams);
        if (!ret) return false;
        needs_init = g_blockman.m_block_index.empty();
    }

    if (needs_init) {
        // Everything here is for *new* reindex/DBs. Thus, though
        // LoadBlockIndexDB may have set fReindex if we shut down
        // mid-reindex previously, we don't check fReindex and
        // instead only check it prior to LoadBlockIndexDB to set
        // needs_init.

        LogPrintf("Initializing databases...\n");
    }
    return true;
}

bool CChainState::LoadGenesisBlock(const CChainParams& chainparams)
{
    LOCK(cs_main);

    // Check whether we're already initialized by checking for genesis in
    // m_blockman.m_block_index. Note that we can't use m_chain here, since it is
    // set based on the coins db, not the block index db, which is the only
    // thing loaded at this point.
    if (m_blockman.m_block_index.count(chainparams.GenesisBlock().GetHash()))
        return true;

    try {
        const CBlock& block = chainparams.GenesisBlock();
        FlatFilePos blockPos = SaveBlockToDisk(block, 0, chainparams, nullptr);
        if (blockPos.IsNull())
            return error("%s: writing genesis block to disk failed", __func__);
        CBlockIndex *pindex = m_blockman.AddToBlockIndex(block);
        ReceivedBlockTransactions(block, pindex, blockPos, chainparams.GetConsensus());
    } catch (const std::runtime_error& e) {
        return error("%s: failed to write genesis block: %s", __func__, e.what());
    }

    return true;
}

bool LoadGenesisBlock(const CChainParams& chainparams)
{
    return ::ChainstateActive().LoadGenesisBlock(chainparams);
}

bool LoadExternalBlockFile(const CChainParams& chainparams, FILE* fileIn, FlatFilePos *dbp)
{
    // Map of disk positions for blocks with unknown parent (only used for reindex)
    static std::multimap<uint256, FlatFilePos> mapBlocksUnknownParent;
    int64_t nStart = GetTimeMillis();

    int nLoaded = 0;
    try {
        // This takes over fileIn and calls fclose() on it in the CBufferedFile destructor
        CBufferedFile blkdat(fileIn, 2*MAX_BLOCK_SERIALIZED_SIZE, MAX_BLOCK_SERIALIZED_SIZE+8, SER_DISK, CLIENT_VERSION);
        uint64_t nRewind = blkdat.GetPos();
        while (!blkdat.eof()) {
            boost::this_thread::interruption_point();

            blkdat.SetPos(nRewind);
            nRewind++; // start one byte further next time, in case of failure
            blkdat.SetLimit(); // remove former limit
            unsigned int nSize = 0;
            try {
                // locate a header
                unsigned char buf[CMessageHeader::MESSAGE_START_SIZE];
                blkdat.FindByte(chainparams.MessageStart()[0]);
                nRewind = blkdat.GetPos()+1;
                blkdat >> buf;
                if (memcmp(buf, chainparams.MessageStart(), CMessageHeader::MESSAGE_START_SIZE))
                    continue;
                // read size
                blkdat >> nSize;
                if (nSize < 80 || nSize > MAX_BLOCK_SERIALIZED_SIZE)
                    continue;
            } catch (const std::exception&) {
                // no valid block header found; don't complain
                break;
            }
            try {
                // read block
                uint64_t nBlockPos = blkdat.GetPos();
                if (dbp)
                    dbp->nPos = nBlockPos;
                blkdat.SetLimit(nBlockPos + nSize);
                blkdat.SetPos(nBlockPos);
                std::shared_ptr<CBlock> pblock = std::make_shared<CBlock>();
                CBlock& block = *pblock;
                blkdat >> block;
                nRewind = blkdat.GetPos();

                uint256 hash = block.GetHash();
                {
                    LOCK(cs_main);
                    // detect out of order blocks, and store them for later
                    if (hash != chainparams.GetConsensus().hashGenesisBlock && !LookupBlockIndex(block.hashPrevBlock)) {
                        LogPrint(BCLog::REINDEX, "%s: Out of order block %s, parent %s not known\n", __func__, hash.ToString(),
                                block.hashPrevBlock.ToString());
                        if (dbp)
                            mapBlocksUnknownParent.insert(std::make_pair(block.hashPrevBlock, *dbp));
                        continue;
                    }

                    // process in case the block isn't known yet
                    CBlockIndex* pindex = LookupBlockIndex(hash);
                    if (!pindex || (pindex->nStatus & BLOCK_HAVE_DATA) == 0) {
                      CValidationState state;
                      if (::ChainstateActive().AcceptBlock(pblock, state, chainparams, nullptr, true, dbp, nullptr)) {
                          nLoaded++;
                      }
                      if (state.IsError()) {
                          break;
                      }
                    } else if (hash != chainparams.GetConsensus().hashGenesisBlock && pindex->nHeight % 1000 == 0) {
                      LogPrint(BCLog::REINDEX, "Block Import: already had block %s at height %d\n", hash.ToString(), pindex->nHeight);
                    }
                }

                // Activate the genesis block so normal node progress can continue
                if (hash == chainparams.GetConsensus().hashGenesisBlock) {
                    CValidationState state;
                    if (!ActivateBestChain(state, chainparams)) {
                        break;
                    }
                }

                NotifyHeaderTip();

                // Recursively process earlier encountered successors of this block
                std::deque<uint256> queue;
                queue.push_back(hash);
                while (!queue.empty()) {
                    uint256 head = queue.front();
                    queue.pop_front();
                    std::pair<std::multimap<uint256, FlatFilePos>::iterator, std::multimap<uint256, FlatFilePos>::iterator> range = mapBlocksUnknownParent.equal_range(head);
                    while (range.first != range.second) {
                        std::multimap<uint256, FlatFilePos>::iterator it = range.first;
                        std::shared_ptr<CBlock> pblockrecursive = std::make_shared<CBlock>();
                        if (ReadBlockFromDisk(*pblockrecursive, it->second, chainparams.GetConsensus()))
                        {
                            LogPrint(BCLog::REINDEX, "%s: Processing out of order child %s of %s\n", __func__, pblockrecursive->GetHash().ToString(),
                                    head.ToString());
                            LOCK(cs_main);
                            CValidationState dummy;
                            if (::ChainstateActive().AcceptBlock(pblockrecursive, dummy, chainparams, nullptr, true, &it->second, nullptr))
                            {
                                nLoaded++;
                                queue.push_back(pblockrecursive->GetHash());
                            }
                        }
                        range.first++;
                        mapBlocksUnknownParent.erase(it);
                        NotifyHeaderTip();
                    }
                }
            } catch (const std::exception& e) {
                LogPrintf("%s: Deserialize or I/O error - %s\n", __func__, e.what());
            }
        }
    } catch (const std::runtime_error& e) {
        AbortNode(std::string("System error: ") + e.what());
    }
    if (nLoaded > 0)
        LogPrintf("Loaded %i blocks from external file in %dms\n", nLoaded, GetTimeMillis() - nStart);
    return nLoaded > 0;
}

void CChainState::CheckBlockIndex(const Consensus::Params& consensusParams)
{
    if (!fCheckBlockIndex) {
        return;
    }

    LOCK(cs_main);

    // During a reindex, we read the genesis block and call CheckBlockIndex before ActivateBestChain,
    // so we have the genesis block in m_blockman.m_block_index but no active chain. (A few of the
    // tests when iterating the block tree require that m_chain has been initialized.)
    if (m_chain.Height() < 0) {
        assert(m_blockman.m_block_index.size() <= 1);
        return;
    }

    // Build forward-pointing map of the entire block tree.
    std::multimap<CBlockIndex*,CBlockIndex*> forward;
    for (const std::pair<const uint256, CBlockIndex*>& entry : m_blockman.m_block_index) {
        forward.insert(std::make_pair(entry.second->pprev, entry.second));
    }

    assert(forward.size() == m_blockman.m_block_index.size());

    std::pair<std::multimap<CBlockIndex*,CBlockIndex*>::iterator,std::multimap<CBlockIndex*,CBlockIndex*>::iterator> rangeGenesis = forward.equal_range(nullptr);
    CBlockIndex *pindex = rangeGenesis.first->second;
    rangeGenesis.first++;
    assert(rangeGenesis.first == rangeGenesis.second); // There is only one index entry with parent nullptr.

    // Iterate over the entire block tree, using depth-first search.
    // Along the way, remember whether there are blocks on the path from genesis
    // block being explored which are the first to have certain properties.
    size_t nNodes = 0;
    int nHeight = 0;
    CBlockIndex* pindexFirstInvalid = nullptr; // Oldest ancestor of pindex which is invalid.
    CBlockIndex* pindexFirstMissing = nullptr; // Oldest ancestor of pindex which does not have BLOCK_HAVE_DATA.
    CBlockIndex* pindexFirstNeverProcessed = nullptr; // Oldest ancestor of pindex for which nTx == 0.
    CBlockIndex* pindexFirstNotTreeValid = nullptr; // Oldest ancestor of pindex which does not have BLOCK_VALID_TREE (regardless of being valid or not).
    CBlockIndex* pindexFirstNotTransactionsValid = nullptr; // Oldest ancestor of pindex which does not have BLOCK_VALID_TRANSACTIONS (regardless of being valid or not).
    CBlockIndex* pindexFirstNotChainValid = nullptr; // Oldest ancestor of pindex which does not have BLOCK_VALID_CHAIN (regardless of being valid or not).
    CBlockIndex* pindexFirstNotScriptsValid = nullptr; // Oldest ancestor of pindex which does not have BLOCK_VALID_SCRIPTS (regardless of being valid or not).
    while (pindex != nullptr) {
        nNodes++;
        if (pindexFirstInvalid == nullptr && pindex->nStatus & BLOCK_FAILED_VALID) pindexFirstInvalid = pindex;
        if (pindexFirstMissing == nullptr && !(pindex->nStatus & BLOCK_HAVE_DATA)) pindexFirstMissing = pindex;
        if (pindexFirstNeverProcessed == nullptr && pindex->nTx == 0) pindexFirstNeverProcessed = pindex;
        if (pindex->pprev != nullptr && pindexFirstNotTreeValid == nullptr && (pindex->nStatus & BLOCK_VALID_MASK) < BLOCK_VALID_TREE) pindexFirstNotTreeValid = pindex;
        if (pindex->pprev != nullptr && pindexFirstNotTransactionsValid == nullptr && (pindex->nStatus & BLOCK_VALID_MASK) < BLOCK_VALID_TRANSACTIONS) pindexFirstNotTransactionsValid = pindex;
        if (pindex->pprev != nullptr && pindexFirstNotChainValid == nullptr && (pindex->nStatus & BLOCK_VALID_MASK) < BLOCK_VALID_CHAIN) pindexFirstNotChainValid = pindex;
        if (pindex->pprev != nullptr && pindexFirstNotScriptsValid == nullptr && (pindex->nStatus & BLOCK_VALID_MASK) < BLOCK_VALID_SCRIPTS) pindexFirstNotScriptsValid = pindex;

        // Begin: actual consistency checks.
        if (pindex->pprev == nullptr) {
            // Genesis block checks.
            assert(pindex->GetBlockHash() == consensusParams.hashGenesisBlock); // Genesis block's hash must match.
            assert(pindex == m_chain.Genesis()); // The current active chain's genesis block must be this block.
        }
        if (!pindex->HaveTxsDownloaded()) assert(pindex->nSequenceId <= 0); // nSequenceId can't be set positive for blocks that aren't linked (negative is used for preciousblock)
        // VALID_TRANSACTIONS is equivalent to nTx > 0 for all nodes (whether or not pruning has occurred).
        // HAVE_DATA is only equivalent to nTx > 0 (or VALID_TRANSACTIONS) if no pruning has occurred.
        if (!fHavePruned) {
            // If we've never pruned, then HAVE_DATA should be equivalent to nTx > 0
            assert(!(pindex->nStatus & BLOCK_HAVE_DATA) == (pindex->nTx == 0));
            assert(pindexFirstMissing == pindexFirstNeverProcessed);
        } else {
            // If we have pruned, then we can only say that HAVE_DATA implies nTx > 0
            if (pindex->nStatus & BLOCK_HAVE_DATA) assert(pindex->nTx > 0);
        }
        if (pindex->nStatus & BLOCK_HAVE_UNDO) assert(pindex->nStatus & BLOCK_HAVE_DATA);
        assert(((pindex->nStatus & BLOCK_VALID_MASK) >= BLOCK_VALID_TRANSACTIONS) == (pindex->nTx > 0)); // This is pruning-independent.
        // All parents having had data (at some point) is equivalent to all parents being VALID_TRANSACTIONS, which is equivalent to HaveTxsDownloaded().
        assert((pindexFirstNeverProcessed == nullptr) == pindex->HaveTxsDownloaded());
        assert((pindexFirstNotTransactionsValid == nullptr) == pindex->HaveTxsDownloaded());
        assert(pindex->nHeight == nHeight); // nHeight must be consistent.
        assert(pindex->pprev == nullptr || pindex->nChainWork >= pindex->pprev->nChainWork); // For every block except the genesis block, the chainwork must be larger than the parent's.
        assert(nHeight < 2 || (pindex->pskip && (pindex->pskip->nHeight < nHeight))); // The pskip pointer must point back for all but the first 2 blocks.
        assert(pindexFirstNotTreeValid == nullptr); // All m_blockman.m_block_index entries must at least be TREE valid
        if ((pindex->nStatus & BLOCK_VALID_MASK) >= BLOCK_VALID_TREE) assert(pindexFirstNotTreeValid == nullptr); // TREE valid implies all parents are TREE valid
        if ((pindex->nStatus & BLOCK_VALID_MASK) >= BLOCK_VALID_CHAIN) assert(pindexFirstNotChainValid == nullptr); // CHAIN valid implies all parents are CHAIN valid
        if ((pindex->nStatus & BLOCK_VALID_MASK) >= BLOCK_VALID_SCRIPTS) assert(pindexFirstNotScriptsValid == nullptr); // SCRIPTS valid implies all parents are SCRIPTS valid
        if (pindexFirstInvalid == nullptr) {
            // Checks for not-invalid blocks.
            assert((pindex->nStatus & BLOCK_FAILED_MASK) == 0); // The failed mask cannot be set for blocks without invalid parents.
        }
        if (!CBlockIndexWorkComparator()(pindex, m_chain.Tip()) && pindexFirstNeverProcessed == nullptr) {
            if (pindexFirstInvalid == nullptr) {
                // If this block sorts at least as good as the current tip and
                // is valid and we have all data for its parents, it must be in
                // setBlockIndexCandidates.  m_chain.Tip() must also be there
                // even if some data has been pruned.
                if (pindexFirstMissing == nullptr || pindex == m_chain.Tip()) {
                    assert(setBlockIndexCandidates.count(pindex));
                }
                // If some parent is missing, then it could be that this block was in
                // setBlockIndexCandidates but had to be removed because of the missing data.
                // In this case it must be in m_blocks_unlinked -- see test below.
            }
        } else { // If this block sorts worse than the current tip or some ancestor's block has never been seen, it cannot be in setBlockIndexCandidates.
            assert(setBlockIndexCandidates.count(pindex) == 0);
        }
        // Check whether this block is in m_blocks_unlinked.
        std::pair<std::multimap<CBlockIndex*,CBlockIndex*>::iterator,std::multimap<CBlockIndex*,CBlockIndex*>::iterator> rangeUnlinked = m_blockman.m_blocks_unlinked.equal_range(pindex->pprev);
        bool foundInUnlinked = false;
        while (rangeUnlinked.first != rangeUnlinked.second) {
            assert(rangeUnlinked.first->first == pindex->pprev);
            if (rangeUnlinked.first->second == pindex) {
                foundInUnlinked = true;
                break;
            }
            rangeUnlinked.first++;
        }
        if (pindex->pprev && (pindex->nStatus & BLOCK_HAVE_DATA) && pindexFirstNeverProcessed != nullptr && pindexFirstInvalid == nullptr) {
            // If this block has block data available, some parent was never received, and has no invalid parents, it must be in m_blocks_unlinked.
            assert(foundInUnlinked);
        }
        if (!(pindex->nStatus & BLOCK_HAVE_DATA)) assert(!foundInUnlinked); // Can't be in m_blocks_unlinked if we don't HAVE_DATA
        if (pindexFirstMissing == nullptr) assert(!foundInUnlinked); // We aren't missing data for any parent -- cannot be in m_blocks_unlinked.
        if (pindex->pprev && (pindex->nStatus & BLOCK_HAVE_DATA) && pindexFirstNeverProcessed == nullptr && pindexFirstMissing != nullptr) {
            // We HAVE_DATA for this block, have received data for all parents at some point, but we're currently missing data for some parent.
            assert(fHavePruned); // We must have pruned.
            // This block may have entered m_blocks_unlinked if:
            //  - it has a descendant that at some point had more work than the
            //    tip, and
            //  - we tried switching to that descendant but were missing
            //    data for some intermediate block between m_chain and the
            //    tip.
            // So if this block is itself better than m_chain.Tip() and it wasn't in
            // setBlockIndexCandidates, then it must be in m_blocks_unlinked.
            if (!CBlockIndexWorkComparator()(pindex, m_chain.Tip()) && setBlockIndexCandidates.count(pindex) == 0) {
                if (pindexFirstInvalid == nullptr) {
                    assert(foundInUnlinked);
                }
            }
        }
        // assert(pindex->GetBlockHash() == pindex->GetBlockHeader().GetHash()); // Perhaps too slow
        // End: actual consistency checks.

        // Try descending into the first subnode.
        std::pair<std::multimap<CBlockIndex*,CBlockIndex*>::iterator,std::multimap<CBlockIndex*,CBlockIndex*>::iterator> range = forward.equal_range(pindex);
        if (range.first != range.second) {
            // A subnode was found.
            pindex = range.first->second;
            nHeight++;
            continue;
        }
        // This is a leaf node.
        // Move upwards until we reach a node of which we have not yet visited the last child.
        while (pindex) {
            // We are going to either move to a parent or a sibling of pindex.
            // If pindex was the first with a certain property, unset the corresponding variable.
            if (pindex == pindexFirstInvalid) pindexFirstInvalid = nullptr;
            if (pindex == pindexFirstMissing) pindexFirstMissing = nullptr;
            if (pindex == pindexFirstNeverProcessed) pindexFirstNeverProcessed = nullptr;
            if (pindex == pindexFirstNotTreeValid) pindexFirstNotTreeValid = nullptr;
            if (pindex == pindexFirstNotTransactionsValid) pindexFirstNotTransactionsValid = nullptr;
            if (pindex == pindexFirstNotChainValid) pindexFirstNotChainValid = nullptr;
            if (pindex == pindexFirstNotScriptsValid) pindexFirstNotScriptsValid = nullptr;
            // Find our parent.
            CBlockIndex* pindexPar = pindex->pprev;
            // Find which child we just visited.
            std::pair<std::multimap<CBlockIndex*,CBlockIndex*>::iterator,std::multimap<CBlockIndex*,CBlockIndex*>::iterator> rangePar = forward.equal_range(pindexPar);
            while (rangePar.first->second != pindex) {
                assert(rangePar.first != rangePar.second); // Our parent must have at least the node we're coming from as child.
                rangePar.first++;
            }
            // Proceed to the next one.
            rangePar.first++;
            if (rangePar.first != rangePar.second) {
                // Move to the sibling.
                pindex = rangePar.first->second;
                break;
            } else {
                // Move up further.
                pindex = pindexPar;
                nHeight--;
                continue;
            }
        }
    }

    // Check that we actually traversed the entire map.
    assert(nNodes == forward.size());
}

std::string CBlockFileInfo::ToString() const
{
    return strprintf("CBlockFileInfo(blocks=%u, size=%u, heights=%u...%u, time=%s...%s)", nBlocks, nSize, nHeightFirst, nHeightLast, FormatISO8601Date(nTimeFirst), FormatISO8601Date(nTimeLast));
}

CBlockFileInfo* GetBlockFileInfo(size_t n)
{
    LOCK(cs_LastBlockFile);

    return &vinfoBlockFile.at(n);
}

ThresholdState VersionBitsTipState(const Consensus::Params& params, Consensus::DeploymentPos pos)
{
    LOCK(cs_main);
    return VersionBitsState(::ChainActive().Tip(), params, pos, versionbitscache);
}

BIP9Stats VersionBitsTipStatistics(const Consensus::Params& params, Consensus::DeploymentPos pos)
{
    LOCK(cs_main);
    return VersionBitsStatistics(::ChainActive().Tip(), params, pos);
}

int VersionBitsTipStateSinceHeight(const Consensus::Params& params, Consensus::DeploymentPos pos)
{
    LOCK(cs_main);
    return VersionBitsStateSinceHeight(::ChainActive().Tip(), params, pos, versionbitscache);
}

static const uint64_t MEMPOOL_DUMP_VERSION = 1;

bool LoadMempool(CTxMemPool& pool)
{
    const CChainParams& chainparams = Params();
    int64_t nExpiryTimeout = gArgs.GetArg("-mempoolexpiry", DEFAULT_MEMPOOL_EXPIRY) * 60 * 60;
    FILE* filestr = fsbridge::fopen(GetDataDir() / "mempool.dat", "rb");
    CAutoFile file(filestr, SER_DISK, CLIENT_VERSION);
    if (file.IsNull()) {
        LogPrintf("Failed to open mempool file from disk. Continuing anyway.\n");
        return false;
    }

    int64_t count = 0;
    int64_t expired = 0;
    int64_t failed = 0;
    int64_t already_there = 0;
    int64_t nNow = GetTime();

    try {
        uint64_t version;
        file >> version;
        if (version != MEMPOOL_DUMP_VERSION) {
            return false;
        }
        uint64_t num;
        file >> num;
        while (num--) {
            CTransactionRef tx;
            int64_t nTime;
            int64_t nFeeDelta;
            file >> tx;
            file >> nTime;
            file >> nFeeDelta;

            CAmount amountdelta = nFeeDelta;
            if (amountdelta) {
                pool.PrioritiseTransaction(tx->GetHash(), amountdelta);
            }
            CValidationState state;
            if (nTime + nExpiryTimeout > nNow) {
                LOCK(cs_main);
                AcceptToMemoryPoolWithTime(chainparams, pool, state, tx, nullptr /* pfMissingInputs */, nTime,
                                           nullptr /* plTxnReplaced */, false /* bypass_limits */, 0 /* nAbsurdFee */,
                                           false /* test_accept */);
                if (state.IsValid()) {
                    ++count;
                } else {
                    // mempool may contain the transaction already, e.g. from
                    // wallet(s) having loaded it while we were processing
                    // mempool transactions; consider these as valid, instead of
                    // failed, but mark them as 'already there'
                    if (pool.exists(tx->GetHash())) {
                        ++already_there;
                    } else {
                        ++failed;
                    }
                }
            } else {
                ++expired;
            }
            if (ShutdownRequested())
                return false;
        }
        std::map<uint256, CAmount> mapDeltas;
        file >> mapDeltas;

        for (const auto& i : mapDeltas) {
            pool.PrioritiseTransaction(i.first, i.second);
        }
    } catch (const std::exception& e) {
        LogPrintf("Failed to deserialize mempool data on disk: %s. Continuing anyway.\n", e.what());
        return false;
    }

    LogPrintf("Imported mempool transactions from disk: %i succeeded, %i failed, %i expired, %i already there\n", count, failed, expired, already_there);
    return true;
}

bool DumpMempool(const CTxMemPool& pool)
{
    int64_t start = GetTimeMicros();

    std::map<uint256, CAmount> mapDeltas;
    std::vector<TxMempoolInfo> vinfo;

    static Mutex dump_mutex;
    LOCK(dump_mutex);

    {
        LOCK(pool.cs);
        for (const auto &i : pool.mapDeltas) {
            mapDeltas[i.first] = i.second;
        }
        vinfo = pool.infoAll();
    }

    int64_t mid = GetTimeMicros();

    try {
        FILE* filestr = fsbridge::fopen(GetDataDir() / "mempool.dat.new", "wb");
        if (!filestr) {
            return false;
        }

        CAutoFile file(filestr, SER_DISK, CLIENT_VERSION);

        uint64_t version = MEMPOOL_DUMP_VERSION;
        file << version;

        file << (uint64_t)vinfo.size();
        for (const auto& i : vinfo) {
            file << *(i.tx);
            file << int64_t{count_seconds(i.m_time)};
            file << int64_t{i.nFeeDelta};
            mapDeltas.erase(i.tx->GetHash());
        }

        file << mapDeltas;
        if (!FileCommit(file.Get()))
            throw std::runtime_error("FileCommit failed");
        file.fclose();
        RenameOver(GetDataDir() / "mempool.dat.new", GetDataDir() / "mempool.dat");
        int64_t last = GetTimeMicros();
        LogPrintf("Dumped mempool: %gs to copy, %gs to dump\n", (mid-start)*MICRO, (last-mid)*MICRO);
    } catch (const std::exception& e) {
        LogPrintf("Failed to dump mempool: %s. Continuing anyway.\n", e.what());
        return false;
    }
    return true;
}

//! Guess how far we are in the verification process at the given block index.
//! Since we have signed fixed-interval blocks, estimating progress is a very easy.
//! We can extrapolate the last block time to the current time to estimate how many more blocks
//! we expect.
double GuessVerificationProgress(const CBlockIndex* pindex, int64_t blockInterval) {
    if (pindex == NULL || pindex->nHeight < 1) {
        return 0.0;
    }

    int64_t nNow = GetTime();
    int64_t moreBlocksExpected = (nNow - pindex->GetBlockTime()) / blockInterval;
    double progress = (pindex->nHeight + 0.0) / (pindex->nHeight + moreBlocksExpected);
    // Round to 3 digits to avoid 0.999999 when finished.
    progress = ceil(progress * 1000.0) / 1000.0;
    // Avoid higher than one if last block is newer than current time.
    return std::min(1.0, progress);
}

class CMainCleanup
{
public:
    CMainCleanup() {}
    ~CMainCleanup() {
        // block headers
        BlockMap::iterator it1 = g_blockman.m_block_index.begin();
        for (; it1 != g_blockman.m_block_index.end(); it1++)
            delete (*it1).second;
        g_blockman.m_block_index.clear();
    }
};
static CMainCleanup instance_of_cmaincleanup;

// ELEMENTS:
/* This function has two major purposes:
 * 1) Checks that the RPC connection to the parent chain node
 * can be attained, and is returning back reasonable answers.
 * 2) Re-evaluates a list of blocks that have been deemed "bad"
 * from the perspective of peg-in witness validation. Blocks are
 * added to this queue in ConnectTip based on the error code returned.
 */
bool MainchainRPCCheck(const bool init)
{
    // First, we can clear out any blocks thatsomehow are now deemed valid
    // eg reconsiderblock rpc call manually
    std::vector<uint256> vblocksToReconsider;
    pblocktree->ReadInvalidBlockQueue(vblocksToReconsider);
    std::vector<uint256> vblocksToReconsiderAgain;
    for(uint256& blockhash : vblocksToReconsider) {
        LOCK(cs_main);
        if (::BlockIndex().count(blockhash)) {
            CBlockIndex* pblockindex = ::BlockIndex()[blockhash];
            if ((pblockindex->nStatus & BLOCK_FAILED_MASK)) {
                vblocksToReconsiderAgain.push_back(blockhash);
            }
        }
    }
    vblocksToReconsider = vblocksToReconsiderAgain;
    vblocksToReconsiderAgain.clear();
    pblocktree->WriteInvalidBlockQueue(vblocksToReconsider);

    // Next, check for working and valid rpc
    if (gArgs.GetBoolArg("-validatepegin", Params().GetConsensus().has_parent_chain)) {
        // During init try until a non-RPC_IN_WARMUP result
        while (true) {
            try {
                // The first thing we have to check is the version of the node.
                UniValue params(UniValue::VARR);
                UniValue reply = CallMainChainRPC("getnetworkinfo", params);
                UniValue error = reply["error"];
                if (!error.isNull()) {
                    // On the first call, it's possible to node is still in
                    // warmup; in that case, just wait and retry.
                    // If this is not the initial call, just report failure.
                    if (init && error["code"].get_int() == RPC_IN_WARMUP) {
                        MilliSleep(1000);
                        continue;
                    }
                    else {
                        LogPrintf("ERROR: Mainchain daemon RPC check returned 'error' response.\n");
                        return false;
                    }
                }
                UniValue result = reply["result"];
                if (!result.isObject() || !result.get_obj()["version"].isNum() ||
                        result.get_obj()["version"].get_int() < MIN_MAINCHAIN_NODE_VERSION) {
                    LogPrintf("ERROR: Parent chain daemon too old; need Bitcoin Core version 0.16.3 or newer.\n");
                    return false;
                }

                // Then check the genesis block to correspond to parent chain.
                params.push_back(UniValue(0));
                reply = CallMainChainRPC("getblockhash", params);
                error = reply["error"];
                if (!error.isNull()) {
                    LogPrintf("ERROR: Mainchain daemon RPC check returned 'error' response.\n");
                    return false;
                }
                result = reply["result"];
                if (!result.isStr() || result.get_str() != Params().ParentGenesisBlockHash().GetHex()) {
                    LogPrintf("ERROR: Invalid parent genesis block hash response via RPC. Contacting wrong parent daemon?\n");
                    return false;
                }
            } catch (const std::runtime_error& re) {
                LogPrintf("ERROR: Failure connecting to mainchain daemon RPC: %s\n", std::string(re.what()));
                return false;
            }
            // Success
            break;
        }
    }

    //Sanity startup check won't reconsider queued blocks
    if (init) {
       return true;
    }

    // Getting this far means we either aren't validating pegins(so let's make sure that's why
    // it failed previously) or we successfully connected to bitcoind
    // Time to reconsider blocks
    if (vblocksToReconsider.size() > 0) {
        CValidationState state;
        for(const uint256& blockhash : vblocksToReconsider) {
            {
                LOCK(cs_main);
                if (::BlockIndex().count(blockhash) == 0)
                    continue;
                CBlockIndex* pblockindex = ::BlockIndex()[blockhash];
                ResetBlockFailureFlags(pblockindex);
            }
        }

        //All blocks are now being reconsidered
        ActivateBestChain(state, Params());
        //This simply checks for DB errors
        if (!state.IsValid()) {
            //Something scary?
        }

        //Now to clear out now-valid blocks
        for(const uint256& blockhash : vblocksToReconsider) {
            LOCK(cs_main);
            if (::BlockIndex().count(blockhash)) {
                CBlockIndex* pblockindex = ::BlockIndex()[blockhash];

                //Marked as invalid still, put back into queue
                if((pblockindex->nStatus & BLOCK_FAILED_MASK)) {
                    vblocksToReconsiderAgain.push_back(blockhash);
                }
            }
        }

        //Write back remaining blocks
        pblocktree->WriteInvalidBlockQueue(vblocksToReconsiderAgain);
    }
    return true;
}<|MERGE_RESOLUTION|>--- conflicted
+++ resolved
@@ -593,7 +593,7 @@
     // And now do PAK checks. Filtered by next blocks' enforced list
     if (chainparams.GetEnforcePak()) {
         if (!IsPAKValidTx(tx, GetActivePAKList(::ChainActive().Tip(), chainparams.GetConsensus()), chainparams.ParentGenesisBlockHash(), chainparams.GetConsensus().pegged_asset)) {
-            return state.Invalid(ValidationInvalidReason::TX_NOT_STANDARD, false, REJECT_NONSTANDARD, "invalid-pegout-proof");
+            return state.Invalid(ValidationInvalidReason::TX_NOT_STANDARD, false, "invalid-pegout-proof");
         }
     }
 
@@ -662,7 +662,7 @@
             // Note that the witness vector must be size 0 or len(vin)
             if (!tx.witness.vtxinwit.empty() &&
                     !tx.witness.vtxinwit[input_index].m_pegin_witness.IsNull()) {
-                return state.Invalid(ValidationInvalidReason::TX_WITNESS_MUTATED, false, REJECT_PEGIN, "extra-pegin-witness");
+                return state.Invalid(ValidationInvalidReason::TX_WITNESS_MUTATED, false, "extra-pegin-witness");
             }
         }
     }
@@ -684,13 +684,13 @@
             std::string err_msg = "no peg-in witness attached";
             if (tx.witness.vtxinwit.size() != tx.vin.size() ||
                     !IsValidPeginWitness(tx.witness.vtxinwit[i].m_pegin_witness, fedpegscripts, tx.vin[i].prevout, err_msg, false)) {
-                return state.Invalid(ValidationInvalidReason::TX_WITNESS_MUTATED, false, REJECT_INVALID, "pegin-no-witness", err_msg);
+                return state.Invalid(ValidationInvalidReason::TX_WITNESS_MUTATED, false, "pegin-no-witness", err_msg);
             }
 
             std::pair<uint256, COutPoint> pegin = std::make_pair(uint256(tx.witness.vtxinwit[i].m_pegin_witness.stack[2]), tx.vin[i].prevout);
             // This assumes non-null prevout and genesis block hash
             if (m_view.IsPeginSpent(pegin)) {
-                return state.Invalid(ValidationInvalidReason::CONSENSUS, false, REJECT_INVALID, "pegin-already-claimed");
+                return state.Invalid(ValidationInvalidReason::CONSENSUS, false, "pegin-already-claimed");
             }
             continue;
         }
@@ -1634,14 +1634,9 @@
                 // data providers.
                 CScriptCheck check2(coin.out, tx, i,
                         flags & ~STANDARD_NOT_MANDATORY_VERIFY_FLAGS, cacheSigStore, &txdata);
-<<<<<<< HEAD
                 if (check2()) {
-                    return state.Invalid(ValidationInvalidReason::TX_NOT_STANDARD, false, REJECT_NONSTANDARD, strprintf("non-mandatory-script-verify-flag (%s)", ScriptErrorString(serror)));
+                    return state.Invalid(ValidationInvalidReason::TX_NOT_STANDARD, false, strprintf("non-mandatory-script-verify-flag (%s)", ScriptErrorString(serror)));
                 }
-=======
-                if (check2())
-                    return state.Invalid(ValidationInvalidReason::TX_NOT_STANDARD, false, strprintf("non-mandatory-script-verify-flag (%s)", ScriptErrorString(check.GetScriptError())));
->>>>>>> b688b859
             }
             // MANDATORY flag failures correspond to
             // ValidationInvalidReason::CONSENSUS. Because CONSENSUS
@@ -1652,11 +1647,7 @@
             // support, to avoid splitting the network (but this
             // depends on the details of how net_processing handles
             // such errors).
-<<<<<<< HEAD
-            return state.Invalid(ValidationInvalidReason::CONSENSUS, false, REJECT_INVALID, strprintf("mandatory-script-verify-flag-failed (%s)", ScriptErrorString(serror)));
-=======
-            return state.Invalid(ValidationInvalidReason::CONSENSUS, false, strprintf("mandatory-script-verify-flag-failed (%s)", ScriptErrorString(check.GetScriptError())));
->>>>>>> b688b859
+            return state.Invalid(ValidationInvalidReason::CONSENSUS, false, strprintf("mandatory-script-verify-flag-failed (%s)", ScriptErrorString(serror)));
         }
     }
 
@@ -2088,7 +2079,7 @@
             bool mustPay = !txout.nValue.IsExplicit() || txout.nValue.GetAmount() != 0;
             if (mustPay && txout.scriptPubKey != mandatory_coinbase_destination) {
                 return state.Invalid(ValidationInvalidReason::CONSENSUS, error("ConnectBlock(): Coinbase outputs didn't match required scriptPubKey"),
-                                 REJECT_INVALID, "bad-coinbase-txos");
+                                 "bad-coinbase-txos");
             }
         }
     }
@@ -2250,7 +2241,7 @@
         CPAKList paklist = GetActivePAKList(pindex->pprev, chainparams.GetConsensus());
         for (const auto& tx : block.vtx) {
             if (!IsPAKValidTx(*tx, paklist, chainparams.ParentGenesisBlockHash(), chainparams.GetConsensus().pegged_asset)) {
-                return state.Invalid(ValidationInvalidReason::CONSENSUS, error("ConnectBlock(): Bad PAK transaction"), REJECT_INVALID, "bad-pak-tx");
+                return state.Invalid(ValidationInvalidReason::CONSENSUS, error("ConnectBlock(): Bad PAK transaction"), "bad-pak-tx");
             }
         }
     }
@@ -2284,18 +2275,10 @@
                 }
                 return error("%s: Consensus::CheckTxInputs: %s, %s", __func__, tx.GetHash().ToString(), FormatStateMessage(state));
             }
-<<<<<<< HEAD
             control.Add(vChecks);
 
             if (!MoneyRange(fee_map))
-                return state.Invalid(ValidationInvalidReason::CONSENSUS, error("ConnectBlock(): total block reward overflowed"), REJECT_INVALID, "bad-blockreward-outofrange");
-=======
-            nFees += txfee;
-            if (!MoneyRange(nFees)) {
-                return state.Invalid(ValidationInvalidReason::CONSENSUS, error("%s: accumulated fee in the block out of range.", __func__),
-                                 "bad-txns-accumulated-fee-outofrange");
-            }
->>>>>>> b688b859
+                return state.Invalid(ValidationInvalidReason::CONSENSUS, error("ConnectBlock(): total block reward overflowed"), "bad-blockreward-outofrange");
 
             // Check that transaction is BIP68 final
             // BIP68 lock checks (as opposed to nLockTime checks) must
@@ -2356,23 +2339,14 @@
     int64_t nTime3 = GetTimeMicros(); nTimeConnect += nTime3 - nTime2;
     LogPrint(BCLog::BENCH, "      - Connect %u transactions: %.2fms (%.3fms/tx, %.3fms/txin) [%.2fs (%.2fms/blk)]\n", (unsigned)block.vtx.size(), MILLI * (nTime3 - nTime2), MILLI * (nTime3 - nTime2) / block.vtx.size(), nInputs <= 1 ? 0 : MILLI * (nTime3 - nTime2) / (nInputs-1), nTimeConnect * MICRO, nTimeConnect * MILLI / nBlocksTotal);
 
-<<<<<<< HEAD
     CAmountMap block_reward = fee_map;
     block_reward[consensusParams.subsidy_asset] += GetBlockSubsidy(pindex->nHeight, consensusParams);
     if (!MoneyRange(block_reward))
-        return state.Invalid(ValidationInvalidReason::CONSENSUS, error("ConnectBlock(): total block reward overflowed"), REJECT_INVALID, "bad-blockreward-outofrange");
+        return state.Invalid(ValidationInvalidReason::CONSENSUS, error("ConnectBlock(): total block reward overflowed"), "bad-blockreward-outofrange");
     if (!VerifyCoinbaseAmount(*(block.vtx[0]), block_reward)) {
         return state.Invalid(ValidationInvalidReason::CONSENSUS, error("ConnectBlock(): coinbase pays too much (limit=%d)",
-                block_reward[consensusParams.subsidy_asset]), REJECT_INVALID, "bad-cb-amount");
-    }
-=======
-    CAmount blockReward = nFees + GetBlockSubsidy(pindex->nHeight, chainparams.GetConsensus());
-    if (block.vtx[0]->GetValueOut() > blockReward)
-        return state.Invalid(ValidationInvalidReason::CONSENSUS,
-                         error("ConnectBlock(): coinbase pays too much (actual=%d vs limit=%d)",
-                               block.vtx[0]->GetValueOut(), blockReward),
-                               "bad-cb-amount");
->>>>>>> b688b859
+                block_reward[consensusParams.subsidy_asset]), "bad-cb-amount");
+    }
 
     if (!control.Wait())
         return state.Invalid(ValidationInvalidReason::CONSENSUS, error("%s: CheckQueue failed", __func__), "block-validation-failed");
@@ -2768,7 +2742,7 @@
                 // or unseen Bitcoin blocks.
                 // These blocks are later re-evaluated at an interval
                 // set by `-recheckpeginblockinterval`.
-                if (state.GetRejectCode() == REJECT_PEGIN) {
+                if (state.GetRejectReason() == "bad-pegin-witness") {
                     //Write queue of invalid blocks that
                     //must be cleared to continue operation
                     std::vector<uint256> vinvalidBlocks;
@@ -3484,16 +3458,10 @@
 static bool CheckBlockHeader(const CBlockHeader& block, CValidationState& state, const Consensus::Params& consensusParams, bool fCheckPOW = true)
 {
     // Check proof of work matches claimed amount
-<<<<<<< HEAD
     if (fCheckPOW && block.GetHash() != consensusParams.hashGenesisBlock
             && !CheckProof(block, consensusParams)) {
-        return state.Invalid(ValidationInvalidReason::BLOCK_INVALID_HEADER, false, REJECT_INVALID, g_signed_blocks ? "block-proof-invalid" : "high-hash", "proof of work failed");
-    }
-=======
-    if (fCheckPOW && !CheckProofOfWork(block.GetHash(), block.nBits, consensusParams))
-        return state.Invalid(ValidationInvalidReason::BLOCK_INVALID_HEADER, false, "high-hash", "proof of work failed");
-
->>>>>>> b688b859
+        return state.Invalid(ValidationInvalidReason::BLOCK_INVALID_HEADER, false, g_signed_blocks ? "block-proof-invalid" : "high-hash", "proof of work failed");
+    }
     return true;
 }
 
@@ -3655,19 +3623,19 @@
 
     // Dynamic blocks must at least publish current signblockscript in full
     if (dynafed_params.m_current.IsNull()) {
-        return state.Invalid(ValidationInvalidReason::CONSENSUS, false, REJECT_INVALID, "invalid-dyna-fed", "dynamic block headers must have non-empty current signblockscript field");
+        return state.Invalid(ValidationInvalidReason::CONSENSUS, false, "invalid-dyna-fed", "dynamic block headers must have non-empty current signblockscript field");
     }
 
     // Make sure extension bits aren't active, reserved for future HF
     uint32_t reserved_mask = (1<<23) | (1<<24) | (1<<25) | (1<<26);
     if ((block.nVersion & reserved_mask) != 0) {
-        return state.Invalid(ValidationInvalidReason::CONSENSUS, false, REJECT_INVALID, "invalid-dyna-fed", "dynamic block header has unknown HF extension bits set");
+        return state.Invalid(ValidationInvalidReason::CONSENSUS, false, "invalid-dyna-fed", "dynamic block header has unknown HF extension bits set");
     }
 
     const DynaFedParamEntry expected_current_params = ComputeNextBlockCurrentParameters(pindexPrev, params.GetConsensus());
 
     if (expected_current_params != dynafed_params.m_current) {
-        return state.Invalid(ValidationInvalidReason::CONSENSUS, false, REJECT_INVALID, "invalid-dyna-fed", "dynamic block header's current parameters do not match expected");
+        return state.Invalid(ValidationInvalidReason::CONSENSUS, false, "invalid-dyna-fed", "dynamic block header's current parameters do not match expected");
     }
 
     // Lastly, enforce rules on proposals.
@@ -3678,13 +3646,13 @@
         int block_version = 0;
         std::vector<unsigned char> block_program;
         if (!proposed.m_signblockscript.IsWitnessProgram(block_version, block_program)) {
-            return state.Invalid(ValidationInvalidReason::CONSENSUS, false, REJECT_INVALID, "invalid-dyna-fed", "proposed signblockscript must be native segwit scriptPubkey");
+            return state.Invalid(ValidationInvalidReason::CONSENSUS, false, "invalid-dyna-fed", "proposed signblockscript must be native segwit scriptPubkey");
         }
 
         int fedpeg_version = 0;
         std::vector<unsigned char> fedpeg_program;
         if (!proposed.m_fedpeg_program.IsWitnessProgram(fedpeg_version, fedpeg_program)) {
-            return state.Invalid(ValidationInvalidReason::CONSENSUS, false, REJECT_INVALID, "invalid-dyna-fed", "proposed fedpegs program must be native segwit scriptPubkey");
+            return state.Invalid(ValidationInvalidReason::CONSENSUS, false, "invalid-dyna-fed", "proposed fedpegs program must be native segwit scriptPubkey");
         }
 
         // for v0, fedpegscript's scriptPubKey must match. v1+ is unencumbered.
@@ -3693,7 +3661,7 @@
             CSHA256().Write(proposed.m_fedpegscript.data(), proposed.m_fedpegscript.size()).Finalize(fedpeg_program.begin());
             CScript computed_program = CScript() << OP_0 << ToByteVector(fedpeg_program);
             if (computed_program != proposed.m_fedpeg_program) {
-                return state.Invalid(ValidationInvalidReason::CONSENSUS, false, REJECT_INVALID, "invalid-dyna-fed", "proposed v0 segwit fedpegscript must match proposed fedpeg witness program");
+                return state.Invalid(ValidationInvalidReason::CONSENSUS, false, "invalid-dyna-fed", "proposed v0 segwit fedpegscript must match proposed fedpeg witness program");
             }
 
             // fedpegscript proposals *must not* start with OP_DEPTH
@@ -3702,7 +3670,7 @@
             // We don't encumber future segwit versions as opcodes may change.
             if (!proposed.m_fedpegscript.empty() &&
                     proposed.m_fedpegscript.front() == OP_DEPTH) {
-                return state.Invalid(ValidationInvalidReason::CONSENSUS, false, REJECT_INVALID, "invalid-dyna-fed", "Proposed fedpegscript starts with OP_DEPTH, which is illegal");
+                return state.Invalid(ValidationInvalidReason::CONSENSUS, false, "invalid-dyna-fed", "Proposed fedpegscript starts with OP_DEPTH, which is illegal");
             }
         }
 
@@ -3712,7 +3680,7 @@
         if (params.GetEnforcePak()) {
             if (!proposed.m_extension_space.empty() &&
                     CreatePAKListFromExtensionSpace(proposed.m_extension_space).IsReject()) {
-                return state.Invalid(ValidationInvalidReason::CONSENSUS, false, REJECT_INVALID, "invalid-dyna-fed", "Extension space is not list of valid PAK entries");
+                return state.Invalid(ValidationInvalidReason::CONSENSUS, false, "invalid-dyna-fed", "Extension space is not list of valid PAK entries");
             }
         }
     }
@@ -3751,13 +3719,8 @@
 
     // Check proof of work target or non-dynamic signblockscript if necessary
     const Consensus::Params& consensusParams = params.GetConsensus();
-<<<<<<< HEAD
     if (!IsDynaFedEnabled(pindexPrev, consensusParams) && !CheckChallenge(block, *pindexPrev, consensusParams))
-        return state.Invalid(ValidationInvalidReason::BLOCK_INVALID_HEADER, false, REJECT_INVALID, "bad-diffbits", "incorrect proof of work");
-=======
-    if (block.nBits != GetNextWorkRequired(pindexPrev, &block, consensusParams))
         return state.Invalid(ValidationInvalidReason::BLOCK_INVALID_HEADER, false, "bad-diffbits", "incorrect proof of work");
->>>>>>> b688b859
 
     // Check against checkpoints
     if (fCheckpointsEnabled) {
@@ -3776,7 +3739,7 @@
     // Check height in header against prev
     if (g_con_blockheightinheader && (uint32_t)nHeight != block.block_height)
         return state.Invalid(ValidationInvalidReason::BLOCK_INVALID_HEADER, error("%s: block height in header is incorrect", __func__),
-                             REJECT_INVALID, "bad-header-height");
+                             "bad-header-height");
 
     // Check timestamp
     if (block.GetBlockTime() > nAdjustedTime + MAX_FUTURE_BLOCK_TIME)
@@ -3841,7 +3804,7 @@
         if (!inwit.vchIssuanceAmountRangeproof.empty() ||
                 !inwit.vchInflationKeysRangeproof.empty() ||
                 !inwit.m_pegin_witness.IsNull()) {
-            return state.Invalid(ValidationInvalidReason::BLOCK_MUTATED, false, REJECT_INVALID, "bad-cb-witness", "Coinbase has invalid input witness data.");
+            return state.Invalid(ValidationInvalidReason::BLOCK_MUTATED, false, "bad-cb-witness", "Coinbase has invalid input witness data.");
         }
     }
 
@@ -3862,15 +3825,10 @@
             // The malleation check is ignored; as the transaction tree itself
             // already does not permit it, it is impossible to trigger in the
             // witness tree.
-<<<<<<< HEAD
             if ((block.vtx[0]->witness.vtxinwit.empty()) ||
                 (block.vtx[0]->witness.vtxinwit[0].scriptWitness.stack.size() != 1) ||
                 (block.vtx[0]->witness.vtxinwit[0].scriptWitness.stack[0].size() != 32)) {
-                return state.Invalid(ValidationInvalidReason::BLOCK_MUTATED, false, REJECT_INVALID, "bad-witness-nonce-size", strprintf("%s : invalid witness reserved value size", __func__));
-=======
-            if (block.vtx[0]->vin[0].scriptWitness.stack.size() != 1 || block.vtx[0]->vin[0].scriptWitness.stack[0].size() != 32) {
                 return state.Invalid(ValidationInvalidReason::BLOCK_MUTATED, false, "bad-witness-nonce-size", strprintf("%s : invalid witness reserved value size", __func__));
->>>>>>> b688b859
             }
             CHash256().Write(hashWitness.begin(), 32).Write(&block.vtx[0]->witness.vtxinwit[0].scriptWitness.stack[0][0], 32).Finalize(hashWitness.begin());
             uint256 committedWitness(std::vector<unsigned char>(&block.vtx[0]->vout[commitpos].scriptPubKey[6], &block.vtx[0]->vout[commitpos].scriptPubKey[6+32]));
