// Copyright (c) 2009-2010 Satoshi Nakamoto
// Copyright (c) 2009-2020 The Bitcoin Core developers
// Distributed under the MIT software license, see the accompanying
// file COPYING or http://www.opensource.org/licenses/mit-license.php.

#include <validation.h>

#include <arith_uint256.h>
#include <chain.h>
#include <chainparams.h>
#include <checkqueue.h>
#include <consensus/consensus.h>
#include <consensus/merkle.h>
#include <consensus/tx_check.h>
#include <consensus/tx_verify.h>
#include <consensus/validation.h>
#include <cuckoocache.h>
#include <flatfile.h>
#include <hash.h>
#include <index/txindex.h>
#include <logging.h>
#include <logging/timer.h>
#include <mainchainrpc.h>
#include <node/ui_interface.h>
#include <optional.h>
#include <pegins.h>
#include <policy/fees.h>
#include <policy/policy.h>
#include <policy/settings.h>
#include <primitives/block.h>
#include <primitives/transaction.h>
#include <script/pegins.h>
#include <random.h>
#include <reverse_iterator.h>
#include <script/script.h>
#include <script/sigcache.h>
#include <shutdown.h>
#include <signet.h>
#include <timedata.h>
#include <tinyformat.h>
#include <txdb.h>
#include <txmempool.h>
#include <uint256.h>
#include <undo.h>
#include <util/check.h> // For NDEBUG compile time check
#include <util/moneystr.h>
#include <util/rbf.h>
#include <util/strencodings.h>
#include <util/system.h>
#include <util/translation.h>
#include <validationinterface.h>
#include <warnings.h>

// ELEMENTS
#include <block_proof.h> // CheckChallenge, CheckProof
#include <dynafed.h>

#include <string>

#include <boost/algorithm/string/replace.hpp>

#define MICRO 0.000001
#define MILLI 0.001

/**
 * An extra transaction can be added to a package, as long as it only has one
 * ancestor and is no larger than this. Not really any reason to make this
 * configurable as it doesn't materially change DoS parameters.
 */
static const unsigned int EXTRA_DESCENDANT_TX_SIZE_LIMIT = 10000;
/** Maximum kilobytes for transactions to store for processing during reorg */
static const unsigned int MAX_DISCONNECTED_TX_POOL_SIZE = 20000;
/** The pre-allocation chunk size for blk?????.dat files (since 0.8) */
static const unsigned int BLOCKFILE_CHUNK_SIZE = 0x1000000; // 16 MiB
/** The pre-allocation chunk size for rev?????.dat files (since 0.8) */
static const unsigned int UNDOFILE_CHUNK_SIZE = 0x100000; // 1 MiB
/** Time to wait between writing blocks/block index to disk. */
static constexpr std::chrono::hours DATABASE_WRITE_INTERVAL{1};
/** Time to wait between flushing chainstate to disk. */
static constexpr std::chrono::hours DATABASE_FLUSH_INTERVAL{24};
/** Maximum age of our tip for us to be considered current for fee estimation */
static constexpr std::chrono::hours MAX_FEE_ESTIMATION_TIP_AGE{3};
const std::vector<std::string> CHECKLEVEL_DOC {
    "level 0 reads the blocks from disk",
    "level 1 verifies block validity",
    "level 2 verifies undo data",
    "level 3 checks disconnection of tip blocks",
    "level 4 tries to reconnect the blocks",
    "each level includes the checks of the previous levels",
};

bool CBlockIndexWorkComparator::operator()(const CBlockIndex *pa, const CBlockIndex *pb) const {
    // First sort by most total work, ...
    if (pa->nChainWork > pb->nChainWork) return false;
    if (pa->nChainWork < pb->nChainWork) return true;

    // ... then by earliest time received, ...
    if (pa->nSequenceId < pb->nSequenceId) return false;
    if (pa->nSequenceId > pb->nSequenceId) return true;

    // Use pointer address as tie breaker (should only happen with blocks
    // loaded from disk, as those all have id 0).
    if (pa < pb) return false;
    if (pa > pb) return true;

    // Identical blocks.
    return false;
}

ChainstateManager g_chainman;

CChainState& ChainstateActive()
{
    LOCK(::cs_main);
    assert(g_chainman.m_active_chainstate);
    return *g_chainman.m_active_chainstate;
}

CChain& ChainActive()
{
    LOCK(::cs_main);
    return ::ChainstateActive().m_chain;
}

/**
 * Mutex to guard access to validation specific variables, such as reading
 * or changing the chainstate.
 *
 * This may also need to be locked when updating the transaction pool, e.g. on
 * AcceptToMemoryPool. See CTxMemPool::cs comment for details.
 *
 * The transaction pool has a separate lock to allow reading from it and the
 * chainstate at the same time.
 */
RecursiveMutex cs_main;

CBlockIndex *pindexBestHeader = nullptr;
Mutex g_best_block_mutex;
std::condition_variable g_best_block_cv;
uint256 g_best_block;
bool g_parallel_script_checks{false};
std::atomic_bool fImporting(false);
std::atomic_bool fReindex(false);
bool fHavePruned = false;
bool fPruneMode = false;
bool fRequireStandard = true;
bool fCheckBlockIndex = false;
bool fCheckpointsEnabled = DEFAULT_CHECKPOINTS_ENABLED;
uint64_t nPruneTarget = 0;
int64_t nMaxTipAge = DEFAULT_MAX_TIP_AGE;

uint256 hashAssumeValid;
arith_uint256 nMinimumChainWork;

CFeeRate minRelayTxFee = CFeeRate(DEFAULT_MIN_RELAY_TX_FEE);

CBlockPolicyEstimator feeEstimator;

// Internal stuff
namespace {
    CBlockIndex* pindexBestInvalid = nullptr;

    RecursiveMutex cs_LastBlockFile;
    std::vector<CBlockFileInfo> vinfoBlockFile;
    int nLastBlockFile = 0;
    /** Global flag to indicate we should check to see if there are
     *  block/undo files that should be deleted.  Set on startup
     *  or if we allocate more file space when we're in prune mode
     */
    bool fCheckForPruning = false;

    /** Dirty block index entries. */
    std::set<CBlockIndex*> setDirtyBlockIndex;

    /** Dirty block file entries. */
    std::set<int> setDirtyFileInfo;
} // anon namespace

CBlockIndex* LookupBlockIndex(const uint256& hash)
{
    AssertLockHeld(cs_main);
    BlockMap::const_iterator it = g_chainman.BlockIndex().find(hash);
    return it == g_chainman.BlockIndex().end() ? nullptr : it->second;
}

CBlockIndex* FindForkInGlobalIndex(const CChain& chain, const CBlockLocator& locator)
{
    AssertLockHeld(cs_main);

    // Find the latest block common to locator and chain - we expect that
    // locator.vHave is sorted descending by height.
    for (const uint256& hash : locator.vHave) {
        CBlockIndex* pindex = LookupBlockIndex(hash);
        if (pindex) {
            if (chain.Contains(pindex))
                return pindex;
            if (pindex->GetAncestor(chain.Height()) == chain.Tip()) {
                return chain.Tip();
            }
        }
    }
    return chain.Genesis();
}

std::unique_ptr<CBlockTreeDB> pblocktree;

bool CheckInputScripts(const CTransaction& tx, TxValidationState &state, const CCoinsViewCache &inputs,
        unsigned int flags, bool cacheSigStore, bool cacheFullScriptStore,
        PrecomputedTransactionData& txdata,
        std::vector<CCheck*> *pvChecks = nullptr);
static FILE* OpenUndoFile(const FlatFilePos &pos, bool fReadOnly = false);
static FlatFileSeq BlockFileSeq();
static FlatFileSeq UndoFileSeq();

bool CheckFinalTx(const CTransaction &tx, int flags)
{
    AssertLockHeld(cs_main);

    // By convention a negative value for flags indicates that the
    // current network-enforced consensus rules should be used. In
    // a future soft-fork scenario that would mean checking which
    // rules would be enforced for the next block and setting the
    // appropriate flags. At the present time no soft-forks are
    // scheduled, so no flags are set.
    flags = std::max(flags, 0);

    // CheckFinalTx() uses ::ChainActive().Height()+1 to evaluate
    // nLockTime because when IsFinalTx() is called within
    // CBlock::AcceptBlock(), the height of the block *being*
    // evaluated is what is used. Thus if we want to know if a
    // transaction can be part of the *next* block, we need to call
    // IsFinalTx() with one more than ::ChainActive().Height().
    const int nBlockHeight = ::ChainActive().Height() + 1;

    // BIP113 requires that time-locked transactions have nLockTime set to
    // less than the median time of the previous block they're contained in.
    // When the next block is created its previous block will be the current
    // chain tip, so we use that to calculate the median time passed to
    // IsFinalTx() if LOCKTIME_MEDIAN_TIME_PAST is set.
    const int64_t nBlockTime = (flags & LOCKTIME_MEDIAN_TIME_PAST)
                             ? ::ChainActive().Tip()->GetMedianTimePast()
                             : GetAdjustedTime();

    return IsFinalTx(tx, nBlockHeight, nBlockTime);
}

bool TestLockPointValidity(const LockPoints* lp)
{
    AssertLockHeld(cs_main);
    assert(lp);
    // If there are relative lock times then the maxInputBlock will be set
    // If there are no relative lock times, the LockPoints don't depend on the chain
    if (lp->maxInputBlock) {
        // Check whether ::ChainActive() is an extension of the block at which the LockPoints
        // calculation was valid.  If not LockPoints are no longer valid
        if (!::ChainActive().Contains(lp->maxInputBlock)) {
            return false;
        }
    }

    // LockPoints still valid
    return true;
}

bool CheckSequenceLocks(const CTxMemPool& pool, const CTransaction& tx, int flags, LockPoints* lp, bool useExistingLockPoints)
{
    AssertLockHeld(cs_main);
    AssertLockHeld(pool.cs);

    CBlockIndex* tip = ::ChainActive().Tip();
    assert(tip != nullptr);

    CBlockIndex index;
    index.pprev = tip;
    // CheckSequenceLocks() uses ::ChainActive().Height()+1 to evaluate
    // height based locks because when SequenceLocks() is called within
    // ConnectBlock(), the height of the block *being*
    // evaluated is what is used.
    // Thus if we want to know if a transaction can be part of the
    // *next* block, we need to use one more than ::ChainActive().Height()
    index.nHeight = tip->nHeight + 1;

    std::pair<int, int64_t> lockPair;
    if (useExistingLockPoints) {
        assert(lp);
        lockPair.first = lp->height;
        lockPair.second = lp->time;
    }
    else {
        // CoinsTip() contains the UTXO set for ::ChainActive().Tip()
        CCoinsViewMemPool viewMemPool(&::ChainstateActive().CoinsTip(), pool);
        std::vector<int> prevheights;
        prevheights.resize(tx.vin.size());
        for (size_t txinIndex = 0; txinIndex < tx.vin.size(); txinIndex++) {
            const CTxIn& txin = tx.vin[txinIndex];
            // pegins should not restrict validity of sequence locks
            if (txin.m_is_pegin) {
                prevheights[txinIndex] = -1;
                continue;
            }

            Coin coin;
            if (!viewMemPool.GetCoin(txin.prevout, coin)) {
                return error("%s: Missing input", __func__);
            }
            if (coin.nHeight == MEMPOOL_HEIGHT) {
                // Assume all mempool transaction confirm in the next block
                prevheights[txinIndex] = tip->nHeight + 1;
            } else {
                prevheights[txinIndex] = coin.nHeight;
            }
        }
        lockPair = CalculateSequenceLocks(tx, flags, prevheights, index);
        if (lp) {
            lp->height = lockPair.first;
            lp->time = lockPair.second;
            // Also store the hash of the block with the highest height of
            // all the blocks which have sequence locked prevouts.
            // This hash needs to still be on the chain
            // for these LockPoint calculations to be valid
            // Note: It is impossible to correctly calculate a maxInputBlock
            // if any of the sequence locked inputs depend on unconfirmed txs,
            // except in the special case where the relative lock time/height
            // is 0, which is equivalent to no sequence lock. Since we assume
            // input height of tip+1 for mempool txs and test the resulting
            // lockPair from CalculateSequenceLocks against tip+1.  We know
            // EvaluateSequenceLocks will fail if there was a non-zero sequence
            // lock on a mempool input, so we can use the return value of
            // CheckSequenceLocks to indicate the LockPoints validity
            int maxInputHeight = 0;
            for (const int height : prevheights) {
                // Can ignore mempool inputs since we'll fail if they had non-zero locks
                if (height != tip->nHeight+1) {
                    maxInputHeight = std::max(maxInputHeight, height);
                }
            }
            lp->maxInputBlock = tip->GetAncestor(maxInputHeight);
        }
    }
    return EvaluateSequenceLocks(index, lockPair);
}

// Returns the script flags which should be checked for a given block
static unsigned int GetBlockScriptFlags(const CBlockIndex* pindex, const Consensus::Params& chainparams);

static void LimitMempoolSize(CTxMemPool& pool, size_t limit, std::chrono::seconds age)
    EXCLUSIVE_LOCKS_REQUIRED(pool.cs, ::cs_main)
{
    int expired = pool.Expire(GetTime<std::chrono::seconds>() - age);
    if (expired != 0) {
        LogPrint(BCLog::MEMPOOL, "Expired %i transactions from the memory pool\n", expired);
    }

    std::vector<COutPoint> vNoSpendsRemaining;
    pool.TrimToSize(limit, &vNoSpendsRemaining);
    for (const COutPoint& removed : vNoSpendsRemaining)
        ::ChainstateActive().CoinsTip().Uncache(removed);
}

static bool IsCurrentForFeeEstimation() EXCLUSIVE_LOCKS_REQUIRED(cs_main)
{
    AssertLockHeld(cs_main);
    if (::ChainstateActive().IsInitialBlockDownload())
        return false;
    if (::ChainActive().Tip()->GetBlockTime() < count_seconds(GetTime<std::chrono::seconds>() - MAX_FEE_ESTIMATION_TIP_AGE))
        return false;
    if (::ChainActive().Height() < pindexBestHeader->nHeight - 1)
        return false;
    return true;
}

/* Make mempool consistent after a reorg, by re-adding or recursively erasing
 * disconnected block transactions from the mempool, and also removing any
 * other transactions from the mempool that are no longer valid given the new
 * tip/height.
 *
 * Note: we assume that disconnectpool only contains transactions that are NOT
 * confirmed in the current chain nor already in the mempool (otherwise,
 * in-mempool descendants of such transactions would be removed).
 *
 * Passing fAddToMempool=false will skip trying to add the transactions back,
 * and instead just erase from the mempool as needed.
 */

static void UpdateMempoolForReorg(CTxMemPool& mempool, DisconnectedBlockTransactions& disconnectpool, bool fAddToMempool) EXCLUSIVE_LOCKS_REQUIRED(cs_main, mempool.cs)
{
    AssertLockHeld(cs_main);
    AssertLockHeld(mempool.cs);
    std::vector<uint256> vHashUpdate;
    // disconnectpool's insertion_order index sorts the entries from
    // oldest to newest, but the oldest entry will be the last tx from the
    // latest mined block that was disconnected.
    // Iterate disconnectpool in reverse, so that we add transactions
    // back to the mempool starting with the earliest transaction that had
    // been previously seen in a block.
    auto it = disconnectpool.queuedTx.get<insertion_order>().rbegin();
    while (it != disconnectpool.queuedTx.get<insertion_order>().rend()) {
        // ignore validation errors in resurrected transactions
        TxValidationState stateDummy;
        if (!fAddToMempool || (*it)->IsCoinBase() ||
            !AcceptToMemoryPool(mempool, stateDummy, *it,
                                nullptr /* plTxnReplaced */, true /* bypass_limits */)) {
            // If the transaction doesn't make it in to the mempool, remove any
            // transactions that depend on it (which would now be orphans).
            mempool.removeRecursive(**it, MemPoolRemovalReason::REORG);
        } else if (mempool.exists((*it)->GetHash())) {
            vHashUpdate.push_back((*it)->GetHash());
        }
        ++it;
    }
    disconnectpool.queuedTx.clear();
    // AcceptToMemoryPool/addUnchecked all assume that new mempool entries have
    // no in-mempool children, which is generally not true when adding
    // previously-confirmed transactions back to the mempool.
    // UpdateTransactionsFromBlock finds descendants of any transactions in
    // the disconnectpool that were added back and cleans up the mempool state.
    mempool.UpdateTransactionsFromBlock(vHashUpdate);

    // We also need to remove any now-immature transactions
    mempool.removeForReorg(&::ChainstateActive().CoinsTip(), ::ChainActive().Tip()->nHeight + 1, STANDARD_LOCKTIME_VERIFY_FLAGS);
    // Re-limit mempool size, in case we added any transactions
    LimitMempoolSize(mempool, gArgs.GetArg("-maxmempool", DEFAULT_MAX_MEMPOOL_SIZE) * 1000000, std::chrono::hours{gArgs.GetArg("-mempoolexpiry", DEFAULT_MEMPOOL_EXPIRY)});
}

// Used to avoid mempool polluting consensus critical paths if CCoinsViewMempool
// were somehow broken and returning the wrong scriptPubKeys
static bool CheckInputsFromMempoolAndCache(const CTransaction& tx, TxValidationState& state, const CCoinsViewCache& view, const CTxMemPool& pool,
                 unsigned int flags, PrecomputedTransactionData& txdata) EXCLUSIVE_LOCKS_REQUIRED(cs_main) {
    AssertLockHeld(cs_main);

    // pool.cs should be locked already, but go ahead and re-take the lock here
    // to enforce that mempool doesn't change between when we check the view
    // and when we actually call through to CheckInputScripts
    LOCK(pool.cs);

    assert(!tx.IsCoinBase());
    for (const CTxIn& txin : tx.vin) {
        if (txin.m_is_pegin) {
            continue;
        }

        const Coin& coin = view.AccessCoin(txin.prevout);

        // AcceptToMemoryPoolWorker has already checked that the coins are
        // available, so this shouldn't fail. If the inputs are not available
        // here then return false.
        if (coin.IsSpent()) return false;

        // Check equivalence for available inputs.
        const CTransactionRef& txFrom = pool.get(txin.prevout.hash);
        if (txFrom) {
            assert(txFrom->GetHash() == txin.prevout.hash);
            assert(txFrom->vout.size() > txin.prevout.n);
            assert(txFrom->vout[txin.prevout.n] == coin.out);
        } else {
            const Coin& coinFromDisk = ::ChainstateActive().CoinsTip().AccessCoin(txin.prevout);
            assert(!coinFromDisk.IsSpent());
            assert(coinFromDisk.out == coin.out);
        }
    }

    // Call CheckInputScripts() to cache signature and script validity against current tip consensus rules.
    return CheckInputScripts(tx, state, view, flags, /* cacheSigStore = */ true, /* cacheFullSciptStore = */ true, txdata);
}

namespace {

class MemPoolAccept
{
public:
    MemPoolAccept(CTxMemPool& mempool) : m_pool(mempool), m_view(&m_dummy), m_viewmempool(&::ChainstateActive().CoinsTip(), m_pool),
        m_limit_ancestors(gArgs.GetArg("-limitancestorcount", DEFAULT_ANCESTOR_LIMIT)),
        m_limit_ancestor_size(gArgs.GetArg("-limitancestorsize", DEFAULT_ANCESTOR_SIZE_LIMIT)*1000),
        m_limit_descendants(gArgs.GetArg("-limitdescendantcount", DEFAULT_DESCENDANT_LIMIT)),
        m_limit_descendant_size(gArgs.GetArg("-limitdescendantsize", DEFAULT_DESCENDANT_SIZE_LIMIT)*1000) {}

    // We put the arguments we're handed into a struct, so we can pass them
    // around easier.
    struct ATMPArgs {
        const CChainParams& m_chainparams;
        TxValidationState &m_state;
        const int64_t m_accept_time;
        std::list<CTransactionRef>* m_replaced_transactions;
        const bool m_bypass_limits;
        /*
         * Return any outpoints which were not previously present in the coins
         * cache, but were added as a result of validating the tx for mempool
         * acceptance. This allows the caller to optionally remove the cache
         * additions if the associated transaction ends up being rejected by
         * the mempool.
         */
        std::vector<COutPoint>& m_coins_to_uncache;
        const bool m_test_accept;
        CAmount* m_fee_out;
    };

    // Single transaction acceptance
    bool AcceptSingleTransaction(const CTransactionRef& ptx, ATMPArgs& args) EXCLUSIVE_LOCKS_REQUIRED(cs_main);

private:
    // All the intermediate state that gets passed between the various levels
    // of checking a given transaction.
    struct Workspace {
        Workspace(const CTransactionRef& ptx) : m_ptx(ptx), m_hash(ptx->GetHash()) {}
        std::set<uint256> m_conflicts;
        std::set<std::pair<uint256, COutPoint> > m_set_pegins_spent;
        CTxMemPool::setEntries m_all_conflicting;
        CTxMemPool::setEntries m_ancestors;
        std::unique_ptr<CTxMemPoolEntry> m_entry;

        bool m_replacement_transaction;
        CAmount m_modified_fees;
        CAmount m_conflicting_fees;
        size_t m_conflicting_size;

        const CTransactionRef& m_ptx;
        const uint256& m_hash;
    };

    // Run the policy checks on a given transaction, excluding any script checks.
    // Looks up inputs, calculates feerate, considers replacement, evaluates
    // package limits, etc. As this function can be invoked for "free" by a peer,
    // only tests that are fast should be done here (to avoid CPU DoS).
    bool PreChecks(ATMPArgs& args, Workspace& ws) EXCLUSIVE_LOCKS_REQUIRED(cs_main, m_pool.cs);

    // Run the script checks using our policy flags. As this can be slow, we should
    // only invoke this on transactions that have otherwise passed policy checks.
    bool PolicyScriptChecks(ATMPArgs& args, Workspace& ws, PrecomputedTransactionData& txdata) EXCLUSIVE_LOCKS_REQUIRED(cs_main);

    // Re-run the script checks, using consensus flags, and try to cache the
    // result in the scriptcache. This should be done after
    // PolicyScriptChecks(). This requires that all inputs either be in our
    // utxo set or in the mempool.
    bool ConsensusScriptChecks(ATMPArgs& args, Workspace& ws, PrecomputedTransactionData &txdata) EXCLUSIVE_LOCKS_REQUIRED(cs_main);

    // Try to add the transaction to the mempool, removing any conflicts first.
    // Returns true if the transaction is in the mempool after any size
    // limiting is performed, false otherwise.
    bool Finalize(ATMPArgs& args, Workspace& ws) EXCLUSIVE_LOCKS_REQUIRED(cs_main, m_pool.cs);

    // Compare a package's feerate against minimum allowed.
    bool CheckFeeRate(size_t package_size, CAmount package_fee, TxValidationState& state)
    {
        CAmount mempoolRejectFee = m_pool.GetMinFee(gArgs.GetArg("-maxmempool", DEFAULT_MAX_MEMPOOL_SIZE) * 1000000).GetFee(package_size);
        if (mempoolRejectFee > 0 && package_fee < mempoolRejectFee) {
            return state.Invalid(TxValidationResult::TX_MEMPOOL_POLICY, "mempool min fee not met", strprintf("%d < %d", package_fee, mempoolRejectFee));
        }

        if (package_fee < ::minRelayTxFee.GetFee(package_size)) {
            return state.Invalid(TxValidationResult::TX_MEMPOOL_POLICY, "min relay fee not met", strprintf("%d < %d", package_fee, ::minRelayTxFee.GetFee(package_size)));
        }
        return true;
    }

private:
    CTxMemPool& m_pool;
    CCoinsViewCache m_view;
    CCoinsViewMemPool m_viewmempool;
    CCoinsView m_dummy;

    // The package limits in effect at the time of invocation.
    const size_t m_limit_ancestors;
    const size_t m_limit_ancestor_size;
    // These may be modified while evaluating a transaction (eg to account for
    // in-mempool conflicts; see below).
    size_t m_limit_descendants;
    size_t m_limit_descendant_size;
};

bool MemPoolAccept::PreChecks(ATMPArgs& args, Workspace& ws)
{
    const CTransactionRef& ptx = ws.m_ptx;
    const CTransaction& tx = *ws.m_ptx;
    const uint256& hash = ws.m_hash;

    // Copy/alias what we need out of args
    TxValidationState &state = args.m_state;
    const int64_t nAcceptTime = args.m_accept_time;
    const bool bypass_limits = args.m_bypass_limits;
    std::vector<COutPoint>& coins_to_uncache = args.m_coins_to_uncache;
    const CChainParams& chainparams = args.m_chainparams;

    // Alias what we need out of ws
    std::set<uint256>& setConflicts = ws.m_conflicts;
    CTxMemPool::setEntries& allConflicting = ws.m_all_conflicting;
    CTxMemPool::setEntries& setAncestors = ws.m_ancestors;
    std::unique_ptr<CTxMemPoolEntry>& entry = ws.m_entry;
    bool& fReplacementTransaction = ws.m_replacement_transaction;
    CAmount& nModifiedFees = ws.m_modified_fees;
    CAmount& nConflictingFees = ws.m_conflicting_fees;
    size_t& nConflictingSize = ws.m_conflicting_size;
    std::set<std::pair<uint256, COutPoint> >& setPeginsSpent = ws.m_set_pegins_spent;

    if (!CheckTransaction(tx, state)) {
        return false; // state filled in by CheckTransaction
    }

    // Coinbase is only valid in a block, not as a loose transaction
    if (tx.IsCoinBase())
        return state.Invalid(TxValidationResult::TX_CONSENSUS, "coinbase");

    // Rather not work on nonstandard transactions (unless -testnet/-regtest)
    std::string reason;
    if (fRequireStandard && !IsStandardTx(tx, reason))
        return state.Invalid(TxValidationResult::TX_NOT_STANDARD, reason);

    // And now do PAK checks. Filtered by next blocks' enforced list
    if (chainparams.GetEnforcePak()) {
        if (!IsPAKValidTx(tx, GetActivePAKList(::ChainActive().Tip(), chainparams.GetConsensus()), chainparams.ParentGenesisBlockHash(), chainparams.GetConsensus().pegged_asset)) {
            return state.Invalid(TxValidationResult::TX_NOT_STANDARD, "invalid-pegout-proof");
        }
    }

    // Do not work on transactions that are too small.
    // A transaction with 1 segwit input and 1 P2WPHK output has non-witness size of 82 bytes.
    // Transactions smaller than this are not relayed to mitigate CVE-2017-12842 by not relaying
    // 64-byte transactions.
    if (::GetSerializeSize(tx, PROTOCOL_VERSION | SERIALIZE_TRANSACTION_NO_WITNESS) < MIN_STANDARD_TX_NONWITNESS_SIZE)
        return state.Invalid(TxValidationResult::TX_NOT_STANDARD, "tx-size-small");

    // Only accept nLockTime-using transactions that can be mined in the next
    // block; we don't want our mempool filled up with transactions that can't
    // be mined yet.
    if (!CheckFinalTx(tx, STANDARD_LOCKTIME_VERIFY_FLAGS))
        return state.Invalid(TxValidationResult::TX_PREMATURE_SPEND, "non-final");

    // is it already in the memory pool?
    if (m_pool.exists(hash)) {
        return state.Invalid(TxValidationResult::TX_CONFLICT, "txn-already-in-mempool");
    }

    // Check for conflicts with in-memory transactions
    for (const CTxIn &txin : tx.vin)
    {
        const CTransaction* ptxConflicting = m_pool.GetConflictTx(txin.prevout);
        if (ptxConflicting) {
            if (!setConflicts.count(ptxConflicting->GetHash()))
            {
                // Allow opt-out of transaction replacement by setting
                // nSequence > MAX_BIP125_RBF_SEQUENCE (SEQUENCE_FINAL-2) on all inputs.
                //
                // SEQUENCE_FINAL-1 is picked to still allow use of nLockTime by
                // non-replaceable transactions. All inputs rather than just one
                // is for the sake of multi-party protocols, where we don't
                // want a single party to be able to disable replacement.
                //
                // The opt-out ignores descendants as anyone relying on
                // first-seen mempool behavior should be checking all
                // unconfirmed ancestors anyway; doing otherwise is hopelessly
                // insecure.
                bool fReplacementOptOut = true;
                for (const CTxIn &_txin : ptxConflicting->vin)
                {
                    if (_txin.nSequence <= MAX_BIP125_RBF_SEQUENCE)
                    {
                        fReplacementOptOut = false;
                        break;
                    }
                }
                if (fReplacementOptOut) {
                    return state.Invalid(TxValidationResult::TX_MEMPOOL_POLICY, "txn-mempool-conflict");
                }

                setConflicts.insert(ptxConflicting->GetHash());
            }
        }
    }

    LockPoints lp;
    m_view.SetBackend(m_viewmempool);

    // Quickly check for peg-in witness data on non-peg-in inputs
    for (size_t input_index = 0; input_index < tx.vin.size(); ++input_index) {
        if (!tx.vin[input_index].m_is_pegin) {
            // Check that the corresponding pegin witness is empty
            // Note that the witness vector must be size 0 or len(vin)
            if (!tx.witness.vtxinwit.empty() &&
                    !tx.witness.vtxinwit[input_index].m_pegin_witness.IsNull()) {
                return state.Invalid(TxValidationResult::TX_WITNESS_MUTATED, "extra-pegin-witness");
            }
        }
    }

    // Used when checking peg-ins
    std::vector<std::pair<CScript, CScript>> fedpegscripts = GetValidFedpegScripts(::ChainActive().Tip(), chainparams.GetConsensus(), true /* nextblock_validation */);

    CCoinsViewCache& coins_cache = ::ChainstateActive().CoinsTip();
    // do all inputs exist?
    for (unsigned int i = 0; i < tx.vin.size(); i++) {
        const CTxIn& txin = tx.vin[i];

        // ELEMENTS:
        // For pegin inputs check whether the pegins have already been claimed before.
        // This only checks the UTXO set for already claimed pegins. For mempool conflicts,
        // we rely on the GetConflictTx check done above.
        if (txin.m_is_pegin) {
            // Peg-in witness is required, check here without validating existence in parent chain
            std::string err_msg = "no peg-in witness attached";
            if (tx.witness.vtxinwit.size() != tx.vin.size() ||
                    !IsValidPeginWitness(tx.witness.vtxinwit[i].m_pegin_witness, fedpegscripts, tx.vin[i].prevout, err_msg, false)) {
                return state.Invalid(TxValidationResult::TX_WITNESS_MUTATED, "pegin-no-witness", err_msg);
            }

            std::pair<uint256, COutPoint> pegin = std::make_pair(uint256(tx.witness.vtxinwit[i].m_pegin_witness.stack[2]), tx.vin[i].prevout);
            // This assumes non-null prevout and genesis block hash
            if (m_view.IsPeginSpent(pegin)) {
                return state.Invalid(TxValidationResult::TX_CONSENSUS, "pegin-already-claimed");
            }
            continue;
        }

        if (!coins_cache.HaveCoinInCache(txin.prevout)) {
            coins_to_uncache.push_back(txin.prevout);
        }

        // Note: this call may add txin.prevout to the coins cache
        // (coins_cache.cacheCoins) by way of FetchCoin(). It should be removed
        // later (via coins_to_uncache) if this tx turns out to be invalid.
        if (!m_view.HaveCoin(txin.prevout)) {
            // Are inputs missing because we already have the tx?
            for (size_t out = 0; out < tx.vout.size(); out++) {
                // Optimistically just do efficient check of cache for outputs
                if (coins_cache.HaveCoinInCache(COutPoint(hash, out))) {
                    return state.Invalid(TxValidationResult::TX_CONFLICT, "txn-already-known");
                }
            }
            // Otherwise assume this might be an orphan tx for which we just haven't seen parents yet
            return state.Invalid(TxValidationResult::TX_MISSING_INPUTS, "bad-txns-inputs-missingorspent");
        }
    }

    // Bring the best block into scope
    m_view.GetBestBlock();

    // we have all inputs cached now, so switch back to dummy (to protect
    // against bugs where we pull more inputs from disk that miss being added
    // to coins_to_uncache)
    m_view.SetBackend(m_dummy);

    // Only accept BIP68 sequence locked transactions that can be mined in the next
    // block; we don't want our mempool filled up with transactions that can't
    // be mined yet.
    // Must keep pool.cs for this unless we change CheckSequenceLocks to take a
    // CoinsViewCache instead of create its own
    if (!CheckSequenceLocks(m_pool, tx, STANDARD_LOCKTIME_VERIFY_FLAGS, &lp))
        return state.Invalid(TxValidationResult::TX_PREMATURE_SPEND, "non-BIP68-final");

    CAmountMap fee_map;
    if (!Consensus::CheckTxInputs(tx, state, m_view, GetSpendHeight(m_view), fee_map, setPeginsSpent, NULL, true, true, fedpegscripts)) {
        return false; // state filled in by CheckTxInputs
    }

    // Check for non-standard pay-to-script-hash in inputs
    const auto& params = args.m_chainparams.GetConsensus();
    auto taproot_state = VersionBitsState(::ChainActive().Tip(), params, Consensus::DEPLOYMENT_TAPROOT, versionbitscache);
    if (fRequireStandard && !AreInputsStandard(tx, m_view, taproot_state == ThresholdState::ACTIVE)) {
        return state.Invalid(TxValidationResult::TX_INPUTS_NOT_STANDARD, "bad-txns-nonstandard-inputs");
    }

    // Check for non-standard witness in P2WSH
    if (tx.HasWitness() && fRequireStandard && !IsWitnessStandard(tx, m_view))
        return state.Invalid(TxValidationResult::TX_WITNESS_MUTATED, "bad-witness-nonstandard");

    int64_t nSigOpsCost = GetTransactionSigOpCost(tx, m_view, STANDARD_SCRIPT_VERIFY_FLAGS);

    // We only consider policyAsset
    CAmount nFees = fee_map[policyAsset];

    // If fee_out is passed, return the fee to the caller
    if (args.m_fee_out) {
        *args.m_fee_out = nFees;
    }

    // nModifiedFees includes any fee deltas from PrioritiseTransaction
    nModifiedFees = nFees;
    m_pool.ApplyDelta(hash, nModifiedFees);

    // Keep track of transactions that spend a coinbase, which we re-scan
    // during reorgs to ensure COINBASE_MATURITY is still met.
    bool fSpendsCoinbase = false;
    for (const CTxIn &txin : tx.vin) {
        // ELEMENTS:
        if (txin.m_is_pegin) {
            continue;
        }
        const Coin &coin = m_view.AccessCoin(txin.prevout);
        if (coin.IsCoinBase()) {
            fSpendsCoinbase = true;
            break;
        }
    }

    entry.reset(new CTxMemPoolEntry(ptx, nFees, nAcceptTime, ::ChainActive().Height(),
            fSpendsCoinbase, nSigOpsCost, lp, setPeginsSpent));
    unsigned int nSize = entry->GetTxSize();

    if (nSigOpsCost > MAX_STANDARD_TX_SIGOPS_COST)
        return state.Invalid(TxValidationResult::TX_NOT_STANDARD, "bad-txns-too-many-sigops",
                strprintf("%d", nSigOpsCost));

    // No transactions are allowed below minRelayTxFee except from disconnected
    // blocks
    if (!bypass_limits && !CheckFeeRate(nSize, nModifiedFees, state)) return false;

    const CTxMemPool::setEntries setIterConflicting = m_pool.GetIterSet(setConflicts);
    // Calculate in-mempool ancestors, up to a limit.
    if (setConflicts.size() == 1) {
        // In general, when we receive an RBF transaction with mempool conflicts, we want to know whether we
        // would meet the chain limits after the conflicts have been removed. However, there isn't a practical
        // way to do this short of calculating the ancestor and descendant sets with an overlay cache of
        // changed mempool entries. Due to both implementation and runtime complexity concerns, this isn't
        // very realistic, thus we only ensure a limited set of transactions are RBF'able despite mempool
        // conflicts here. Importantly, we need to ensure that some transactions which were accepted using
        // the below carve-out are able to be RBF'ed, without impacting the security the carve-out provides
        // for off-chain contract systems (see link in the comment below).
        //
        // Specifically, the subset of RBF transactions which we allow despite chain limits are those which
        // conflict directly with exactly one other transaction (but may evict children of said transaction),
        // and which are not adding any new mempool dependencies. Note that the "no new mempool dependencies"
        // check is accomplished later, so we don't bother doing anything about it here, but if BIP 125 is
        // amended, we may need to move that check to here instead of removing it wholesale.
        //
        // Such transactions are clearly not merging any existing packages, so we are only concerned with
        // ensuring that (a) no package is growing past the package size (not count) limits and (b) we are
        // not allowing something to effectively use the (below) carve-out spot when it shouldn't be allowed
        // to.
        //
        // To check these we first check if we meet the RBF criteria, above, and increment the descendant
        // limits by the direct conflict and its descendants (as these are recalculated in
        // CalculateMempoolAncestors by assuming the new transaction being added is a new descendant, with no
        // removals, of each parent's existing dependent set). The ancestor count limits are unmodified (as
        // the ancestor limits should be the same for both our new transaction and any conflicts).
        // We don't bother incrementing m_limit_descendants by the full removal count as that limit never comes
        // into force here (as we're only adding a single transaction).
        assert(setIterConflicting.size() == 1);
        CTxMemPool::txiter conflict = *setIterConflicting.begin();

        m_limit_descendants += 1;
        m_limit_descendant_size += conflict->GetSizeWithDescendants();
    }

    std::string errString;
    if (!m_pool.CalculateMemPoolAncestors(*entry, setAncestors, m_limit_ancestors, m_limit_ancestor_size, m_limit_descendants, m_limit_descendant_size, errString)) {
        setAncestors.clear();
        // If CalculateMemPoolAncestors fails second time, we want the original error string.
        std::string dummy_err_string;
        // Contracting/payment channels CPFP carve-out:
        // If the new transaction is relatively small (up to 40k weight)
        // and has at most one ancestor (ie ancestor limit of 2, including
        // the new transaction), allow it if its parent has exactly the
        // descendant limit descendants.
        //
        // This allows protocols which rely on distrusting counterparties
        // being able to broadcast descendants of an unconfirmed transaction
        // to be secure by simply only having two immediately-spendable
        // outputs - one for each counterparty. For more info on the uses for
        // this, see https://lists.linuxfoundation.org/pipermail/bitcoin-dev/2018-November/016518.html
        if (nSize >  EXTRA_DESCENDANT_TX_SIZE_LIMIT ||
                !m_pool.CalculateMemPoolAncestors(*entry, setAncestors, 2, m_limit_ancestor_size, m_limit_descendants + 1, m_limit_descendant_size + EXTRA_DESCENDANT_TX_SIZE_LIMIT, dummy_err_string)) {
            return state.Invalid(TxValidationResult::TX_MEMPOOL_POLICY, "too-long-mempool-chain", errString);
        }
    }

    // A transaction that spends outputs that would be replaced by it is invalid. Now
    // that we have the set of all ancestors we can detect this
    // pathological case by making sure setConflicts and setAncestors don't
    // intersect.
    for (CTxMemPool::txiter ancestorIt : setAncestors)
    {
        const uint256 &hashAncestor = ancestorIt->GetTx().GetHash();
        if (setConflicts.count(hashAncestor))
        {
            return state.Invalid(TxValidationResult::TX_CONSENSUS, "bad-txns-spends-conflicting-tx",
                    strprintf("%s spends conflicting transaction %s",
                        hash.ToString(),
                        hashAncestor.ToString()));
        }
    }

    // Check if it's economically rational to mine this transaction rather
    // than the ones it replaces.
    nConflictingFees = 0;
    nConflictingSize = 0;
    uint64_t nConflictingCount = 0;

    // If we don't hold the lock allConflicting might be incomplete; the
    // subsequent RemoveStaged() and addUnchecked() calls don't guarantee
    // mempool consistency for us.
    fReplacementTransaction = setConflicts.size();
    if (fReplacementTransaction)
    {
        CFeeRate newFeeRate(nModifiedFees, nSize);
        std::set<uint256> setConflictsParents;
        const int maxDescendantsToVisit = 100;
        for (const auto& mi : setIterConflicting) {
            // Don't allow the replacement to reduce the feerate of the
            // mempool.
            //
            // We usually don't want to accept replacements with lower
            // feerates than what they replaced as that would lower the
            // feerate of the next block. Requiring that the feerate always
            // be increased is also an easy-to-reason about way to prevent
            // DoS attacks via replacements.
            //
            // We only consider the feerates of transactions being directly
            // replaced, not their indirect descendants. While that does
            // mean high feerate children are ignored when deciding whether
            // or not to replace, we do require the replacement to pay more
            // overall fees too, mitigating most cases.
            CFeeRate oldFeeRate(mi->GetModifiedFee(), mi->GetTxSize());
            if (newFeeRate <= oldFeeRate)
            {
                return state.Invalid(TxValidationResult::TX_MEMPOOL_POLICY, "insufficient fee",
                        strprintf("rejecting replacement %s; new feerate %s <= old feerate %s",
                            hash.ToString(),
                            newFeeRate.ToString(),
                            oldFeeRate.ToString()));
            }

            for (const CTxIn &txin : mi->GetTx().vin)
            {
                setConflictsParents.insert(txin.prevout.hash);
            }

            nConflictingCount += mi->GetCountWithDescendants();
        }
        // This potentially overestimates the number of actual descendants
        // but we just want to be conservative to avoid doing too much
        // work.
        if (nConflictingCount <= maxDescendantsToVisit) {
            // If not too many to replace, then calculate the set of
            // transactions that would have to be evicted
            for (CTxMemPool::txiter it : setIterConflicting) {
                m_pool.CalculateDescendants(it, allConflicting);
            }
            for (CTxMemPool::txiter it : allConflicting) {
                nConflictingFees += it->GetModifiedFee();
                nConflictingSize += it->GetTxSize();
            }
        } else {
            return state.Invalid(TxValidationResult::TX_MEMPOOL_POLICY, "too many potential replacements",
                    strprintf("rejecting replacement %s; too many potential replacements (%d > %d)\n",
                        hash.ToString(),
                        nConflictingCount,
                        maxDescendantsToVisit));
        }

        for (unsigned int j = 0; j < tx.vin.size(); j++)
        {
            // We don't want to accept replacements that require low
            // feerate junk to be mined first. Ideally we'd keep track of
            // the ancestor feerates and make the decision based on that,
            // but for now requiring all new inputs to be confirmed works.
            //
            // Note that if you relax this to make RBF a little more useful,
            // this may break the CalculateMempoolAncestors RBF relaxation,
            // above. See the comment above the first CalculateMempoolAncestors
            // call for more info.
            if (!setConflictsParents.count(tx.vin[j].prevout.hash))
            {
                // Rather than check the UTXO set - potentially expensive -
                // it's cheaper to just check if the new input refers to a
                // tx that's in the mempool.
                if (m_pool.exists(tx.vin[j].prevout.hash)) {
                    return state.Invalid(TxValidationResult::TX_MEMPOOL_POLICY, "replacement-adds-unconfirmed",
                            strprintf("replacement %s adds unconfirmed input, idx %d",
                                hash.ToString(), j));
                }
            }
        }

        // The replacement must pay greater fees than the transactions it
        // replaces - if we did the bandwidth used by those conflicting
        // transactions would not be paid for.
        if (nModifiedFees < nConflictingFees)
        {
            return state.Invalid(TxValidationResult::TX_MEMPOOL_POLICY, "insufficient fee",
                    strprintf("rejecting replacement %s, less fees than conflicting txs; %s < %s",
                        hash.ToString(), FormatMoney(nModifiedFees), FormatMoney(nConflictingFees)));
        }

        // Finally in addition to paying more fees than the conflicts the
        // new transaction must pay for its own bandwidth.
        CAmount nDeltaFees = nModifiedFees - nConflictingFees;
        if (nDeltaFees < ::incrementalRelayFee.GetFee(nSize))
        {
            return state.Invalid(TxValidationResult::TX_MEMPOOL_POLICY, "insufficient fee",
                    strprintf("rejecting replacement %s, not enough additional fees to relay; %s < %s",
                        hash.ToString(),
                        FormatMoney(nDeltaFees),
                        FormatMoney(::incrementalRelayFee.GetFee(nSize))));
        }
    }
    return true;
}

bool MemPoolAccept::PolicyScriptChecks(ATMPArgs& args, Workspace& ws, PrecomputedTransactionData& txdata)
{
    const CTransaction& tx = *ws.m_ptx;

    TxValidationState &state = args.m_state;

    unsigned int scriptVerifyFlags = STANDARD_SCRIPT_VERIFY_FLAGS;

    // Temporarily add additional script flags based on the activation of
    // Dynamic Federations. This can be included in the
    // STANDARD_LOCKTIME_VERIFY_FLAGS in a release post-activation.
    if (IsDynaFedEnabled(::ChainActive().Tip(), args.m_chainparams.GetConsensus())) {
        scriptVerifyFlags |= SCRIPT_SIGHASH_RANGEPROOF;
    }

    // Check input scripts and signatures.
    // This is done last to help prevent CPU exhaustion denial-of-service attacks.
    if (!CheckInputScripts(tx, state, m_view, scriptVerifyFlags, true, false, txdata)) {
        // SCRIPT_VERIFY_CLEANSTACK requires SCRIPT_VERIFY_WITNESS, so we
        // need to turn both off, and compare against just turning off CLEANSTACK
        // to see if the failure is specifically due to witness validation.
        TxValidationState state_dummy; // Want reported failures to be from first CheckInputScripts
        if (!tx.HasWitness() && CheckInputScripts(tx, state_dummy, m_view, scriptVerifyFlags & ~(SCRIPT_VERIFY_WITNESS | SCRIPT_VERIFY_CLEANSTACK), true, false, txdata) &&
                !CheckInputScripts(tx, state_dummy, m_view, scriptVerifyFlags & ~SCRIPT_VERIFY_CLEANSTACK, true, false, txdata)) {
            // Only the witness is missing, so the transaction itself may be fine.
            state.Invalid(TxValidationResult::TX_WITNESS_STRIPPED,
                    state.GetRejectReason(), state.GetDebugMessage());
        }
        return false; // state filled in by CheckInputScripts
    }

    return true;
}

bool MemPoolAccept::ConsensusScriptChecks(ATMPArgs& args, Workspace& ws, PrecomputedTransactionData& txdata)
{
    const CTransaction& tx = *ws.m_ptx;
    const uint256& hash = ws.m_hash;

    TxValidationState &state = args.m_state;
    const CChainParams& chainparams = args.m_chainparams;

    // Check again against the current block tip's script verification
    // flags to cache our script execution flags. This is, of course,
    // useless if the next block has different script flags from the
    // previous one, but because the cache tracks script flags for us it
    // will auto-invalidate and we'll just have a few blocks of extra
    // misses on soft-fork activation.
    //
    // This is also useful in case of bugs in the standard flags that cause
    // transactions to pass as valid when they're actually invalid. For
    // instance the STRICTENC flag was incorrectly allowing certain
    // CHECKSIG NOT scripts to pass, even though they were invalid.
    //
    // There is a similar check in CreateNewBlock() to prevent creating
    // invalid blocks (using TestBlockValidity), however allowing such
    // transactions into the mempool can be exploited as a DoS attack.
    unsigned int currentBlockScriptVerifyFlags = GetBlockScriptFlags(::ChainActive().Tip(), chainparams.GetConsensus());
    if (!CheckInputsFromMempoolAndCache(tx, state, m_view, m_pool, currentBlockScriptVerifyFlags, txdata)) {
        return error("%s: BUG! PLEASE REPORT THIS! CheckInputScripts failed against latest-block but not STANDARD flags %s, %s",
                __func__, hash.ToString(), state.ToString());
    }

    return true;
}

bool MemPoolAccept::Finalize(ATMPArgs& args, Workspace& ws)
{
    const CTransaction& tx = *ws.m_ptx;
    const uint256& hash = ws.m_hash;
    TxValidationState &state = args.m_state;
    const bool bypass_limits = args.m_bypass_limits;

    CTxMemPool::setEntries& allConflicting = ws.m_all_conflicting;
    CTxMemPool::setEntries& setAncestors = ws.m_ancestors;
    const CAmount& nModifiedFees = ws.m_modified_fees;
    const CAmount& nConflictingFees = ws.m_conflicting_fees;
    const size_t& nConflictingSize = ws.m_conflicting_size;
    const bool fReplacementTransaction = ws.m_replacement_transaction;
    std::unique_ptr<CTxMemPoolEntry>& entry = ws.m_entry;

    // Remove conflicting transactions from the mempool
    for (CTxMemPool::txiter it : allConflicting)
    {
        LogPrint(BCLog::MEMPOOL, "replacing tx %s with %s for %s additional fees, %d delta bytes\n",
                it->GetTx().GetHash().ToString(),
                hash.ToString(),
                FormatMoney(nModifiedFees - nConflictingFees),
                (int)entry->GetTxSize() - (int)nConflictingSize);
        if (args.m_replaced_transactions)
            args.m_replaced_transactions->push_back(it->GetSharedTx());
    }
    m_pool.RemoveStaged(allConflicting, false, MemPoolRemovalReason::REPLACED);

    // This transaction should only count for fee estimation if:
    // - it isn't a BIP 125 replacement transaction (may not be widely supported)
    // - it's not being re-added during a reorg which bypasses typical mempool fee limits
    // - the node is not behind
    // - the transaction is not dependent on any other transactions in the mempool
    bool validForFeeEstimation = !fReplacementTransaction && !bypass_limits && IsCurrentForFeeEstimation() && m_pool.HasNoInputsOf(tx);

    // Store transaction in memory
    m_pool.addUnchecked(*entry, setAncestors, validForFeeEstimation);

    // trim mempool and check if tx was trimmed
    if (!bypass_limits) {
        LimitMempoolSize(m_pool, gArgs.GetArg("-maxmempool", DEFAULT_MAX_MEMPOOL_SIZE) * 1000000, std::chrono::hours{gArgs.GetArg("-mempoolexpiry", DEFAULT_MEMPOOL_EXPIRY)});
        if (!m_pool.exists(hash))
            return state.Invalid(TxValidationResult::TX_MEMPOOL_POLICY, "mempool full");
    }
    return true;
}

bool MemPoolAccept::AcceptSingleTransaction(const CTransactionRef& ptx, ATMPArgs& args)
{
    AssertLockHeld(cs_main);
    LOCK(m_pool.cs); // mempool "read lock" (held through GetMainSignals().TransactionAddedToMempool())

    Workspace workspace(ptx);

    if (!PreChecks(args, workspace)) return false;

    // Only compute the precomputed transaction data if we need to verify
    // scripts (ie, other policy checks pass). We perform the inexpensive
    // checks first and avoid hashing and signature verification unless those
    // checks pass, to mitigate CPU exhaustion denial-of-service attacks.
    PrecomputedTransactionData txdata;

    if (!PolicyScriptChecks(args, workspace, txdata)) return false;

    if (!ConsensusScriptChecks(args, workspace, txdata)) return false;

    // Tx was accepted, but not added
    if (args.m_test_accept) return true;

    if (!Finalize(args, workspace)) return false;

    GetMainSignals().TransactionAddedToMempool(ptx, m_pool.GetAndIncrementSequence());

    return true;
}

} // anon namespace

/** (try to) add transaction to memory pool with a specified acceptance time **/
static bool AcceptToMemoryPoolWithTime(const CChainParams& chainparams, CTxMemPool& pool, TxValidationState &state, const CTransactionRef &tx,
                        int64_t nAcceptTime, std::list<CTransactionRef>* plTxnReplaced,
                        bool bypass_limits, bool test_accept, CAmount* fee_out=nullptr) EXCLUSIVE_LOCKS_REQUIRED(cs_main)
{
    std::vector<COutPoint> coins_to_uncache;
    MemPoolAccept::ATMPArgs args { chainparams, state, nAcceptTime, plTxnReplaced, bypass_limits, coins_to_uncache, test_accept, fee_out };
    bool res = MemPoolAccept(pool).AcceptSingleTransaction(tx, args);
    if (!res) {
        // Remove coins that were not present in the coins cache before calling ATMPW;
        // this is to prevent memory DoS in case we receive a large number of
        // invalid transactions that attempt to overrun the in-memory coins cache
        // (`CCoinsViewCache::cacheCoins`).

        for (const COutPoint& hashTx : coins_to_uncache)
            ::ChainstateActive().CoinsTip().Uncache(hashTx);
    }
    // After we've (potentially) uncached entries, ensure our coins cache is still within its size limits
    BlockValidationState state_dummy;
    ::ChainstateActive().FlushStateToDisk(chainparams, state_dummy, FlushStateMode::PERIODIC);
    return res;
}

bool AcceptToMemoryPool(CTxMemPool& pool, TxValidationState &state, const CTransactionRef &tx,
                        std::list<CTransactionRef>* plTxnReplaced,
                        bool bypass_limits, bool test_accept, CAmount* fee_out)
{
    const CChainParams& chainparams = Params();
    return AcceptToMemoryPoolWithTime(chainparams, pool, state, tx, GetTime(), plTxnReplaced, bypass_limits, test_accept, fee_out);
}

CTransactionRef GetTransaction(const CBlockIndex* const block_index, const CTxMemPool* const mempool, const uint256& hash, const Consensus::Params& consensusParams, uint256& hashBlock)
{
    LOCK(cs_main);

    if (block_index) {
        CBlock block;
        if (ReadBlockFromDisk(block, block_index, consensusParams)) {
            for (const auto& tx : block.vtx) {
                if (tx->GetHash() == hash) {
                    hashBlock = block_index->GetBlockHash();
                    return tx;
                }
            }
        }
        return nullptr;
    }
    if (mempool) {
        CTransactionRef ptx = mempool->get(hash);
        if (ptx) return ptx;
    }
    if (g_txindex) {
        CTransactionRef tx;
        if (g_txindex->FindTx(hash, hashBlock, tx)) return tx;
    }
    return nullptr;
}

//////////////////////////////////////////////////////////////////////////////
//
// CBlock and CBlockIndex
//

static bool WriteBlockToDisk(const CBlock& block, FlatFilePos& pos, const CMessageHeader::MessageStartChars& messageStart)
{
    // Open history file to append
    CAutoFile fileout(OpenBlockFile(pos), SER_DISK, CLIENT_VERSION);
    if (fileout.IsNull())
        return error("WriteBlockToDisk: OpenBlockFile failed");

    // Write index header
    unsigned int nSize = GetSerializeSize(block, fileout.GetVersion());
    fileout << messageStart << nSize;

    // Write block
    long fileOutPos = ftell(fileout.Get());
    if (fileOutPos < 0)
        return error("WriteBlockToDisk: ftell failed");
    pos.nPos = (unsigned int)fileOutPos;
    fileout << block;

    return true;
}

bool ReadBlockFromDisk(CBlock& block, const FlatFilePos& pos, const Consensus::Params& consensusParams)
{
    block.SetNull();

    // Open history file to read
    CAutoFile filein(OpenBlockFile(pos, true), SER_DISK, CLIENT_VERSION);
    if (filein.IsNull())
        return error("ReadBlockFromDisk: OpenBlockFile failed for %s", pos.ToString());

    // Read block
    try {
        filein >> block;
    }
    catch (const std::exception& e) {
        return error("%s: Deserialize or I/O error - %s at %s", __func__, e.what(), pos.ToString());
    }

    // Check the header
    const uint256 block_hash = block.GetHash();
    if (block_hash != consensusParams.hashGenesisBlock &&
            !CheckProof(block, consensusParams)) {
        return error("ReadBlockFromDisk: Errors in block header at %s", pos.ToString());
    }

    // Signet only: check block solution
    if (consensusParams.signet_blocks && !CheckSignetBlockSolution(block, consensusParams)) {
        return error("ReadBlockFromDisk: Errors in block solution at %s", pos.ToString());
    }

    return true;
}

bool ReadBlockFromDisk(CBlock& block, const CBlockIndex* pindex, const Consensus::Params& consensusParams)
{
    FlatFilePos blockPos;
    {
        LOCK(cs_main);
        blockPos = pindex->GetBlockPos();
    }

    if (!ReadBlockFromDisk(block, blockPos, consensusParams))
        return false;
    if (block.GetHash() != pindex->GetBlockHash())
        return error("ReadBlockFromDisk(CBlock&, CBlockIndex*): GetHash() doesn't match index for %s at %s",
                pindex->ToString(), pindex->GetBlockPos().ToString());
    return true;
}

bool ReadRawBlockFromDisk(std::vector<uint8_t>& block, const FlatFilePos& pos, const CMessageHeader::MessageStartChars& message_start)
{
    FlatFilePos hpos = pos;
    hpos.nPos -= 8; // Seek back 8 bytes for meta header
    CAutoFile filein(OpenBlockFile(hpos, true), SER_DISK, CLIENT_VERSION);
    if (filein.IsNull()) {
        return error("%s: OpenBlockFile failed for %s", __func__, pos.ToString());
    }

    try {
        CMessageHeader::MessageStartChars blk_start;
        unsigned int blk_size;

        filein >> blk_start >> blk_size;

        if (memcmp(blk_start, message_start, CMessageHeader::MESSAGE_START_SIZE)) {
            return error("%s: Block magic mismatch for %s: %s versus expected %s", __func__, pos.ToString(),
                    HexStr(blk_start),
                    HexStr(message_start));
        }

        if (blk_size > MAX_SIZE) {
            return error("%s: Block data is larger than maximum deserialization size for %s: %s versus %s", __func__, pos.ToString(),
                    blk_size, MAX_SIZE);
        }

        block.resize(blk_size); // Zeroing of memory is intentional here
        filein.read((char*)block.data(), blk_size);
    } catch(const std::exception& e) {
        return error("%s: Read from block file failed: %s for %s", __func__, e.what(), pos.ToString());
    }

    return true;
}

bool ReadRawBlockFromDisk(std::vector<uint8_t>& block, const CBlockIndex* pindex, const CMessageHeader::MessageStartChars& message_start)
{
    FlatFilePos block_pos;
    {
        LOCK(cs_main);
        block_pos = pindex->GetBlockPos();
    }

    return ReadRawBlockFromDisk(block, block_pos, message_start);
}

CAmount GetBlockSubsidy(int nHeight, const Consensus::Params& consensusParams)
{
    int halvings = nHeight / consensusParams.nSubsidyHalvingInterval;
    // Force block reward to zero when right shift is undefined.
    if (halvings >= 64)
        return 0;

    CAmount nSubsidy = consensusParams.genesis_subsidy;
    // Subsidy is cut in half every 210,000 blocks which will occur approximately every 4 years.
    nSubsidy >>= halvings;
    return nSubsidy;
}

CoinsViews::CoinsViews(
    std::string ldb_name,
    size_t cache_size_bytes,
    bool in_memory,
    bool should_wipe) : m_dbview(
                            GetDataDir() / ldb_name, cache_size_bytes, in_memory, should_wipe),
                        m_catcherview(&m_dbview) {}

void CoinsViews::InitCache()
{
    m_cacheview = MakeUnique<CCoinsViewCache>(&m_catcherview);
}

CChainState::CChainState(CTxMemPool& mempool, BlockManager& blockman, uint256 from_snapshot_blockhash)
    : m_blockman(blockman),
      m_mempool(mempool),
      m_from_snapshot_blockhash(from_snapshot_blockhash) {}

void CChainState::InitCoinsDB(
    size_t cache_size_bytes,
    bool in_memory,
    bool should_wipe,
    std::string leveldb_name)
{
    if (!m_from_snapshot_blockhash.IsNull()) {
        leveldb_name += "_" + m_from_snapshot_blockhash.ToString();
    }

    m_coins_views = MakeUnique<CoinsViews>(
        leveldb_name, cache_size_bytes, in_memory, should_wipe);
}

void CChainState::InitCoinsCache(size_t cache_size_bytes)
{
    assert(m_coins_views != nullptr);
    m_coinstip_cache_size_bytes = cache_size_bytes;
    m_coins_views->InitCache();
}

// Note that though this is marked const, we may end up modifying `m_cached_finished_ibd`, which
// is a performance-related implementation detail. This function must be marked
// `const` so that `CValidationInterface` clients (which are given a `const CChainState*`)
// can call it.
//
bool CChainState::IsInitialBlockDownload() const
{
    // Optimization: pre-test latch before taking the lock.
    if (m_cached_finished_ibd.load(std::memory_order_relaxed))
        return false;

    LOCK(cs_main);
    if (m_cached_finished_ibd.load(std::memory_order_relaxed))
        return false;
    if (fImporting || fReindex)
        return true;
    if (m_chain.Tip() == nullptr)
        return true;
    if (m_chain.Tip()->nChainWork < nMinimumChainWork)
        return true;
    if (m_chain.Tip()->GetBlockTime() < (GetTime() - nMaxTipAge))
        return true;
    LogPrintf("Leaving InitialBlockDownload (latching to false)\n");
    m_cached_finished_ibd.store(true, std::memory_order_relaxed);
    return false;
}

static CBlockIndex *pindexBestForkTip = nullptr, *pindexBestForkBase = nullptr;

static void AlertNotify(const std::string& strMessage)
{
    uiInterface.NotifyAlertChanged();
#if HAVE_SYSTEM
    std::string strCmd = gArgs.GetArg("-alertnotify", "");
    if (strCmd.empty()) return;

    // Alert text should be plain ascii coming from a trusted source, but to
    // be safe we first strip anything not in safeChars, then add single quotes around
    // the whole string before passing it to the shell:
    std::string singleQuote("'");
    std::string safeStatus = SanitizeString(strMessage);
    safeStatus = singleQuote+safeStatus+singleQuote;
    boost::replace_all(strCmd, "%s", safeStatus);

    std::thread t(runCommand, strCmd);
    t.detach(); // thread runs free
#endif
}

static void CheckForkWarningConditions() EXCLUSIVE_LOCKS_REQUIRED(cs_main)
{
    AssertLockHeld(cs_main);
    // Before we get past initial download, we cannot reliably alert about forks
    // (we assume we don't get stuck on a fork before finishing our initial sync)
    if (::ChainstateActive().IsInitialBlockDownload())
        return;

    // If our best fork is no longer within 72 blocks (+/- 12 hours if no one mines it)
    // of our head, drop it
    if (pindexBestForkTip && ::ChainActive().Height() - pindexBestForkTip->nHeight >= 72)
        pindexBestForkTip = nullptr;

    if (pindexBestForkTip || (pindexBestInvalid && pindexBestInvalid->nChainWork > ::ChainActive().Tip()->nChainWork + (GetBlockProof(*::ChainActive().Tip()) * 6)))
    {
        if (!GetfLargeWorkForkFound() && pindexBestForkBase)
        {
            std::string warning = std::string("'Warning: Large-work fork detected, forking after block ") +
                pindexBestForkBase->phashBlock->ToString() + std::string("'");
            AlertNotify(warning);
        }
        if (pindexBestForkTip && pindexBestForkBase)
        {
            LogPrintf("%s: Warning: Large valid fork found\n  forking the chain at height %d (%s)\n  lasting to height %d (%s).\nChain state database corruption likely.\n", __func__,
                   pindexBestForkBase->nHeight, pindexBestForkBase->phashBlock->ToString(),
                   pindexBestForkTip->nHeight, pindexBestForkTip->phashBlock->ToString());
            SetfLargeWorkForkFound(true);
        }
        else
        {
            LogPrintf("%s: Warning: Found invalid chain at least ~6 blocks longer than our best chain.\nChain state database corruption likely.\n", __func__);
            SetfLargeWorkInvalidChainFound(true);
        }
    }
    else
    {
        SetfLargeWorkForkFound(false);
        SetfLargeWorkInvalidChainFound(false);
    }
}

static void CheckForkWarningConditionsOnNewFork(CBlockIndex* pindexNewForkTip) EXCLUSIVE_LOCKS_REQUIRED(cs_main)
{
    AssertLockHeld(cs_main);
    // If we are on a fork that is sufficiently large, set a warning flag
    CBlockIndex* pfork = pindexNewForkTip;
    CBlockIndex* plonger = ::ChainActive().Tip();
    while (pfork && pfork != plonger)
    {
        while (plonger && plonger->nHeight > pfork->nHeight)
            plonger = plonger->pprev;
        if (pfork == plonger)
            break;
        pfork = pfork->pprev;
    }

    // We define a condition where we should warn the user about as a fork of at least 7 blocks
    // with a tip within 72 blocks (+/- 12 hours if no one mines it) of ours
    // We use 7 blocks rather arbitrarily as it represents just under 10% of sustained network
    // hash rate operating on the fork.
    // or a chain that is entirely longer than ours and invalid (note that this should be detected by both)
    // We define it this way because it allows us to only store the highest fork tip (+ base) which meets
    // the 7-block condition and from this always have the most-likely-to-cause-warning fork
    if (pfork && (!pindexBestForkTip || pindexNewForkTip->nHeight > pindexBestForkTip->nHeight) &&
            pindexNewForkTip->nChainWork - pfork->nChainWork > (GetBlockProof(*pfork) * 7) &&
            ::ChainActive().Height() - pindexNewForkTip->nHeight < 72)
    {
        pindexBestForkTip = pindexNewForkTip;
        pindexBestForkBase = pfork;
    }

    CheckForkWarningConditions();
}

// Called both upon regular invalid block discovery *and* InvalidateBlock
void static InvalidChainFound(CBlockIndex* pindexNew) EXCLUSIVE_LOCKS_REQUIRED(cs_main)
{
    if (!pindexBestInvalid || pindexNew->nChainWork > pindexBestInvalid->nChainWork)
        pindexBestInvalid = pindexNew;
    if (pindexBestHeader != nullptr && pindexBestHeader->GetAncestor(pindexNew->nHeight) == pindexNew) {
        pindexBestHeader = ::ChainActive().Tip();
    }

    LogPrintf("%s: invalid block=%s  height=%d  date=%s\n", __func__,
      pindexNew->GetBlockHash().ToString(), pindexNew->nHeight,
      FormatISO8601DateTime(pindexNew->GetBlockTime()));
    CBlockIndex *tip = ::ChainActive().Tip();
    assert (tip);
    LogPrintf("%s:  current best=%s  height=%d  date=%s\n", __func__,
      tip->GetBlockHash().ToString(), ::ChainActive().Height(),
      FormatISO8601DateTime(tip->GetBlockTime()));
    CheckForkWarningConditions();
}

// Same as InvalidChainFound, above, except not called directly from InvalidateBlock,
// which does its own setBlockIndexCandidates manageent.
void CChainState::InvalidBlockFound(CBlockIndex *pindex, const BlockValidationState &state) {
    if (state.GetResult() != BlockValidationResult::BLOCK_MUTATED) {
        pindex->nStatus |= BLOCK_FAILED_VALID;
        m_blockman.m_failed_blocks.insert(pindex);
        setDirtyBlockIndex.insert(pindex);
        setBlockIndexCandidates.erase(pindex);
        InvalidChainFound(pindex);
    }
}

void UpdateCoins(const CTransaction& tx, CCoinsViewCache& inputs, CTxUndo &txundo, int nHeight)
{
    // mark inputs spent
    if (!tx.IsCoinBase()) {
        txundo.vprevout.reserve(tx.vin.size());
        for (size_t i = 0; i < tx.vin.size(); i++) {
            const CTxIn& txin = tx.vin[i];
            if (txin.m_is_pegin) {
                const CTxInWitness& txinwit = tx.witness.vtxinwit[i];
                std::pair<uint256, COutPoint> outpoint = std::make_pair(uint256(txinwit.m_pegin_witness.stack[2]), txin.prevout);
                inputs.SetPeginSpent(outpoint, true);
                // Dummy undo
                txundo.vprevout.emplace_back();
            } else {
                txundo.vprevout.emplace_back();
                bool is_spent = inputs.SpendCoin(txin.prevout, &txundo.vprevout.back());
                assert(is_spent);
            }
        }
    }
    // add outputs
    AddCoins(inputs, tx, nHeight);
}

void UpdateCoins(const CTransaction& tx, CCoinsViewCache& inputs, int nHeight)
{
    CTxUndo txundo;
    UpdateCoins(tx, inputs, txundo, nHeight);
}

bool CScriptCheck::operator()() {
    const CScript &scriptSig = ptxTo->vin[nIn].scriptSig;
    const CScriptWitness *witness = ptxTo->witness.vtxinwit.size() > nIn ? &ptxTo->witness.vtxinwit[nIn].scriptWitness : NULL;
    return VerifyScript(scriptSig, m_tx_out.scriptPubKey, witness, nFlags, CachingTransactionSignatureChecker(ptxTo, nIn, m_tx_out.nValue, cacheStore, *txdata), &error);
}

int GetSpendHeight(const CCoinsViewCache& inputs)
{
    LOCK(cs_main);
    CBlockIndex* pindexPrev = LookupBlockIndex(inputs.GetBestBlock());
    return pindexPrev->nHeight + 1;
}


static CuckooCache::cache<uint256, SignatureCacheHasher> g_scriptExecutionCache;
static CSHA256 g_scriptExecutionCacheHasher;

void InitScriptExecutionCache() {
    // Setup the salted hasher
    uint256 nonce = GetRandHash();
    // We want the nonce to be 64 bytes long to force the hasher to process
    // this chunk, which makes later hash computations more efficient. We
    // just write our 32-byte entropy twice to fill the 64 bytes.
    g_scriptExecutionCacheHasher.Write(nonce.begin(), 32);
    g_scriptExecutionCacheHasher.Write(nonce.begin(), 32);
    // nMaxCacheSize is unsigned. If -maxsigcachesize is set to zero,
    // setup_bytes creates the minimum possible cache (2 elements).
    size_t nMaxCacheSize = std::min(std::max((int64_t)0, gArgs.GetArg("-maxsigcachesize", DEFAULT_MAX_SIG_CACHE_SIZE) / 2), MAX_MAX_SIG_CACHE_SIZE) * ((size_t) 1 << 20);
    size_t nElems = g_scriptExecutionCache.setup_bytes(nMaxCacheSize);
    LogPrintf("Using %zu MiB out of %zu/2 requested for script execution cache, able to store %zu elements\n",
            (nElems*sizeof(uint256)) >>20, (nMaxCacheSize*2)>>20, nElems);
}

/**
 * Check whether all of this transaction's input scripts succeed.
 *
 * This involves ECDSA signature checks so can be computationally intensive. This function should
 * only be called after the cheap sanity checks in CheckTxInputs passed.
 *
 * If pvChecks is not nullptr, script checks are pushed onto it instead of being performed inline. Any
 * script checks which are not necessary (eg due to script execution cache hits) are, obviously,
 * not pushed onto pvChecks/run.
 *
 * Setting cacheSigStore/cacheFullScriptStore to false will remove elements from the corresponding cache
 * which are matched. This is useful for checking blocks where we will likely never need the cache
 * entry again.
 *
 * Note that we may set state.reason to NOT_STANDARD for extra soft-fork flags in flags, block-checking
 * callers should probably reset it to CONSENSUS in such cases.
 *
 * Non-static (and re-declared) in src/test/txvalidationcache_tests.cpp
 */
bool CheckInputScripts(const CTransaction& tx, TxValidationState &state, const CCoinsViewCache &inputs, unsigned int flags, bool cacheSigStore, bool cacheFullScriptStore, PrecomputedTransactionData& txdata, std::vector<CCheck*> *pvChecks) EXCLUSIVE_LOCKS_REQUIRED(cs_main)
{
    if (tx.IsCoinBase()) return true;

    if (pvChecks) {
        pvChecks->reserve(tx.vin.size());
    }

    // First check if script executions have been cached with the same
    // flags. Note that this assumes that the inputs provided are
    // correct (ie that the transaction hash which is in tx's prevouts
    // properly commits to the scriptPubKey in the inputs view of that
    // transaction).
    uint256 hashCacheEntry;
    CSHA256 hasher = g_scriptExecutionCacheHasher;
    hasher.Write(tx.GetWitnessHash().begin(), 32).Write((unsigned char*)&flags, sizeof(flags)).Finalize(hashCacheEntry.begin());
    AssertLockHeld(cs_main); //TODO: Remove this requirement by making CuckooCache not require external locks
    if (g_scriptExecutionCache.contains(hashCacheEntry, !cacheFullScriptStore)) {
        return true;
    }

    if (!txdata.m_spent_outputs_ready) {
        std::vector<CTxOut> spent_outputs;
        spent_outputs.reserve(tx.vin.size());

        for (unsigned int i = 0; i < tx.vin.size(); i++) {
            const COutPoint& prevout = tx.vin[i].prevout;
            // ELEMENTS:
            // If input is peg-in, create "coin" to evaluate against
            Coin pegin_coin;
            if (tx.vin[i].m_is_pegin) {
                // Height of "output" in script evaluation will be 0
                pegin_coin = Coin(GetPeginOutputFromWitness(tx.witness.vtxinwit[i].m_pegin_witness), 0, false);
            }
            const Coin& coin = tx.vin[i].m_is_pegin ? pegin_coin : inputs.AccessCoin(prevout);
            // end ELEMENTS
            assert(!coin.IsSpent());
            spent_outputs.emplace_back(coin.out);
        }
        txdata.Init(tx, std::move(spent_outputs));
    }
    assert(txdata.m_spent_outputs.size() == tx.vin.size());

    for (unsigned int i = 0; i < tx.vin.size(); i++) {
        // We very carefully only pass in things to CScriptCheck which
        // are clearly committed to by tx' witness hash. This provides
        // a sanity check that our caching is not introducing consensus
        // failures through additional data in, eg, the coins being
        // spent being checked as a part of CScriptCheck.

        // Verify signature
        CCheck* check = new CScriptCheck(txdata.m_spent_outputs[i], tx, i, flags, cacheSigStore, &txdata);
        ScriptError serror = QueueCheck(pvChecks, check);
        if (serror != SCRIPT_ERR_OK) {
            if (flags & STANDARD_NOT_MANDATORY_VERIFY_FLAGS) {
                // Check whether the failure was caused by a
                // non-mandatory script verification check, such as
                // non-standard DER encodings or non-null dummy
                // arguments; if so, ensure we return NOT_STANDARD
                // instead of CONSENSUS to avoid downstream users
                // splitting the network between upgraded and
                // non-upgraded nodes by banning CONSENSUS-failing
                // data providers.
                CScriptCheck check2(txdata.m_spent_outputs[i], tx, i,
                        flags & ~STANDARD_NOT_MANDATORY_VERIFY_FLAGS, cacheSigStore, &txdata);
                if (check2()) {
                    return state.Invalid(TxValidationResult::TX_NOT_STANDARD, strprintf("non-mandatory-script-verify-flag (%s)", ScriptErrorString(serror)));
                }
            }
            // MANDATORY flag failures correspond to
            // TxValidationResult::TX_CONSENSUS. Because CONSENSUS
            // failures are the most serious case of validation
            // failures, we may need to consider using
            // RECENT_CONSENSUS_CHANGE for any script failure that
            // could be due to non-upgraded nodes which we may want to
            // support, to avoid splitting the network (but this
            // depends on the details of how net_processing handles
            // such errors).
            return state.Invalid(TxValidationResult::TX_CONSENSUS, strprintf("mandatory-script-verify-flag-failed (%s)", ScriptErrorString(serror)));
        }
    }

    if (cacheFullScriptStore && !pvChecks) {
        // We executed all of the provided scripts, and were told to
        // cache the result. Do so now.
        g_scriptExecutionCache.insert(hashCacheEntry);
    }

    return true;
}

static bool UndoWriteToDisk(const CBlockUndo& blockundo, FlatFilePos& pos, const uint256& hashBlock, const CMessageHeader::MessageStartChars& messageStart)
{
    // Open history file to append
    CAutoFile fileout(OpenUndoFile(pos), SER_DISK, CLIENT_VERSION);
    if (fileout.IsNull())
        return error("%s: OpenUndoFile failed", __func__);

    // Write index header
    unsigned int nSize = GetSerializeSize(blockundo, fileout.GetVersion());
    fileout << messageStart << nSize;

    // Write undo data
    long fileOutPos = ftell(fileout.Get());
    if (fileOutPos < 0)
        return error("%s: ftell failed", __func__);
    pos.nPos = (unsigned int)fileOutPos;
    fileout << blockundo;

    // calculate & write checksum
    CHashWriter hasher(SER_GETHASH, PROTOCOL_VERSION);
    hasher << hashBlock;
    hasher << blockundo;
    fileout << hasher.GetHash();

    return true;
}

bool UndoReadFromDisk(CBlockUndo& blockundo, const CBlockIndex* pindex)
{
    FlatFilePos pos = pindex->GetUndoPos();
    if (pos.IsNull()) {
        return error("%s: no undo data available", __func__);
    }

    // Open history file to read
    CAutoFile filein(OpenUndoFile(pos, true), SER_DISK, CLIENT_VERSION);
    if (filein.IsNull())
        return error("%s: OpenUndoFile failed", __func__);

    // Read block
    uint256 hashChecksum;
    CHashVerifier<CAutoFile> verifier(&filein); // We need a CHashVerifier as reserializing may lose data
    try {
        verifier << pindex->pprev->GetBlockHash();
        verifier >> blockundo;
        filein >> hashChecksum;
    }
    catch (const std::exception& e) {
        return error("%s: Deserialize or I/O error - %s", __func__, e.what());
    }

    // Verify checksum
    if (hashChecksum != verifier.GetHash())
        return error("%s: Checksum mismatch", __func__);

    return true;
}

/** Abort with a message */
static bool AbortNode(const std::string& strMessage, bilingual_str user_message = bilingual_str())
{
    SetMiscWarning(Untranslated(strMessage));
    LogPrintf("*** %s\n", strMessage);
    if (user_message.empty()) {
        user_message = _("A fatal internal error occurred, see debug.log for details");
    }
    AbortError(user_message);
    StartShutdown();
    return false;
}

static bool AbortNode(BlockValidationState& state, const std::string& strMessage, const bilingual_str& userMessage = bilingual_str())
{
    AbortNode(strMessage, userMessage);
    return state.Error(strMessage);
}

/**
 * Restore the UTXO in a Coin at a given COutPoint
 * @param undo The Coin to be restored.
 * @param view The coins view to which to apply the changes.
 * @param out The out point that corresponds to the tx input.
 * @return A DisconnectResult as an int
 */
int ApplyTxInUndo(Coin&& undo, CCoinsViewCache& view, const COutPoint& out, const CTxIn& txin, const CScriptWitness& pegin_witness, const std::vector<std::pair<CScript, CScript>>& fedpegscripts)
{
    bool fClean = true;

    if (!txin.m_is_pegin) {
        if (view.HaveCoin(out)) fClean = false; // overwriting transaction output

        if (undo.nHeight == 0) {
            // Missing undo metadata (height and coinbase). Older versions included this
            // information only in undo records for the last spend of a transactions'
            // outputs. This implies that it must be present for some other output of the same tx.
            const Coin& alternate = AccessByTxid(view, out.hash);
            if (!alternate.IsSpent()) {
                undo.nHeight = alternate.nHeight;
                undo.fCoinBase = alternate.fCoinBase;
            } else {
                // ELEMENTS:
                // If we're connecting genesis outputs, it's probably actually just
                // a genesis output, let it through. N.B. The case where it's a corrupted
                // txundo from per-tx db will not be caught!
                if (!Params().GetConsensus().connect_genesis_outputs) {
                    return DISCONNECT_FAILED; // adding output for transaction without known metadata
                }
            }
        }
        // If the coin already exists as an unspent coin in the cache, then the
        // possible_overwrite parameter to AddCoin must be set to true. We have
        // already checked whether an unspent coin exists above using HaveCoin, so
        // we don't need to guess. When fClean is false, an unspent coin already
        // existed and it is an overwrite.
        view.AddCoin(out, std::move(undo), !fClean);
    } else {
        std::string err;
        if (!IsValidPeginWitness(pegin_witness, fedpegscripts, txin.prevout, err, false)) {
            fClean = fClean && error("%s: peg-in occurred without proof", __func__);
        } else {
            std::pair<uint256, COutPoint> outpoint = std::make_pair(uint256(pegin_witness.stack[2]), txin.prevout);
            bool fSpent = view.IsPeginSpent(outpoint);
            if (!fSpent) {
                fClean = fClean && error("%s: peg-in bitcoin txid not marked spent", __func__);
            } else {
                view.SetPeginSpent(outpoint, false);
            }
        }
    }

    return fClean ? DISCONNECT_OK : DISCONNECT_UNCLEAN;
}

// We don't want to compare things that are not stored in utxo db, specifically
// the nonce commitment which has no consensus meaning for spending conditions
static bool TxOutDBEntryIsSame(const CTxOut& block_txout, const CTxOut& txdb_txout)
{
    return txdb_txout.nValue == block_txout.nValue &&
        txdb_txout.nAsset == block_txout.nAsset &&
        txdb_txout.scriptPubKey == block_txout.scriptPubKey;
}

/** Undo the effects of this block (with given index) on the UTXO set represented by coins.
 *  When FAILED is returned, view is left in an indeterminate state. */
DisconnectResult CChainState::DisconnectBlock(const CBlock& block, const CBlockIndex* pindex, CCoinsViewCache& view)
{
    bool fClean = true;

    CBlockUndo blockUndo;
    if (!UndoReadFromDisk(blockUndo, pindex)) {
        error("DisconnectBlock(): failure reading undo data");
        return DISCONNECT_FAILED;
    }

    if (blockUndo.vtxundo.size() + 1 != block.vtx.size()) {
        error("DisconnectBlock(): block and undo data inconsistent");
        return DISCONNECT_FAILED;
    }

    // undo transactions in reverse order
    for (int i = block.vtx.size() - 1; i >= 0; i--) {
        const CTransaction &tx = *(block.vtx[i]);
        uint256 hash = tx.GetHash();
        bool is_coinbase = tx.IsCoinBase();

        // Check that all outputs are available and match the outputs in the block itself
        // exactly.
        for (size_t o = 0; o < tx.vout.size(); o++) {
            if (!tx.vout[o].scriptPubKey.IsUnspendable()) {
                COutPoint out(hash, o);
                Coin coin;
                bool is_spent = view.SpendCoin(out, &coin);
                if (!is_spent || !TxOutDBEntryIsSame(tx.vout[o], coin.out) || pindex->nHeight != coin.nHeight || is_coinbase != coin.fCoinBase) {
                    fClean = false; // transaction output mismatch
                }
            }
        }

        // restore inputs
        const auto& fedpegscripts = GetValidFedpegScripts(pindex, Params().GetConsensus(), false /* nextblock_validation */);
        if (i > 0) { // not coinbases
            CTxUndo &txundo = blockUndo.vtxundo[i-1];
            if (txundo.vprevout.size() != tx.vin.size()) {
                error("DisconnectBlock(): transaction and undo data inconsistent");
                return DISCONNECT_FAILED;
            }
            for (unsigned int j = tx.vin.size(); j-- > 0;) {
                const COutPoint &out = tx.vin[j].prevout;
                const CScriptWitness& pegin_wit = tx.witness.vtxinwit.size() > j ? tx.witness.vtxinwit[j].m_pegin_witness : CScriptWitness();
                int res = ApplyTxInUndo(std::move(txundo.vprevout[j]), view, out, tx.vin[j], pegin_wit, fedpegscripts);
                if (res == DISCONNECT_FAILED) return DISCONNECT_FAILED;
                fClean = fClean && res != DISCONNECT_UNCLEAN;
            }
            // At this point, all of txundo.vprevout should have been moved out.
        }
    }

    // move best block pointer to prevout block
    view.SetBestBlock(pindex->pprev->GetBlockHash());

    return fClean ? DISCONNECT_OK : DISCONNECT_UNCLEAN;
}

static void FlushUndoFile(int block_file, bool finalize = false)
{
    FlatFilePos undo_pos_old(block_file, vinfoBlockFile[block_file].nUndoSize);
    if (!UndoFileSeq().Flush(undo_pos_old, finalize)) {
        AbortNode("Flushing undo file to disk failed. This is likely the result of an I/O error.");
    }
}

static void FlushBlockFile(bool fFinalize = false, bool finalize_undo = false)
{
    LOCK(cs_LastBlockFile);
    FlatFilePos block_pos_old(nLastBlockFile, vinfoBlockFile[nLastBlockFile].nSize);
    if (!BlockFileSeq().Flush(block_pos_old, fFinalize)) {
        AbortNode("Flushing block file to disk failed. This is likely the result of an I/O error.");
    }
    // we do not always flush the undo file, as the chain tip may be lagging behind the incoming blocks,
    // e.g. during IBD or a sync after a node going offline
    if (!fFinalize || finalize_undo) FlushUndoFile(nLastBlockFile, finalize_undo);
}

static bool FindUndoPos(BlockValidationState &state, int nFile, FlatFilePos &pos, unsigned int nAddSize);

static bool WriteUndoDataForBlock(const CBlockUndo& blockundo, BlockValidationState& state, CBlockIndex* pindex, const CChainParams& chainparams)
{
    // Write undo information to disk
    if (pindex->GetUndoPos().IsNull()) {
        FlatFilePos _pos;
        if (!FindUndoPos(state, pindex->nFile, _pos, ::GetSerializeSize(blockundo, CLIENT_VERSION) + 40))
            return error("ConnectBlock(): FindUndoPos failed");
        if (!UndoWriteToDisk(blockundo, _pos, pindex->pprev->GetBlockHash(), chainparams.MessageStart()))
            return AbortNode(state, "Failed to write undo data");
        // rev files are written in block height order, whereas blk files are written as blocks come in (often out of order)
        // we want to flush the rev (undo) file once we've written the last block, which is indicated by the last height
        // in the block file info as below; note that this does not catch the case where the undo writes are keeping up
        // with the block writes (usually when a synced up node is getting newly mined blocks) -- this case is caught in
        // the FindBlockPos function
        if (_pos.nFile < nLastBlockFile && static_cast<uint32_t>(pindex->nHeight) == vinfoBlockFile[_pos.nFile].nHeightLast) {
            FlushUndoFile(_pos.nFile, true);
        }

        // update nUndoPos in block index
        pindex->nUndoPos = _pos.nPos;
        pindex->nStatus |= BLOCK_HAVE_UNDO;
        setDirtyBlockIndex.insert(pindex);
    }

    return true;
}

static CCheckQueue<CCheck> scriptcheckqueue(128);

void ThreadScriptCheck(int worker_num) {
    util::ThreadRename(strprintf("scriptch.%i", worker_num));
    scriptcheckqueue.Thread();
}

VersionBitsCache versionbitscache GUARDED_BY(cs_main);

int32_t ComputeBlockVersion(const CBlockIndex* pindexPrev, const Consensus::Params& params)
{
    LOCK(cs_main);
    int32_t nVersion = VERSIONBITS_TOP_BITS;

    for (int i = 0; i < (int)Consensus::MAX_VERSION_BITS_DEPLOYMENTS; i++) {
        ThresholdState state = VersionBitsState(pindexPrev, params, static_cast<Consensus::DeploymentPos>(i), versionbitscache);
        if (state == ThresholdState::LOCKED_IN || state == ThresholdState::STARTED) {
            nVersion |= VersionBitsMask(params, static_cast<Consensus::DeploymentPos>(i));
        }
    }

    return nVersion;
}

/**
 * Threshold condition checker that triggers when unknown versionbits are seen on the network.
 */
class WarningBitsConditionChecker : public AbstractThresholdConditionChecker
{
private:
    int bit;

public:
    explicit WarningBitsConditionChecker(int bitIn) : bit(bitIn) {}

    int64_t BeginTime(const Consensus::Params& params) const override { return 0; }
    int64_t EndTime(const Consensus::Params& params) const override { return std::numeric_limits<int64_t>::max(); }
    int Period(const Consensus::Params& params) const override { return params.nMinerConfirmationWindow; }
    int Threshold(const Consensus::Params& params) const override { return params.nRuleChangeActivationThreshold; }

    bool Condition(const CBlockIndex* pindex, const Consensus::Params& params) const override
    {
        return pindex->nHeight >= params.MinBIP9WarningHeight &&
               ((pindex->nVersion & VERSIONBITS_TOP_MASK) == VERSIONBITS_TOP_BITS) &&
               ((pindex->nVersion >> bit) & 1) != 0 &&
               ((ComputeBlockVersion(pindex->pprev, params) >> bit) & 1) == 0;
    }
};

static ThresholdConditionCache warningcache[VERSIONBITS_NUM_BITS] GUARDED_BY(cs_main);

// 0.13.0 was shipped with a segwit deployment defined for testnet, but not for
// mainnet. We no longer need to support disabling the segwit deployment
// except for testing purposes, due to limitations of the functional test
// environment. See test/functional/p2p-segwit.py.
static bool IsScriptWitnessEnabled(const Consensus::Params& params)
{
    return params.SegwitHeight != std::numeric_limits<int>::max();
}

static unsigned int GetBlockScriptFlags(const CBlockIndex* pindex, const Consensus::Params& consensusparams) EXCLUSIVE_LOCKS_REQUIRED(cs_main) {
    AssertLockHeld(cs_main);

    unsigned int flags = SCRIPT_VERIFY_NONE;

    // BIP16 didn't become active until Apr 1 2012 (on mainnet, and
    // retroactively applied to testnet)
    // However, only one historical block violated the P2SH rules (on both
    // mainnet and testnet), so for simplicity, always leave P2SH
    // on except for the one violating block.
    if (consensusparams.BIP16Exception.IsNull() || // no bip16 exception on this chain
        pindex->phashBlock == nullptr || // this is a new candidate block, eg from TestBlockValidity()
        *pindex->phashBlock != consensusparams.BIP16Exception) // this block isn't the historical exception
    {
        flags |= SCRIPT_VERIFY_P2SH;
    }

    // Enforce WITNESS rules whenever P2SH is in effect (and the segwit
    // deployment is defined).
    if (flags & SCRIPT_VERIFY_P2SH && IsScriptWitnessEnabled(consensusparams)) {
        flags |= SCRIPT_VERIFY_WITNESS;
    }

    // Start enforcing the DERSIG (BIP66) rule
    if (pindex->nHeight >= consensusparams.BIP66Height) {
        flags |= SCRIPT_VERIFY_DERSIG;
    }

    // Start enforcing CHECKLOCKTIMEVERIFY (BIP65) rule
    if (pindex->nHeight >= consensusparams.BIP65Height) {
        flags |= SCRIPT_VERIFY_CHECKLOCKTIMEVERIFY;
    }

    // Start enforcing BIP112 (CHECKSEQUENCEVERIFY)
    if (pindex->nHeight >= consensusparams.CSVHeight) {
        flags |= SCRIPT_VERIFY_CHECKSEQUENCEVERIFY;
    }

    // Start enforcing Taproot using versionbits logic.
    if (VersionBitsState(pindex->pprev, consensusparams, Consensus::DEPLOYMENT_TAPROOT, versionbitscache) == ThresholdState::ACTIVE) {
        flags |= SCRIPT_VERIFY_TAPROOT;
    }

    // Start enforcing BIP147 NULLDUMMY (activated simultaneously with segwit)
    if (IsWitnessEnabled(pindex->pprev, consensusparams)) {
        flags |= SCRIPT_VERIFY_NULLDUMMY;
    }

    if (IsDynaFedEnabled(pindex->pprev, consensusparams)) {
        flags |= SCRIPT_SIGHASH_RANGEPROOF;
    }

    return flags;
}



static int64_t nTimeCheck = 0;
static int64_t nTimeForks = 0;
static int64_t nTimeVerify = 0;
static int64_t nTimeConnect = 0;
static int64_t nTimeIndex = 0;
static int64_t nTimeCallbacks = 0;
static int64_t nTimeTotal = 0;
static int64_t nBlocksTotal = 0;

/** Apply the effects of this block (with given index) on the UTXO set represented by coins.
 *  Validity checks that depend on the UTXO set are also done; ConnectBlock()
 *  can fail if those validity checks fail (among other reasons). */
bool CChainState::ConnectBlock(const CBlock& block, BlockValidationState& state, CBlockIndex* pindex,
                  CCoinsViewCache& view, const CChainParams& chainparams, std::set<std::pair<uint256, COutPoint>>* setPeginsSpent, bool fJustCheck)
{
    AssertLockHeld(cs_main);
    assert(pindex);
    assert(*pindex->phashBlock == block.GetHash());
    int64_t nTimeStart = GetTimeMicros();

    // verify that the view's current state corresponds to the previous block
    uint256 hashPrevBlock = pindex->pprev == nullptr ? uint256() : pindex->pprev->GetBlockHash();
    assert(hashPrevBlock == view.GetBestBlock());

    const Consensus::Params& consensusParams = chainparams.GetConsensus();
    // Add genesis outputs but don't validate.
    if (block.GetHash() == consensusParams.hashGenesisBlock) {
        if (!fJustCheck) {
            if (consensusParams.connect_genesis_outputs) {
                for (const auto& tx : block.vtx) {
                    // Directly add new coins to DB
                    AddCoins(view, *tx, 0);
                }
            }
            view.SetBestBlock(pindex->GetBlockHash());
        }
        nBlocksTotal++;
        return true;
    }

    // Check it again in case a previous version let a bad block in
    // NOTE: We don't currently (re-)invoke ContextualCheckBlock() or
    // ContextualCheckBlockHeader() here. This means that if we add a new
    // consensus rule that is enforced in one of those two functions, then we
    // may have let in a block that violates the rule prior to updating the
    // software, and we would NOT be enforcing the rule here. Fully solving
    // upgrade from one software version to the next after a consensus rule
    // change is potentially tricky and issue-specific (see RewindBlockIndex()
    // for one general approach that was used for BIP 141 deployment).
    // Also, currently the rule against blocks more than 2 hours in the future
    // is enforced in ContextualCheckBlockHeader(); we wouldn't want to
    // re-enforce that rule here (at least until we make it impossible for
    // GetAdjustedTime() to go backward).
    if (!CheckBlock(block, state, chainparams.GetConsensus(), !fJustCheck, !fJustCheck)) {
        if (state.GetResult() == BlockValidationResult::BLOCK_MUTATED) {
            // We don't write down blocks to disk if they may have been
            // corrupted, so this should be impossible unless we're having hardware
            // problems.
            return AbortNode(state, "Corrupt block found indicating potential hardware failure; shutting down");
        }
        return error("%s: Consensus::CheckBlock: %s", __func__, state.ToString());
    }

    nBlocksTotal++;

    // Check that all non-zero coinbase outputs pay to the required destination
    const CScript& mandatory_coinbase_destination = chainparams.GetConsensus().mandatory_coinbase_destination;
    if (mandatory_coinbase_destination != CScript()) {
        for (auto& txout : block.vtx[0]->vout) {
            bool mustPay = !txout.nValue.IsExplicit() || txout.nValue.GetAmount() != 0;
            if (mustPay && txout.scriptPubKey != mandatory_coinbase_destination) {
                LogPrintf("ERROR: ConnectBlock(): Coinbase outputs didn't match required scriptPubKey\n");
                return state.Invalid(BlockValidationResult::BLOCK_CONSENSUS, "bad-coinbase-txos");
            }
        }
    }

    bool fScriptChecks = true;
    if (!hashAssumeValid.IsNull()) {
        // We've been configured with the hash of a block which has been externally verified to have a valid history.
        // A suitable default value is included with the software and updated from time to time.  Because validity
        //  relative to a piece of software is an objective fact these defaults can be easily reviewed.
        // This setting doesn't force the selection of any particular chain but makes validating some faster by
        //  effectively caching the result of part of the verification.
        BlockMap::const_iterator  it = m_blockman.m_block_index.find(hashAssumeValid);
        if (it != m_blockman.m_block_index.end()) {
            if (it->second->GetAncestor(pindex->nHeight) == pindex &&
                pindexBestHeader->GetAncestor(pindex->nHeight) == pindex &&
                pindexBestHeader->nChainWork >= nMinimumChainWork) {
                // This block is a member of the assumed verified chain and an ancestor of the best header.
                // Script verification is skipped when connecting blocks under the
                // assumevalid block. Assuming the assumevalid block is valid this
                // is safe because block merkle hashes are still computed and checked,
                // Of course, if an assumed valid block is invalid due to false scriptSigs
                // this optimization would allow an invalid chain to be accepted.
                // The equivalent time check discourages hash power from extorting the network via DOS attack
                //  into accepting an invalid block through telling users they must manually set assumevalid.
                //  Requiring a software change or burying the invalid block, regardless of the setting, makes
                //  it hard to hide the implication of the demand.  This also avoids having release candidates
                //  that are hardly doing any signature verification at all in testing without having to
                //  artificially set the default assumed verified block further back.
                // The test against nMinimumChainWork prevents the skipping when denied access to any chain at
                //  least as good as the expected chain.
                fScriptChecks = (GetBlockProofEquivalentTime(*pindexBestHeader, *pindex, *pindexBestHeader, chainparams.GetConsensus()) <= 60 * 60 * 24 * 7 * 2);
            }
        }
    }

    int64_t nTime1 = GetTimeMicros(); nTimeCheck += nTime1 - nTimeStart;
    assert(nBlocksTotal > 0);
    LogPrint(BCLog::BENCH, "    - Sanity checks: %.2fms [%.2fs (%.2fms/blk)]\n", MILLI * (nTime1 - nTimeStart), nTimeCheck * MICRO, nTimeCheck * MILLI / nBlocksTotal);

    // Do not allow blocks that contain transactions which 'overwrite' older transactions,
    // unless those are already completely spent.
    // If such overwrites are allowed, coinbases and transactions depending upon those
    // can be duplicated to remove the ability to spend the first instance -- even after
    // being sent to another address.
    // See BIP30, CVE-2012-1909, and http://r6.ca/blog/20120206T005236Z.html for more information.
    // This logic is not necessary for memory pool transactions, as AcceptToMemoryPool
    // already refuses previously-known transaction ids entirely.
    // This rule was originally applied to all blocks with a timestamp after March 15, 2012, 0:00 UTC.
    // Now that the whole chain is irreversibly beyond that time it is applied to all blocks except the
    // two in the chain that violate it. This prevents exploiting the issue against nodes during their
    // initial block download.
    bool fEnforceBIP30 = !((pindex->nHeight==91842 && pindex->GetBlockHash() == uint256S("0x00000000000a4d0a398161ffc163c503763b1f4360639393e0e4c8e300e0caec")) ||
                           (pindex->nHeight==91880 && pindex->GetBlockHash() == uint256S("0x00000000000743f190a18c5577a3c2d2a1f610ae9601ac046a38084ccb7cd721")));

    // Once BIP34 activated it was not possible to create new duplicate coinbases and thus other than starting
    // with the 2 existing duplicate coinbase pairs, not possible to create overwriting txs.  But by the
    // time BIP34 activated, in each of the existing pairs the duplicate coinbase had overwritten the first
    // before the first had been spent.  Since those coinbases are sufficiently buried it's no longer possible to create further
    // duplicate transactions descending from the known pairs either.
    // If we're on the known chain at height greater than where BIP34 activated, we can save the db accesses needed for the BIP30 check.

    // BIP34 requires that a block at height X (block X) has its coinbase
    // scriptSig start with a CScriptNum of X (indicated height X).  The above
    // logic of no longer requiring BIP30 once BIP34 activates is flawed in the
    // case that there is a block X before the BIP34 height of 227,931 which has
    // an indicated height Y where Y is greater than X.  The coinbase for block
    // X would also be a valid coinbase for block Y, which could be a BIP30
    // violation.  An exhaustive search of all mainnet coinbases before the
    // BIP34 height which have an indicated height greater than the block height
    // reveals many occurrences. The 3 lowest indicated heights found are
    // 209,921, 490,897, and 1,983,702 and thus coinbases for blocks at these 3
    // heights would be the first opportunity for BIP30 to be violated.

    // The search reveals a great many blocks which have an indicated height
    // greater than 1,983,702, so we simply remove the optimization to skip
    // BIP30 checking for blocks at height 1,983,702 or higher.  Before we reach
    // that block in another 25 years or so, we should take advantage of a
    // future consensus change to do a new and improved version of BIP34 that
    // will actually prevent ever creating any duplicate coinbases in the
    // future.
    static constexpr int BIP34_IMPLIES_BIP30_LIMIT = 1983702;

    // There is no potential to create a duplicate coinbase at block 209,921
    // because this is still before the BIP34 height and so explicit BIP30
    // checking is still active.

    // The final case is block 176,684 which has an indicated height of
    // 490,897. Unfortunately, this issue was not discovered until about 2 weeks
    // before block 490,897 so there was not much opportunity to address this
    // case other than to carefully analyze it and determine it would not be a
    // problem. Block 490,897 was, in fact, mined with a different coinbase than
    // block 176,684, but it is important to note that even if it hadn't been or
    // is remined on an alternate fork with a duplicate coinbase, we would still
    // not run into a BIP30 violation.  This is because the coinbase for 176,684
    // is spent in block 185,956 in transaction
    // d4f7fbbf92f4a3014a230b2dc70b8058d02eb36ac06b4a0736d9d60eaa9e8781.  This
    // spending transaction can't be duplicated because it also spends coinbase
    // 0328dd85c331237f18e781d692c92de57649529bd5edf1d01036daea32ffde29.  This
    // coinbase has an indicated height of over 4.2 billion, and wouldn't be
    // duplicatable until that height, and it's currently impossible to create a
    // chain that long. Nevertheless we may wish to consider a future soft fork
    // which retroactively prevents block 490,897 from creating a duplicate
    // coinbase. The two historical BIP30 violations often provide a confusing
    // edge case when manipulating the UTXO and it would be simpler not to have
    // another edge case to deal with.

    // testnet3 has no blocks before the BIP34 height with indicated heights
    // post BIP34 before approximately height 486,000,000 and presumably will
    // be reset before it reaches block 1,983,702 and starts doing unnecessary
    // BIP30 checking again.
    assert(pindex->pprev);
    CBlockIndex *pindexBIP34height = pindex->pprev->GetAncestor(chainparams.GetConsensus().BIP34Height);
    //Only continue to enforce if we're below BIP34 activation height or the block hash at that height doesn't correspond.
    fEnforceBIP30 = fEnforceBIP30 && (!pindexBIP34height || !(pindexBIP34height->GetBlockHash() == chainparams.GetConsensus().BIP34Hash));

    // TODO: Remove BIP30 checking from block height 1,983,702 on, once we have a
    // consensus change that ensures coinbases at those heights can not
    // duplicate earlier coinbases.
    if (fEnforceBIP30 || pindex->nHeight >= BIP34_IMPLIES_BIP30_LIMIT) {
        for (const auto& tx : block.vtx) {
            for (size_t o = 0; o < tx->vout.size(); o++) {
                if (view.HaveCoin(COutPoint(tx->GetHash(), o))) {
                    LogPrintf("ERROR: ConnectBlock(): tried to overwrite transaction\n");
                    return state.Invalid(BlockValidationResult::BLOCK_CONSENSUS, "bad-txns-BIP30");
                }
            }
        }
    }

    // Start enforcing BIP68 (sequence locks)
    int nLockTimeFlags = 0;
    if (pindex->nHeight >= chainparams.GetConsensus().CSVHeight) {
        nLockTimeFlags |= LOCKTIME_VERIFY_SEQUENCE;
    }

    // Get the script flags for this block
    unsigned int flags = GetBlockScriptFlags(pindex, chainparams.GetConsensus());

    int64_t nTime2 = GetTimeMicros(); nTimeForks += nTime2 - nTime1;
    LogPrint(BCLog::BENCH, "    - Fork checks: %.2fms [%.2fs (%.2fms/blk)]\n", MILLI * (nTime2 - nTime1), nTimeForks * MICRO, nTimeForks * MILLI / nBlocksTotal);

    CBlockUndo blockundo;

    // Precomputed transaction data pointers must not be invalidated
    // until after `control` has run the script checks (potentially
    // in multiple threads). Preallocate the vector size so a new allocation
    // doesn't invalidate pointers into the vector, and keep txsdata in scope
    // for as long as `control`.
    CCheckQueueControl<CCheck> control(fScriptChecks && g_parallel_script_checks ? &scriptcheckqueue : nullptr);
    std::vector<PrecomputedTransactionData> txsdata(block.vtx.size());

    std::vector<int> prevheights;
    CAmountMap fee_map;
    int nInputs = 0;
    int64_t nSigOpsCost = 0;
    blockundo.vtxundo.reserve(block.vtx.size() - 1);

    // ELEMENTS:

    // Enforce PAK post-dynafed
    if (chainparams.GetEnforcePak() && !block.m_dynafed_params.IsNull()) {
        // GetActivePAKList computes for the following block, so use previous index
        CPAKList paklist = GetActivePAKList(pindex->pprev, chainparams.GetConsensus());
        for (const auto& tx : block.vtx) {
            if (!IsPAKValidTx(*tx, paklist, chainparams.ParentGenesisBlockHash(), chainparams.GetConsensus().pegged_asset)) {
                LogPrintf("ERROR: ConnectBlock(): Bad PAK transaction\n");
                return state.Invalid(BlockValidationResult::BLOCK_CONSENSUS, "bad-pak-tx");
            }
        }
    }

    // Used when ConnectBlock() results are unneeded for mempool ejection
    std::set<std::pair<uint256, COutPoint>> setPeginsSpentDummy;

    // Used when checking peg-ins
    const auto& fedpegscripts = GetValidFedpegScripts(pindex, chainparams.GetConsensus(), false /* nextblock_validation */);

    for (unsigned int i = 0; i < block.vtx.size(); i++)
    {
        const CTransaction &tx = *(block.vtx[i]);

        nInputs += tx.vin.size();

        if (!tx.IsCoinBase())
        {
            std::vector<CCheck*> vChecks;
            bool fCacheResults = fJustCheck; /* Don't cache results if we're actually connecting blocks (still consult the cache, though) */
            TxValidationState tx_state;
            if (!Consensus::CheckTxInputs(tx, tx_state, view, pindex->nHeight, fee_map,
                        setPeginsSpent == NULL ? setPeginsSpentDummy : *setPeginsSpent,
                        g_parallel_script_checks ? &vChecks : NULL, fCacheResults, fScriptChecks, fedpegscripts)) {
                // Any transaction validation failure in ConnectBlock is a block consensus failure
                state.Invalid(BlockValidationResult::BLOCK_CONSENSUS,
                        tx_state.GetRejectReason(), tx_state.GetDebugMessage());
                return error("%s: Consensus::CheckTxInputs: %s, %s", __func__, tx.GetHash().ToString(), state.ToString());
            }
            control.Add(vChecks);

            if (!MoneyRange(fee_map)) {
                LogPrintf("ERROR: %s: accumulated fee in the block out of range.\n", __func__);
                return state.Invalid(BlockValidationResult::BLOCK_CONSENSUS, "bad-txns-accumulated-fee-outofrange");
            }

            // Check that transaction is BIP68 final
            // BIP68 lock checks (as opposed to nLockTime checks) must
            // be in ConnectBlock because they require the UTXO set
            prevheights.resize(tx.vin.size());
            for (size_t j = 0; j < tx.vin.size(); j++) {
                if (tx.vin[j].m_is_pegin) {
                    prevheights[j] = -1;
                } else {
                    prevheights[j] = view.AccessCoin(tx.vin[j].prevout).nHeight;
                }
            }

            if (!SequenceLocks(tx, nLockTimeFlags, prevheights, *pindex)) {
                LogPrintf("ERROR: %s: contains a non-BIP68-final transaction\n", __func__);
                return state.Invalid(BlockValidationResult::BLOCK_CONSENSUS, "bad-txns-nonfinal");
            }
        }

        // GetTransactionSigOpCost counts 3 types of sigops:
        // * legacy (always)
        // * p2sh (when P2SH enabled in flags and excludes coinbase)
        // * witness (when witness enabled in flags and excludes coinbase)
        nSigOpsCost += GetTransactionSigOpCost(tx, view, flags);
        if (nSigOpsCost > MAX_BLOCK_SIGOPS_COST) {
            LogPrintf("ERROR: ConnectBlock(): too many sigops\n");
            return state.Invalid(BlockValidationResult::BLOCK_CONSENSUS, "bad-blk-sigops");
        }

        if (!tx.IsCoinBase())
        {
            std::vector<CCheck*> vChecks;
            bool fCacheResults = fJustCheck; /* Don't cache results if we're actually connecting blocks (still consult the cache, though) */
            TxValidationState tx_state;
            if (fScriptChecks && !CheckInputScripts(tx, tx_state, view, flags, fCacheResults, fCacheResults, txsdata[i], g_parallel_script_checks ? &vChecks : nullptr)) {
                // Any transaction validation failure in ConnectBlock is a block consensus failure
                state.Invalid(BlockValidationResult::BLOCK_CONSENSUS,
                              tx_state.GetRejectReason(), tx_state.GetDebugMessage());
                return error("ConnectBlock(): CheckInputScripts on %s failed with %s",
                    tx.GetHash().ToString(), state.ToString());
            }
            control.Add(vChecks);
        }

        CTxUndo undoDummy;
        if (i > 0) {
            blockundo.vtxundo.push_back(CTxUndo());
        }
        UpdateCoins(tx, view, i == 0 ? undoDummy : blockundo.vtxundo.back(), pindex->nHeight);

    }
    int64_t nTime3 = GetTimeMicros(); nTimeConnect += nTime3 - nTime2;
    LogPrint(BCLog::BENCH, "      - Connect %u transactions: %.2fms (%.3fms/tx, %.3fms/txin) [%.2fs (%.2fms/blk)]\n", (unsigned)block.vtx.size(), MILLI * (nTime3 - nTime2), MILLI * (nTime3 - nTime2) / block.vtx.size(), nInputs <= 1 ? 0 : MILLI * (nTime3 - nTime2) / (nInputs-1), nTimeConnect * MICRO, nTimeConnect * MILLI / nBlocksTotal);

    CAmountMap block_reward = fee_map;
    block_reward[consensusParams.subsidy_asset] += GetBlockSubsidy(pindex->nHeight, consensusParams);
    if (!MoneyRange(block_reward)) {
        LogPrintf("ERROR: ConnectBlock(): total block reward overflowed\n");
        return state.Invalid(BlockValidationResult::BLOCK_CONSENSUS, "bad-blockreward-outofrange");
    }
    if (!VerifyCoinbaseAmount(*(block.vtx[0]), block_reward)) {
        LogPrintf("ERROR: ConnectBlock(): coinbase pays too much\n");
        return state.Invalid(BlockValidationResult::BLOCK_CONSENSUS, "bad-cb-amount");
    }

    if (!control.Wait()) {
        LogPrintf("ERROR: %s: CheckQueue failed\n", __func__);
        return state.Invalid(BlockValidationResult::BLOCK_CONSENSUS, "block-validation-failed");
    }
    int64_t nTime4 = GetTimeMicros(); nTimeVerify += nTime4 - nTime2;
    LogPrint(BCLog::BENCH, "    - Verify %u txins: %.2fms (%.3fms/txin) [%.2fs (%.2fms/blk)]\n", nInputs - 1, MILLI * (nTime4 - nTime2), nInputs <= 1 ? 0 : MILLI * (nTime4 - nTime2) / (nInputs-1), nTimeVerify * MICRO, nTimeVerify * MILLI / nBlocksTotal);

    if (fJustCheck)
        return true;

    if (!WriteUndoDataForBlock(blockundo, state, pindex, chainparams))
        return false;

    if (!pindex->IsValid(BLOCK_VALID_SCRIPTS)) {
        pindex->RaiseValidity(BLOCK_VALID_SCRIPTS);
        setDirtyBlockIndex.insert(pindex);
    }

    assert(pindex->phashBlock);
    // add this block to the view's block chain
    view.SetBestBlock(pindex->GetBlockHash());

    int64_t nTime5 = GetTimeMicros(); nTimeIndex += nTime5 - nTime4;
    LogPrint(BCLog::BENCH, "    - Index writing: %.2fms [%.2fs (%.2fms/blk)]\n", MILLI * (nTime5 - nTime4), nTimeIndex * MICRO, nTimeIndex * MILLI / nBlocksTotal);

    int64_t nTime6 = GetTimeMicros(); nTimeCallbacks += nTime6 - nTime5;
    LogPrint(BCLog::BENCH, "    - Callbacks: %.2fms [%.2fs (%.2fms/blk)]\n", MILLI * (nTime6 - nTime5), nTimeCallbacks * MICRO, nTimeCallbacks * MILLI / nBlocksTotal);

    return true;
}

CoinsCacheSizeState CChainState::GetCoinsCacheSizeState(const CTxMemPool* tx_pool)
{
    return this->GetCoinsCacheSizeState(
        tx_pool,
        m_coinstip_cache_size_bytes,
        gArgs.GetArg("-maxmempool", DEFAULT_MAX_MEMPOOL_SIZE) * 1000000);
}

CoinsCacheSizeState CChainState::GetCoinsCacheSizeState(
    const CTxMemPool* tx_pool,
    size_t max_coins_cache_size_bytes,
    size_t max_mempool_size_bytes)
{
    const int64_t nMempoolUsage = tx_pool ? tx_pool->DynamicMemoryUsage() : 0;
    int64_t cacheSize = CoinsTip().DynamicMemoryUsage();
    int64_t nTotalSpace =
        max_coins_cache_size_bytes + std::max<int64_t>(max_mempool_size_bytes - nMempoolUsage, 0);

    //! No need to periodic flush if at least this much space still available.
    static constexpr int64_t MAX_BLOCK_COINSDB_USAGE_BYTES = 10 * 1024 * 1024;  // 10MB
    int64_t large_threshold =
        std::max((9 * nTotalSpace) / 10, nTotalSpace - MAX_BLOCK_COINSDB_USAGE_BYTES);

    if (cacheSize > nTotalSpace) {
        LogPrintf("Cache size (%s) exceeds total space (%s)\n", cacheSize, nTotalSpace);
        return CoinsCacheSizeState::CRITICAL;
    } else if (cacheSize > large_threshold) {
        return CoinsCacheSizeState::LARGE;
    }
    return CoinsCacheSizeState::OK;
}

bool CChainState::FlushStateToDisk(
    const CChainParams& chainparams,
    BlockValidationState &state,
    FlushStateMode mode,
    int nManualPruneHeight)
{
    LOCK(cs_main);
    assert(this->CanFlushToDisk());
    static std::chrono::microseconds nLastWrite{0};
    static std::chrono::microseconds nLastFlush{0};
    std::set<int> setFilesToPrune;
    bool full_flush_completed = false;

    const size_t coins_count = CoinsTip().GetCacheSize();
    const size_t coins_mem_usage = CoinsTip().DynamicMemoryUsage();

    try {
    {
        bool fFlushForPrune = false;
        bool fDoFullFlush = false;
        CoinsCacheSizeState cache_state = GetCoinsCacheSizeState(&m_mempool);
        LOCK(cs_LastBlockFile);
        if (fPruneMode && (fCheckForPruning || nManualPruneHeight > 0) && !fReindex) {
            if (nManualPruneHeight > 0) {
                LOG_TIME_MILLIS_WITH_CATEGORY("find files to prune (manual)", BCLog::BENCH);

                m_blockman.FindFilesToPruneManual(setFilesToPrune, nManualPruneHeight, m_chain.Height());
            } else {
                LOG_TIME_MILLIS_WITH_CATEGORY("find files to prune", BCLog::BENCH);

                m_blockman.FindFilesToPrune(setFilesToPrune, chainparams.PruneAfterHeight(), m_chain.Height(), IsInitialBlockDownload());
                fCheckForPruning = false;
            }
            if (!setFilesToPrune.empty()) {
                fFlushForPrune = true;
                if (!fHavePruned) {
                    pblocktree->WriteFlag("prunedblockfiles", true);
                    fHavePruned = true;
                }
            }
        }
        const auto nNow = GetTime<std::chrono::microseconds>();
        // Avoid writing/flushing immediately after startup.
        if (nLastWrite.count() == 0) {
            nLastWrite = nNow;
        }
        if (nLastFlush.count() == 0) {
            nLastFlush = nNow;
        }
        // The cache is large and we're within 10% and 10 MiB of the limit, but we have time now (not in the middle of a block processing).
        bool fCacheLarge = mode == FlushStateMode::PERIODIC && cache_state >= CoinsCacheSizeState::LARGE;
        // The cache is over the limit, we have to write now.
        bool fCacheCritical = mode == FlushStateMode::IF_NEEDED && cache_state >= CoinsCacheSizeState::CRITICAL;
        // It's been a while since we wrote the block index to disk. Do this frequently, so we don't need to redownload after a crash.
        bool fPeriodicWrite = mode == FlushStateMode::PERIODIC && nNow > nLastWrite + DATABASE_WRITE_INTERVAL;
        // It's been very long since we flushed the cache. Do this infrequently, to optimize cache usage.
        bool fPeriodicFlush = mode == FlushStateMode::PERIODIC && nNow > nLastFlush + DATABASE_FLUSH_INTERVAL;
        // Combine all conditions that result in a full cache flush.
        fDoFullFlush = (mode == FlushStateMode::ALWAYS) || fCacheLarge || fCacheCritical || fPeriodicFlush || fFlushForPrune;
        // Write blocks and block index to disk.
        if (fDoFullFlush || fPeriodicWrite) {
            // Depend on nMinDiskSpace to ensure we can write block index
            if (!CheckDiskSpace(GetBlocksDir())) {
                return AbortNode(state, "Disk space is too low!", _("Disk space is too low!"));
            }
            {
                LOG_TIME_MILLIS_WITH_CATEGORY("write block and undo data to disk", BCLog::BENCH);

                // First make sure all block and undo data is flushed to disk.
                FlushBlockFile();
            }

            // Then update all block file information (which may refer to block and undo files).
            {
                LOG_TIME_MILLIS_WITH_CATEGORY("write block index to disk", BCLog::BENCH);

                std::vector<std::pair<int, const CBlockFileInfo*> > vFiles;
                vFiles.reserve(setDirtyFileInfo.size());
                for (std::set<int>::iterator it = setDirtyFileInfo.begin(); it != setDirtyFileInfo.end(); ) {
                    vFiles.push_back(std::make_pair(*it, &vinfoBlockFile[*it]));
                    setDirtyFileInfo.erase(it++);
                }
                std::vector<const CBlockIndex*> vBlocks;
                vBlocks.reserve(setDirtyBlockIndex.size());
                for (std::set<CBlockIndex*>::iterator it = setDirtyBlockIndex.begin(); it != setDirtyBlockIndex.end(); ) {
                    vBlocks.push_back(*it);
                    setDirtyBlockIndex.erase(it++);
                }
                if (!pblocktree->WriteBatchSync(vFiles, nLastBlockFile, vBlocks)) {
                    return AbortNode(state, "Failed to write to block index database");
                }
            }
            // Finally remove any pruned files
            if (fFlushForPrune) {
                LOG_TIME_MILLIS_WITH_CATEGORY("unlink pruned files", BCLog::BENCH);

                UnlinkPrunedFiles(setFilesToPrune);
            }
            nLastWrite = nNow;
        }
        // Flush best chain related state. This can only be done if the blocks / block index write was also done.
        if (fDoFullFlush && !CoinsTip().GetBestBlock().IsNull()) {
            LOG_TIME_SECONDS(strprintf("write coins cache to disk (%d coins, %.2fkB)",
                coins_count, coins_mem_usage / 1000));

            // Typical Coin structures on disk are around 48 bytes in size.
            // Pushing a new one to the database can cause it to be written
            // twice (once in the log, and once in the tables). This is already
            // an overestimation, as most will delete an existing entry or
            // overwrite one. Still, use a conservative safety factor of 2.
            if (!CheckDiskSpace(GetDataDir(), 48 * 2 * 2 * CoinsTip().GetCacheSize())) {
                return AbortNode(state, "Disk space is too low!", _("Disk space is too low!"));
            }
            // Flush the chainstate (which may refer to block index entries).
            if (!CoinsTip().Flush())
                return AbortNode(state, "Failed to write to coin database");
            nLastFlush = nNow;
            full_flush_completed = true;
        }
    }
    if (full_flush_completed) {
        // Update best block in wallet (so we can detect restored wallets).
        GetMainSignals().ChainStateFlushed(m_chain.GetLocator());
    }
    } catch (const std::runtime_error& e) {
        return AbortNode(state, std::string("System error while flushing: ") + e.what());
    }
    return true;
}

void CChainState::ForceFlushStateToDisk() {
    BlockValidationState state;
    const CChainParams& chainparams = Params();
    if (!this->FlushStateToDisk(chainparams, state, FlushStateMode::ALWAYS)) {
        LogPrintf("%s: failed to flush state (%s)\n", __func__, state.ToString());
    }
}

void CChainState::PruneAndFlush() {
    BlockValidationState state;
    fCheckForPruning = true;
    const CChainParams& chainparams = Params();

    if (!this->FlushStateToDisk(chainparams, state, FlushStateMode::NONE)) {
        LogPrintf("%s: failed to flush state (%s)\n", __func__, state.ToString());
    }
}

static void DoWarning(const bilingual_str& warning)
{
    static bool fWarned = false;
    SetMiscWarning(warning);
    if (!fWarned) {
        AlertNotify(warning.original);
        fWarned = true;
    }
}

/** Private helper function that concatenates warning messages. */
static void AppendWarning(bilingual_str& res, const bilingual_str& warn)
{
    if (!res.empty()) res += Untranslated(", ");
    res += warn;
}

/** Check warning conditions and do some notifications on new chain tip set. */
static void UpdateTip(CTxMemPool& mempool, const CBlockIndex* pindexNew, const CChainParams& chainParams)
    EXCLUSIVE_LOCKS_REQUIRED(::cs_main)
{
    // New best block
    mempool.AddTransactionsUpdated(1);

    {
        LOCK(g_best_block_mutex);
        g_best_block = pindexNew->GetBlockHash();
        g_best_block_cv.notify_all();
    }

    bilingual_str warning_messages;
    int num_unexpected_version = 0;
    if (!::ChainstateActive().IsInitialBlockDownload())
    {
        const CBlockIndex* pindex = pindexNew;
        for (int bit = 0; bit < VERSIONBITS_NUM_BITS; bit++) {
            WarningBitsConditionChecker checker(bit);
            ThresholdState state = checker.GetStateFor(pindex, chainParams.GetConsensus(), warningcache[bit]);
            if (state == ThresholdState::ACTIVE || state == ThresholdState::LOCKED_IN) {
                const bilingual_str warning = strprintf(_("Warning: unknown new rules activated (versionbit %i)"), bit);
                if (state == ThresholdState::ACTIVE) {
                    DoWarning(warning);
                } else {
                    AppendWarning(warning_messages, warning);
                }
            }
        }
        // Check the version of the last 100 blocks to see if we need to upgrade:
        for (int i = 0; i < 100 && pindex != nullptr; i++)
        {
            int32_t nExpectedVersion = ComputeBlockVersion(pindex->pprev, chainParams.GetConsensus());
            if (pindex->nVersion > VERSIONBITS_LAST_OLD_BLOCK_VERSION && (pindex->nVersion & ~nExpectedVersion) != 0)
                ++num_unexpected_version;
            pindex = pindex->pprev;
        }
    }
    LogPrintf("%s: new best=%s height=%d version=0x%08x tx=%lu date='%s' progress=%f cache=%.1fMiB(%utxo)%s\n", __func__,
      pindexNew->GetBlockHash().ToString(), pindexNew->nHeight, pindexNew->nVersion,
      (unsigned long)pindexNew->nChainTx,
      FormatISO8601DateTime(pindexNew->GetBlockTime()),
      GuessVerificationProgress(pindexNew, chainParams.GetConsensus().nPowTargetSpacing),
      ::ChainstateActive().CoinsTip().DynamicMemoryUsage() * (1.0 / (1<<20)), ::ChainstateActive().CoinsTip().GetCacheSize(),
      !warning_messages.empty() ? strprintf(" warning='%s'", warning_messages.original) : "");

    if (num_unexpected_version > 0) {
        LogPrint(BCLog::VALIDATION, "%d of last 100 blocks have unexpected version\n", num_unexpected_version);
    }
}

/** Disconnect m_chain's tip.
  * After calling, the mempool will be in an inconsistent state, with
  * transactions from disconnected blocks being added to disconnectpool.  You
  * should make the mempool consistent again by calling UpdateMempoolForReorg.
  * with cs_main held.
  *
  * If disconnectpool is nullptr, then no disconnected transactions are added to
  * disconnectpool (note that the caller is responsible for mempool consistency
  * in any case).
  */
bool CChainState::DisconnectTip(BlockValidationState& state, const CChainParams& chainparams, DisconnectedBlockTransactions* disconnectpool)
{
    AssertLockHeld(cs_main);
    AssertLockHeld(m_mempool.cs);

    CBlockIndex *pindexDelete = m_chain.Tip();
    assert(pindexDelete);
    // Read block from disk.
    std::shared_ptr<CBlock> pblock = std::make_shared<CBlock>();
    CBlock& block = *pblock;
    if (!ReadBlockFromDisk(block, pindexDelete, chainparams.GetConsensus()))
        return error("DisconnectTip(): Failed to read block");
    // Apply the block atomically to the chain state.
    int64_t nStart = GetTimeMicros();
    {
        CCoinsViewCache view(&CoinsTip());
        assert(view.GetBestBlock() == pindexDelete->GetBlockHash());
        if (DisconnectBlock(block, pindexDelete, view) != DISCONNECT_OK)
            return error("DisconnectTip(): DisconnectBlock %s failed", pindexDelete->GetBlockHash().ToString());
        bool flushed = view.Flush();
        assert(flushed);
    }
    LogPrint(BCLog::BENCH, "- Disconnect block: %.2fms\n", (GetTimeMicros() - nStart) * MILLI);
    // Write the chain state to disk, if necessary.
    if (!FlushStateToDisk(chainparams, state, FlushStateMode::IF_NEEDED))
        return false;

    if (disconnectpool) {
        // Save transactions to re-add to mempool at end of reorg
        for (auto it = block.vtx.rbegin(); it != block.vtx.rend(); ++it) {
            disconnectpool->addTransaction(*it);
        }
        while (disconnectpool->DynamicMemoryUsage() > MAX_DISCONNECTED_TX_POOL_SIZE * 1000) {
            // Drop the earliest entry, and remove its children from the mempool.
            auto it = disconnectpool->queuedTx.get<insertion_order>().begin();
            m_mempool.removeRecursive(**it, MemPoolRemovalReason::REORG);
            disconnectpool->removeEntry(it);
        }
    }

    m_chain.SetTip(pindexDelete->pprev);

    UpdateTip(m_mempool, pindexDelete->pprev, chainparams);
    // Let wallets know transactions went from 1-confirmed to
    // 0-confirmed or conflicted:
    GetMainSignals().BlockDisconnected(pblock, pindexDelete);
    return true;
}

static int64_t nTimeReadFromDisk = 0;
static int64_t nTimeConnectTotal = 0;
static int64_t nTimeFlush = 0;
static int64_t nTimeChainState = 0;
static int64_t nTimePostConnect = 0;

struct PerBlockConnectTrace {
    CBlockIndex* pindex = nullptr;
    std::shared_ptr<const CBlock> pblock;
    PerBlockConnectTrace() {}
};
/**
 * Used to track blocks whose transactions were applied to the UTXO state as a
 * part of a single ActivateBestChainStep call.
 *
 * This class is single-use, once you call GetBlocksConnected() you have to throw
 * it away and make a new one.
 */
class ConnectTrace {
private:
    std::vector<PerBlockConnectTrace> blocksConnected;

public:
    explicit ConnectTrace() : blocksConnected(1) {}

    void BlockConnected(CBlockIndex* pindex, std::shared_ptr<const CBlock> pblock) {
        assert(!blocksConnected.back().pindex);
        assert(pindex);
        assert(pblock);
        blocksConnected.back().pindex = pindex;
        blocksConnected.back().pblock = std::move(pblock);
        blocksConnected.emplace_back();
    }

    std::vector<PerBlockConnectTrace>& GetBlocksConnected() {
        // We always keep one extra block at the end of our list because
        // blocks are added after all the conflicted transactions have
        // been filled in. Thus, the last entry should always be an empty
        // one waiting for the transactions from the next block. We pop
        // the last entry here to make sure the list we return is sane.
        assert(!blocksConnected.back().pindex);
        blocksConnected.pop_back();
        return blocksConnected;
    }
};

/**
 * Connect a new block to m_chain. pblock is either nullptr or a pointer to a CBlock
 * corresponding to pindexNew, to bypass loading it again from disk.
 *
 * The block is added to connectTrace if connection succeeds.
 */
bool CChainState::ConnectTip(BlockValidationState& state, const CChainParams& chainparams, CBlockIndex* pindexNew, const std::shared_ptr<const CBlock>& pblock, ConnectTrace& connectTrace, DisconnectedBlockTransactions &disconnectpool)
{
    AssertLockHeld(cs_main);
    AssertLockHeld(m_mempool.cs);

    assert(pindexNew->pprev == m_chain.Tip());
    // Read block from disk.
    int64_t nTime1 = GetTimeMicros();
    std::shared_ptr<const CBlock> pthisBlock;
    if (!pblock) {
        std::shared_ptr<CBlock> pblockNew = std::make_shared<CBlock>();
        if (!ReadBlockFromDisk(*pblockNew, pindexNew, chainparams.GetConsensus()))
            return AbortNode(state, "Failed to read block");
        pthisBlock = pblockNew;
    } else {
        pthisBlock = pblock;
    }
    const CBlock& blockConnecting = *pthisBlock;
    // Apply the block atomically to the chain state.
    int64_t nTime2 = GetTimeMicros(); nTimeReadFromDisk += nTime2 - nTime1;
    int64_t nTime3;
    LogPrint(BCLog::BENCH, "  - Load block from disk: %.2fms [%.2fs]\n", (nTime2 - nTime1) * MILLI, nTimeReadFromDisk * MICRO);

    // ELEMENTS:
    // For mempool removal with pegin conflicts
    std::set<std::pair<uint256, COutPoint>> setPeginsSpent;

    {
        CCoinsViewCache view(&CoinsTip());
        bool rv = ConnectBlock(blockConnecting, state, pindexNew, view, chainparams, &setPeginsSpent);
        GetMainSignals().BlockChecked(blockConnecting, state);
        if (!rv) {
            if (state.IsInvalid()) {
                InvalidBlockFound(pindexNew, state);

                // ELEMENTS:
                // Possibly result of RPC to mainchain bitcoind failure
                // or unseen Bitcoin blocks.
                // These blocks are later re-evaluated at an interval
                // set by `-recheckpeginblockinterval`.
                if (state.GetRejectReason() == "bad-pegin-witness") {
                    //Write queue of invalid blocks that
                    //must be cleared to continue operation
                    std::vector<uint256> vinvalidBlocks;
                    pblocktree->ReadInvalidBlockQueue(vinvalidBlocks);
                    bool blockAlreadyInvalid = false;
                    for (uint256& hash : vinvalidBlocks) {
                        if (hash == blockConnecting.GetHash()) {
                            blockAlreadyInvalid = true;
                            break;
                        }
                    }
                    if (!blockAlreadyInvalid) {
                        vinvalidBlocks.push_back(blockConnecting.GetHash());
                        pblocktree->WriteInvalidBlockQueue(vinvalidBlocks);
                    }
                }
            }
            return error("%s: ConnectBlock %s failed, %s", __func__, pindexNew->GetBlockHash().ToString(), state.ToString());
        }
        nTime3 = GetTimeMicros(); nTimeConnectTotal += nTime3 - nTime2;
        assert(nBlocksTotal > 0);
        LogPrint(BCLog::BENCH, "  - Connect total: %.2fms [%.2fs (%.2fms/blk)]\n", (nTime3 - nTime2) * MILLI, nTimeConnectTotal * MICRO, nTimeConnectTotal * MILLI / nBlocksTotal);
        bool flushed = view.Flush();
        assert(flushed);
    }
    int64_t nTime4 = GetTimeMicros(); nTimeFlush += nTime4 - nTime3;
    LogPrint(BCLog::BENCH, "  - Flush: %.2fms [%.2fs (%.2fms/blk)]\n", (nTime4 - nTime3) * MILLI, nTimeFlush * MICRO, nTimeFlush * MILLI / nBlocksTotal);
    // Write the chain state to disk, if necessary.
    if (!FlushStateToDisk(chainparams, state, FlushStateMode::IF_NEEDED))
        return false;

    int64_t nTime5 = GetTimeMicros(); nTimeChainState += nTime5 - nTime4;
    LogPrint(BCLog::BENCH, "  - Writing chainstate: %.2fms [%.2fs (%.2fms/blk)]\n", (nTime5 - nTime4) * MILLI, nTimeChainState * MICRO, nTimeChainState * MILLI / nBlocksTotal);
    // Remove conflicting transactions from the mempool.;
    // ELEMENTS: We also eject peg-outs with now-invalid PAK proofs
    // as well as peg-in inputs during transitional periods.
    m_mempool.removeForBlock(blockConnecting.vtx, pindexNew->nHeight, pindexNew);
    disconnectpool.removeForBlock(blockConnecting.vtx);
    // Update m_chain & related variables.
    m_chain.SetTip(pindexNew);
    UpdateTip(m_mempool, pindexNew, chainparams);

    int64_t nTime6 = GetTimeMicros(); nTimePostConnect += nTime6 - nTime5; nTimeTotal += nTime6 - nTime1;
    LogPrint(BCLog::BENCH, "  - Connect postprocess: %.2fms [%.2fs (%.2fms/blk)]\n", (nTime6 - nTime5) * MILLI, nTimePostConnect * MICRO, nTimePostConnect * MILLI / nBlocksTotal);
    LogPrint(BCLog::BENCH, "- Connect block: %.2fms [%.2fs (%.2fms/blk)]\n", (nTime6 - nTime1) * MILLI, nTimeTotal * MICRO, nTimeTotal * MILLI / nBlocksTotal);

    connectTrace.BlockConnected(pindexNew, std::move(pthisBlock));
    return true;
}

/**
 * Return the tip of the chain with the most work in it, that isn't
 * known to be invalid (it's however far from certain to be valid).
 */
CBlockIndex* CChainState::FindMostWorkChain() {
    do {
        CBlockIndex *pindexNew = nullptr;

        // Find the best candidate header.
        {
            std::set<CBlockIndex*, CBlockIndexWorkComparator>::reverse_iterator it = setBlockIndexCandidates.rbegin();
            if (it == setBlockIndexCandidates.rend())
                return nullptr;
            pindexNew = *it;
        }

        // Check whether all blocks on the path between the currently active chain and the candidate are valid.
        // Just going until the active chain is an optimization, as we know all blocks in it are valid already.
        CBlockIndex *pindexTest = pindexNew;
        bool fInvalidAncestor = false;
        while (pindexTest && !m_chain.Contains(pindexTest)) {
            assert(pindexTest->HaveTxsDownloaded() || pindexTest->nHeight == 0);

            // Pruned nodes may have entries in setBlockIndexCandidates for
            // which block files have been deleted.  Remove those as candidates
            // for the most work chain if we come across them; we can't switch
            // to a chain unless we have all the non-active-chain parent blocks.
            bool fFailedChain = pindexTest->nStatus & BLOCK_FAILED_MASK;
            bool fMissingData = !(pindexTest->nStatus & BLOCK_HAVE_DATA);
            if (fFailedChain || fMissingData) {
                // Candidate chain is not usable (either invalid or missing data)
                if (fFailedChain && (pindexBestInvalid == nullptr || pindexNew->nChainWork > pindexBestInvalid->nChainWork))
                    pindexBestInvalid = pindexNew;
                CBlockIndex *pindexFailed = pindexNew;
                // Remove the entire chain from the set.
                while (pindexTest != pindexFailed) {
                    if (fFailedChain) {
                        pindexFailed->nStatus |= BLOCK_FAILED_CHILD;
                    } else if (fMissingData) {
                        // If we're missing data, then add back to m_blocks_unlinked,
                        // so that if the block arrives in the future we can try adding
                        // to setBlockIndexCandidates again.
                        m_blockman.m_blocks_unlinked.insert(
                            std::make_pair(pindexFailed->pprev, pindexFailed));
                    }
                    setBlockIndexCandidates.erase(pindexFailed);
                    pindexFailed = pindexFailed->pprev;
                }
                setBlockIndexCandidates.erase(pindexTest);
                fInvalidAncestor = true;
                break;
            }
            pindexTest = pindexTest->pprev;
        }
        if (!fInvalidAncestor)
            return pindexNew;
    } while(true);
}

/** Delete all entries in setBlockIndexCandidates that are worse than the current tip. */
void CChainState::PruneBlockIndexCandidates() {
    // Note that we can't delete the current block itself, as we may need to return to it later in case a
    // reorganization to a better block fails.
    std::set<CBlockIndex*, CBlockIndexWorkComparator>::iterator it = setBlockIndexCandidates.begin();
    while (it != setBlockIndexCandidates.end() && setBlockIndexCandidates.value_comp()(*it, m_chain.Tip())) {
        setBlockIndexCandidates.erase(it++);
    }
    // Either the current tip or a successor of it we're working towards is left in setBlockIndexCandidates.
    assert(!setBlockIndexCandidates.empty());
}

/**
 * Try to make some progress towards making pindexMostWork the active block.
 * pblock is either nullptr or a pointer to a CBlock corresponding to pindexMostWork.
 *
 * @returns true unless a system error occurred
 */
bool CChainState::ActivateBestChainStep(BlockValidationState& state, const CChainParams& chainparams, CBlockIndex* pindexMostWork, const std::shared_ptr<const CBlock>& pblock, bool& fInvalidFound, ConnectTrace& connectTrace)
{
    AssertLockHeld(cs_main);
    AssertLockHeld(m_mempool.cs);

    const CBlockIndex *pindexOldTip = m_chain.Tip();
    const CBlockIndex *pindexFork = m_chain.FindFork(pindexMostWork);

    // Disconnect active blocks which are no longer in the best chain.
    bool fBlocksDisconnected = false;
    DisconnectedBlockTransactions disconnectpool;
    while (m_chain.Tip() && m_chain.Tip() != pindexFork) {
        if (!DisconnectTip(state, chainparams, &disconnectpool)) {
            // This is likely a fatal error, but keep the mempool consistent,
            // just in case. Only remove from the mempool in this case.
            UpdateMempoolForReorg(m_mempool, disconnectpool, false);

            // If we're unable to disconnect a block during normal operation,
            // then that is a failure of our local system -- we should abort
            // rather than stay on a less work chain.
            AbortNode(state, "Failed to disconnect block; see debug.log for details");
            return false;
        }
        fBlocksDisconnected = true;
    }

    // Build list of new blocks to connect.
    std::vector<CBlockIndex*> vpindexToConnect;
    bool fContinue = true;
    int nHeight = pindexFork ? pindexFork->nHeight : -1;
    while (fContinue && nHeight != pindexMostWork->nHeight) {
        // Don't iterate the entire list of potential improvements toward the best tip, as we likely only need
        // a few blocks along the way.
        int nTargetHeight = std::min(nHeight + 32, pindexMostWork->nHeight);
        vpindexToConnect.clear();
        vpindexToConnect.reserve(nTargetHeight - nHeight);
        CBlockIndex *pindexIter = pindexMostWork->GetAncestor(nTargetHeight);
        while (pindexIter && pindexIter->nHeight != nHeight) {
            vpindexToConnect.push_back(pindexIter);
            pindexIter = pindexIter->pprev;
        }
        nHeight = nTargetHeight;

        // Connect new blocks.
        for (CBlockIndex *pindexConnect : reverse_iterate(vpindexToConnect)) {
            if (!ConnectTip(state, chainparams, pindexConnect, pindexConnect == pindexMostWork ? pblock : std::shared_ptr<const CBlock>(), connectTrace, disconnectpool)) {
                if (state.IsInvalid()) {
                    // The block violates a consensus rule.
                    if (state.GetResult() != BlockValidationResult::BLOCK_MUTATED) {
                        InvalidChainFound(vpindexToConnect.front());
                    }
                    state = BlockValidationState();
                    fInvalidFound = true;
                    fContinue = false;
                    break;
                } else {
                    // A system error occurred (disk space, database error, ...).
                    // Make the mempool consistent with the current tip, just in case
                    // any observers try to use it before shutdown.
                    UpdateMempoolForReorg(m_mempool, disconnectpool, false);
                    return false;
                }
            } else {
                PruneBlockIndexCandidates();
                if (!pindexOldTip || m_chain.Tip()->nChainWork > pindexOldTip->nChainWork) {
                    // We're in a better position than we were. Return temporarily to release the lock.
                    fContinue = false;
                    break;
                }
            }
        }
    }

    if (fBlocksDisconnected) {
        // If any blocks were disconnected, disconnectpool may be non empty.  Add
        // any disconnected transactions back to the mempool.
        UpdateMempoolForReorg(m_mempool, disconnectpool, true);
    }
    m_mempool.check(&CoinsTip());

    // Callbacks/notifications for a new best chain.
    if (fInvalidFound)
        CheckForkWarningConditionsOnNewFork(vpindexToConnect.back());
    else
        CheckForkWarningConditions();

    return true;
}

static SynchronizationState GetSynchronizationState(bool init)
{
    if (!init) return SynchronizationState::POST_INIT;
    if (::fReindex) return SynchronizationState::INIT_REINDEX;
    return SynchronizationState::INIT_DOWNLOAD;
}

static bool NotifyHeaderTip() LOCKS_EXCLUDED(cs_main) {
    bool fNotify = false;
    bool fInitialBlockDownload = false;
    static CBlockIndex* pindexHeaderOld = nullptr;
    CBlockIndex* pindexHeader = nullptr;
    {
        LOCK(cs_main);
        pindexHeader = pindexBestHeader;

        if (pindexHeader != pindexHeaderOld) {
            fNotify = true;
            fInitialBlockDownload = ::ChainstateActive().IsInitialBlockDownload();
            pindexHeaderOld = pindexHeader;
        }
    }
    // Send block tip changed notifications without cs_main
    if (fNotify) {
        uiInterface.NotifyHeaderTip(GetSynchronizationState(fInitialBlockDownload), pindexHeader);
    }
    return fNotify;
}

static void LimitValidationInterfaceQueue() LOCKS_EXCLUDED(cs_main) {
    AssertLockNotHeld(cs_main);

    if (GetMainSignals().CallbacksPending() > 10) {
        SyncWithValidationInterfaceQueue();
    }
}

bool CChainState::ActivateBestChain(BlockValidationState &state, const CChainParams& chainparams, std::shared_ptr<const CBlock> pblock) {
    // Note that while we're often called here from ProcessNewBlock, this is
    // far from a guarantee. Things in the P2P/RPC will often end up calling
    // us in the middle of ProcessNewBlock - do not assume pblock is set
    // sanely for performance or correctness!
    AssertLockNotHeld(cs_main);

    // ABC maintains a fair degree of expensive-to-calculate internal state
    // because this function periodically releases cs_main so that it does not lock up other threads for too long
    // during large connects - and to allow for e.g. the callback queue to drain
    // we use m_cs_chainstate to enforce mutual exclusion so that only one caller may execute this function at a time
    LOCK(m_cs_chainstate);

    CBlockIndex *pindexMostWork = nullptr;
    CBlockIndex *pindexNewTip = nullptr;
    int nStopAtHeight = gArgs.GetArg("-stopatheight", DEFAULT_STOPATHEIGHT);
    do {
        // Block until the validation queue drains. This should largely
        // never happen in normal operation, however may happen during
        // reindex, causing memory blowup if we run too far ahead.
        // Note that if a validationinterface callback ends up calling
        // ActivateBestChain this may lead to a deadlock! We should
        // probably have a DEBUG_LOCKORDER test for this in the future.
        LimitValidationInterfaceQueue();

        {
            LOCK(cs_main);
            LOCK(m_mempool.cs); // Lock transaction pool for at least as long as it takes for connectTrace to be consumed
            CBlockIndex* starting_tip = m_chain.Tip();
            bool blocks_connected = false;
            do {
                // We absolutely may not unlock cs_main until we've made forward progress
                // (with the exception of shutdown due to hardware issues, low disk space, etc).
                ConnectTrace connectTrace; // Destructed before cs_main is unlocked

                if (pindexMostWork == nullptr) {
                    pindexMostWork = FindMostWorkChain();
                }

                // Whether we have anything to do at all.
                if (pindexMostWork == nullptr || pindexMostWork == m_chain.Tip()) {
                    break;
                }

                bool fInvalidFound = false;
                std::shared_ptr<const CBlock> nullBlockPtr;
                if (!ActivateBestChainStep(state, chainparams, pindexMostWork, pblock && pblock->GetHash() == pindexMostWork->GetBlockHash() ? pblock : nullBlockPtr, fInvalidFound, connectTrace)) {
                    // A system error occurred
                    return false;
                }
                blocks_connected = true;

                if (fInvalidFound) {
                    // Wipe cache, we may need another branch now.
                    pindexMostWork = nullptr;
                }
                pindexNewTip = m_chain.Tip();

                for (const PerBlockConnectTrace& trace : connectTrace.GetBlocksConnected()) {
                    assert(trace.pblock && trace.pindex);
                    GetMainSignals().BlockConnected(trace.pblock, trace.pindex);
                }
            } while (!m_chain.Tip() || (starting_tip && CBlockIndexWorkComparator()(m_chain.Tip(), starting_tip)));
            if (!blocks_connected) return true;

            const CBlockIndex* pindexFork = m_chain.FindFork(starting_tip);
            bool fInitialDownload = IsInitialBlockDownload();

            // Notify external listeners about the new tip.
            // Enqueue while holding cs_main to ensure that UpdatedBlockTip is called in the order in which blocks are connected
            if (pindexFork != pindexNewTip) {
                // Notify ValidationInterface subscribers
                GetMainSignals().UpdatedBlockTip(pindexNewTip, pindexFork, fInitialDownload);

                // Always notify the UI if a new block tip was connected
                uiInterface.NotifyBlockTip(GetSynchronizationState(fInitialDownload), pindexNewTip);
            }
        }
        // When we reach this point, we switched to a new tip (stored in pindexNewTip).

        if (nStopAtHeight && pindexNewTip && pindexNewTip->nHeight >= nStopAtHeight) StartShutdown();

        // We check shutdown only after giving ActivateBestChainStep a chance to run once so that we
        // never shutdown before connecting the genesis block during LoadChainTip(). Previously this
        // caused an assert() failure during shutdown in such cases as the UTXO DB flushing checks
        // that the best block hash is non-null.
        if (ShutdownRequested()) break;
    } while (pindexNewTip != pindexMostWork);
    CheckBlockIndex(chainparams.GetConsensus());

    // Write changes periodically to disk, after relay.
    if (!FlushStateToDisk(chainparams, state, FlushStateMode::PERIODIC)) {
        return false;
    }

    return true;
}

bool ActivateBestChain(BlockValidationState &state, const CChainParams& chainparams, std::shared_ptr<const CBlock> pblock) {
    return ::ChainstateActive().ActivateBestChain(state, chainparams, std::move(pblock));
}

bool CChainState::PreciousBlock(BlockValidationState& state, const CChainParams& params, CBlockIndex *pindex)
{
    {
        LOCK(cs_main);
        if (pindex->nChainWork < m_chain.Tip()->nChainWork) {
            // Nothing to do, this block is not at the tip.
            return true;
        }
        if (m_chain.Tip()->nChainWork > nLastPreciousChainwork) {
            // The chain has been extended since the last call, reset the counter.
            nBlockReverseSequenceId = -1;
        }
        nLastPreciousChainwork = m_chain.Tip()->nChainWork;
        setBlockIndexCandidates.erase(pindex);
        pindex->nSequenceId = nBlockReverseSequenceId;
        if (nBlockReverseSequenceId > std::numeric_limits<int32_t>::min()) {
            // We can't keep reducing the counter if somebody really wants to
            // call preciousblock 2**31-1 times on the same set of tips...
            nBlockReverseSequenceId--;
        }
        if (pindex->IsValid(BLOCK_VALID_TRANSACTIONS) && pindex->HaveTxsDownloaded()) {
            setBlockIndexCandidates.insert(pindex);
            PruneBlockIndexCandidates();
        }
    }

    return ActivateBestChain(state, params, std::shared_ptr<const CBlock>());
}
bool PreciousBlock(BlockValidationState& state, const CChainParams& params, CBlockIndex *pindex) {
    return ::ChainstateActive().PreciousBlock(state, params, pindex);
}

bool CChainState::InvalidateBlock(BlockValidationState& state, const CChainParams& chainparams, CBlockIndex *pindex)
{
    CBlockIndex* to_mark_failed = pindex;
    bool pindex_was_in_chain = false;
    int disconnected = 0;

    // We do not allow ActivateBestChain() to run while InvalidateBlock() is
    // running, as that could cause the tip to change while we disconnect
    // blocks.
    LOCK(m_cs_chainstate);

    // We'll be acquiring and releasing cs_main below, to allow the validation
    // callbacks to run. However, we should keep the block index in a
    // consistent state as we disconnect blocks -- in particular we need to
    // add equal-work blocks to setBlockIndexCandidates as we disconnect.
    // To avoid walking the block index repeatedly in search of candidates,
    // build a map once so that we can look up candidate blocks by chain
    // work as we go.
    std::multimap<const arith_uint256, CBlockIndex *> candidate_blocks_by_work;

    {
        LOCK(cs_main);
        for (const auto& entry : m_blockman.m_block_index) {
            CBlockIndex *candidate = entry.second;
            // We don't need to put anything in our active chain into the
            // multimap, because those candidates will be found and considered
            // as we disconnect.
            // Instead, consider only non-active-chain blocks that have at
            // least as much work as where we expect the new tip to end up.
            if (!m_chain.Contains(candidate) &&
                    !CBlockIndexWorkComparator()(candidate, pindex->pprev) &&
                    candidate->IsValid(BLOCK_VALID_TRANSACTIONS) &&
                    candidate->HaveTxsDownloaded()) {
                candidate_blocks_by_work.insert(std::make_pair(candidate->nChainWork, candidate));
            }
        }
    }

    // Disconnect (descendants of) pindex, and mark them invalid.
    while (true) {
        if (ShutdownRequested()) break;

        // Make sure the queue of validation callbacks doesn't grow unboundedly.
        LimitValidationInterfaceQueue();

        LOCK(cs_main);
        LOCK(m_mempool.cs); // Lock for as long as disconnectpool is in scope to make sure UpdateMempoolForReorg is called after DisconnectTip without unlocking in between
        if (!m_chain.Contains(pindex)) break;
        pindex_was_in_chain = true;
        CBlockIndex *invalid_walk_tip = m_chain.Tip();

        // ActivateBestChain considers blocks already in m_chain
        // unconditionally valid already, so force disconnect away from it.
        DisconnectedBlockTransactions disconnectpool;
        bool ret = DisconnectTip(state, chainparams, &disconnectpool);
        // DisconnectTip will add transactions to disconnectpool.
        // Adjust the mempool to be consistent with the new tip, adding
        // transactions back to the mempool if disconnecting was successful,
        // and we're not doing a very deep invalidation (in which case
        // keeping the mempool up to date is probably futile anyway).
        UpdateMempoolForReorg(m_mempool, disconnectpool, /* fAddToMempool = */ (++disconnected <= 10) && ret);
        if (!ret) return false;
        assert(invalid_walk_tip->pprev == m_chain.Tip());

        // We immediately mark the disconnected blocks as invalid.
        // This prevents a case where pruned nodes may fail to invalidateblock
        // and be left unable to start as they have no tip candidates (as there
        // are no blocks that meet the "have data and are not invalid per
        // nStatus" criteria for inclusion in setBlockIndexCandidates).
        invalid_walk_tip->nStatus |= BLOCK_FAILED_VALID;
        setDirtyBlockIndex.insert(invalid_walk_tip);
        setBlockIndexCandidates.erase(invalid_walk_tip);
        setBlockIndexCandidates.insert(invalid_walk_tip->pprev);
        if (invalid_walk_tip->pprev == to_mark_failed && (to_mark_failed->nStatus & BLOCK_FAILED_VALID)) {
            // We only want to mark the last disconnected block as BLOCK_FAILED_VALID; its children
            // need to be BLOCK_FAILED_CHILD instead.
            to_mark_failed->nStatus = (to_mark_failed->nStatus ^ BLOCK_FAILED_VALID) | BLOCK_FAILED_CHILD;
            setDirtyBlockIndex.insert(to_mark_failed);
        }

        // Add any equal or more work headers to setBlockIndexCandidates
        auto candidate_it = candidate_blocks_by_work.lower_bound(invalid_walk_tip->pprev->nChainWork);
        while (candidate_it != candidate_blocks_by_work.end()) {
            if (!CBlockIndexWorkComparator()(candidate_it->second, invalid_walk_tip->pprev)) {
                setBlockIndexCandidates.insert(candidate_it->second);
                candidate_it = candidate_blocks_by_work.erase(candidate_it);
            } else {
                ++candidate_it;
            }
        }

        // Track the last disconnected block, so we can correct its BLOCK_FAILED_CHILD status in future
        // iterations, or, if it's the last one, call InvalidChainFound on it.
        to_mark_failed = invalid_walk_tip;
    }

    CheckBlockIndex(chainparams.GetConsensus());

    {
        LOCK(cs_main);
        if (m_chain.Contains(to_mark_failed)) {
            // If the to-be-marked invalid block is in the active chain, something is interfering and we can't proceed.
            return false;
        }

        // Mark pindex (or the last disconnected block) as invalid, even when it never was in the main chain
        to_mark_failed->nStatus |= BLOCK_FAILED_VALID;
        setDirtyBlockIndex.insert(to_mark_failed);
        setBlockIndexCandidates.erase(to_mark_failed);
        m_blockman.m_failed_blocks.insert(to_mark_failed);

        // If any new blocks somehow arrived while we were disconnecting
        // (above), then the pre-calculation of what should go into
        // setBlockIndexCandidates may have missed entries. This would
        // technically be an inconsistency in the block index, but if we clean
        // it up here, this should be an essentially unobservable error.
        // Loop back over all block index entries and add any missing entries
        // to setBlockIndexCandidates.
        BlockMap::iterator it = m_blockman.m_block_index.begin();
        while (it != m_blockman.m_block_index.end()) {
            if (it->second->IsValid(BLOCK_VALID_TRANSACTIONS) && it->second->HaveTxsDownloaded() && !setBlockIndexCandidates.value_comp()(it->second, m_chain.Tip())) {
                setBlockIndexCandidates.insert(it->second);
            }
            it++;
        }

        InvalidChainFound(to_mark_failed);
    }

    // Only notify about a new block tip if the active chain was modified.
    if (pindex_was_in_chain) {
        uiInterface.NotifyBlockTip(GetSynchronizationState(IsInitialBlockDownload()), to_mark_failed->pprev);
    }
    return true;
}

bool InvalidateBlock(BlockValidationState& state, const CChainParams& chainparams, CBlockIndex *pindex) {
    return ::ChainstateActive().InvalidateBlock(state, chainparams, pindex);
}

void CChainState::ResetBlockFailureFlags(CBlockIndex *pindex) {
    AssertLockHeld(cs_main);

    int nHeight = pindex->nHeight;

    // Remove the invalidity flag from this block and all its descendants.
    BlockMap::iterator it = m_blockman.m_block_index.begin();
    while (it != m_blockman.m_block_index.end()) {
        if (!it->second->IsValid() && it->second->GetAncestor(nHeight) == pindex) {
            it->second->nStatus &= ~BLOCK_FAILED_MASK;
            setDirtyBlockIndex.insert(it->second);
            if (it->second->IsValid(BLOCK_VALID_TRANSACTIONS) && it->second->HaveTxsDownloaded() && setBlockIndexCandidates.value_comp()(m_chain.Tip(), it->second)) {
                setBlockIndexCandidates.insert(it->second);
            }
            if (it->second == pindexBestInvalid) {
                // Reset invalid block marker if it was pointing to one of those.
                pindexBestInvalid = nullptr;
            }
            m_blockman.m_failed_blocks.erase(it->second);
        }
        it++;
    }

    // Remove the invalidity flag from all ancestors too.
    while (pindex != nullptr) {
        if (pindex->nStatus & BLOCK_FAILED_MASK) {
            pindex->nStatus &= ~BLOCK_FAILED_MASK;
            setDirtyBlockIndex.insert(pindex);
            m_blockman.m_failed_blocks.erase(pindex);
        }
        pindex = pindex->pprev;
    }
}

void ResetBlockFailureFlags(CBlockIndex *pindex) {
    return ::ChainstateActive().ResetBlockFailureFlags(pindex);
}

CBlockIndex* BlockManager::AddToBlockIndex(const CBlockHeader& block)
{
    AssertLockHeld(cs_main);

    // Check for duplicate
    uint256 hash = block.GetHash();
    BlockMap::iterator it = m_block_index.find(hash);
    if (it != m_block_index.end())
        return it->second;

    // Construct new block index object
    CBlockIndex* pindexNew = new CBlockIndex(block);
    // We assign the sequence id to blocks only when the full data is available,
    // to avoid miners withholding blocks but broadcasting headers, to get a
    // competitive advantage.
    pindexNew->nSequenceId = 0;
    BlockMap::iterator mi = m_block_index.insert(std::make_pair(hash, pindexNew)).first;
    pindexNew->phashBlock = &((*mi).first);
    BlockMap::iterator miPrev = m_block_index.find(block.hashPrevBlock);
    if (miPrev != m_block_index.end())
    {
        pindexNew->pprev = (*miPrev).second;
        pindexNew->nHeight = pindexNew->pprev->nHeight + 1;
        pindexNew->BuildSkip();
    }
    pindexNew->nTimeMax = (pindexNew->pprev ? std::max(pindexNew->pprev->nTimeMax, pindexNew->nTime) : pindexNew->nTime);
    pindexNew->nChainWork = (pindexNew->pprev ? pindexNew->pprev->nChainWork : 0) + GetBlockProof(*pindexNew);
    pindexNew->RaiseValidity(BLOCK_VALID_TREE);
    if (pindexBestHeader == nullptr || pindexBestHeader->nChainWork < pindexNew->nChainWork)
        pindexBestHeader = pindexNew;

    setDirtyBlockIndex.insert(pindexNew);

    return pindexNew;
}

/** Mark a block as having its data received and checked (up to BLOCK_VALID_TRANSACTIONS). */
void CChainState::ReceivedBlockTransactions(const CBlock& block, CBlockIndex* pindexNew, const FlatFilePos& pos, const Consensus::Params& consensusParams)
{
    pindexNew->nTx = block.vtx.size();
    pindexNew->nChainTx = 0;
    pindexNew->nFile = pos.nFile;
    pindexNew->nDataPos = pos.nPos;
    pindexNew->nUndoPos = 0;
    pindexNew->nStatus |= BLOCK_HAVE_DATA;
    if (IsWitnessEnabled(pindexNew->pprev, consensusParams)) {
        pindexNew->nStatus |= BLOCK_OPT_WITNESS;
    }
    pindexNew->RaiseValidity(BLOCK_VALID_TRANSACTIONS);
    setDirtyBlockIndex.insert(pindexNew);

    if (pindexNew->pprev == nullptr || pindexNew->pprev->HaveTxsDownloaded()) {
        // If pindexNew is the genesis block or all parents are BLOCK_VALID_TRANSACTIONS.
        std::deque<CBlockIndex*> queue;
        queue.push_back(pindexNew);

        // Recursively process any descendant blocks that now may be eligible to be connected.
        while (!queue.empty()) {
            CBlockIndex *pindex = queue.front();
            queue.pop_front();
            pindex->nChainTx = (pindex->pprev ? pindex->pprev->nChainTx : 0) + pindex->nTx;
            {
                LOCK(cs_nBlockSequenceId);
                pindex->nSequenceId = nBlockSequenceId++;
            }
            if (m_chain.Tip() == nullptr || !setBlockIndexCandidates.value_comp()(pindex, m_chain.Tip())) {
                setBlockIndexCandidates.insert(pindex);
            }
            std::pair<std::multimap<CBlockIndex*, CBlockIndex*>::iterator, std::multimap<CBlockIndex*, CBlockIndex*>::iterator> range = m_blockman.m_blocks_unlinked.equal_range(pindex);
            while (range.first != range.second) {
                std::multimap<CBlockIndex*, CBlockIndex*>::iterator it = range.first;
                queue.push_back(it->second);
                range.first++;
                m_blockman.m_blocks_unlinked.erase(it);
            }
        }
    } else {
        if (pindexNew->pprev && pindexNew->pprev->IsValid(BLOCK_VALID_TREE)) {
            m_blockman.m_blocks_unlinked.insert(std::make_pair(pindexNew->pprev, pindexNew));
        }
    }
}

static bool FindBlockPos(FlatFilePos &pos, unsigned int nAddSize, unsigned int nHeight, uint64_t nTime, bool fKnown = false)
{
    LOCK(cs_LastBlockFile);

    unsigned int nFile = fKnown ? pos.nFile : nLastBlockFile;
    if (vinfoBlockFile.size() <= nFile) {
        vinfoBlockFile.resize(nFile + 1);
    }

    bool finalize_undo = false;
    if (!fKnown) {
        while (vinfoBlockFile[nFile].nSize + nAddSize >= MAX_BLOCKFILE_SIZE) {
            // when the undo file is keeping up with the block file, we want to flush it explicitly
            // when it is lagging behind (more blocks arrive than are being connected), we let the
            // undo block write case handle it
            finalize_undo = (vinfoBlockFile[nFile].nHeightLast == (unsigned int)ChainActive().Tip()->nHeight);
            nFile++;
            if (vinfoBlockFile.size() <= nFile) {
                vinfoBlockFile.resize(nFile + 1);
            }
        }
        pos.nFile = nFile;
        pos.nPos = vinfoBlockFile[nFile].nSize;
    }

    if ((int)nFile != nLastBlockFile) {
        if (!fKnown) {
            LogPrintf("Leaving block file %i: %s\n", nLastBlockFile, vinfoBlockFile[nLastBlockFile].ToString());
        }
        FlushBlockFile(!fKnown, finalize_undo);
        nLastBlockFile = nFile;
    }

    vinfoBlockFile[nFile].AddBlock(nHeight, nTime);
    if (fKnown)
        vinfoBlockFile[nFile].nSize = std::max(pos.nPos + nAddSize, vinfoBlockFile[nFile].nSize);
    else
        vinfoBlockFile[nFile].nSize += nAddSize;

    if (!fKnown) {
        bool out_of_space;
        size_t bytes_allocated = BlockFileSeq().Allocate(pos, nAddSize, out_of_space);
        if (out_of_space) {
            return AbortNode("Disk space is too low!", _("Disk space is too low!"));
        }
        if (bytes_allocated != 0 && fPruneMode) {
            fCheckForPruning = true;
        }
    }

    setDirtyFileInfo.insert(nFile);
    return true;
}

static bool FindUndoPos(BlockValidationState &state, int nFile, FlatFilePos &pos, unsigned int nAddSize)
{
    pos.nFile = nFile;

    LOCK(cs_LastBlockFile);

    pos.nPos = vinfoBlockFile[nFile].nUndoSize;
    vinfoBlockFile[nFile].nUndoSize += nAddSize;
    setDirtyFileInfo.insert(nFile);

    bool out_of_space;
    size_t bytes_allocated = UndoFileSeq().Allocate(pos, nAddSize, out_of_space);
    if (out_of_space) {
        return AbortNode(state, "Disk space is too low!", _("Disk space is too low!"));
    }
    if (bytes_allocated != 0 && fPruneMode) {
        fCheckForPruning = true;
    }

    return true;
}

static bool CheckBlockHeader(const CBlockHeader& block, BlockValidationState& state, const Consensus::Params& consensusParams, bool fCheckPOW = true)
{
    // Check proof of work matches claimed amount
    if (fCheckPOW && block.GetHash() != consensusParams.hashGenesisBlock
            && !CheckProof(block, consensusParams)) {
        return state.Invalid(BlockValidationResult::BLOCK_INVALID_HEADER, g_signed_blocks ? "block-proof-invalid" : "high-hash", "proof of work failed");
    }
    return true;
}

bool CheckBlock(const CBlock& block, BlockValidationState& state, const Consensus::Params& consensusParams, bool fCheckPOW, bool fCheckMerkleRoot)
{
    // These are checks that are independent of context.

    if (block.fChecked)
        return true;

    // Check that the header is valid (particularly PoW).  This is mostly
    // redundant with the call in AcceptBlockHeader.
    if (!CheckBlockHeader(block, state, consensusParams, fCheckPOW))
        return false;

    // Signet only: check block solution
    if (consensusParams.signet_blocks && fCheckPOW && !CheckSignetBlockSolution(block, consensusParams)) {
        return state.Invalid(BlockValidationResult::BLOCK_CONSENSUS, "bad-signet-blksig", "signet block signature validation failure");
    }

    // Check the merkle root.
    if (fCheckMerkleRoot) {
        bool mutated;
        uint256 hashMerkleRoot2 = BlockMerkleRoot(block, &mutated);
        if (block.hashMerkleRoot != hashMerkleRoot2)
            return state.Invalid(BlockValidationResult::BLOCK_MUTATED, "bad-txnmrklroot", "hashMerkleRoot mismatch");

        // Check for merkle tree malleability (CVE-2012-2459): repeating sequences
        // of transactions in a block without affecting the merkle root of a block,
        // while still invalidating it.
        if (mutated)
            return state.Invalid(BlockValidationResult::BLOCK_MUTATED, "bad-txns-duplicate", "duplicate transaction");
    }

    // All potential-corruption validation must be done before we do any
    // transaction validation, as otherwise we may mark the header as invalid
    // because we receive the wrong transactions for it.
    // Note that witness malleability is checked in ContextualCheckBlock, so no
    // checks that use witness data may be performed here.

    // Size limits
    if (block.vtx.empty() || block.vtx.size() * WITNESS_SCALE_FACTOR > MAX_BLOCK_WEIGHT || ::GetSerializeSize(block, PROTOCOL_VERSION | SERIALIZE_TRANSACTION_NO_WITNESS) * WITNESS_SCALE_FACTOR > MAX_BLOCK_WEIGHT)
        return state.Invalid(BlockValidationResult::BLOCK_CONSENSUS, "bad-blk-length", "size limits failed");

    // First transaction must be coinbase, the rest must not be
    if (block.vtx.empty() || !block.vtx[0]->IsCoinBase())
        return state.Invalid(BlockValidationResult::BLOCK_CONSENSUS, "bad-cb-missing", "first tx is not coinbase");
    for (unsigned int i = 1; i < block.vtx.size(); i++)
        if (block.vtx[i]->IsCoinBase())
            return state.Invalid(BlockValidationResult::BLOCK_CONSENSUS, "bad-cb-multiple", "more than one coinbase");

    // Check transactions
    // Must check for duplicate inputs (see CVE-2018-17144)
    for (const auto& tx : block.vtx) {
        TxValidationState tx_state;
        if (!CheckTransaction(*tx, tx_state)) {
            // CheckBlock() does context-free validation checks. The only
            // possible failures are consensus failures.
            assert(tx_state.GetResult() == TxValidationResult::TX_CONSENSUS);
            return state.Invalid(BlockValidationResult::BLOCK_CONSENSUS, tx_state.GetRejectReason(),
                                 strprintf("Transaction check failed (tx hash %s) %s", tx->GetHash().ToString(), tx_state.GetDebugMessage()));
        }
    }
    unsigned int nSigOps = 0;
    for (const auto& tx : block.vtx)
    {
        nSigOps += GetLegacySigOpCount(*tx);
    }
    if (nSigOps * WITNESS_SCALE_FACTOR > MAX_BLOCK_SIGOPS_COST)
        return state.Invalid(BlockValidationResult::BLOCK_CONSENSUS, "bad-blk-sigops", "out-of-bounds SigOpCount");

    if (fCheckPOW && fCheckMerkleRoot)
        block.fChecked = true;

    return true;
}

bool IsWitnessEnabled(const CBlockIndex* pindexPrev, const Consensus::Params& params)
{
    int height = pindexPrev == nullptr ? 0 : pindexPrev->nHeight + 1;
    return (height >= params.SegwitHeight);
}

bool IsDynaFedEnabled(const CBlockIndex* pindexPrev, const Consensus::Params& params)
{
    LOCK(cs_main);
    return (VersionBitsState(pindexPrev, params, Consensus::DEPLOYMENT_DYNA_FED, versionbitscache) == ThresholdState::ACTIVE);
}

void UpdateUncommittedBlockStructures(CBlock& block, const CBlockIndex* pindexPrev, const Consensus::Params& consensusParams)
{
    int commitpos = GetWitnessCommitmentIndex(block);
    static const std::vector<unsigned char> nonce(32, 0x00);
    if (commitpos != NO_WITNESS_COMMITMENT && IsWitnessEnabled(pindexPrev, consensusParams) && !block.vtx[0]->HasWitness()) {
        CMutableTransaction tx(*block.vtx[0]);
        tx.witness.vtxinwit.resize(1);
        tx.witness.vtxinwit[0].scriptWitness.stack.resize(1);
        tx.witness.vtxinwit[0].scriptWitness.stack[0] = nonce;
        block.vtx[0] = MakeTransactionRef(std::move(tx));
    }
}

std::vector<unsigned char> GenerateCoinbaseCommitment(CBlock& block, const CBlockIndex* pindexPrev, const Consensus::Params& consensusParams)
{
    std::vector<unsigned char> commitment;
    int commitpos = GetWitnessCommitmentIndex(block);
    std::vector<unsigned char> ret(32, 0x00);
    if (consensusParams.SegwitHeight != std::numeric_limits<int>::max()) {
        if (commitpos == NO_WITNESS_COMMITMENT) {
            // ELEMENTS: Shim in blank coinbase output for witness output hash
            // Previous iterations of CA could have allowed witness data
            // in coinbase transactions, and this witness data must be committed
            // to here.
            //
            // Is No-op in Bitcoin
            CMutableTransaction tx0(*block.vtx[0]);
            tx0.vout.push_back(CTxOut());
            block.vtx[0] = MakeTransactionRef(std::move(tx0));
            // END
            uint256 witnessroot = BlockWitnessMerkleRoot(block, nullptr);
            CHash256().Write(witnessroot).Write(ret).Finalize(witnessroot);
            CTxOut out;
            out.nValue = 0;
            out.nAsset = policyAsset;
            out.scriptPubKey.resize(MINIMUM_WITNESS_COMMITMENT);
            out.scriptPubKey[0] = OP_RETURN;
            out.scriptPubKey[1] = 0x24;
            out.scriptPubKey[2] = 0xaa;
            out.scriptPubKey[3] = 0x21;
            out.scriptPubKey[4] = 0xa9;
            out.scriptPubKey[5] = 0xed;
            memcpy(&out.scriptPubKey[6], witnessroot.begin(), 32);
            commitment = std::vector<unsigned char>(out.scriptPubKey.begin(), out.scriptPubKey.end());
            CMutableTransaction tx(*block.vtx[0]);
            // Elements: replace shimmed output with real coinbase rather than push
            tx.vout.back() = out;
            // END
            block.vtx[0] = MakeTransactionRef(std::move(tx));
        }
    }
    UpdateUncommittedBlockStructures(block, pindexPrev, consensusParams);
    return commitment;
}

// ELEMENTS


static bool ContextualCheckDynaFedHeader(const CBlockHeader& block, BlockValidationState& state, const CChainParams& params, const CBlockIndex* pindexPrev)
{
    // When not active, it's a NOP
    if (!IsDynaFedEnabled(pindexPrev, params.GetConsensus())) {
        return true;
    }

    const DynaFedParams& dynafed_params = block.m_dynafed_params;

    // Dynamic blocks must at least publish current signblockscript in full
    if (dynafed_params.m_current.IsNull()) {
        return state.Invalid(BlockValidationResult::BLOCK_CONSENSUS, "invalid-dyna-fed", "dynamic block headers must have non-empty current signblockscript field");
    }

    // Make sure extension bits aren't active, reserved for future HF
    uint32_t reserved_mask = (1<<23) | (1<<24) | (1<<25) | (1<<26);
    if ((block.nVersion & reserved_mask) != 0) {
        return state.Invalid(BlockValidationResult::BLOCK_CONSENSUS, "invalid-dyna-fed", "dynamic block header has unknown HF extension bits set");
    }

    const DynaFedParamEntry expected_current_params = ComputeNextBlockCurrentParameters(pindexPrev, params.GetConsensus());

    if (expected_current_params != dynafed_params.m_current) {
        return state.Invalid(BlockValidationResult::BLOCK_CONSENSUS, "invalid-dyna-fed", "dynamic block header's current parameters do not match expected");
    }

<<<<<<< HEAD
    // Lastly, enforce rules on proposals.
    const DynaFedParamEntry& proposed = dynafed_params.m_proposed;
    if (!proposed.IsNull()) {

        // signblockscript proposals *must* be segwit versions
        int block_version = 0;
        std::vector<unsigned char> block_program;
        if (!proposed.m_signblockscript.IsWitnessProgram(block_version, block_program)) {
            return state.Invalid(BlockValidationResult::BLOCK_CONSENSUS, "invalid-dyna-fed", "proposed signblockscript must be native segwit scriptPubkey");
        }

        int fedpeg_version = 0;
        std::vector<unsigned char> fedpeg_program;
        if (!proposed.m_fedpeg_program.IsWitnessProgram(fedpeg_version, fedpeg_program)) {
            return state.Invalid(BlockValidationResult::BLOCK_CONSENSUS, "invalid-dyna-fed", "proposed fedpegs program must be native segwit scriptPubkey");
        }

        // for v0, fedpegscript's scriptPubKey must match. v1+ is unencumbered.
        if (fedpeg_version == 0) {
            uint256 fedpeg_program;
            CSHA256().Write(proposed.m_fedpegscript.data(), proposed.m_fedpegscript.size()).Finalize(fedpeg_program.begin());
            CScript computed_program = CScript() << OP_0 << ToByteVector(fedpeg_program);
            if (computed_program != proposed.m_fedpeg_program) {
                return state.Invalid(BlockValidationResult::BLOCK_CONSENSUS, "invalid-dyna-fed", "proposed v0 segwit fedpegscript must match proposed fedpeg witness program");
=======
    // Lastly, enforce rules on proposals if they make changes.
    if (!dynafed_params.m_proposed.IsNull()) {
        // Compare the new proposed parameters with the current full parameters.
        const DynaFedParamEntry current = ComputeNextBlockFullCurrentParameters(pindexPrev, params.GetConsensus());
        const DynaFedParamEntry& proposed = dynafed_params.m_proposed;

        if (proposed.m_signblockscript != current.m_signblockscript) {
            // signblockscript proposals *must* be segwit versions
            int block_version = 0;
            std::vector<unsigned char> block_program;
            if (!proposed.m_signblockscript.IsWitnessProgram(block_version, block_program)) {
                return state.Invalid(false, REJECT_INVALID, "invalid-dyna-fed",
                    "proposed signblockscript must be native segwit scriptPubkey"
                );
>>>>>>> 3b8e4070
            }
        }

<<<<<<< HEAD
            // fedpegscript proposals *must not* start with OP_DEPTH
            // This forbids the first Liquid watchman script which is a hack.
            // Use miniscript, which doesn't even have OP_DEPTH.
            // We don't encumber future segwit versions as opcodes may change.
            if (!proposed.m_fedpegscript.empty() &&
                    proposed.m_fedpegscript.front() == OP_DEPTH) {
                return state.Invalid(BlockValidationResult::BLOCK_CONSENSUS, "invalid-dyna-fed", "Proposed fedpegscript starts with OP_DEPTH, which is illegal");
            }
        }

        // When enforcing PAK, extension_space must give non-empty PAK list when
        // the vector itself is non-empty. Otherwise this means there were "junk"
        // entries
        if (params.GetEnforcePak()) {
            if (!proposed.m_extension_space.empty() &&
                    CreatePAKListFromExtensionSpace(proposed.m_extension_space).IsReject()) {
                return state.Invalid(BlockValidationResult::BLOCK_CONSENSUS, "invalid-dyna-fed", "Extension space is not list of valid PAK entries");
=======
        if (proposed.m_fedpeg_program != current.m_fedpeg_program || proposed.m_fedpegscript != current.m_fedpegscript) {
            int fedpeg_version = 0;
            std::vector<unsigned char> fedpeg_program;
            if (!proposed.m_fedpeg_program.IsWitnessProgram(fedpeg_version, fedpeg_program)) {
                return state.Invalid(false, REJECT_INVALID, "invalid-dyna-fed", "proposed fedpegs program must be native segwit scriptPubkey");
            }

            // for v0, fedpegscript's scriptPubKey must match. v1+ is unencumbered.
            if (fedpeg_version == 0) {
                uint256 fedpeg_program;
                CSHA256().Write(proposed.m_fedpegscript.data(), proposed.m_fedpegscript.size()).Finalize(fedpeg_program.begin());
                CScript computed_program = CScript() << OP_0 << ToByteVector(fedpeg_program);
                if (computed_program != proposed.m_fedpeg_program) {
                    return state.Invalid(false, REJECT_INVALID, "invalid-dyna-fed",
                        "proposed v0 segwit fedpegscript must match proposed fedpeg witness program"
                    );
                }

                // fedpegscript proposals *must not* start with OP_DEPTH
                // This forbids the first Liquid watchman script which is a hack.
                // Use miniscript, which doesn't even have OP_DEPTH.
                // We don't encumber future segwit versions as opcodes may change.
                if (!proposed.m_fedpegscript.empty() && proposed.m_fedpegscript.front() == OP_DEPTH) {
                    return state.Invalid(false, REJECT_INVALID, "invalid-dyna-fed", "Proposed fedpegscript starts with OP_DEPTH, which is illegal");
                }
            }
        }

        if (proposed.m_extension_space != current.m_extension_space) {
            // When enforcing PAK, extension_space must give non-empty PAK list when
            // the vector itself is non-empty. Otherwise this means there were "junk"
            // entries
            if (params.GetEnforcePak()) {
                if (!proposed.m_extension_space.empty() &&
                        CreatePAKListFromExtensionSpace(proposed.m_extension_space).IsReject()) {
                    return state.Invalid(false, REJECT_INVALID, "invalid-dyna-fed",
                        "Extension space is not list of valid PAK entries"
                    );
                }
>>>>>>> 3b8e4070
            }
        }
    }
    return true;
}

//! Returns last CBlockIndex* that is a checkpoint
static CBlockIndex* GetLastCheckpoint(const CCheckpointData& data) EXCLUSIVE_LOCKS_REQUIRED(cs_main)
{
    const MapCheckpoints& checkpoints = data.mapCheckpoints;

    for (const MapCheckpoints::value_type& i : reverse_iterate(checkpoints))
    {
        const uint256& hash = i.second;
        CBlockIndex* pindex = LookupBlockIndex(hash);
        if (pindex) {
            return pindex;
        }
    }
    return nullptr;
}

/** Context-dependent validity checks.
 *  By "context", we mean only the previous block headers, but not the UTXO
 *  set; UTXO-related validity checks are done in ConnectBlock().
 *  NOTE: This function is not currently invoked by ConnectBlock(), so we
 *  should consider upgrade issues if we change which consensus rules are
 *  enforced in this function (eg by adding a new consensus rule). See comment
 *  in ConnectBlock().
 *  Note that -reindex-chainstate skips the validation that happens here!
 */
static bool ContextualCheckBlockHeader(const CBlockHeader& block, BlockValidationState& state, const CChainParams& params, const CBlockIndex* pindexPrev, int64_t nAdjustedTime) EXCLUSIVE_LOCKS_REQUIRED(cs_main)
{
    assert(pindexPrev != nullptr);
    const int nHeight = pindexPrev->nHeight + 1;

    // Check proof of work target or non-dynamic signblockscript if necessary
    const Consensus::Params& consensusParams = params.GetConsensus();
    if (!IsDynaFedEnabled(pindexPrev, consensusParams) && !CheckChallenge(block, *pindexPrev, consensusParams))
        return state.Invalid(BlockValidationResult::BLOCK_INVALID_HEADER, "bad-diffbits", "incorrect proof of work");

    // Check against checkpoints
    if (fCheckpointsEnabled) {
        // Don't accept any forks from the main chain prior to last checkpoint.
        // GetLastCheckpoint finds the last checkpoint in MapCheckpoints that's in our
        // BlockIndex().
        CBlockIndex* pcheckpoint = GetLastCheckpoint(params.Checkpoints());
        if (pcheckpoint && nHeight < pcheckpoint->nHeight) {
            LogPrintf("ERROR: %s: forked chain older than last checkpoint (height %d)\n", __func__, nHeight);
            return state.Invalid(BlockValidationResult::BLOCK_CHECKPOINT, "bad-fork-prior-to-checkpoint");
        }
    }

    // Check timestamp against prev
    if (block.GetBlockTime() <= pindexPrev->GetMedianTimePast())
        return state.Invalid(BlockValidationResult::BLOCK_INVALID_HEADER, "time-too-old", "block's timestamp is too early");

    // Check height in header against prev
    if (g_con_blockheightinheader && (uint32_t)nHeight != block.block_height) {
        LogPrintf("ERROR: %s: block height in header is incorrect (got %d, expected %d)\n", __func__, block.block_height, nHeight);
        return state.Invalid(BlockValidationResult::BLOCK_INVALID_HEADER, "bad-header-height");
    }

    // Check timestamp
    if (block.GetBlockTime() > nAdjustedTime + MAX_FUTURE_BLOCK_TIME)
        return state.Invalid(BlockValidationResult::BLOCK_TIME_FUTURE, "time-too-new", "block timestamp too far in the future");

    // Reject outdated version blocks when 95% (75% on testnet) of the network has upgraded:
    // check for version 2, 3 and 4 upgrades
    if((block.nVersion < 2 && nHeight >= consensusParams.BIP34Height) ||
       (block.nVersion < 3 && nHeight >= consensusParams.BIP66Height) ||
       (block.nVersion < 4 && nHeight >= consensusParams.BIP65Height))
            return state.Invalid(BlockValidationResult::BLOCK_INVALID_HEADER, strprintf("bad-version(0x%08x)", block.nVersion),
                                 strprintf("rejected nVersion=0x%08x block", block.nVersion));

    if (!ContextualCheckDynaFedHeader(block, state, params, pindexPrev)) {
        return false;
    }

    return true;
}

/** NOTE: This function is not currently invoked by ConnectBlock(), so we
 *  should consider upgrade issues if we change which consensus rules are
 *  enforced in this function (eg by adding a new consensus rule). See comment
 *  in ConnectBlock().
 *  Note that -reindex-chainstate skips the validation that happens here!
 */
static bool ContextualCheckBlock(const CBlock& block, BlockValidationState& state, const Consensus::Params& consensusParams, const CBlockIndex* pindexPrev)
{
    const int nHeight = pindexPrev == nullptr ? 0 : pindexPrev->nHeight + 1;

    // Start enforcing BIP113 (Median Time Past).
    int nLockTimeFlags = 0;
    if (nHeight >= consensusParams.CSVHeight) {
        assert(pindexPrev != nullptr);
        nLockTimeFlags |= LOCKTIME_MEDIAN_TIME_PAST;
    }

    int64_t nLockTimeCutoff = (nLockTimeFlags & LOCKTIME_MEDIAN_TIME_PAST)
                              ? pindexPrev->GetMedianTimePast()
                              : block.GetBlockTime();

    // Check that all transactions are finalized
    for (const auto& tx : block.vtx) {
        if (!IsFinalTx(*tx, nHeight, nLockTimeCutoff)) {
            return state.Invalid(BlockValidationResult::BLOCK_CONSENSUS, "bad-txns-nonfinal", "non-final transaction");
        }
    }

    // Enforce rule that the coinbase starts with serialized block height
    if (nHeight >= consensusParams.BIP34Height)
    {
        CScript expect = CScript() << nHeight;
        if (block.vtx[0]->vin[0].scriptSig.size() < expect.size() ||
            !std::equal(expect.begin(), expect.end(), block.vtx[0]->vin[0].scriptSig.begin())) {
            return state.Invalid(BlockValidationResult::BLOCK_CONSENSUS, "bad-cb-height", "block height mismatch in coinbase");
        }
    }

    // Coinbase transaction can not have input witness data which is not covered
    // (or committed to) by the witness or regular merkle tree
    for (const auto& inwit : block.vtx[0]->witness.vtxinwit) {
        if (!inwit.vchIssuanceAmountRangeproof.empty() ||
                !inwit.vchInflationKeysRangeproof.empty() ||
                !inwit.m_pegin_witness.IsNull()) {
            return state.Invalid(BlockValidationResult::BLOCK_MUTATED, "bad-cb-witness", "Coinbase has invalid input witness data.");
        }
    }

    // Validation for witness commitments.
    // * We compute the witness hash (which is the hash including witnesses) of all the block's transactions, except the
    //   coinbase (where 0x0000....0000 is used instead).
    // * The coinbase scriptWitness is a stack of a single 32-byte vector, containing a witness reserved value (unconstrained).
    // * We build a merkle tree with all those witness hashes as leaves (similar to the hashMerkleRoot in the block header).
    // * There must be at least one output whose scriptPubKey is a single 36-byte push, the first 4 bytes of which are
    //   {0xaa, 0x21, 0xa9, 0xed}, and the following 32 bytes are SHA256^2(witness root, witness reserved value). In case there are
    //   multiple, the last one is used.
    bool fHaveWitness = false;
    if (nHeight >= consensusParams.SegwitHeight) {
        int commitpos = GetWitnessCommitmentIndex(block);
        if (commitpos != NO_WITNESS_COMMITMENT) {
            bool malleated = false;
            uint256 hashWitness = BlockWitnessMerkleRoot(block, &malleated);
            // The malleation check is ignored; as the transaction tree itself
            // already does not permit it, it is impossible to trigger in the
            // witness tree.
            if ((block.vtx[0]->witness.vtxinwit.empty()) ||
                (block.vtx[0]->witness.vtxinwit[0].scriptWitness.stack.size() != 1) ||
                (block.vtx[0]->witness.vtxinwit[0].scriptWitness.stack[0].size() != 32)) {
                return state.Invalid(BlockValidationResult::BLOCK_MUTATED, "bad-witness-nonce-size", strprintf("%s : invalid witness reserved value size", __func__));
            }
            CHash256().Write(hashWitness).Write(block.vtx[0]->witness.vtxinwit[0].scriptWitness.stack[0]).Finalize(hashWitness);
            uint256 committedWitness(std::vector<unsigned char>(&block.vtx[0]->vout[commitpos].scriptPubKey[6], &block.vtx[0]->vout[commitpos].scriptPubKey[6+32]));
            if (memcmp(hashWitness.begin(), &block.vtx[0]->vout[commitpos].scriptPubKey[6], 32)) {
                return state.Invalid(BlockValidationResult::BLOCK_MUTATED, "bad-witness-merkle-match", strprintf("%s : witness merkle commitment mismatch", __func__));
            }
            fHaveWitness = true;
        }
    }

    // No witness data is allowed in blocks that don't commit to witness data, as this would otherwise leave room for spam
    if (!fHaveWitness) {
      for (const auto& tx : block.vtx) {
            if (tx->HasWitness()) {
                return state.Invalid(BlockValidationResult::BLOCK_MUTATED, "unexpected-witness", strprintf("%s : unexpected witness data found", __func__));
            }
        }
    }

    // After the coinbase witness reserved value and commitment are verified,
    // we can check if the block weight passes (before we've checked the
    // coinbase witness, it would be possible for the weight to be too
    // large by filling up the coinbase witness, which doesn't change
    // the block hash, so we couldn't mark the block as permanently
    // failed).
    if (GetBlockWeight(block) > MAX_BLOCK_WEIGHT) {
        return state.Invalid(BlockValidationResult::BLOCK_CONSENSUS, "bad-blk-weight", strprintf("%s : weight limit failed", __func__));
    }

    return true;
}

bool BlockManager::AcceptBlockHeader(const CBlockHeader& block, BlockValidationState& state, const CChainParams& chainparams, CBlockIndex** ppindex)
{
    AssertLockHeld(cs_main);
    // Check for duplicate
    uint256 hash = block.GetHash();
    BlockMap::iterator miSelf = m_block_index.find(hash);
    CBlockIndex *pindex = nullptr;
    if (hash != chainparams.GetConsensus().hashGenesisBlock) {
        if (miSelf != m_block_index.end()) {
            // Block header is already known.
            pindex = miSelf->second;
            if (ppindex)
                *ppindex = pindex;
            if (pindex->nStatus & BLOCK_FAILED_MASK) {
                LogPrintf("ERROR: %s: block %s is marked invalid\n", __func__, hash.ToString());
                return state.Invalid(BlockValidationResult::BLOCK_CACHED_INVALID, "duplicate");
            }
            return true;
        }

        if (!CheckBlockHeader(block, state, chainparams.GetConsensus())) {
            LogPrint(BCLog::VALIDATION, "%s: Consensus::CheckBlockHeader: %s, %s\n", __func__, hash.ToString(), state.ToString());
            return false;
        }

        // Get prev block index
        CBlockIndex* pindexPrev = nullptr;
        BlockMap::iterator mi = m_block_index.find(block.hashPrevBlock);
        if (mi == m_block_index.end()) {
            LogPrintf("ERROR: %s: prev block not found\n", __func__);
            return state.Invalid(BlockValidationResult::BLOCK_MISSING_PREV, "prev-blk-not-found");
        }
        pindexPrev = (*mi).second;
        if (pindexPrev->nStatus & BLOCK_FAILED_MASK) {
            LogPrintf("ERROR: %s: prev block invalid\n", __func__);
            return state.Invalid(BlockValidationResult::BLOCK_INVALID_PREV, "bad-prevblk");
        }
        if (!ContextualCheckBlockHeader(block, state, chainparams, pindexPrev, GetAdjustedTime()))
            return error("%s: Consensus::ContextualCheckBlockHeader: %s, %s", __func__, hash.ToString(), state.ToString());

        /* Determine if this block descends from any block which has been found
         * invalid (m_failed_blocks), then mark pindexPrev and any blocks between
         * them as failed. For example:
         *
         *                D3
         *              /
         *      B2 - C2
         *    /         \
         *  A             D2 - E2 - F2
         *    \
         *      B1 - C1 - D1 - E1
         *
         * In the case that we attempted to reorg from E1 to F2, only to find
         * C2 to be invalid, we would mark D2, E2, and F2 as BLOCK_FAILED_CHILD
         * but NOT D3 (it was not in any of our candidate sets at the time).
         *
         * In any case D3 will also be marked as BLOCK_FAILED_CHILD at restart
         * in LoadBlockIndex.
         */
        if (!pindexPrev->IsValid(BLOCK_VALID_SCRIPTS)) {
            // The above does not mean "invalid": it checks if the previous block
            // hasn't been validated up to BLOCK_VALID_SCRIPTS. This is a performance
            // optimization, in the common case of adding a new block to the tip,
            // we don't need to iterate over the failed blocks list.
            for (const CBlockIndex* failedit : m_failed_blocks) {
                if (pindexPrev->GetAncestor(failedit->nHeight) == failedit) {
                    assert(failedit->nStatus & BLOCK_FAILED_VALID);
                    CBlockIndex* invalid_walk = pindexPrev;
                    while (invalid_walk != failedit) {
                        invalid_walk->nStatus |= BLOCK_FAILED_CHILD;
                        setDirtyBlockIndex.insert(invalid_walk);
                        invalid_walk = invalid_walk->pprev;
                    }
                    LogPrintf("ERROR: %s: prev block invalid\n", __func__);
                    return state.Invalid(BlockValidationResult::BLOCK_INVALID_PREV, "bad-prevblk");
                }
            }
        }
    }
    if (pindex == nullptr)
        pindex = AddToBlockIndex(block);

    if (ppindex)
        *ppindex = pindex;

    return true;
}

// Exposed wrapper for AcceptBlockHeader
bool ChainstateManager::ProcessNewBlockHeaders(const std::vector<CBlockHeader>& headers, BlockValidationState& state, const CChainParams& chainparams, const CBlockIndex** ppindex)
{
    AssertLockNotHeld(cs_main);
    {
        LOCK(cs_main);
        for (const CBlockHeader& header : headers) {
            CBlockIndex *pindex = nullptr; // Use a temp pindex instead of ppindex to avoid a const_cast
            bool accepted = m_blockman.AcceptBlockHeader(
                header, state, chainparams, &pindex);
            ::ChainstateActive().CheckBlockIndex(chainparams.GetConsensus());

            if (!accepted) {
                return false;
            }
            if (ppindex) {
                *ppindex = pindex;
            }
        }
    }
    if (NotifyHeaderTip()) {
        if (::ChainstateActive().IsInitialBlockDownload() && ppindex && *ppindex) {
            LogPrintf("Synchronizing blockheaders, height: %d (~%.2f%%)\n", (*ppindex)->nHeight, 100.0/((*ppindex)->nHeight+(GetAdjustedTime() - (*ppindex)->GetBlockTime()) / Params().GetConsensus().nPowTargetSpacing) * (*ppindex)->nHeight);
        }
    }
    return true;
}

/** Store block on disk. If dbp is non-nullptr, the file is known to already reside on disk */
static FlatFilePos SaveBlockToDisk(const CBlock& block, int nHeight, const CChainParams& chainparams, const FlatFilePos* dbp) {
    unsigned int nBlockSize = ::GetSerializeSize(block, CLIENT_VERSION);
    FlatFilePos blockPos;
    if (dbp != nullptr)
        blockPos = *dbp;
    if (!FindBlockPos(blockPos, nBlockSize+8, nHeight, block.GetBlockTime(), dbp != nullptr)) {
        error("%s: FindBlockPos failed", __func__);
        return FlatFilePos();
    }
    if (dbp == nullptr) {
        if (!WriteBlockToDisk(block, blockPos, chainparams.MessageStart())) {
            AbortNode("Failed to write block");
            return FlatFilePos();
        }
    }
    return blockPos;
}

/** Store block on disk. If dbp is non-nullptr, the file is known to already reside on disk */
bool CChainState::AcceptBlock(const std::shared_ptr<const CBlock>& pblock, BlockValidationState& state, const CChainParams& chainparams, CBlockIndex** ppindex, bool fRequested, const FlatFilePos* dbp, bool* fNewBlock)
{
    const CBlock& block = *pblock;

    if (fNewBlock) *fNewBlock = false;
    AssertLockHeld(cs_main);

    CBlockIndex *pindexDummy = nullptr;
    CBlockIndex *&pindex = ppindex ? *ppindex : pindexDummy;

    bool accepted_header = m_blockman.AcceptBlockHeader(block, state, chainparams, &pindex);
    CheckBlockIndex(chainparams.GetConsensus());

    if (!accepted_header)
        return false;

    // Try to process all requested blocks that we don't have, but only
    // process an unrequested block if it's new and has enough work to
    // advance our tip, and isn't too many blocks ahead.
    bool fAlreadyHave = pindex->nStatus & BLOCK_HAVE_DATA;
    bool fHasMoreOrSameWork = (m_chain.Tip() ? pindex->nChainWork >= m_chain.Tip()->nChainWork : true);
    // Blocks that are too out-of-order needlessly limit the effectiveness of
    // pruning, because pruning will not delete block files that contain any
    // blocks which are too close in height to the tip.  Apply this test
    // regardless of whether pruning is enabled; it should generally be safe to
    // not process unrequested blocks.
    bool fTooFarAhead = (pindex->nHeight > int(m_chain.Height() + MIN_BLOCKS_TO_KEEP));

    // TODO: Decouple this function from the block download logic by removing fRequested
    // This requires some new chain data structure to efficiently look up if a
    // block is in a chain leading to a candidate for best tip, despite not
    // being such a candidate itself.

    // TODO: deal better with return value and error conditions for duplicate
    // and unrequested blocks.
    if (fAlreadyHave) return true;
    if (!fRequested) {  // If we didn't ask for it:
        if (pindex->nTx != 0) return true;    // This is a previously-processed block that was pruned
        if (!fHasMoreOrSameWork) return true; // Don't process less-work chains
        if (fTooFarAhead) return true;        // Block height is too high

        // Protect against DoS attacks from low-work chains.
        // If our tip is behind, a peer could try to send us
        // low-work blocks on a fake chain that we would never
        // request; don't process these.
        if (pindex->nChainWork < nMinimumChainWork) return true;
    }

    if (chainparams.GetConsensus().hashGenesisBlock != block.GetHash() &&
        (!CheckBlock(block, state, chainparams.GetConsensus()) ||
         !ContextualCheckBlock(block, state, chainparams.GetConsensus(), pindex->pprev))) {
        if (state.IsInvalid() && state.GetResult() != BlockValidationResult::BLOCK_MUTATED) {
            pindex->nStatus |= BLOCK_FAILED_VALID;
            setDirtyBlockIndex.insert(pindex);
        }
        return error("%s: %s", __func__, state.ToString());
    }

    // Header is valid/has work, merkle tree and segwit merkle tree are good...RELAY NOW
    // (but if it does not build on our best tip, let the SendMessages loop relay it)
    if (!IsInitialBlockDownload() && m_chain.Tip() == pindex->pprev)
        GetMainSignals().NewPoWValidBlock(pindex, pblock);

    // Write block to history file
    if (fNewBlock) *fNewBlock = true;
    try {
        FlatFilePos blockPos = SaveBlockToDisk(block, pindex->nHeight, chainparams, dbp);
        if (blockPos.IsNull()) {
            state.Error(strprintf("%s: Failed to find position to write new block to disk", __func__));
            return false;
        }
        ReceivedBlockTransactions(block, pindex, blockPos, chainparams.GetConsensus());
    } catch (const std::runtime_error& e) {
        return AbortNode(state, std::string("System error: ") + e.what());
    }

    FlushStateToDisk(chainparams, state, FlushStateMode::NONE);

    CheckBlockIndex(chainparams.GetConsensus());

    return true;
}

bool ChainstateManager::ProcessNewBlock(const CChainParams& chainparams, const std::shared_ptr<const CBlock> pblock, bool fForceProcessing, bool* fNewBlock)
{
    AssertLockNotHeld(cs_main);

    {
        CBlockIndex *pindex = nullptr;
        if (fNewBlock) *fNewBlock = false;
        BlockValidationState state;

        // CheckBlock() does not support multi-threaded block validation because CBlock::fChecked can cause data race.
        // Therefore, the following critical section must include the CheckBlock() call as well.
        LOCK(cs_main);

        // Ensure that CheckBlock() passes before calling AcceptBlock, as
        // belt-and-suspenders.
        bool ret = CheckBlock(*pblock, state, chainparams.GetConsensus());
        if (ret) {
            // Store to disk
            ret = ::ChainstateActive().AcceptBlock(pblock, state, chainparams, &pindex, fForceProcessing, nullptr, fNewBlock);
        }
        if (!ret) {
            GetMainSignals().BlockChecked(*pblock, state);
            return error("%s: AcceptBlock FAILED (%s)", __func__, state.ToString());
        }
    }

    NotifyHeaderTip();

    BlockValidationState state; // Only used to report errors, not invalidity - ignore it
    if (!::ChainstateActive().ActivateBestChain(state, chainparams, pblock))
        return error("%s: ActivateBestChain failed (%s)", __func__, state.ToString());

    return true;
}

bool TestBlockValidity(BlockValidationState& state, const CChainParams& chainparams, const CBlock& block, CBlockIndex* pindexPrev, bool fCheckPOW, bool fCheckMerkleRoot)
{
    AssertLockHeld(cs_main);
    assert(pindexPrev && pindexPrev == ::ChainActive().Tip());
    CCoinsViewCache viewNew(&::ChainstateActive().CoinsTip());
    uint256 block_hash(block.GetHash());
    CBlockIndex indexDummy(block);
    indexDummy.pprev = pindexPrev;
    indexDummy.nHeight = pindexPrev->nHeight + 1;
    indexDummy.phashBlock = &block_hash;

    // NOTE: CheckBlockHeader is called by CheckBlock
    if (!ContextualCheckBlockHeader(block, state, chainparams, pindexPrev, GetAdjustedTime()))
        return error("%s: Consensus::ContextualCheckBlockHeader: %s", __func__, state.ToString());
    if (!CheckBlock(block, state, chainparams.GetConsensus(), fCheckPOW, fCheckMerkleRoot))
        return error("%s: Consensus::CheckBlock: %s", __func__, state.ToString());
    if (!ContextualCheckBlock(block, state, chainparams.GetConsensus(), pindexPrev))
        return error("%s: Consensus::ContextualCheckBlock: %s", __func__, state.ToString());
    if (!::ChainstateActive().ConnectBlock(block, state, &indexDummy, viewNew, chainparams, NULL, true))
        return false;
    assert(state.IsValid());

    return true;
}

/**
 * BLOCK PRUNING CODE
 */

/* Calculate the amount of disk space the block & undo files currently use */
uint64_t CalculateCurrentUsage()
{
    LOCK(cs_LastBlockFile);

    uint64_t retval = 0;
    for (const CBlockFileInfo &file : vinfoBlockFile) {
        retval += file.nSize + file.nUndoSize;
    }
    return retval;
}

void BlockManager::PruneOneBlockFile(const int fileNumber)
{
    AssertLockHeld(cs_main);
    LOCK(cs_LastBlockFile);

    for (const auto& entry : m_block_index) {
        CBlockIndex* pindex = entry.second;
        if (pindex->nFile == fileNumber) {
            pindex->nStatus &= ~BLOCK_HAVE_DATA;
            pindex->nStatus &= ~BLOCK_HAVE_UNDO;
            pindex->nFile = 0;
            pindex->nDataPos = 0;
            pindex->nUndoPos = 0;
            setDirtyBlockIndex.insert(pindex);

            // Prune from m_blocks_unlinked -- any block we prune would have
            // to be downloaded again in order to consider its chain, at which
            // point it would be considered as a candidate for
            // m_blocks_unlinked or setBlockIndexCandidates.
            auto range = m_blocks_unlinked.equal_range(pindex->pprev);
            while (range.first != range.second) {
                std::multimap<CBlockIndex *, CBlockIndex *>::iterator _it = range.first;
                range.first++;
                if (_it->second == pindex) {
                    m_blocks_unlinked.erase(_it);
                }
            }
        }
    }

    vinfoBlockFile[fileNumber].SetNull();
    setDirtyFileInfo.insert(fileNumber);
}


void UnlinkPrunedFiles(const std::set<int>& setFilesToPrune)
{
    for (std::set<int>::iterator it = setFilesToPrune.begin(); it != setFilesToPrune.end(); ++it) {
        FlatFilePos pos(*it, 0);
        fs::remove(BlockFileSeq().FileName(pos));
        fs::remove(UndoFileSeq().FileName(pos));
        LogPrintf("Prune: %s deleted blk/rev (%05u)\n", __func__, *it);
    }
}

void BlockManager::FindFilesToPruneManual(std::set<int>& setFilesToPrune, int nManualPruneHeight, int chain_tip_height)
{
    assert(fPruneMode && nManualPruneHeight > 0);

    LOCK2(cs_main, cs_LastBlockFile);
    if (chain_tip_height < 0) {
        return;
    }

    // last block to prune is the lesser of (user-specified height, MIN_BLOCKS_TO_KEEP from the tip)
    unsigned int nLastBlockWeCanPrune = std::min((unsigned)nManualPruneHeight, chain_tip_height - MIN_BLOCKS_TO_KEEP);
    int count = 0;
    for (int fileNumber = 0; fileNumber < nLastBlockFile; fileNumber++) {
        if (vinfoBlockFile[fileNumber].nSize == 0 || vinfoBlockFile[fileNumber].nHeightLast > nLastBlockWeCanPrune) {
            continue;
        }
        PruneOneBlockFile(fileNumber);
        setFilesToPrune.insert(fileNumber);
        count++;
    }
    LogPrintf("Prune (Manual): prune_height=%d removed %d blk/rev pairs\n", nLastBlockWeCanPrune, count);
}

/* This function is called from the RPC code for pruneblockchain */
void PruneBlockFilesManual(int nManualPruneHeight)
{
    BlockValidationState state;
    const CChainParams& chainparams = Params();
    if (!::ChainstateActive().FlushStateToDisk(
            chainparams, state, FlushStateMode::NONE, nManualPruneHeight)) {
        LogPrintf("%s: failed to flush state (%s)\n", __func__, state.ToString());
    }
}

void BlockManager::FindFilesToPrune(std::set<int>& setFilesToPrune, uint64_t nPruneAfterHeight, int chain_tip_height, bool is_ibd)
{
    LOCK2(cs_main, cs_LastBlockFile);
    if (chain_tip_height < 0 || nPruneTarget == 0) {
        return;
    }
    if ((uint64_t)chain_tip_height <= nPruneAfterHeight) {
        return;
    }

    unsigned int nLastBlockWeCanPrune = chain_tip_height - MIN_BLOCKS_TO_KEEP;
    uint64_t nCurrentUsage = CalculateCurrentUsage();
    // We don't check to prune until after we've allocated new space for files
    // So we should leave a buffer under our target to account for another allocation
    // before the next pruning.
    uint64_t nBuffer = BLOCKFILE_CHUNK_SIZE + UNDOFILE_CHUNK_SIZE;
    uint64_t nBytesToPrune;
    int count = 0;

    if (nCurrentUsage + nBuffer >= nPruneTarget) {
        // On a prune event, the chainstate DB is flushed.
        // To avoid excessive prune events negating the benefit of high dbcache
        // values, we should not prune too rapidly.
        // So when pruning in IBD, increase the buffer a bit to avoid a re-prune too soon.
        if (is_ibd) {
            // Since this is only relevant during IBD, we use a fixed 10%
            nBuffer += nPruneTarget / 10;
        }

        for (int fileNumber = 0; fileNumber < nLastBlockFile; fileNumber++) {
            nBytesToPrune = vinfoBlockFile[fileNumber].nSize + vinfoBlockFile[fileNumber].nUndoSize;

            if (vinfoBlockFile[fileNumber].nSize == 0) {
                continue;
            }

            if (nCurrentUsage + nBuffer < nPruneTarget) { // are we below our target?
                break;
            }

            // don't prune files that could have a block within MIN_BLOCKS_TO_KEEP of the main chain's tip but keep scanning
            if (vinfoBlockFile[fileNumber].nHeightLast > nLastBlockWeCanPrune) {
                continue;
            }

            PruneOneBlockFile(fileNumber);
            // Queue up the files for removal
            setFilesToPrune.insert(fileNumber);
            nCurrentUsage -= nBytesToPrune;
            count++;
        }
    }

    LogPrint(BCLog::PRUNE, "Prune: target=%dMiB actual=%dMiB diff=%dMiB max_prune_height=%d removed %d blk/rev pairs\n",
           nPruneTarget/1024/1024, nCurrentUsage/1024/1024,
           ((int64_t)nPruneTarget - (int64_t)nCurrentUsage)/1024/1024,
           nLastBlockWeCanPrune, count);
}

static FlatFileSeq BlockFileSeq()
{
    return FlatFileSeq(GetBlocksDir(), "blk", BLOCKFILE_CHUNK_SIZE);
}

static FlatFileSeq UndoFileSeq()
{
    return FlatFileSeq(GetBlocksDir(), "rev", UNDOFILE_CHUNK_SIZE);
}

FILE* OpenBlockFile(const FlatFilePos &pos, bool fReadOnly) {
    return BlockFileSeq().Open(pos, fReadOnly);
}

/** Open an undo file (rev?????.dat) */
static FILE* OpenUndoFile(const FlatFilePos &pos, bool fReadOnly) {
    return UndoFileSeq().Open(pos, fReadOnly);
}

fs::path GetBlockPosFilename(const FlatFilePos &pos)
{
    return BlockFileSeq().FileName(pos);
}

CBlockIndex * BlockManager::InsertBlockIndex(const uint256& hash)
{
    AssertLockHeld(cs_main);

    if (hash.IsNull())
        return nullptr;

    // Return existing
    BlockMap::iterator mi = m_block_index.find(hash);
    if (mi != m_block_index.end())
        return (*mi).second;

    // Create new
    CBlockIndex* pindexNew = new CBlockIndex();
    mi = m_block_index.insert(std::make_pair(hash, pindexNew)).first;
    pindexNew->phashBlock = &((*mi).first);

    return pindexNew;
}

bool BlockManager::LoadBlockIndex(
    const Consensus::Params& consensus_params,
    CBlockTreeDB& blocktree,
    std::set<CBlockIndex*, CBlockIndexWorkComparator>& block_index_candidates)
{
    if (!blocktree.LoadBlockIndexGuts(consensus_params, [this](const uint256& hash) EXCLUSIVE_LOCKS_REQUIRED(cs_main) { return this->InsertBlockIndex(hash); }))
        return false;

    // Calculate nChainWork
    std::vector<std::pair<int, CBlockIndex*> > vSortedByHeight;
    vSortedByHeight.reserve(m_block_index.size());
    for (const std::pair<const uint256, CBlockIndex*>& item : m_block_index)
    {
        CBlockIndex* pindex = item.second;
        vSortedByHeight.push_back(std::make_pair(pindex->nHeight, pindex));
    }
    sort(vSortedByHeight.begin(), vSortedByHeight.end());
    for (const std::pair<int, CBlockIndex*>& item : vSortedByHeight)
    {
        if (ShutdownRequested()) return false;
        CBlockIndex* pindex = item.second;
        pindex->nChainWork = (pindex->pprev ? pindex->pprev->nChainWork : 0) + GetBlockProof(*pindex);
        pindex->nTimeMax = (pindex->pprev ? std::max(pindex->pprev->nTimeMax, pindex->nTime) : pindex->nTime);
        // We can link the chain of blocks for which we've received transactions at some point.
        // Pruned nodes may have deleted the block.
        if (pindex->nTx > 0) {
            if (pindex->pprev) {
                if (pindex->pprev->HaveTxsDownloaded()) {
                    pindex->nChainTx = pindex->pprev->nChainTx + pindex->nTx;
                } else {
                    pindex->nChainTx = 0;
                    m_blocks_unlinked.insert(std::make_pair(pindex->pprev, pindex));
                }
            } else {
                pindex->nChainTx = pindex->nTx;
            }
        }
        if (!(pindex->nStatus & BLOCK_FAILED_MASK) && pindex->pprev && (pindex->pprev->nStatus & BLOCK_FAILED_MASK)) {
            pindex->nStatus |= BLOCK_FAILED_CHILD;
            setDirtyBlockIndex.insert(pindex);
        }
        if (pindex->IsValid(BLOCK_VALID_TRANSACTIONS) && (pindex->HaveTxsDownloaded() || pindex->pprev == nullptr)) {
            block_index_candidates.insert(pindex);
        }
        if (pindex->nStatus & BLOCK_FAILED_MASK && (!pindexBestInvalid || pindex->nChainWork > pindexBestInvalid->nChainWork))
            pindexBestInvalid = pindex;
        if (pindex->pprev)
            pindex->BuildSkip();
        if (pindex->IsValid(BLOCK_VALID_TREE) && (pindexBestHeader == nullptr || CBlockIndexWorkComparator()(pindexBestHeader, pindex)))
            pindexBestHeader = pindex;
    }

    return true;
}

void BlockManager::Unload() {
    m_failed_blocks.clear();
    m_blocks_unlinked.clear();

    for (const BlockMap::value_type& entry : m_block_index) {
        delete entry.second;
    }

    m_block_index.clear();
}

bool static LoadBlockIndexDB(ChainstateManager& chainman, const CChainParams& chainparams) EXCLUSIVE_LOCKS_REQUIRED(cs_main)
{
    if (!chainman.m_blockman.LoadBlockIndex(
            chainparams.GetConsensus(), *pblocktree,
            ::ChainstateActive().setBlockIndexCandidates)) {
        return false;
    }

    // Load block file info
    pblocktree->ReadLastBlockFile(nLastBlockFile);
    vinfoBlockFile.resize(nLastBlockFile + 1);
    LogPrintf("%s: last block file = %i\n", __func__, nLastBlockFile);
    for (int nFile = 0; nFile <= nLastBlockFile; nFile++) {
        pblocktree->ReadBlockFileInfo(nFile, vinfoBlockFile[nFile]);
    }
    LogPrintf("%s: last block file info: %s\n", __func__, vinfoBlockFile[nLastBlockFile].ToString());
    for (int nFile = nLastBlockFile + 1; true; nFile++) {
        CBlockFileInfo info;
        if (pblocktree->ReadBlockFileInfo(nFile, info)) {
            vinfoBlockFile.push_back(info);
        } else {
            break;
        }
    }

    // Check presence of blk files
    LogPrintf("Checking all blk files are present...\n");
    std::set<int> setBlkDataFiles;
    for (const std::pair<const uint256, CBlockIndex*>& item : chainman.BlockIndex()) {
        CBlockIndex* pindex = item.second;
        if (pindex->nStatus & BLOCK_HAVE_DATA) {
            setBlkDataFiles.insert(pindex->nFile);
        }
    }
    for (std::set<int>::iterator it = setBlkDataFiles.begin(); it != setBlkDataFiles.end(); it++)
    {
        FlatFilePos pos(*it, 0);
        if (CAutoFile(OpenBlockFile(pos, true), SER_DISK, CLIENT_VERSION).IsNull()) {
            return false;
        }
    }

    // Check whether we have ever pruned block & undo files
    pblocktree->ReadFlag("prunedblockfiles", fHavePruned);
    if (fHavePruned)
        LogPrintf("LoadBlockIndexDB(): Block files have previously been pruned\n");

    // Check whether we need to continue reindexing
    bool fReindexing = false;
    pblocktree->ReadReindexing(fReindexing);
    if(fReindexing) fReindex = true;

    return true;
}

void CChainState::LoadMempool(const ArgsManager& args)
{
    if (args.GetArg("-persistmempool", DEFAULT_PERSIST_MEMPOOL)) {
        ::LoadMempool(m_mempool);
    }
    m_mempool.SetIsLoaded(!ShutdownRequested());
}

bool CChainState::LoadChainTip(const CChainParams& chainparams)
{
    AssertLockHeld(cs_main);
    const CCoinsViewCache& coins_cache = CoinsTip();
    assert(!coins_cache.GetBestBlock().IsNull()); // Never called when the coins view is empty
    const CBlockIndex* tip = m_chain.Tip();

    if (tip && tip->GetBlockHash() == coins_cache.GetBestBlock()) {
        return true;
    }

    // Load pointer to end of best chain
    CBlockIndex* pindex = LookupBlockIndex(coins_cache.GetBestBlock());
    if (!pindex) {
        return false;
    }
    m_chain.SetTip(pindex);
    PruneBlockIndexCandidates();

    tip = m_chain.Tip();
    LogPrintf("Loaded best chain: hashBestChain=%s height=%d date=%s progress=%f\n",
        tip->GetBlockHash().ToString(),
        m_chain.Height(),
        FormatISO8601DateTime(tip->GetBlockTime()),
        GuessVerificationProgress(tip, chainparams.GetConsensus().nPowTargetSpacing));
    return true;
}

CVerifyDB::CVerifyDB()
{
    uiInterface.ShowProgress(_("Verifying blocks...").translated, 0, false);
}

CVerifyDB::~CVerifyDB()
{
    uiInterface.ShowProgress("", 100, false);
}

bool CVerifyDB::VerifyDB(const CChainParams& chainparams, CCoinsView *coinsview, int nCheckLevel, int nCheckDepth)
{
    LOCK(cs_main);
    if (::ChainActive().Tip() == nullptr || ::ChainActive().Tip()->pprev == nullptr)
        return true;

    // Verify blocks in the best chain
    if (nCheckDepth <= 0 || nCheckDepth > ::ChainActive().Height())
        nCheckDepth = ::ChainActive().Height();
    nCheckLevel = std::max(0, std::min(4, nCheckLevel));
    LogPrintf("Verifying last %i blocks at level %i\n", nCheckDepth, nCheckLevel);
    CCoinsViewCache coins(coinsview);
    CBlockIndex* pindex;
    CBlockIndex* pindexFailure = nullptr;
    int nGoodTransactions = 0;
    BlockValidationState state;
    int reportDone = 0;
    LogPrintf("[0%%]..."); /* Continued */
    for (pindex = ::ChainActive().Tip(); pindex && pindex->pprev; pindex = pindex->pprev) {
        const int percentageDone = std::max(1, std::min(99, (int)(((double)(::ChainActive().Height() - pindex->nHeight)) / (double)nCheckDepth * (nCheckLevel >= 4 ? 50 : 100))));
        if (reportDone < percentageDone/10) {
            // report every 10% step
            LogPrintf("[%d%%]...", percentageDone); /* Continued */
            reportDone = percentageDone/10;
        }
        uiInterface.ShowProgress(_("Verifying blocks...").translated, percentageDone, false);
        if (pindex->nHeight <= ::ChainActive().Height()-nCheckDepth)
            break;
        if (fPruneMode && !(pindex->nStatus & BLOCK_HAVE_DATA)) {
            // If pruning, only go back as far as we have data.
            LogPrintf("VerifyDB(): block verification stopping at height %d (pruning, no data)\n", pindex->nHeight);
            break;
        }
        CBlock block;
        // check level 0: read from disk
        if (!ReadBlockFromDisk(block, pindex, chainparams.GetConsensus()))
            return error("VerifyDB(): *** ReadBlockFromDisk failed at %d, hash=%s", pindex->nHeight, pindex->GetBlockHash().ToString());
        // check level 1: verify block validity
        if (nCheckLevel >= 1 && !CheckBlock(block, state, chainparams.GetConsensus()))
            return error("%s: *** found bad block at %d, hash=%s (%s)\n", __func__,
                         pindex->nHeight, pindex->GetBlockHash().ToString(), state.ToString());
        // check level 2: verify undo validity
        if (nCheckLevel >= 2 && pindex) {
            CBlockUndo undo;
            if (!pindex->GetUndoPos().IsNull()) {
                if (!UndoReadFromDisk(undo, pindex)) {
                    return error("VerifyDB(): *** found bad undo data at %d, hash=%s\n", pindex->nHeight, pindex->GetBlockHash().ToString());
                }
            }
        }
        // check level 3: check for inconsistencies during memory-only disconnect of tip blocks
        if (nCheckLevel >= 3 && (coins.DynamicMemoryUsage() + ::ChainstateActive().CoinsTip().DynamicMemoryUsage()) <= ::ChainstateActive().m_coinstip_cache_size_bytes) {
            assert(coins.GetBestBlock() == pindex->GetBlockHash());
            DisconnectResult res = ::ChainstateActive().DisconnectBlock(block, pindex, coins);
            if (res == DISCONNECT_FAILED) {
                return error("VerifyDB(): *** irrecoverable inconsistency in block data at %d, hash=%s", pindex->nHeight, pindex->GetBlockHash().ToString());
            }
            if (res == DISCONNECT_UNCLEAN) {
                nGoodTransactions = 0;
                pindexFailure = pindex;
            } else {
                nGoodTransactions += block.vtx.size();
            }
        }
        if (ShutdownRequested()) return true;
    }
    if (pindexFailure)
        return error("VerifyDB(): *** coin database inconsistencies found (last %i blocks, %i good transactions before that)\n", ::ChainActive().Height() - pindexFailure->nHeight + 1, nGoodTransactions);

    // store block count as we move pindex at check level >= 4
    int block_count = ::ChainActive().Height() - pindex->nHeight;

    // check level 4: try reconnecting blocks
    if (nCheckLevel >= 4) {
        while (pindex != ::ChainActive().Tip()) {
            const int percentageDone = std::max(1, std::min(99, 100 - (int)(((double)(::ChainActive().Height() - pindex->nHeight)) / (double)nCheckDepth * 50)));
            if (reportDone < percentageDone/10) {
                // report every 10% step
                LogPrintf("[%d%%]...", percentageDone); /* Continued */
                reportDone = percentageDone/10;
            }
            uiInterface.ShowProgress(_("Verifying blocks...").translated, percentageDone, false);
            pindex = ::ChainActive().Next(pindex);
            CBlock block;
            if (!ReadBlockFromDisk(block, pindex, chainparams.GetConsensus()))
                return error("VerifyDB(): *** ReadBlockFromDisk failed at %d, hash=%s", pindex->nHeight, pindex->GetBlockHash().ToString());
            if (!::ChainstateActive().ConnectBlock(block, state, pindex, coins, chainparams, NULL))
                return error("VerifyDB(): *** found unconnectable block at %d, hash=%s (%s)", pindex->nHeight, pindex->GetBlockHash().ToString(), state.ToString());
            if (ShutdownRequested()) return true;
        }
    }

    LogPrintf("[DONE].\n");
    LogPrintf("No coin database inconsistencies in last %i blocks (%i transactions)\n", block_count, nGoodTransactions);

    return true;
}

/** Apply the effects of a block on the utxo cache, ignoring that it may already have been applied. */
bool CChainState::RollforwardBlock(const CBlockIndex* pindex, CCoinsViewCache& inputs, const CChainParams& params)
{
    // TODO: merge with ConnectBlock
    CBlock block;
    if (!ReadBlockFromDisk(block, pindex, params.GetConsensus())) {
        return error("ReplayBlock(): ReadBlockFromDisk failed at %d, hash=%s", pindex->nHeight, pindex->GetBlockHash().ToString());
    }

    for (const CTransactionRef& tx : block.vtx) {
        if (!tx->IsCoinBase()) {
            for (const CTxIn &txin : tx->vin) {
                inputs.SpendCoin(txin.prevout);
            }
        }
        // Pass check = true as every addition may be an overwrite.
        AddCoins(inputs, *tx, pindex->nHeight, true);
    }
    return true;
}

bool CChainState::ReplayBlocks(const CChainParams& params)
{
    LOCK(cs_main);

    CCoinsView& db = this->CoinsDB();
    CCoinsViewCache cache(&db);

    std::vector<uint256> hashHeads = db.GetHeadBlocks();
    if (hashHeads.empty()) return true; // We're already in a consistent state.
    if (hashHeads.size() != 2) return error("ReplayBlocks(): unknown inconsistent state");

    uiInterface.ShowProgress(_("Replaying blocks...").translated, 0, false);
    LogPrintf("Replaying blocks\n");

    const CBlockIndex* pindexOld = nullptr;  // Old tip during the interrupted flush.
    const CBlockIndex* pindexNew;            // New tip during the interrupted flush.
    const CBlockIndex* pindexFork = nullptr; // Latest block common to both the old and the new tip.

    if (m_blockman.m_block_index.count(hashHeads[0]) == 0) {
        return error("ReplayBlocks(): reorganization to unknown block requested");
    }
    pindexNew = m_blockman.m_block_index[hashHeads[0]];

    if (!hashHeads[1].IsNull()) { // The old tip is allowed to be 0, indicating it's the first flush.
        if (m_blockman.m_block_index.count(hashHeads[1]) == 0) {
            return error("ReplayBlocks(): reorganization from unknown block requested");
        }
        pindexOld = m_blockman.m_block_index[hashHeads[1]];
        pindexFork = LastCommonAncestor(pindexOld, pindexNew);
        assert(pindexFork != nullptr);
    }

    // Rollback along the old branch.
    while (pindexOld != pindexFork) {
        if (pindexOld->nHeight > 0) { // Never disconnect the genesis block.
            CBlock block;
            if (!ReadBlockFromDisk(block, pindexOld, params.GetConsensus())) {
                return error("RollbackBlock(): ReadBlockFromDisk() failed at %d, hash=%s", pindexOld->nHeight, pindexOld->GetBlockHash().ToString());
            }
            LogPrintf("Rolling back %s (%i)\n", pindexOld->GetBlockHash().ToString(), pindexOld->nHeight);
            DisconnectResult res = DisconnectBlock(block, pindexOld, cache);
            if (res == DISCONNECT_FAILED) {
                return error("RollbackBlock(): DisconnectBlock failed at %d, hash=%s", pindexOld->nHeight, pindexOld->GetBlockHash().ToString());
            }
            // If DISCONNECT_UNCLEAN is returned, it means a non-existing UTXO was deleted, or an existing UTXO was
            // overwritten. It corresponds to cases where the block-to-be-disconnect never had all its operations
            // applied to the UTXO set. However, as both writing a UTXO and deleting a UTXO are idempotent operations,
            // the result is still a version of the UTXO set with the effects of that block undone.
        }
        pindexOld = pindexOld->pprev;
    }

    // Roll forward from the forking point to the new tip.
    int nForkHeight = pindexFork ? pindexFork->nHeight : 0;
    for (int nHeight = nForkHeight + 1; nHeight <= pindexNew->nHeight; ++nHeight) {
        const CBlockIndex* pindex = pindexNew->GetAncestor(nHeight);
        LogPrintf("Rolling forward %s (%i)\n", pindex->GetBlockHash().ToString(), nHeight);
        uiInterface.ShowProgress(_("Replaying blocks...").translated, (int) ((nHeight - nForkHeight) * 100.0 / (pindexNew->nHeight - nForkHeight)) , false);
        if (!RollforwardBlock(pindex, cache, params)) return false;
    }

    cache.SetBestBlock(pindexNew->GetBlockHash());
    cache.Flush();
    uiInterface.ShowProgress("", 100, false);
    return true;
}

//! Helper for CChainState::RewindBlockIndex
void CChainState::EraseBlockData(CBlockIndex* index)
{
    AssertLockHeld(cs_main);
    assert(!m_chain.Contains(index)); // Make sure this block isn't active

    // Reduce validity
    index->nStatus = std::min<unsigned int>(index->nStatus & BLOCK_VALID_MASK, BLOCK_VALID_TREE) | (index->nStatus & ~BLOCK_VALID_MASK);
    // Remove have-data flags.
    index->nStatus &= ~(BLOCK_HAVE_DATA | BLOCK_HAVE_UNDO);
    // Remove storage location.
    index->nFile = 0;
    index->nDataPos = 0;
    index->nUndoPos = 0;
    // Remove various other things
    index->nTx = 0;
    index->nChainTx = 0;
    index->nSequenceId = 0;
    // Make sure it gets written.
    setDirtyBlockIndex.insert(index);
    // Update indexes
    setBlockIndexCandidates.erase(index);
    auto ret = m_blockman.m_blocks_unlinked.equal_range(index->pprev);
    while (ret.first != ret.second) {
        if (ret.first->second == index) {
            m_blockman.m_blocks_unlinked.erase(ret.first++);
        } else {
            ++ret.first;
        }
    }
    // Mark parent as eligible for main chain again
    if (index->pprev && index->pprev->IsValid(BLOCK_VALID_TRANSACTIONS) && index->pprev->HaveTxsDownloaded()) {
        setBlockIndexCandidates.insert(index->pprev);
    }
}

bool CChainState::RewindBlockIndex(const CChainParams& params)
{
    // Note that during -reindex-chainstate we are called with an empty m_chain!

    // First erase all post-segwit blocks without witness not in the main chain,
    // as this can we done without costly DisconnectTip calls. Active
    // blocks will be dealt with below (releasing cs_main in between).
    {
        LOCK(cs_main);
        for (const auto& entry : m_blockman.m_block_index) {
            if (IsWitnessEnabled(entry.second->pprev, params.GetConsensus()) && !(entry.second->nStatus & BLOCK_OPT_WITNESS) && !m_chain.Contains(entry.second)) {
                EraseBlockData(entry.second);
            }
        }
    }

    // Find what height we need to reorganize to.
    CBlockIndex *tip;
    int nHeight = 1;
    {
        LOCK(cs_main);
        while (nHeight <= m_chain.Height()) {
            // Although SCRIPT_VERIFY_WITNESS is now generally enforced on all
            // blocks in ConnectBlock, we don't need to go back and
            // re-download/re-verify blocks from before segwit actually activated.
            if (IsWitnessEnabled(m_chain[nHeight - 1], params.GetConsensus()) && !(m_chain[nHeight]->nStatus & BLOCK_OPT_WITNESS)) {
                break;
            }
            nHeight++;
        }

        tip = m_chain.Tip();
    }
    // nHeight is now the height of the first insufficiently-validated block, or tipheight + 1

    BlockValidationState state;
    // Loop until the tip is below nHeight, or we reach a pruned block.
    while (!ShutdownRequested()) {
        {
            LOCK(cs_main);
            LOCK(m_mempool.cs);
            // Make sure nothing changed from under us (this won't happen because RewindBlockIndex runs before importing/network are active)
            assert(tip == m_chain.Tip());
            if (tip == nullptr || tip->nHeight < nHeight) break;
            if (fPruneMode && !(tip->nStatus & BLOCK_HAVE_DATA)) {
                // If pruning, don't try rewinding past the HAVE_DATA point;
                // since older blocks can't be served anyway, there's
                // no need to walk further, and trying to DisconnectTip()
                // will fail (and require a needless reindex/redownload
                // of the blockchain).
                break;
            }

            // Disconnect block
            if (!DisconnectTip(state, params, nullptr)) {
                return error("RewindBlockIndex: unable to disconnect block at height %i (%s)", tip->nHeight, state.ToString());
            }

            // Reduce validity flag and have-data flags.
            // We do this after actual disconnecting, otherwise we'll end up writing the lack of data
            // to disk before writing the chainstate, resulting in a failure to continue if interrupted.
            // Note: If we encounter an insufficiently validated block that
            // is on m_chain, it must be because we are a pruning node, and
            // this block or some successor doesn't HAVE_DATA, so we were unable to
            // rewind all the way.  Blocks remaining on m_chain at this point
            // must not have their validity reduced.
            EraseBlockData(tip);

            tip = tip->pprev;
        }
        // Make sure the queue of validation callbacks doesn't grow unboundedly.
        LimitValidationInterfaceQueue();

        // Occasionally flush state to disk.
        if (!FlushStateToDisk(params, state, FlushStateMode::PERIODIC)) {
            LogPrintf("RewindBlockIndex: unable to flush state to disk (%s)\n", state.ToString());
            return false;
        }
    }

    {
        LOCK(cs_main);
        if (m_chain.Tip() != nullptr) {
            // We can't prune block index candidates based on our tip if we have
            // no tip due to m_chain being empty!
            PruneBlockIndexCandidates();

            CheckBlockIndex(params.GetConsensus());

            // FlushStateToDisk can possibly read ::ChainActive(). Be conservative
            // and skip it here, we're about to -reindex-chainstate anyway, so
            // it'll get called a bunch real soon.
            BlockValidationState state;
            if (!FlushStateToDisk(params, state, FlushStateMode::ALWAYS)) {
                LogPrintf("RewindBlockIndex: unable to flush state to disk (%s)\n", state.ToString());
                return false;
            }
        }
    }

    return true;
}

void CChainState::UnloadBlockIndex() {
    nBlockSequenceId = 1;
    setBlockIndexCandidates.clear();
}

// May NOT be used after any connections are up as much
// of the peer-processing logic assumes a consistent
// block index state
void UnloadBlockIndex(CTxMemPool* mempool, ChainstateManager& chainman)
{
    LOCK(cs_main);
    chainman.Unload();
    pindexBestInvalid = nullptr;
    pindexBestHeader = nullptr;
    if (mempool) mempool->clear();
    vinfoBlockFile.clear();
    nLastBlockFile = 0;
    setDirtyBlockIndex.clear();
    setDirtyFileInfo.clear();
    versionbitscache.Clear();
    for (int b = 0; b < VERSIONBITS_NUM_BITS; b++) {
        warningcache[b].clear();
    }
    fHavePruned = false;
}

bool ChainstateManager::LoadBlockIndex(const CChainParams& chainparams)
{
    AssertLockHeld(cs_main);
    // Load block index from databases
    bool needs_init = fReindex;
    if (!fReindex) {
        bool ret = LoadBlockIndexDB(*this, chainparams);
        if (!ret) return false;
        needs_init = m_blockman.m_block_index.empty();
    }

    if (needs_init) {
        // Everything here is for *new* reindex/DBs. Thus, though
        // LoadBlockIndexDB may have set fReindex if we shut down
        // mid-reindex previously, we don't check fReindex and
        // instead only check it prior to LoadBlockIndexDB to set
        // needs_init.

        LogPrintf("Initializing databases...\n");
    }
    return true;
}

bool CChainState::LoadGenesisBlock(const CChainParams& chainparams)
{
    LOCK(cs_main);

    // Check whether we're already initialized by checking for genesis in
    // m_blockman.m_block_index. Note that we can't use m_chain here, since it is
    // set based on the coins db, not the block index db, which is the only
    // thing loaded at this point.
    if (m_blockman.m_block_index.count(chainparams.GenesisBlock().GetHash()))
        return true;

    try {
        const CBlock& block = chainparams.GenesisBlock();
        FlatFilePos blockPos = SaveBlockToDisk(block, 0, chainparams, nullptr);
        if (blockPos.IsNull())
            return error("%s: writing genesis block to disk failed", __func__);
        CBlockIndex *pindex = m_blockman.AddToBlockIndex(block);
        ReceivedBlockTransactions(block, pindex, blockPos, chainparams.GetConsensus());
    } catch (const std::runtime_error& e) {
        return error("%s: failed to write genesis block: %s", __func__, e.what());
    }

    return true;
}

bool LoadGenesisBlock(const CChainParams& chainparams)
{
    return ::ChainstateActive().LoadGenesisBlock(chainparams);
}

void LoadExternalBlockFile(const CChainParams& chainparams, FILE* fileIn, FlatFilePos* dbp)
{
    // Map of disk positions for blocks with unknown parent (only used for reindex)
    static std::multimap<uint256, FlatFilePos> mapBlocksUnknownParent;
    int64_t nStart = GetTimeMillis();

    int nLoaded = 0;
    try {
        // This takes over fileIn and calls fclose() on it in the CBufferedFile destructor
        CBufferedFile blkdat(fileIn, 2*MAX_BLOCK_SERIALIZED_SIZE, MAX_BLOCK_SERIALIZED_SIZE+8, SER_DISK, CLIENT_VERSION);
        uint64_t nRewind = blkdat.GetPos();
        while (!blkdat.eof()) {
            if (ShutdownRequested()) return;

            blkdat.SetPos(nRewind);
            nRewind++; // start one byte further next time, in case of failure
            blkdat.SetLimit(); // remove former limit
            unsigned int nSize = 0;
            try {
                // locate a header
                unsigned char buf[CMessageHeader::MESSAGE_START_SIZE];
                blkdat.FindByte(chainparams.MessageStart()[0]);
                nRewind = blkdat.GetPos()+1;
                blkdat >> buf;
                if (memcmp(buf, chainparams.MessageStart(), CMessageHeader::MESSAGE_START_SIZE))
                    continue;
                // read size
                blkdat >> nSize;
                if (nSize < 80 || nSize > MAX_BLOCK_SERIALIZED_SIZE)
                    continue;
            } catch (const std::exception&) {
                // no valid block header found; don't complain
                break;
            }
            try {
                // read block
                uint64_t nBlockPos = blkdat.GetPos();
                if (dbp)
                    dbp->nPos = nBlockPos;
                blkdat.SetLimit(nBlockPos + nSize);
                std::shared_ptr<CBlock> pblock = std::make_shared<CBlock>();
                CBlock& block = *pblock;
                blkdat >> block;
                nRewind = blkdat.GetPos();

                uint256 hash = block.GetHash();
                {
                    LOCK(cs_main);
                    // detect out of order blocks, and store them for later
                    if (hash != chainparams.GetConsensus().hashGenesisBlock && !LookupBlockIndex(block.hashPrevBlock)) {
                        LogPrint(BCLog::REINDEX, "%s: Out of order block %s, parent %s not known\n", __func__, hash.ToString(),
                                block.hashPrevBlock.ToString());
                        if (dbp)
                            mapBlocksUnknownParent.insert(std::make_pair(block.hashPrevBlock, *dbp));
                        continue;
                    }

                    // process in case the block isn't known yet
                    CBlockIndex* pindex = LookupBlockIndex(hash);
                    if (!pindex || (pindex->nStatus & BLOCK_HAVE_DATA) == 0) {
                      BlockValidationState state;
                      if (::ChainstateActive().AcceptBlock(pblock, state, chainparams, nullptr, true, dbp, nullptr)) {
                          nLoaded++;
                      }
                      if (state.IsError()) {
                          break;
                      }
                    } else if (hash != chainparams.GetConsensus().hashGenesisBlock && pindex->nHeight % 1000 == 0) {
                      LogPrint(BCLog::REINDEX, "Block Import: already had block %s at height %d\n", hash.ToString(), pindex->nHeight);
                    }
                }

                // Activate the genesis block so normal node progress can continue
                if (hash == chainparams.GetConsensus().hashGenesisBlock) {
                    BlockValidationState state;
                    if (!ActivateBestChain(state, chainparams, nullptr)) {
                        break;
                    }
                }

                NotifyHeaderTip();

                // Recursively process earlier encountered successors of this block
                std::deque<uint256> queue;
                queue.push_back(hash);
                while (!queue.empty()) {
                    uint256 head = queue.front();
                    queue.pop_front();
                    std::pair<std::multimap<uint256, FlatFilePos>::iterator, std::multimap<uint256, FlatFilePos>::iterator> range = mapBlocksUnknownParent.equal_range(head);
                    while (range.first != range.second) {
                        std::multimap<uint256, FlatFilePos>::iterator it = range.first;
                        std::shared_ptr<CBlock> pblockrecursive = std::make_shared<CBlock>();
                        if (ReadBlockFromDisk(*pblockrecursive, it->second, chainparams.GetConsensus()))
                        {
                            LogPrint(BCLog::REINDEX, "%s: Processing out of order child %s of %s\n", __func__, pblockrecursive->GetHash().ToString(),
                                    head.ToString());
                            LOCK(cs_main);
                            BlockValidationState dummy;
                            if (::ChainstateActive().AcceptBlock(pblockrecursive, dummy, chainparams, nullptr, true, &it->second, nullptr))
                            {
                                nLoaded++;
                                queue.push_back(pblockrecursive->GetHash());
                            }
                        }
                        range.first++;
                        mapBlocksUnknownParent.erase(it);
                        NotifyHeaderTip();
                    }
                }
            } catch (const std::exception& e) {
                LogPrintf("%s: Deserialize or I/O error - %s\n", __func__, e.what());
            }
        }
    } catch (const std::runtime_error& e) {
        AbortNode(std::string("System error: ") + e.what());
    }
    LogPrintf("Loaded %i blocks from external file in %dms\n", nLoaded, GetTimeMillis() - nStart);
}

void CChainState::CheckBlockIndex(const Consensus::Params& consensusParams)
{
    if (!fCheckBlockIndex) {
        return;
    }

    LOCK(cs_main);

    // During a reindex, we read the genesis block and call CheckBlockIndex before ActivateBestChain,
    // so we have the genesis block in m_blockman.m_block_index but no active chain. (A few of the
    // tests when iterating the block tree require that m_chain has been initialized.)
    if (m_chain.Height() < 0) {
        assert(m_blockman.m_block_index.size() <= 1);
        return;
    }

    // Build forward-pointing map of the entire block tree.
    std::multimap<CBlockIndex*,CBlockIndex*> forward;
    for (const std::pair<const uint256, CBlockIndex*>& entry : m_blockman.m_block_index) {
        forward.insert(std::make_pair(entry.second->pprev, entry.second));
    }

    assert(forward.size() == m_blockman.m_block_index.size());

    std::pair<std::multimap<CBlockIndex*,CBlockIndex*>::iterator,std::multimap<CBlockIndex*,CBlockIndex*>::iterator> rangeGenesis = forward.equal_range(nullptr);
    CBlockIndex *pindex = rangeGenesis.first->second;
    rangeGenesis.first++;
    assert(rangeGenesis.first == rangeGenesis.second); // There is only one index entry with parent nullptr.

    // Iterate over the entire block tree, using depth-first search.
    // Along the way, remember whether there are blocks on the path from genesis
    // block being explored which are the first to have certain properties.
    size_t nNodes = 0;
    int nHeight = 0;
    CBlockIndex* pindexFirstInvalid = nullptr; // Oldest ancestor of pindex which is invalid.
    CBlockIndex* pindexFirstMissing = nullptr; // Oldest ancestor of pindex which does not have BLOCK_HAVE_DATA.
    CBlockIndex* pindexFirstNeverProcessed = nullptr; // Oldest ancestor of pindex for which nTx == 0.
    CBlockIndex* pindexFirstNotTreeValid = nullptr; // Oldest ancestor of pindex which does not have BLOCK_VALID_TREE (regardless of being valid or not).
    CBlockIndex* pindexFirstNotTransactionsValid = nullptr; // Oldest ancestor of pindex which does not have BLOCK_VALID_TRANSACTIONS (regardless of being valid or not).
    CBlockIndex* pindexFirstNotChainValid = nullptr; // Oldest ancestor of pindex which does not have BLOCK_VALID_CHAIN (regardless of being valid or not).
    CBlockIndex* pindexFirstNotScriptsValid = nullptr; // Oldest ancestor of pindex which does not have BLOCK_VALID_SCRIPTS (regardless of being valid or not).
    while (pindex != nullptr) {
        nNodes++;
        if (pindexFirstInvalid == nullptr && pindex->nStatus & BLOCK_FAILED_VALID) pindexFirstInvalid = pindex;
        if (pindexFirstMissing == nullptr && !(pindex->nStatus & BLOCK_HAVE_DATA)) pindexFirstMissing = pindex;
        if (pindexFirstNeverProcessed == nullptr && pindex->nTx == 0) pindexFirstNeverProcessed = pindex;
        if (pindex->pprev != nullptr && pindexFirstNotTreeValid == nullptr && (pindex->nStatus & BLOCK_VALID_MASK) < BLOCK_VALID_TREE) pindexFirstNotTreeValid = pindex;
        if (pindex->pprev != nullptr && pindexFirstNotTransactionsValid == nullptr && (pindex->nStatus & BLOCK_VALID_MASK) < BLOCK_VALID_TRANSACTIONS) pindexFirstNotTransactionsValid = pindex;
        if (pindex->pprev != nullptr && pindexFirstNotChainValid == nullptr && (pindex->nStatus & BLOCK_VALID_MASK) < BLOCK_VALID_CHAIN) pindexFirstNotChainValid = pindex;
        if (pindex->pprev != nullptr && pindexFirstNotScriptsValid == nullptr && (pindex->nStatus & BLOCK_VALID_MASK) < BLOCK_VALID_SCRIPTS) pindexFirstNotScriptsValid = pindex;

        // Begin: actual consistency checks.
        if (pindex->pprev == nullptr) {
            // Genesis block checks.
            assert(pindex->GetBlockHash() == consensusParams.hashGenesisBlock); // Genesis block's hash must match.
            assert(pindex == m_chain.Genesis()); // The current active chain's genesis block must be this block.
        }
        if (!pindex->HaveTxsDownloaded()) assert(pindex->nSequenceId <= 0); // nSequenceId can't be set positive for blocks that aren't linked (negative is used for preciousblock)
        // VALID_TRANSACTIONS is equivalent to nTx > 0 for all nodes (whether or not pruning has occurred).
        // HAVE_DATA is only equivalent to nTx > 0 (or VALID_TRANSACTIONS) if no pruning has occurred.
        if (!fHavePruned) {
            // If we've never pruned, then HAVE_DATA should be equivalent to nTx > 0
            assert(!(pindex->nStatus & BLOCK_HAVE_DATA) == (pindex->nTx == 0));
            assert(pindexFirstMissing == pindexFirstNeverProcessed);
        } else {
            // If we have pruned, then we can only say that HAVE_DATA implies nTx > 0
            if (pindex->nStatus & BLOCK_HAVE_DATA) assert(pindex->nTx > 0);
        }
        if (pindex->nStatus & BLOCK_HAVE_UNDO) assert(pindex->nStatus & BLOCK_HAVE_DATA);
        assert(((pindex->nStatus & BLOCK_VALID_MASK) >= BLOCK_VALID_TRANSACTIONS) == (pindex->nTx > 0)); // This is pruning-independent.
        // All parents having had data (at some point) is equivalent to all parents being VALID_TRANSACTIONS, which is equivalent to HaveTxsDownloaded().
        assert((pindexFirstNeverProcessed == nullptr) == pindex->HaveTxsDownloaded());
        assert((pindexFirstNotTransactionsValid == nullptr) == pindex->HaveTxsDownloaded());
        assert(pindex->nHeight == nHeight); // nHeight must be consistent.
        assert(pindex->pprev == nullptr || pindex->nChainWork >= pindex->pprev->nChainWork); // For every block except the genesis block, the chainwork must be larger than the parent's.
        assert(nHeight < 2 || (pindex->pskip && (pindex->pskip->nHeight < nHeight))); // The pskip pointer must point back for all but the first 2 blocks.
        assert(pindexFirstNotTreeValid == nullptr); // All m_blockman.m_block_index entries must at least be TREE valid
        if ((pindex->nStatus & BLOCK_VALID_MASK) >= BLOCK_VALID_TREE) assert(pindexFirstNotTreeValid == nullptr); // TREE valid implies all parents are TREE valid
        if ((pindex->nStatus & BLOCK_VALID_MASK) >= BLOCK_VALID_CHAIN) assert(pindexFirstNotChainValid == nullptr); // CHAIN valid implies all parents are CHAIN valid
        if ((pindex->nStatus & BLOCK_VALID_MASK) >= BLOCK_VALID_SCRIPTS) assert(pindexFirstNotScriptsValid == nullptr); // SCRIPTS valid implies all parents are SCRIPTS valid
        if (pindexFirstInvalid == nullptr) {
            // Checks for not-invalid blocks.
            assert((pindex->nStatus & BLOCK_FAILED_MASK) == 0); // The failed mask cannot be set for blocks without invalid parents.
        }
        if (!CBlockIndexWorkComparator()(pindex, m_chain.Tip()) && pindexFirstNeverProcessed == nullptr) {
            if (pindexFirstInvalid == nullptr) {
                // If this block sorts at least as good as the current tip and
                // is valid and we have all data for its parents, it must be in
                // setBlockIndexCandidates.  m_chain.Tip() must also be there
                // even if some data has been pruned.
                if (pindexFirstMissing == nullptr || pindex == m_chain.Tip()) {
                    assert(setBlockIndexCandidates.count(pindex));
                }
                // If some parent is missing, then it could be that this block was in
                // setBlockIndexCandidates but had to be removed because of the missing data.
                // In this case it must be in m_blocks_unlinked -- see test below.
            }
        } else { // If this block sorts worse than the current tip or some ancestor's block has never been seen, it cannot be in setBlockIndexCandidates.
            assert(setBlockIndexCandidates.count(pindex) == 0);
        }
        // Check whether this block is in m_blocks_unlinked.
        std::pair<std::multimap<CBlockIndex*,CBlockIndex*>::iterator,std::multimap<CBlockIndex*,CBlockIndex*>::iterator> rangeUnlinked = m_blockman.m_blocks_unlinked.equal_range(pindex->pprev);
        bool foundInUnlinked = false;
        while (rangeUnlinked.first != rangeUnlinked.second) {
            assert(rangeUnlinked.first->first == pindex->pprev);
            if (rangeUnlinked.first->second == pindex) {
                foundInUnlinked = true;
                break;
            }
            rangeUnlinked.first++;
        }
        if (pindex->pprev && (pindex->nStatus & BLOCK_HAVE_DATA) && pindexFirstNeverProcessed != nullptr && pindexFirstInvalid == nullptr) {
            // If this block has block data available, some parent was never received, and has no invalid parents, it must be in m_blocks_unlinked.
            assert(foundInUnlinked);
        }
        if (!(pindex->nStatus & BLOCK_HAVE_DATA)) assert(!foundInUnlinked); // Can't be in m_blocks_unlinked if we don't HAVE_DATA
        if (pindexFirstMissing == nullptr) assert(!foundInUnlinked); // We aren't missing data for any parent -- cannot be in m_blocks_unlinked.
        if (pindex->pprev && (pindex->nStatus & BLOCK_HAVE_DATA) && pindexFirstNeverProcessed == nullptr && pindexFirstMissing != nullptr) {
            // We HAVE_DATA for this block, have received data for all parents at some point, but we're currently missing data for some parent.
            assert(fHavePruned); // We must have pruned.
            // This block may have entered m_blocks_unlinked if:
            //  - it has a descendant that at some point had more work than the
            //    tip, and
            //  - we tried switching to that descendant but were missing
            //    data for some intermediate block between m_chain and the
            //    tip.
            // So if this block is itself better than m_chain.Tip() and it wasn't in
            // setBlockIndexCandidates, then it must be in m_blocks_unlinked.
            if (!CBlockIndexWorkComparator()(pindex, m_chain.Tip()) && setBlockIndexCandidates.count(pindex) == 0) {
                if (pindexFirstInvalid == nullptr) {
                    assert(foundInUnlinked);
                }
            }
        }
        // assert(pindex->GetBlockHash() == pindex->GetBlockHeader().GetHash()); // Perhaps too slow
        // End: actual consistency checks.

        // Try descending into the first subnode.
        std::pair<std::multimap<CBlockIndex*,CBlockIndex*>::iterator,std::multimap<CBlockIndex*,CBlockIndex*>::iterator> range = forward.equal_range(pindex);
        if (range.first != range.second) {
            // A subnode was found.
            pindex = range.first->second;
            nHeight++;
            continue;
        }
        // This is a leaf node.
        // Move upwards until we reach a node of which we have not yet visited the last child.
        while (pindex) {
            // We are going to either move to a parent or a sibling of pindex.
            // If pindex was the first with a certain property, unset the corresponding variable.
            if (pindex == pindexFirstInvalid) pindexFirstInvalid = nullptr;
            if (pindex == pindexFirstMissing) pindexFirstMissing = nullptr;
            if (pindex == pindexFirstNeverProcessed) pindexFirstNeverProcessed = nullptr;
            if (pindex == pindexFirstNotTreeValid) pindexFirstNotTreeValid = nullptr;
            if (pindex == pindexFirstNotTransactionsValid) pindexFirstNotTransactionsValid = nullptr;
            if (pindex == pindexFirstNotChainValid) pindexFirstNotChainValid = nullptr;
            if (pindex == pindexFirstNotScriptsValid) pindexFirstNotScriptsValid = nullptr;
            // Find our parent.
            CBlockIndex* pindexPar = pindex->pprev;
            // Find which child we just visited.
            std::pair<std::multimap<CBlockIndex*,CBlockIndex*>::iterator,std::multimap<CBlockIndex*,CBlockIndex*>::iterator> rangePar = forward.equal_range(pindexPar);
            while (rangePar.first->second != pindex) {
                assert(rangePar.first != rangePar.second); // Our parent must have at least the node we're coming from as child.
                rangePar.first++;
            }
            // Proceed to the next one.
            rangePar.first++;
            if (rangePar.first != rangePar.second) {
                // Move to the sibling.
                pindex = rangePar.first->second;
                break;
            } else {
                // Move up further.
                pindex = pindexPar;
                nHeight--;
                continue;
            }
        }
    }

    // Check that we actually traversed the entire map.
    assert(nNodes == forward.size());
}

std::string CChainState::ToString()
{
    CBlockIndex* tip = m_chain.Tip();
    return strprintf("Chainstate [%s] @ height %d (%s)",
        m_from_snapshot_blockhash.IsNull() ? "ibd" : "snapshot",
        tip ? tip->nHeight : -1, tip ? tip->GetBlockHash().ToString() : "null");
}

bool CChainState::ResizeCoinsCaches(size_t coinstip_size, size_t coinsdb_size)
{
    if (coinstip_size == m_coinstip_cache_size_bytes &&
            coinsdb_size == m_coinsdb_cache_size_bytes) {
        // Cache sizes are unchanged, no need to continue.
        return true;
    }
    size_t old_coinstip_size = m_coinstip_cache_size_bytes;
    m_coinstip_cache_size_bytes = coinstip_size;
    m_coinsdb_cache_size_bytes = coinsdb_size;
    CoinsDB().ResizeCache(coinsdb_size);

    LogPrintf("[%s] resized coinsdb cache to %.1f MiB\n",
        this->ToString(), coinsdb_size * (1.0 / 1024 / 1024));
    LogPrintf("[%s] resized coinstip cache to %.1f MiB\n",
        this->ToString(), coinstip_size * (1.0 / 1024 / 1024));

    BlockValidationState state;
    const CChainParams& chainparams = Params();

    bool ret;

    if (coinstip_size > old_coinstip_size) {
        // Likely no need to flush if cache sizes have grown.
        ret = FlushStateToDisk(chainparams, state, FlushStateMode::IF_NEEDED);
    } else {
        // Otherwise, flush state to disk and deallocate the in-memory coins map.
        ret = FlushStateToDisk(chainparams, state, FlushStateMode::ALWAYS);
        CoinsTip().ReallocateCache();
    }
    return ret;
}

std::string CBlockFileInfo::ToString() const
{
    return strprintf("CBlockFileInfo(blocks=%u, size=%u, heights=%u...%u, time=%s...%s)", nBlocks, nSize, nHeightFirst, nHeightLast, FormatISO8601Date(nTimeFirst), FormatISO8601Date(nTimeLast));
}

CBlockFileInfo* GetBlockFileInfo(size_t n)
{
    LOCK(cs_LastBlockFile);

    return &vinfoBlockFile.at(n);
}

ThresholdState VersionBitsTipState(const Consensus::Params& params, Consensus::DeploymentPos pos)
{
    LOCK(cs_main);
    return VersionBitsState(::ChainActive().Tip(), params, pos, versionbitscache);
}

BIP9Stats VersionBitsTipStatistics(const Consensus::Params& params, Consensus::DeploymentPos pos)
{
    LOCK(cs_main);
    return VersionBitsStatistics(::ChainActive().Tip(), params, pos);
}

int VersionBitsTipStateSinceHeight(const Consensus::Params& params, Consensus::DeploymentPos pos)
{
    LOCK(cs_main);
    return VersionBitsStateSinceHeight(::ChainActive().Tip(), params, pos, versionbitscache);
}

static const uint64_t MEMPOOL_DUMP_VERSION = 1;

bool LoadMempool(CTxMemPool& pool)
{
    const CChainParams& chainparams = Params();
    int64_t nExpiryTimeout = gArgs.GetArg("-mempoolexpiry", DEFAULT_MEMPOOL_EXPIRY) * 60 * 60;
    FILE* filestr = fsbridge::fopen(GetDataDir() / "mempool.dat", "rb");
    CAutoFile file(filestr, SER_DISK, CLIENT_VERSION);
    if (file.IsNull()) {
        LogPrintf("Failed to open mempool file from disk. Continuing anyway.\n");
        return false;
    }

    int64_t count = 0;
    int64_t expired = 0;
    int64_t failed = 0;
    int64_t already_there = 0;
    int64_t unbroadcast = 0;
    int64_t nNow = GetTime();

    try {
        uint64_t version;
        file >> version;
        if (version != MEMPOOL_DUMP_VERSION) {
            return false;
        }
        uint64_t num;
        file >> num;
        while (num--) {
            CTransactionRef tx;
            int64_t nTime;
            int64_t nFeeDelta;
            file >> tx;
            file >> nTime;
            file >> nFeeDelta;

            CAmount amountdelta = nFeeDelta;
            if (amountdelta) {
                pool.PrioritiseTransaction(tx->GetHash(), amountdelta);
            }
            TxValidationState state;
            if (nTime > nNow - nExpiryTimeout) {
                LOCK(cs_main);
                AcceptToMemoryPoolWithTime(chainparams, pool, state, tx, nTime,
                                           nullptr /* plTxnReplaced */, false /* bypass_limits */,
                                           false /* test_accept */);
                if (state.IsValid()) {
                    ++count;
                } else {
                    // mempool may contain the transaction already, e.g. from
                    // wallet(s) having loaded it while we were processing
                    // mempool transactions; consider these as valid, instead of
                    // failed, but mark them as 'already there'
                    if (pool.exists(tx->GetHash())) {
                        ++already_there;
                    } else {
                        ++failed;
                    }
                }
            } else {
                ++expired;
            }
            if (ShutdownRequested())
                return false;
        }
        std::map<uint256, CAmount> mapDeltas;
        file >> mapDeltas;

        for (const auto& i : mapDeltas) {
            pool.PrioritiseTransaction(i.first, i.second);
        }

        // TODO: remove this try except in v0.22
        std::set<uint256> unbroadcast_txids;
        try {
          file >> unbroadcast_txids;
          unbroadcast = unbroadcast_txids.size();
        } catch (const std::exception&) {
          // mempool.dat files created prior to v0.21 will not have an
          // unbroadcast set. No need to log a failure if parsing fails here.
        }
        for (const auto& txid : unbroadcast_txids) {
            // Ensure transactions were accepted to mempool then add to
            // unbroadcast set.
            if (pool.get(txid) != nullptr) pool.AddUnbroadcastTx(txid);
        }
    } catch (const std::exception& e) {
        LogPrintf("Failed to deserialize mempool data on disk: %s. Continuing anyway.\n", e.what());
        return false;
    }

    LogPrintf("Imported mempool transactions from disk: %i succeeded, %i failed, %i expired, %i already there, %i waiting for initial broadcast\n", count, failed, expired, already_there, unbroadcast);
    return true;
}

bool DumpMempool(const CTxMemPool& pool)
{
    int64_t start = GetTimeMicros();

    std::map<uint256, CAmount> mapDeltas;
    std::vector<TxMempoolInfo> vinfo;
    std::set<uint256> unbroadcast_txids;

    static Mutex dump_mutex;
    LOCK(dump_mutex);

    {
        LOCK(pool.cs);
        for (const auto &i : pool.mapDeltas) {
            mapDeltas[i.first] = i.second;
        }
        vinfo = pool.infoAll();
        unbroadcast_txids = pool.GetUnbroadcastTxs();
    }

    int64_t mid = GetTimeMicros();

    try {
        FILE* filestr = fsbridge::fopen(GetDataDir() / "mempool.dat.new", "wb");
        if (!filestr) {
            return false;
        }

        CAutoFile file(filestr, SER_DISK, CLIENT_VERSION);

        uint64_t version = MEMPOOL_DUMP_VERSION;
        file << version;

        file << (uint64_t)vinfo.size();
        for (const auto& i : vinfo) {
            file << *(i.tx);
            file << int64_t{count_seconds(i.m_time)};
            file << int64_t{i.nFeeDelta};
            mapDeltas.erase(i.tx->GetHash());
        }

        file << mapDeltas;

        LogPrintf("Writing %d unbroadcast transactions to disk.\n", unbroadcast_txids.size());
        file << unbroadcast_txids;

        if (!FileCommit(file.Get()))
            throw std::runtime_error("FileCommit failed");
        file.fclose();
        RenameOver(GetDataDir() / "mempool.dat.new", GetDataDir() / "mempool.dat");
        int64_t last = GetTimeMicros();
        LogPrintf("Dumped mempool: %gs to copy, %gs to dump\n", (mid-start)*MICRO, (last-mid)*MICRO);
    } catch (const std::exception& e) {
        LogPrintf("Failed to dump mempool: %s. Continuing anyway.\n", e.what());
        return false;
    }
    return true;
}

//! Guess how far we are in the verification process at the given block index.
//! Since we have signed fixed-interval blocks, estimating progress is a very easy.
//! We can extrapolate the last block time to the current time to estimate how many more blocks
//! we expect.
double GuessVerificationProgress(const CBlockIndex* pindex, int64_t blockInterval) {
    if (pindex == NULL || pindex->nHeight < 1) {
        return 0.0;
    }

    int64_t nNow = GetTime();
    int64_t moreBlocksExpected = (nNow - pindex->GetBlockTime()) / blockInterval;
    double progress = (pindex->nHeight + 0.0) / (pindex->nHeight + moreBlocksExpected);
    // Round to 3 digits to avoid 0.999999 when finished.
    progress = ceil(progress * 1000.0) / 1000.0;
    // Avoid higher than one if last block is newer than current time.
    return std::min(1.0, progress);
}

Optional<uint256> ChainstateManager::SnapshotBlockhash() const {
    if (m_active_chainstate != nullptr) {
        // If a snapshot chainstate exists, it will always be our active.
        return m_active_chainstate->m_from_snapshot_blockhash;
    }
    return {};
}

std::vector<CChainState*> ChainstateManager::GetAll()
{
    std::vector<CChainState*> out;

    if (!IsSnapshotValidated() && m_ibd_chainstate) {
        out.push_back(m_ibd_chainstate.get());
    }

    if (m_snapshot_chainstate) {
        out.push_back(m_snapshot_chainstate.get());
    }

    return out;
}

CChainState& ChainstateManager::InitializeChainstate(CTxMemPool& mempool, const uint256& snapshot_blockhash)
{
    bool is_snapshot = !snapshot_blockhash.IsNull();
    std::unique_ptr<CChainState>& to_modify =
        is_snapshot ? m_snapshot_chainstate : m_ibd_chainstate;

    if (to_modify) {
        throw std::logic_error("should not be overwriting a chainstate");
    }
    to_modify.reset(new CChainState(mempool, m_blockman, snapshot_blockhash));

    // Snapshot chainstates and initial IBD chaintates always become active.
    if (is_snapshot || (!is_snapshot && !m_active_chainstate)) {
        LogPrintf("Switching active chainstate to %s\n", to_modify->ToString());
        m_active_chainstate = to_modify.get();
    } else {
        throw std::logic_error("unexpected chainstate activation");
    }

    return *to_modify;
}

CChainState& ChainstateManager::ActiveChainstate() const
{
    assert(m_active_chainstate);
    return *m_active_chainstate;
}

bool ChainstateManager::IsSnapshotActive() const
{
    return m_snapshot_chainstate && m_active_chainstate == m_snapshot_chainstate.get();
}

CChainState& ChainstateManager::ValidatedChainstate() const
{
    if (m_snapshot_chainstate && IsSnapshotValidated()) {
        return *m_snapshot_chainstate.get();
    }
    assert(m_ibd_chainstate);
    return *m_ibd_chainstate.get();
}

bool ChainstateManager::IsBackgroundIBD(CChainState* chainstate) const
{
    return (m_snapshot_chainstate && chainstate == m_ibd_chainstate.get());
}

void ChainstateManager::Unload()
{
    for (CChainState* chainstate : this->GetAll()) {
        chainstate->m_chain.SetTip(nullptr);
        chainstate->UnloadBlockIndex();
    }

    m_blockman.Unload();
}

void ChainstateManager::Reset()
{
    m_ibd_chainstate.reset();
    m_snapshot_chainstate.reset();
    m_active_chainstate = nullptr;
    m_snapshot_validated = false;
}

void ChainstateManager::MaybeRebalanceCaches()
{
    if (m_ibd_chainstate && !m_snapshot_chainstate) {
        LogPrintf("[snapshot] allocating all cache to the IBD chainstate\n");
        // Allocate everything to the IBD chainstate.
        m_ibd_chainstate->ResizeCoinsCaches(m_total_coinstip_cache, m_total_coinsdb_cache);
    }
    else if (m_snapshot_chainstate && !m_ibd_chainstate) {
        LogPrintf("[snapshot] allocating all cache to the snapshot chainstate\n");
        // Allocate everything to the snapshot chainstate.
        m_snapshot_chainstate->ResizeCoinsCaches(m_total_coinstip_cache, m_total_coinsdb_cache);
    }
    else if (m_ibd_chainstate && m_snapshot_chainstate) {
        // If both chainstates exist, determine who needs more cache based on IBD status.
        //
        // Note: shrink caches first so that we don't inadvertently overwhelm available memory.
        if (m_snapshot_chainstate->IsInitialBlockDownload()) {
            m_ibd_chainstate->ResizeCoinsCaches(
                m_total_coinstip_cache * 0.05, m_total_coinsdb_cache * 0.05);
            m_snapshot_chainstate->ResizeCoinsCaches(
                m_total_coinstip_cache * 0.95, m_total_coinsdb_cache * 0.95);
        } else {
            m_snapshot_chainstate->ResizeCoinsCaches(
                m_total_coinstip_cache * 0.05, m_total_coinsdb_cache * 0.05);
            m_ibd_chainstate->ResizeCoinsCaches(
                m_total_coinstip_cache * 0.95, m_total_coinsdb_cache * 0.95);
        }
    }
}

// ELEMENTS:
/* This function has two major purposes:
 * 1) Checks that the RPC connection to the parent chain node
 * can be attained, and is returning back reasonable answers.
 * 2) Re-evaluates a list of blocks that have been deemed "bad"
 * from the perspective of peg-in witness validation. Blocks are
 * added to this queue in ConnectTip based on the error code returned.
 */
bool MainchainRPCCheck(const bool init)
{
    // First, we can clear out any blocks thatsomehow are now deemed valid
    // eg reconsiderblock rpc call manually
    std::vector<uint256> vblocksToReconsider;
    pblocktree->ReadInvalidBlockQueue(vblocksToReconsider);
    std::vector<uint256> vblocksToReconsiderAgain;
    for(uint256& blockhash : vblocksToReconsider) {
        LOCK(cs_main);
        ChainstateManager& chainman = g_chainman;
        if (chainman.BlockIndex().count(blockhash)) {
            CBlockIndex* pblockindex = chainman.BlockIndex()[blockhash];
            if ((pblockindex->nStatus & BLOCK_FAILED_MASK)) {
                vblocksToReconsiderAgain.push_back(blockhash);
            }
        }
    }
    vblocksToReconsider = vblocksToReconsiderAgain;
    vblocksToReconsiderAgain.clear();
    pblocktree->WriteInvalidBlockQueue(vblocksToReconsider);

    // Next, check for working and valid rpc
    if (gArgs.GetBoolArg("-validatepegin", Params().GetConsensus().has_parent_chain)) {
        // During init try until a non-RPC_IN_WARMUP result
        while (true) {
            try {
                // The first thing we have to check is the version of the node.
                UniValue params(UniValue::VARR);
                UniValue reply = CallMainChainRPC("getnetworkinfo", params);
                UniValue error = reply["error"];
                if (!error.isNull()) {
                    // On the first call, it's possible to node is still in
                    // warmup; in that case, just wait and retry.
                    // If this is not the initial call, just report failure.
                    if (init && error["code"].get_int() == RPC_IN_WARMUP) {
                        UninterruptibleSleep(std::chrono::milliseconds{1000});
                        continue;
                    }
                    else {
                        LogPrintf("ERROR: Mainchain daemon RPC check returned 'error' response.\n");
                        return false;
                    }
                }
                UniValue result = reply["result"];
                if (!result.isObject() || !result.get_obj()["version"].isNum() ||
                        result.get_obj()["version"].get_int() < MIN_MAINCHAIN_NODE_VERSION) {
                    LogPrintf("ERROR: Parent chain daemon too old; need Bitcoin Core version 0.16.3 or newer.\n");
                    return false;
                }

                // Then check the genesis block to correspond to parent chain.
                params.push_back(UniValue(0));
                reply = CallMainChainRPC("getblockhash", params);
                error = reply["error"];
                if (!error.isNull()) {
                    LogPrintf("ERROR: Mainchain daemon RPC check returned 'error' response.\n");
                    return false;
                }
                result = reply["result"];
                if (!result.isStr() || result.get_str() != Params().ParentGenesisBlockHash().GetHex()) {
                    LogPrintf("ERROR: Invalid parent genesis block hash response via RPC. Contacting wrong parent daemon?\n");
                    return false;
                }
            } catch (const std::runtime_error& re) {
                LogPrintf("ERROR: Failure connecting to mainchain daemon RPC: %s\n", std::string(re.what()));
                return false;
            }
            // Success
            break;
        }
    }

    //Sanity startup check won't reconsider queued blocks
    if (init) {
       return true;
    }

    // Getting this far means we either aren't validating pegins(so let's make sure that's why
    // it failed previously) or we successfully connected to bitcoind
    // Time to reconsider blocks
    if (vblocksToReconsider.size() > 0) {
        BlockValidationState state;
        for(const uint256& blockhash : vblocksToReconsider) {
            {
                LOCK(cs_main);
                ChainstateManager& chainman = g_chainman;
                if (chainman.BlockIndex().count(blockhash) == 0)
                    continue;
                CBlockIndex* pblockindex = chainman.BlockIndex()[blockhash];
                ResetBlockFailureFlags(pblockindex);
            }
        }

        //All blocks are now being reconsidered
        ActivateBestChain(state, Params());
        //This simply checks for DB errors
        if (!state.IsValid()) {
            //Something scary?
        }

        //Now to clear out now-valid blocks
        for(const uint256& blockhash : vblocksToReconsider) {
            LOCK(cs_main);
            ChainstateManager& chainman = g_chainman;
            if (chainman.BlockIndex().count(blockhash)) {
                CBlockIndex* pblockindex = chainman.BlockIndex()[blockhash];

                //Marked as invalid still, put back into queue
                if((pblockindex->nStatus & BLOCK_FAILED_MASK)) {
                    vblocksToReconsiderAgain.push_back(blockhash);
                }
            }
        }

        //Write back remaining blocks
        pblocktree->WriteInvalidBlockQueue(vblocksToReconsiderAgain);
    }
    return true;
}<|MERGE_RESOLUTION|>--- conflicted
+++ resolved
@@ -3741,32 +3741,6 @@
         return state.Invalid(BlockValidationResult::BLOCK_CONSENSUS, "invalid-dyna-fed", "dynamic block header's current parameters do not match expected");
     }
 
-<<<<<<< HEAD
-    // Lastly, enforce rules on proposals.
-    const DynaFedParamEntry& proposed = dynafed_params.m_proposed;
-    if (!proposed.IsNull()) {
-
-        // signblockscript proposals *must* be segwit versions
-        int block_version = 0;
-        std::vector<unsigned char> block_program;
-        if (!proposed.m_signblockscript.IsWitnessProgram(block_version, block_program)) {
-            return state.Invalid(BlockValidationResult::BLOCK_CONSENSUS, "invalid-dyna-fed", "proposed signblockscript must be native segwit scriptPubkey");
-        }
-
-        int fedpeg_version = 0;
-        std::vector<unsigned char> fedpeg_program;
-        if (!proposed.m_fedpeg_program.IsWitnessProgram(fedpeg_version, fedpeg_program)) {
-            return state.Invalid(BlockValidationResult::BLOCK_CONSENSUS, "invalid-dyna-fed", "proposed fedpegs program must be native segwit scriptPubkey");
-        }
-
-        // for v0, fedpegscript's scriptPubKey must match. v1+ is unencumbered.
-        if (fedpeg_version == 0) {
-            uint256 fedpeg_program;
-            CSHA256().Write(proposed.m_fedpegscript.data(), proposed.m_fedpegscript.size()).Finalize(fedpeg_program.begin());
-            CScript computed_program = CScript() << OP_0 << ToByteVector(fedpeg_program);
-            if (computed_program != proposed.m_fedpeg_program) {
-                return state.Invalid(BlockValidationResult::BLOCK_CONSENSUS, "invalid-dyna-fed", "proposed v0 segwit fedpegscript must match proposed fedpeg witness program");
-=======
     // Lastly, enforce rules on proposals if they make changes.
     if (!dynafed_params.m_proposed.IsNull()) {
         // Compare the new proposed parameters with the current full parameters.
@@ -3778,37 +3752,15 @@
             int block_version = 0;
             std::vector<unsigned char> block_program;
             if (!proposed.m_signblockscript.IsWitnessProgram(block_version, block_program)) {
-                return state.Invalid(false, REJECT_INVALID, "invalid-dyna-fed",
-                    "proposed signblockscript must be native segwit scriptPubkey"
-                );
->>>>>>> 3b8e4070
-            }
-        }
-
-<<<<<<< HEAD
-            // fedpegscript proposals *must not* start with OP_DEPTH
-            // This forbids the first Liquid watchman script which is a hack.
-            // Use miniscript, which doesn't even have OP_DEPTH.
-            // We don't encumber future segwit versions as opcodes may change.
-            if (!proposed.m_fedpegscript.empty() &&
-                    proposed.m_fedpegscript.front() == OP_DEPTH) {
-                return state.Invalid(BlockValidationResult::BLOCK_CONSENSUS, "invalid-dyna-fed", "Proposed fedpegscript starts with OP_DEPTH, which is illegal");
-            }
-        }
-
-        // When enforcing PAK, extension_space must give non-empty PAK list when
-        // the vector itself is non-empty. Otherwise this means there were "junk"
-        // entries
-        if (params.GetEnforcePak()) {
-            if (!proposed.m_extension_space.empty() &&
-                    CreatePAKListFromExtensionSpace(proposed.m_extension_space).IsReject()) {
-                return state.Invalid(BlockValidationResult::BLOCK_CONSENSUS, "invalid-dyna-fed", "Extension space is not list of valid PAK entries");
-=======
+                return state.Invalid(BlockValidationResult::BLOCK_CONSENSUS, "invalid-dyna-fed", "proposed signblockscript must be native segwit scriptPubkey");
+            }
+        }
+
         if (proposed.m_fedpeg_program != current.m_fedpeg_program || proposed.m_fedpegscript != current.m_fedpegscript) {
             int fedpeg_version = 0;
             std::vector<unsigned char> fedpeg_program;
             if (!proposed.m_fedpeg_program.IsWitnessProgram(fedpeg_version, fedpeg_program)) {
-                return state.Invalid(false, REJECT_INVALID, "invalid-dyna-fed", "proposed fedpegs program must be native segwit scriptPubkey");
+                return state.Invalid(BlockValidationResult::BLOCK_CONSENSUS, "invalid-dyna-fed", "proposed signblockscript must be native segwit scriptPubkey");
             }
 
             // for v0, fedpegscript's scriptPubKey must match. v1+ is unencumbered.
@@ -3817,9 +3769,7 @@
                 CSHA256().Write(proposed.m_fedpegscript.data(), proposed.m_fedpegscript.size()).Finalize(fedpeg_program.begin());
                 CScript computed_program = CScript() << OP_0 << ToByteVector(fedpeg_program);
                 if (computed_program != proposed.m_fedpeg_program) {
-                    return state.Invalid(false, REJECT_INVALID, "invalid-dyna-fed",
-                        "proposed v0 segwit fedpegscript must match proposed fedpeg witness program"
-                    );
+                    return state.Invalid(BlockValidationResult::BLOCK_CONSENSUS, "invalid-dyna-fed", "proposed v0 segwit fedpegscript must match proposed fedpeg witness program");
                 }
 
                 // fedpegscript proposals *must not* start with OP_DEPTH
@@ -3827,7 +3777,7 @@
                 // Use miniscript, which doesn't even have OP_DEPTH.
                 // We don't encumber future segwit versions as opcodes may change.
                 if (!proposed.m_fedpegscript.empty() && proposed.m_fedpegscript.front() == OP_DEPTH) {
-                    return state.Invalid(false, REJECT_INVALID, "invalid-dyna-fed", "Proposed fedpegscript starts with OP_DEPTH, which is illegal");
+                    return state.Invalid(BlockValidationResult::BLOCK_CONSENSUS, "invalid-dyna-fed", "Proposed fedpegscript starts with OP_DEPTH, which is illegal");
                 }
             }
         }
@@ -3839,11 +3789,8 @@
             if (params.GetEnforcePak()) {
                 if (!proposed.m_extension_space.empty() &&
                         CreatePAKListFromExtensionSpace(proposed.m_extension_space).IsReject()) {
-                    return state.Invalid(false, REJECT_INVALID, "invalid-dyna-fed",
-                        "Extension space is not list of valid PAK entries"
-                    );
+                    return state.Invalid(BlockValidationResult::BLOCK_CONSENSUS, "invalid-dyna-fed", "Extension space is not list of valid PAK entries");
                 }
->>>>>>> 3b8e4070
             }
         }
     }
