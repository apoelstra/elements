// Copyright (c) 2009-2010 Satoshi Nakamoto
// Copyright (c) 2009-2019 The Bitcoin Core developers
// Distributed under the MIT software license, see the accompanying
// file COPYING or http://www.opensource.org/licenses/mit-license.php.

#ifndef BITCOIN_PRIMITIVES_TRANSACTION_H
#define BITCOIN_PRIMITIVES_TRANSACTION_H

#include <stdint.h>
#include <amount.h>
#include <script/script.h>
#include <serialize.h>
#include <uint256.h>
#include <primitives/confidential.h>
#include <primitives/txwitness.h>

static const int SERIALIZE_TRANSACTION_NO_WITNESS = 0x40000000;

// ELEMENTS:
// Globals to avoid circular dependencies.
extern bool g_con_elementsmode;

/** An outpoint - a combination of a transaction hash and an index n into its vout */
class COutPoint
{
public:
    uint256 hash;
    uint32_t n;

    //
    // ELEMENTS flags:

    /* If this flag is set, the CTxIn including this COutPoint has a
     * CAssetIssuance object. */
    static const uint32_t OUTPOINT_ISSUANCE_FLAG = (1 << 31);

    /* If this flag is set, the CTxIn including this COutPoint
     * is a peg-in input. */
    static const uint32_t OUTPOINT_PEGIN_FLAG = (1 << 30);

    /* The inverse of the combination of the preceding flags. Used to
     * extract the original meaning of `n` as the index into the
     * transaction's output array. */
    static const uint32_t OUTPOINT_INDEX_MASK = 0x3fffffff;

    // END ELEMENTS
    //

    static constexpr uint32_t NULL_INDEX = std::numeric_limits<uint32_t>::max();

    COutPoint(): n(NULL_INDEX) { }
    COutPoint(const uint256& hashIn, uint32_t nIn): hash(hashIn), n(nIn) { }

    SERIALIZE_METHODS(COutPoint, obj) { READWRITE(obj.hash, obj.n); }

    void SetNull() { hash.SetNull(); n = NULL_INDEX; }
    bool IsNull() const { return (hash.IsNull() && n == NULL_INDEX); }

    friend bool operator<(const COutPoint& a, const COutPoint& b)
    {
        int cmp = a.hash.Compare(b.hash);
        return cmp < 0 || (cmp == 0 && a.n < b.n);
    }

    friend bool operator==(const COutPoint& a, const COutPoint& b)
    {
        return (a.hash == b.hash && a.n == b.n);
    }

    friend bool operator!=(const COutPoint& a, const COutPoint& b)
    {
        return !(a == b);
    }

    std::string ToString() const;
};

/** An input of a transaction.  It contains the location of the previous
 * transaction's output that it claims and a signature that matches the
 * output's public key.
 */
class CTxIn
{
public:
    COutPoint prevout;
    CScript scriptSig;
    uint32_t nSequence;

    //
    // ELEMENTS:

    CAssetIssuance assetIssuance;

    /* If this is set to true, the input is interpreted as a
     * peg-in claim and processed as such */
    bool m_is_pegin = false;

    // END ELEMENTS
    //

    /* Setting nSequence to this value for every input in a transaction
     * disables nLockTime. */
    static const uint32_t SEQUENCE_FINAL = 0xffffffff;

    /* Below flags apply in the context of BIP 68*/
    /* If this flag set, CTxIn::nSequence is NOT interpreted as a
     * relative lock-time. */
    static const uint32_t SEQUENCE_LOCKTIME_DISABLE_FLAG = (1U << 31);

    /* If CTxIn::nSequence encodes a relative lock-time and this flag
     * is set, the relative lock-time has units of 512 seconds,
     * otherwise it specifies blocks with a granularity of 1. */
    static const uint32_t SEQUENCE_LOCKTIME_TYPE_FLAG = (1 << 22);

    /* If CTxIn::nSequence encodes a relative lock-time, this mask is
     * applied to extract that lock-time from the sequence field. */
    static const uint32_t SEQUENCE_LOCKTIME_MASK = 0x0000ffff;

    /* In order to use the same number of bits to encode roughly the
     * same wall-clock duration, and because blocks are naturally
     * limited to occur every 600s on average, the minimum granularity
     * for time-based relative lock-time is fixed at 512 seconds.
     * Converting from CTxIn::nSequence to seconds is performed by
     * multiplying by 512 = 2^9, or equivalently shifting up by
     * 9 bits. */
    static const int SEQUENCE_LOCKTIME_GRANULARITY = 9;

    CTxIn()
    {
        nSequence = SEQUENCE_FINAL;
    }

    explicit CTxIn(COutPoint prevoutIn, CScript scriptSigIn=CScript(), uint32_t nSequenceIn=SEQUENCE_FINAL);
    CTxIn(uint256 hashPrevTx, uint32_t nOut, CScript scriptSigIn=CScript(), uint32_t nSequenceIn=SEQUENCE_FINAL);

<<<<<<< HEAD
    ADD_SERIALIZE_METHODS;

    template <typename Stream, typename Operation>
    inline void SerializationOp(Stream& s, Operation ser_action) {

        //
        // ELEMENTS:

        bool fHasAssetIssuance;
        COutPoint outpoint;
        if (!ser_action.ForRead()) {
            if (prevout.n == (uint32_t) -1) {
                // Coinbase inputs do not have asset issuances attached
                // to them.
                fHasAssetIssuance = false;
                outpoint = prevout;
            } else {
                // The issuance and pegin bits can't be set as it is used to indicate
                // the presence of the asset issuance or pegin objects. They should
                // never be set anyway as that would require a parent
                // transaction with over one billion outputs.
                assert(!(prevout.n & ~COutPoint::OUTPOINT_INDEX_MASK));
                // The assetIssuance object is used to represent both new
                // asset generation and reissuance of existing asset types.
                fHasAssetIssuance = !assetIssuance.IsNull();
                // The mode is placed in the upper bits of the outpoint's
                // index field. The IssuanceMode enum values are chosen to
                // make this as simple as a bitwise-OR.
                outpoint.hash = prevout.hash;
                outpoint.n = prevout.n & COutPoint::OUTPOINT_INDEX_MASK;
                if (fHasAssetIssuance) {
                    outpoint.n |= COutPoint::OUTPOINT_ISSUANCE_FLAG;
                }
                if (m_is_pegin) {
                    outpoint.n |= COutPoint::OUTPOINT_PEGIN_FLAG;
                }
            }
        }

        READWRITE(outpoint);

        if (ser_action.ForRead()) {
            if (outpoint.n == (uint32_t) -1) {
                // No asset issuance for Coinbase inputs.
                fHasAssetIssuance = false;
                prevout = outpoint;
                m_is_pegin = false;
            } else {
                // The presence of the asset issuance object is indicated by
                // a bit set in the outpoint index field.
                fHasAssetIssuance = !!(outpoint.n & COutPoint::OUTPOINT_ISSUANCE_FLAG);
                // The interpretation of this input as a peg-in is indicated by
                // a bit set in the outpoint index field.
                m_is_pegin = !!(outpoint.n & COutPoint::OUTPOINT_PEGIN_FLAG);
                // The mode, if set, must be masked out of the outpoint so
                // that the in-memory index field retains its traditional
                // meaning of identifying the index into the output array
                // of the previous transaction.
                prevout.hash = outpoint.hash;
                prevout.n = outpoint.n & COutPoint::OUTPOINT_INDEX_MASK;
            }
        }

        // END ELEMENTS
        //

        READWRITE(scriptSig);
        READWRITE(nSequence);

        // ELEMENTS:
        // The asset fields are deserialized only if they are present.
        if (fHasAssetIssuance) {
            READWRITE(assetIssuance);
            if (assetIssuance.IsNull()) {
                throw std::ios_base::failure("Superfluous issuance record");
            }
        } else if (ser_action.ForRead()) {
            assetIssuance.SetNull();
        }
    }
=======
    SERIALIZE_METHODS(CTxIn, obj) { READWRITE(obj.prevout, obj.scriptSig, obj.nSequence); }
>>>>>>> 448bdff2

    friend bool operator==(const CTxIn& a, const CTxIn& b)
    {
        return (a.prevout   == b.prevout &&
                a.scriptSig == b.scriptSig &&
                a.nSequence     == b.nSequence &&
                a.assetIssuance == b.assetIssuance);
    }

    friend bool operator!=(const CTxIn& a, const CTxIn& b)
    {
        return !(a == b);
    }

    std::string ToString() const;
};

/** An output of a transaction.  It contains the public key that the next input
 * must be able to sign with to claim it.
 */
class CTxOut
{
public:
    CConfidentialAsset nAsset;
    CConfidentialValue nValue;
    CConfidentialNonce nNonce;
    CScript scriptPubKey;

    CTxOut()
    {
        SetNull();
    }

    CTxOut(const CConfidentialAsset& nAssetIn, const CConfidentialValue& nValueIn, CScript scriptPubKeyIn);

<<<<<<< HEAD
    ADD_SERIALIZE_METHODS;

    template <typename Stream, typename Operation>
    inline void SerializationOp(Stream& s, Operation ser_action) {
        if (g_con_elementsmode) {
            READWRITE(nAsset);
            READWRITE(nValue);
            READWRITE(nNonce);
            READWRITE(scriptPubKey);
        } else {
            CAmount value;
            if (!ser_action.ForRead()) {
                value = nValue.GetAmount();
            }
            READWRITE(value);
            if (ser_action.ForRead()) {
                nValue.SetToAmount(value);
            }
            READWRITE(scriptPubKey);
        }
    }
=======
    SERIALIZE_METHODS(CTxOut, obj) { READWRITE(obj.nValue, obj.scriptPubKey); }
>>>>>>> 448bdff2

    void SetNull()
    {
        nAsset.SetNull();
        nValue.SetNull();
        nNonce.SetNull();
        scriptPubKey.clear();
    }

    bool IsNull() const
    {
        if (!g_con_elementsmode) {
            // Ignore the asset and the nonce in compatibility mode.
            return nValue.IsNull() && scriptPubKey.empty();
        }

        return nAsset.IsNull() && nValue.IsNull() && nNonce.IsNull() && scriptPubKey.empty();
    }

    bool IsFee() const {
        return g_con_elementsmode && scriptPubKey == CScript()
            && nValue.IsExplicit() && nAsset.IsExplicit();
    }

    friend bool operator==(const CTxOut& a, const CTxOut& b)
    {
        return (a.nAsset == b.nAsset &&
                a.nValue == b.nValue &&
                a.nNonce == b.nNonce &&
                a.scriptPubKey == b.scriptPubKey);
    }

    friend bool operator!=(const CTxOut& a, const CTxOut& b)
    {
        return !(a == b);
    }

    std::string ToString() const;
};

struct CMutableTransaction;

/**
 * Basic transaction serialization format:
 * - int32_t nVersion
 * - std::vector<CTxIn> vin
 * - std::vector<CTxOut> vout
 * - uint32_t nLockTime
 *
 * Extended transaction serialization format:
 * - int32_t nVersion
 * - unsigned char dummy = 0x00
 * - unsigned char flags (!= 0)
 * - std::vector<CTxIn> vin
 * - std::vector<CTxOut> vout
 * - if (flags & 1):
 *   - CTxWitness wit;
 * - uint32_t nLockTime
 */
template<typename Stream, typename TxType>
inline void UnserializeTransaction(TxType& tx, Stream& s) {

    s >> tx.nVersion;
    unsigned char flags = 0;
    tx.vin.clear();
    tx.vout.clear();
    tx.witness.SetNull();

    // Witness serialization is different between Elements and Core.
    // See code comments in SerializeTransaction for details about the differences.
    if (g_con_elementsmode) {
        s >> flags;
        s >> tx.vin;
        s >> tx.vout;
        s >> tx.nLockTime;
        if (flags & 1) {
            /* The witness flag is present. */
            flags ^= 1;
            const_cast<CTxWitness*>(&tx.witness)->vtxinwit.resize(tx.vin.size());
            const_cast<CTxWitness*>(&tx.witness)->vtxoutwit.resize(tx.vout.size());
            s >> tx.witness;
            if (!tx.HasWitness()) {
                /* It's illegal to encode witnesses when all witness stacks are empty. */
                throw std::ios_base::failure("Superfluous witness record");
            }
        }
    } else {
        const bool fAllowWitness = !(s.GetVersion() & SERIALIZE_TRANSACTION_NO_WITNESS);

        /* Try to read the vin. In case the dummy is there, this will be read as an empty vector. */
        s >> tx.vin;
        if (tx.vin.size() == 0 && fAllowWitness) {
            /* We read a dummy or an empty vin. */
            s >> flags;
            if (flags != 0) {
                s >> tx.vin;
                s >> tx.vout;
            }
        } else {
            /* We read a non-empty vin. Assume a normal vout follows. */
            s >> tx.vout;
        }

        if ((flags & 1) && fAllowWitness) {
            /* The witness flag is present. */
            flags ^= 1;
            const_cast<CTxWitness*>(&tx.witness)->vtxinwit.resize(tx.vin.size());
            const_cast<CTxWitness*>(&tx.witness)->vtxoutwit.resize(tx.vout.size());
            for (size_t i = 0; i < tx.vin.size(); i++) {
                s >> tx.witness.vtxinwit[i].scriptWitness.stack;
                // ELEMENTS:
                if (tx.vin[i].m_is_pegin) {
                    s >> tx.witness.vtxinwit[i].m_pegin_witness.stack;
                }
            }

            if (!tx.HasWitness()) {
                /* It's illegal to encode witnesses when all witness stacks are empty. */
                throw std::ios_base::failure("Superfluous witness record");
            }
        }
        s >> tx.nLockTime;
    }

    if (flags) {
        /* Unknown flag in the serialization */
        throw std::ios_base::failure("Unknown transaction optional data");
    }
}

template<typename Stream, typename TxType>
inline void SerializeTransaction(const TxType& tx, Stream& s) {
    const bool fAllowWitness = !(s.GetVersion() & SERIALIZE_TRANSACTION_NO_WITNESS);

    s << tx.nVersion;

    // Consistency check
    assert(tx.witness.vtxinwit.size() <= tx.vin.size());
    assert(tx.witness.vtxoutwit.size() <= tx.vout.size());

    // Check whether witnesses need to be serialized.
    unsigned char flags = 0;
    if (fAllowWitness && tx.HasWitness()) {
        flags |= 1;
    }

    // Witness serialization is different between Elements and Core.
    if (g_con_elementsmode) {
        // In Elements-style serialization, all normal data is serialized first and the
        // witnesses all in the end.
        s << flags;
        s << tx.vin;
        s << tx.vout;
        s << tx.nLockTime;
        if (flags & 1) {
            const_cast<CTxWitness*>(&tx.witness)->vtxinwit.resize(tx.vin.size());
            const_cast<CTxWitness*>(&tx.witness)->vtxoutwit.resize(tx.vout.size());
            s << tx.witness;
        }
    } else {
        // In Core-style serialization, we encode the input dummy and the witnesses
        // follow the outputs before the nLockTime.

        if (flags) {
            /* Use extended format in case witnesses are to be serialized. */
            std::vector<CTxIn> vinDummy;
            s << vinDummy;
            s << flags;
        }
        s << tx.vin;
        s << tx.vout;

        if (flags & 1) {
            const_cast<CTxWitness*>(&tx.witness)->vtxinwit.resize(tx.vin.size());
            const_cast<CTxWitness*>(&tx.witness)->vtxoutwit.resize(tx.vout.size());
            for (size_t i = 0; i < tx.vin.size(); i++) {
                s << tx.witness.vtxinwit[i].scriptWitness.stack;
                // ELEMENTS:
                if (tx.vin[i].m_is_pegin) {
                    s << tx.witness.vtxinwit[i].m_pegin_witness.stack;
                }
            }
        }
        s << tx.nLockTime;
    }
}


/** The basic transaction that is broadcasted on the network and contained in
 * blocks.  A transaction can contain multiple inputs and outputs.
 */
class CTransaction
{
public:
    // Default transaction version.
    static const int32_t CURRENT_VERSION=2;

    // Changing the default transaction version requires a two step process: first
    // adapting relay policy by bumping MAX_STANDARD_VERSION, and then later date
    // bumping the default CURRENT_VERSION at which point both CURRENT_VERSION and
    // MAX_STANDARD_VERSION will be equal.
    static const int32_t MAX_STANDARD_VERSION=2;

    // The local variables are made const to prevent unintended modification
    // without updating the cached hash value. However, CTransaction is not
    // actually immutable; deserialization and assignment are implemented,
    // and bypass the constness. This is safe, as they update the entire
    // structure, including the hash.
    const std::vector<CTxIn> vin;
    const std::vector<CTxOut> vout;
    const int32_t nVersion;
    const uint32_t nLockTime;
    // For elements we need to keep track of some extra state for script witness outside of vin
    const CTxWitness witness;

private:
    /** Memory only. */
    const uint256 hash;
    const uint256 m_witness_hash;

    uint256 ComputeHash() const;
    uint256 ComputeWitnessHash() const;

public:
    /** Construct a CTransaction that qualifies as IsNull() */
    CTransaction();

    /** Convert a CMutableTransaction into a CTransaction. */
    explicit CTransaction(const CMutableTransaction &tx);
    CTransaction(CMutableTransaction &&tx);

    template <typename Stream>
    inline void Serialize(Stream& s) const {
        SerializeTransaction(*this, s);
    }

    /** This deserializing constructor is provided instead of an Unserialize method.
     *  Unserialize is not possible, since it would require overwriting const fields. */
    template <typename Stream>
    CTransaction(deserialize_type, Stream& s) : CTransaction(CMutableTransaction(deserialize, s)) {}

    bool IsNull() const {
        return vin.empty() && vout.empty();
    }

    const uint256& GetHash() const { return hash; }
    const uint256& GetWitnessHash() const { return m_witness_hash; };
    // ELEMENTS: the witness only hash used in elements witness roots
    uint256 GetWitnessOnlyHash() const;

    // Return sum of txouts.
    CAmountMap GetValueOutMap() const;

    /**
     * Get the total transaction size in bytes, including witness data.
     * "Total Size" defined in BIP141 and BIP144.
     * @return Total transaction size in bytes
     */
    unsigned int GetTotalSize() const;

    bool IsCoinBase() const
    {
        return (vin.size() == 1 && vin[0].prevout.IsNull());
    }

    friend bool operator==(const CTransaction& a, const CTransaction& b)
    {
        return a.hash == b.hash;
    }

    friend bool operator!=(const CTransaction& a, const CTransaction& b)
    {
        return a.hash != b.hash;
    }

    std::string ToString() const;

    bool HasWitness() const
    {
        return !witness.IsNull();
    }
};

/** A mutable version of CTransaction. */
struct CMutableTransaction
{
    std::vector<CTxIn> vin;
    std::vector<CTxOut> vout;
    int32_t nVersion;
    uint32_t nLockTime;
    // For elements we need to keep track of some extra state for script witness outside of vin
    CTxWitness witness;

    CMutableTransaction();
    explicit CMutableTransaction(const CTransaction& tx);

    template <typename Stream>
    inline void Serialize(Stream& s) const {
        SerializeTransaction(*this, s);
    }


    template <typename Stream>
    inline void Unserialize(Stream& s) {
        UnserializeTransaction(*this, s);
    }

    template <typename Stream>
    CMutableTransaction(deserialize_type, Stream& s) {
        Unserialize(s);
    }

    /** Compute the hash of this CMutableTransaction. This is computed on the
     * fly, as opposed to GetHash() in CTransaction, which uses a cached result.
     */
    uint256 GetHash() const;

    bool HasWitness() const
    {
        return !witness.IsNull();
    }
};

typedef std::shared_ptr<const CTransaction> CTransactionRef;
static inline CTransactionRef MakeTransactionRef() { return std::make_shared<const CTransaction>(); }
template <typename Tx> static inline CTransactionRef MakeTransactionRef(Tx&& txIn) { return std::make_shared<const CTransaction>(std::forward<Tx>(txIn)); }

#endif // BITCOIN_PRIMITIVES_TRANSACTION_H<|MERGE_RESOLUTION|>--- conflicted
+++ resolved
@@ -133,90 +133,86 @@
     explicit CTxIn(COutPoint prevoutIn, CScript scriptSigIn=CScript(), uint32_t nSequenceIn=SEQUENCE_FINAL);
     CTxIn(uint256 hashPrevTx, uint32_t nOut, CScript scriptSigIn=CScript(), uint32_t nSequenceIn=SEQUENCE_FINAL);
 
-<<<<<<< HEAD
-    ADD_SERIALIZE_METHODS;
-
-    template <typename Stream, typename Operation>
-    inline void SerializationOp(Stream& s, Operation ser_action) {
-
-        //
-        // ELEMENTS:
-
+    // ELEMENTS: explicit serialization methods for selective asset/pegin encoding
+    template <typename Stream>
+    inline void Serialize(Stream& s) const {
         bool fHasAssetIssuance;
         COutPoint outpoint;
-        if (!ser_action.ForRead()) {
-            if (prevout.n == (uint32_t) -1) {
-                // Coinbase inputs do not have asset issuances attached
-                // to them.
-                fHasAssetIssuance = false;
-                outpoint = prevout;
-            } else {
-                // The issuance and pegin bits can't be set as it is used to indicate
-                // the presence of the asset issuance or pegin objects. They should
-                // never be set anyway as that would require a parent
-                // transaction with over one billion outputs.
-                assert(!(prevout.n & ~COutPoint::OUTPOINT_INDEX_MASK));
-                // The assetIssuance object is used to represent both new
-                // asset generation and reissuance of existing asset types.
-                fHasAssetIssuance = !assetIssuance.IsNull();
-                // The mode is placed in the upper bits of the outpoint's
-                // index field. The IssuanceMode enum values are chosen to
-                // make this as simple as a bitwise-OR.
-                outpoint.hash = prevout.hash;
-                outpoint.n = prevout.n & COutPoint::OUTPOINT_INDEX_MASK;
-                if (fHasAssetIssuance) {
-                    outpoint.n |= COutPoint::OUTPOINT_ISSUANCE_FLAG;
-                }
-                if (m_is_pegin) {
-                    outpoint.n |= COutPoint::OUTPOINT_PEGIN_FLAG;
-                }
-            }
-        }
-
-        READWRITE(outpoint);
-
-        if (ser_action.ForRead()) {
-            if (outpoint.n == (uint32_t) -1) {
-                // No asset issuance for Coinbase inputs.
-                fHasAssetIssuance = false;
-                prevout = outpoint;
-                m_is_pegin = false;
-            } else {
-                // The presence of the asset issuance object is indicated by
-                // a bit set in the outpoint index field.
-                fHasAssetIssuance = !!(outpoint.n & COutPoint::OUTPOINT_ISSUANCE_FLAG);
-                // The interpretation of this input as a peg-in is indicated by
-                // a bit set in the outpoint index field.
-                m_is_pegin = !!(outpoint.n & COutPoint::OUTPOINT_PEGIN_FLAG);
-                // The mode, if set, must be masked out of the outpoint so
-                // that the in-memory index field retains its traditional
-                // meaning of identifying the index into the output array
-                // of the previous transaction.
-                prevout.hash = outpoint.hash;
-                prevout.n = outpoint.n & COutPoint::OUTPOINT_INDEX_MASK;
-            }
-        }
-
-        // END ELEMENTS
-        //
-
-        READWRITE(scriptSig);
-        READWRITE(nSequence);
-
-        // ELEMENTS:
-        // The asset fields are deserialized only if they are present.
+        if (prevout.n == (uint32_t) -1) {
+            // Coinbase inputs do not have asset issuances attached
+            // to them.
+            fHasAssetIssuance = false;
+            outpoint = prevout;
+        } else {
+            // The issuance and pegin bits can't be set as it is used to indicate
+            // the presence of the asset issuance or pegin objects. They should
+            // never be set anyway as that would require a parent
+            // transaction with over one billion outputs.
+            assert(!(prevout.n & ~COutPoint::OUTPOINT_INDEX_MASK));
+            // The assetIssuance object is used to represent both new
+            // asset generation and reissuance of existing asset types.
+            fHasAssetIssuance = !assetIssuance.IsNull();
+            // The mode is placed in the upper bits of the outpoint's
+            // index field. The IssuanceMode enum values are chosen to
+            // make this as simple as a bitwise-OR.
+            outpoint.hash = prevout.hash;
+            outpoint.n = prevout.n & COutPoint::OUTPOINT_INDEX_MASK;
+            if (fHasAssetIssuance) {
+                outpoint.n |= COutPoint::OUTPOINT_ISSUANCE_FLAG;
+            }
+            if (m_is_pegin) {
+                outpoint.n |= COutPoint::OUTPOINT_PEGIN_FLAG;
+            }
+        }
+
+        // These are the same as bitcoin...
+        s << outpoint;
+        s << scriptSig;
+        s << nSequence;
+        // ...but then we add asset issuance data for issuances
         if (fHasAssetIssuance) {
-            READWRITE(assetIssuance);
+            s << assetIssuance;
+        }
+    }
+
+    template <typename Stream>
+    inline void Unserialize(Stream& s) {
+        bool fHasAssetIssuance;
+        COutPoint outpoint;
+        s >> outpoint;
+
+        if (outpoint.n == (uint32_t) -1) {
+            // No asset issuance for Coinbase inputs.
+            fHasAssetIssuance = false;
+            prevout = outpoint;
+            m_is_pegin = false;
+        } else {
+            // The presence of the asset issuance object is indicated by
+            // a bit set in the outpoint index field.
+            fHasAssetIssuance = !!(outpoint.n & COutPoint::OUTPOINT_ISSUANCE_FLAG);
+            // The interpretation of this input as a peg-in is indicated by
+            // a bit set in the outpoint index field.
+            m_is_pegin = !!(outpoint.n & COutPoint::OUTPOINT_PEGIN_FLAG);
+            // The mode, if set, must be masked out of the outpoint so
+            // that the in-memory index field retains its traditional
+            // meaning of identifying the index into the output array
+            // of the previous transaction.
+            prevout.hash = outpoint.hash;
+            prevout.n = outpoint.n & COutPoint::OUTPOINT_INDEX_MASK;
+        }
+
+        s >> scriptSig;
+        s >> nSequence;
+
+        if (fHasAssetIssuance) {
+            s >> assetIssuance;
             if (assetIssuance.IsNull()) {
                 throw std::ios_base::failure("Superfluous issuance record");
             }
-        } else if (ser_action.ForRead()) {
+        } else {
             assetIssuance.SetNull();
         }
     }
-=======
-    SERIALIZE_METHODS(CTxIn, obj) { READWRITE(obj.prevout, obj.scriptSig, obj.nSequence); }
->>>>>>> 448bdff2
 
     friend bool operator==(const CTxIn& a, const CTxIn& b)
     {
@@ -252,31 +248,32 @@
 
     CTxOut(const CConfidentialAsset& nAssetIn, const CConfidentialValue& nValueIn, CScript scriptPubKeyIn);
 
-<<<<<<< HEAD
-    ADD_SERIALIZE_METHODS;
-
-    template <typename Stream, typename Operation>
-    inline void SerializationOp(Stream& s, Operation ser_action) {
+    // ELEMENTS: explicit serialization methods for different g_con_elementsmode serializations
+    template <typename Stream>
+    inline void Serialize(Stream& s) const {
         if (g_con_elementsmode) {
-            READWRITE(nAsset);
-            READWRITE(nValue);
-            READWRITE(nNonce);
-            READWRITE(scriptPubKey);
+            s << nAsset;
+            s << nValue;
+            s << nNonce;
+        } else {
+            s << nValue.GetAmount();
+        }
+        s << scriptPubKey;
+    }
+
+    template <typename Stream>
+    inline void Unserialize(Stream& s) {
+        if (g_con_elementsmode) {
+            s >> nAsset;
+            s >> nValue;
+            s >> nNonce;
         } else {
             CAmount value;
-            if (!ser_action.ForRead()) {
-                value = nValue.GetAmount();
-            }
-            READWRITE(value);
-            if (ser_action.ForRead()) {
-                nValue.SetToAmount(value);
-            }
-            READWRITE(scriptPubKey);
-        }
-    }
-=======
-    SERIALIZE_METHODS(CTxOut, obj) { READWRITE(obj.nValue, obj.scriptPubKey); }
->>>>>>> 448bdff2
+            s >> value;
+            nValue.SetToAmount(value);
+        }
+        s >> scriptPubKey;
+    }
 
     void SetNull()
     {
