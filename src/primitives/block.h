// Copyright (c) 2009-2010 Satoshi Nakamoto
// Copyright (c) 2009-2018 The Bitcoin Core developers
// Distributed under the MIT software license, see the accompanying
// file COPYING or http://www.opensource.org/licenses/mit-license.php.

#ifndef BITCOIN_PRIMITIVES_BLOCK_H
#define BITCOIN_PRIMITIVES_BLOCK_H

#include <primitives/transaction.h>
#include <script/script.h>
#include <serialize.h>
#include <uint256.h>

// ELEMENTS:
// Globals to avoid circular dependencies.
extern bool g_con_blockheightinheader;
extern bool g_signed_blocks;

class CProof
{
public:
    CScript challenge{};
    CScript solution{};

    CProof() {}
    CProof(CScript challengeIn, CScript solutionIn) : challenge(challengeIn), solution(solutionIn) {}

    ADD_SERIALIZE_METHODS;

    template <typename Stream, typename Operation>
    inline void SerializationOp(Stream& s, Operation ser_action)
    {
        READWRITE(*(CScriptBase*)(&challenge));
        if (!(s.GetType() & SER_GETHASH))
            READWRITE(*(CScriptBase*)(&solution));
    }

    void SetNull()
    {
        challenge.clear();
        solution.clear();
    }

    bool IsNull() const
    {
        return challenge.empty();
    }

    std::string ToString() const;
};

/*
 * Contains all the consensus parameters that can be voted for in dynamic federations
 */
class DynaFedParamEntry
{
public:
<<<<<<< HEAD
    unsigned char m_serialize_type{0}; // Determines how it is serialized, defaults to null
    CScript m_signblockscript{};
    uint32_t m_signblock_witness_limit{0}; // Max block signature witness serialized size
    CScript m_fedpeg_program{}; // The "scriptPubKey" of the fedpegscript
    CScript m_fedpegscript{}; // The witnessScript for witness v0 or undefined otherwise.
    // No consensus meaning to the particular bytes, currently we interpret as PAK keys, details in pak.h
    std::vector<std::vector<unsigned char>> m_extension_space{};

    // Each constructor sets its own serialization type implicitly based on which
    // arguments are given
    DynaFedParamEntry() {};
    DynaFedParamEntry(const CScript& signblockscript_in, const uint32_t sbs_wit_limit_in) : m_signblockscript(signblockscript_in), m_signblock_witness_limit(sbs_wit_limit_in) { m_serialize_type = 1; };
=======
    // Determines how these entries are serialized and stored
    // 0 -> Null. Only used for proposed parameter "null votes"
    // 1 -> Pruned. Doesn't have non-signblockscript data. That elided data
    // is committed to in m_elided_root, and validated against chainstate.
    // 2 -> Full. Typically only consensus-legal at epoch start.
    unsigned char m_serialize_type;

    CScript m_signblockscript;
    uint32_t m_signblock_witness_limit; // Max block signature witness serialized size
    CScript m_fedpeg_program; // The "scriptPubKey" of the fedpegscript
    CScript m_fedpegscript; // The witnessScript for witness v0 or undefined otherwise.
    // No consensus meaning to the particular bytes, currently we interpret as PAK keys, details in pak.h
    std::vector<std::vector<unsigned char>> m_extension_space;
    uint256 m_elided_root; // non-zero only when m_serialize_type == 1

    // Each constructor sets its own serialization type implicitly based on which
    // arguments are given
    DynaFedParamEntry() { m_signblock_witness_limit = 0; m_serialize_type = 0; };
    DynaFedParamEntry(const CScript& signblockscript_in, const uint32_t sbs_wit_limit_in, const uint256 elided_root_in) : m_signblockscript(signblockscript_in), m_signblock_witness_limit(sbs_wit_limit_in), m_elided_root(elided_root_in) { m_serialize_type = 1; };
>>>>>>> f60e0684
    DynaFedParamEntry(const CScript& signblockscript_in, const uint32_t sbs_wit_limit_in, const CScript& fedpeg_program_in, const CScript& fedpegscript_in, const std::vector<std::vector<unsigned char>> extension_space_in) : m_signblockscript(signblockscript_in), m_signblock_witness_limit(sbs_wit_limit_in), m_fedpeg_program(fedpeg_program_in), m_fedpegscript(fedpegscript_in), m_extension_space(extension_space_in) { m_serialize_type = 2; };

    ADD_SERIALIZE_METHODS;

    template <typename Stream, typename Operation>
    inline void SerializationOp(Stream& s, Operation ser_action) {
        READWRITE(m_serialize_type);
        switch(m_serialize_type) {
            case 0:
                /* Null entry, used to signal "no vote" proposal */
                break;
            case 1:
                READWRITE(m_signblockscript);
                READWRITE(m_signblock_witness_limit);
                READWRITE(m_elided_root);
                break;
            case 2:
                READWRITE(m_signblockscript);
                READWRITE(m_signblock_witness_limit);
                READWRITE(m_fedpeg_program);
                READWRITE(m_fedpegscript);
                READWRITE(m_extension_space);
                break;
            default:
                throw std::ios_base::failure("Invalid consensus parameter entry type");
        }
    }

    uint256 CalculateRoot() const;
    // Calculates root for the non-blocksigning merkle fields
    uint256 CalculateExtraRoot() const;

    bool IsNull() const
    {
        return m_serialize_type == 0 &&
            m_signblockscript.empty() &&
            m_signblock_witness_limit == 0 &&
            m_fedpeg_program.empty() &&
            m_fedpegscript.empty() &&
            m_extension_space.empty();

    }

    void SetNull()
    {
        m_serialize_type = 0;
        m_signblockscript.clear();
        m_signblock_witness_limit = 0;
        m_fedpeg_program.clear();
        m_fedpegscript.clear();
        m_extension_space.clear();
    }

    bool operator==(const DynaFedParamEntry &other) const
    {
        return m_serialize_type == other.m_serialize_type &&
            m_signblockscript == other.m_signblockscript &&
            m_signblock_witness_limit == other.m_signblock_witness_limit &&
            m_fedpeg_program == other.m_fedpeg_program &&
            m_fedpegscript == other.m_fedpegscript &&
            m_extension_space == other.m_extension_space;
    }
    bool operator!=(const DynaFedParamEntry &other) const
    {
        return !(*this == other);
    }
};

/*
 * Encapsulation of the pair of dynamic federations parameters for "current" and "proposed"
 */
class DynaFedParams
{
public:

    // Currently enforced by network, not all fields may be known
    DynaFedParamEntry m_current{};
    // Proposed rules for next epoch
    DynaFedParamEntry m_proposed{};

    DynaFedParams() {};
    DynaFedParams(const DynaFedParamEntry& current, const DynaFedParamEntry& proposed)  : m_current(current), m_proposed(proposed) {};

    ADD_SERIALIZE_METHODS;

    template <typename Stream, typename Operation>
    inline void SerializationOp(Stream& s, Operation ser_action) {
        READWRITE(m_current);
        READWRITE(m_proposed);
    }

    uint256 CalculateRoot() const;

    bool IsNull() const
    {
        return m_current.IsNull() && m_proposed.IsNull();
    }

    void SetNull()
    {
        m_current.SetNull();
        m_proposed.SetNull();
    }
};

/** Nodes collect new transactions into a block, hash them into a hash tree,
 * and scan through nonce values to make the block's hash satisfy proof-of-work
 * requirements.  When they solve the proof-of-work, they broadcast the block
 * to everyone and the block is added to the block chain.  The first transaction
 * in the block is a special one that creates a new coin owned by the creator
 * of the block.
 */
class CBlockHeader
{
public:
    // header
    int32_t nVersion;
    uint256 hashPrevBlock;
    uint256 hashMerkleRoot;
    uint32_t nTime;
    // Height in header as well as in coinbase for easier hsm validation
    // Is set for serialization with `-con_blockheightinheader=1`
    uint32_t block_height;
    uint32_t nBits;
    uint32_t nNonce;
    // Only used pre-dynamic federation
    CProof proof;
    // Dynamic federation: Subsumes the proof field
    DynaFedParams m_dynafed_params;
    CScriptWitness m_signblock_witness;

    CBlockHeader()
    {
        SetNull();
    }

    // HF bit to detect dynamic federation blocks
    static const uint32_t DYNAFED_HF_MASK = 1 << 31;

    ADD_SERIALIZE_METHODS;

    template <typename Stream, typename Operation>
    inline void SerializationOp(Stream& s, Operation ser_action) {
        const bool fAllowWitness = !(s.GetVersion() & SERIALIZE_TRANSACTION_NO_WITNESS);

        // Detect dynamic federation block serialization using "HF bit",
        // or the signed bit which is invalid in Bitcoin
        bool is_dyna = false;
        int32_t nVersion;
        if (ser_action.ForRead()) {
            READWRITE(nVersion);
            is_dyna = nVersion < 0;
            this->nVersion = ~DYNAFED_HF_MASK & nVersion;
        } else {
            nVersion = this->nVersion;
            if (!m_dynafed_params.IsNull()) {
                nVersion |= DYNAFED_HF_MASK;
                is_dyna = true;
            }
            READWRITE(nVersion);
        }

        if (is_dyna) {
            READWRITE(hashPrevBlock);
            READWRITE(hashMerkleRoot);
            READWRITE(nTime);
            READWRITE(block_height);
            READWRITE(m_dynafed_params);
            // We do not serialize witness for hashes, or weight calculation
            if (!(s.GetType() & SER_GETHASH) && fAllowWitness) {
                READWRITE(m_signblock_witness.stack);
            }
        } else {
            READWRITE(hashPrevBlock);
            READWRITE(hashMerkleRoot);
            READWRITE(nTime);
            if (g_con_blockheightinheader) {
                READWRITE(block_height);
            }
            if (g_signed_blocks) {
                READWRITE(proof);
            } else {
                READWRITE(nBits);
                READWRITE(nNonce);
            }
        }
    }

    void SetNull()
    {
        nVersion = 0;
        hashPrevBlock.SetNull();
        hashMerkleRoot.SetNull();
        nTime = 0;
        block_height = 0;
        nBits = 0;
        nNonce = 0;
        proof.SetNull();
    }

    bool IsNull() const
    {
        if (g_signed_blocks) {
            return proof.IsNull() && m_dynafed_params.IsNull();
        } else {
            return (nBits == 0);
        }
    }

    uint256 GetHash() const;

    int64_t GetBlockTime() const
    {
        return (int64_t)nTime;
    }
};


class CBlock : public CBlockHeader
{
public:
    // network and disk
    std::vector<CTransactionRef> vtx;

    // memory only
    mutable bool fChecked;

    CBlock()
    {
        SetNull();
    }

    CBlock(const CBlockHeader &header)
    {
        SetNull();
        *(static_cast<CBlockHeader*>(this)) = header;
    }

    ADD_SERIALIZE_METHODS;

    template <typename Stream, typename Operation>
    inline void SerializationOp(Stream& s, Operation ser_action) {
        READWRITEAS(CBlockHeader, *this);
        READWRITE(vtx);
    }

    void SetNull()
    {
        CBlockHeader::SetNull();
        vtx.clear();
        fChecked = false;
    }

    CBlockHeader GetBlockHeader() const
    {
        CBlockHeader block;
        block.nVersion       = nVersion;
        block.hashPrevBlock  = hashPrevBlock;
        block.hashMerkleRoot = hashMerkleRoot;
        block.nTime          = nTime;
        block.block_height   = block_height;
        block.nBits          = nBits;
        block.nNonce         = nNonce;
        block.proof          = proof;
        block.m_dynafed_params  = m_dynafed_params;
        return block;
    }

    std::string ToString() const;
};

/** Describes a place in the block chain to another node such that if the
 * other node doesn't have the same branch, it can find a recent common trunk.
 * The further back it is, the further before the fork it may be.
 */
struct CBlockLocator
{
    std::vector<uint256> vHave;

    CBlockLocator() {}

    explicit CBlockLocator(const std::vector<uint256>& vHaveIn) : vHave(vHaveIn) {}

    ADD_SERIALIZE_METHODS;

    template <typename Stream, typename Operation>
    inline void SerializationOp(Stream& s, Operation ser_action) {
        int nVersion = s.GetVersion();
        if (!(s.GetType() & SER_GETHASH))
            READWRITE(nVersion);
        READWRITE(vHave);
    }

    void SetNull()
    {
        vHave.clear();
    }

    bool IsNull() const
    {
        return vHave.empty();
    }
};

#endif // BITCOIN_PRIMITIVES_BLOCK_H<|MERGE_RESOLUTION|>--- conflicted
+++ resolved
@@ -55,40 +55,25 @@
 class DynaFedParamEntry
 {
 public:
-<<<<<<< HEAD
-    unsigned char m_serialize_type{0}; // Determines how it is serialized, defaults to null
+    // Determines how these entries are serialized and stored
+    // 0 -> Null. Only used for proposed parameter "null votes"
+    // 1 -> Pruned. Doesn't have non-signblockscript data. That elided data
+    // is committed to in m_elided_root, and validated against chainstate.
+    // 2 -> Full. Typically only consensus-legal at epoch start.
+    unsigned char m_serialize_type{0};
+
     CScript m_signblockscript{};
     uint32_t m_signblock_witness_limit{0}; // Max block signature witness serialized size
     CScript m_fedpeg_program{}; // The "scriptPubKey" of the fedpegscript
     CScript m_fedpegscript{}; // The witnessScript for witness v0 or undefined otherwise.
     // No consensus meaning to the particular bytes, currently we interpret as PAK keys, details in pak.h
     std::vector<std::vector<unsigned char>> m_extension_space{};
+    uint256 m_elided_root{}; // non-zero only when m_serialize_type == 1
 
     // Each constructor sets its own serialization type implicitly based on which
     // arguments are given
     DynaFedParamEntry() {};
-    DynaFedParamEntry(const CScript& signblockscript_in, const uint32_t sbs_wit_limit_in) : m_signblockscript(signblockscript_in), m_signblock_witness_limit(sbs_wit_limit_in) { m_serialize_type = 1; };
-=======
-    // Determines how these entries are serialized and stored
-    // 0 -> Null. Only used for proposed parameter "null votes"
-    // 1 -> Pruned. Doesn't have non-signblockscript data. That elided data
-    // is committed to in m_elided_root, and validated against chainstate.
-    // 2 -> Full. Typically only consensus-legal at epoch start.
-    unsigned char m_serialize_type;
-
-    CScript m_signblockscript;
-    uint32_t m_signblock_witness_limit; // Max block signature witness serialized size
-    CScript m_fedpeg_program; // The "scriptPubKey" of the fedpegscript
-    CScript m_fedpegscript; // The witnessScript for witness v0 or undefined otherwise.
-    // No consensus meaning to the particular bytes, currently we interpret as PAK keys, details in pak.h
-    std::vector<std::vector<unsigned char>> m_extension_space;
-    uint256 m_elided_root; // non-zero only when m_serialize_type == 1
-
-    // Each constructor sets its own serialization type implicitly based on which
-    // arguments are given
-    DynaFedParamEntry() { m_signblock_witness_limit = 0; m_serialize_type = 0; };
     DynaFedParamEntry(const CScript& signblockscript_in, const uint32_t sbs_wit_limit_in, const uint256 elided_root_in) : m_signblockscript(signblockscript_in), m_signblock_witness_limit(sbs_wit_limit_in), m_elided_root(elided_root_in) { m_serialize_type = 1; };
->>>>>>> f60e0684
     DynaFedParamEntry(const CScript& signblockscript_in, const uint32_t sbs_wit_limit_in, const CScript& fedpeg_program_in, const CScript& fedpegscript_in, const std::vector<std::vector<unsigned char>> extension_space_in) : m_signblockscript(signblockscript_in), m_signblock_witness_limit(sbs_wit_limit_in), m_fedpeg_program(fedpeg_program_in), m_fedpegscript(fedpegscript_in), m_extension_space(extension_space_in) { m_serialize_type = 2; };
 
     ADD_SERIALIZE_METHODS;
