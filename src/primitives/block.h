--- conflicted
+++ resolved
@@ -210,61 +210,89 @@
         SetNull();
     }
 
-<<<<<<< HEAD
+    // ELEMENTS: we give explicit serialization methods so that we can
+    //  mask in the dynafed bit and to selectively embed the blocktime
+
     // HF bit to detect dynamic federation blocks
     static const uint32_t DYNAFED_HF_MASK = 1 << 31;
 
-    ADD_SERIALIZE_METHODS;
-
-    template <typename Stream, typename Operation>
-    inline void SerializationOp(Stream& s, Operation ser_action) {
+    template <typename Stream>
+    inline void Serialize(Stream& s) const {
+        const bool fAllowWitness = !(s.GetVersion() & SERIALIZE_TRANSACTION_NO_WITNESS);
+
+        // Detect dynamic federation block serialization using "HF bit",
+        // or the signed bit which is invalid in Bitcoin
+        bool is_dyna = false;
+        int32_t nVersion = this->nVersion;
+        if (!m_dynafed_params.IsNull()) {
+            nVersion |= DYNAFED_HF_MASK;
+            is_dyna = true;
+        }
+        s << (nVersion);
+
+        if (is_dyna) {
+            s << hashPrevBlock;
+            s << hashMerkleRoot;
+            s << nTime;
+            s << block_height;
+            s << m_dynafed_params;
+            // We do not serialize witness for hashes, or weight calculation
+            if (!(s.GetType() & SER_GETHASH) && fAllowWitness) {
+                s << m_signblock_witness.stack;
+            }
+        } else {
+            s << hashPrevBlock;
+            s << hashMerkleRoot;
+            s << nTime;
+            if (g_con_blockheightinheader) {
+                s << block_height;
+            }
+            if (g_signed_blocks) {
+                s << proof;
+            } else {
+                s << nBits;
+                s << nNonce;
+            }
+        }
+    }
+
+    template <typename Stream>
+    inline void Unserialize(Stream& s) {
         const bool fAllowWitness = !(s.GetVersion() & SERIALIZE_TRANSACTION_NO_WITNESS);
 
         // Detect dynamic federation block serialization using "HF bit",
         // or the signed bit which is invalid in Bitcoin
         bool is_dyna = false;
         int32_t nVersion;
-        if (ser_action.ForRead()) {
-            READWRITE(nVersion);
-            is_dyna = nVersion < 0;
-            this->nVersion = ~DYNAFED_HF_MASK & nVersion;
-        } else {
-            nVersion = this->nVersion;
-            if (!m_dynafed_params.IsNull()) {
-                nVersion |= DYNAFED_HF_MASK;
-                is_dyna = true;
-            }
-            READWRITE(nVersion);
-        }
+        s >> nVersion;
+        is_dyna = nVersion < 0;
+        this->nVersion = ~DYNAFED_HF_MASK & nVersion;
 
         if (is_dyna) {
-            READWRITE(hashPrevBlock);
-            READWRITE(hashMerkleRoot);
-            READWRITE(nTime);
-            READWRITE(block_height);
-            READWRITE(m_dynafed_params);
+            s >> hashPrevBlock;
+            s >> hashMerkleRoot;
+            s >> nTime;
+            s >> block_height;
+            s >> m_dynafed_params;
             // We do not serialize witness for hashes, or weight calculation
             if (!(s.GetType() & SER_GETHASH) && fAllowWitness) {
-                READWRITE(m_signblock_witness.stack);
+                s >> m_signblock_witness.stack;
             }
         } else {
-            READWRITE(hashPrevBlock);
-            READWRITE(hashMerkleRoot);
-            READWRITE(nTime);
+            s >> hashPrevBlock;
+            s >> hashMerkleRoot;
+            s >> nTime;
             if (g_con_blockheightinheader) {
-                READWRITE(block_height);
+                s >> block_height;
             }
             if (g_signed_blocks) {
-                READWRITE(proof);
+                s >> proof;
             } else {
-                READWRITE(nBits);
-                READWRITE(nNonce);
+                s >> nBits;
+                s >> nNonce;
             }
         }
     }
-=======
-    SERIALIZE_METHODS(CBlockHeader, obj) { READWRITE(obj.nVersion, obj.hashPrevBlock, obj.hashMerkleRoot, obj.nTime, obj.nBits, obj.nNonce); }
->>>>>>> 448bdff2
 
     void SetNull()
     {
