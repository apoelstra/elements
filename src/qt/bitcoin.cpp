// Copyright (c) 2011-2019 The Bitcoin Core developers
// Distributed under the MIT software license, see the accompanying
// file COPYING or http://www.opensource.org/licenses/mit-license.php.

#if defined(HAVE_CONFIG_H)
#include <config/bitcoin-config.h>
#endif

#include <qt/bitcoin.h>
#include <qt/bitcoingui.h>

#include <chainparams.h>
#include <fs.h>
#include <qt/clientmodel.h>
#include <qt/guiconstants.h>
#include <qt/guiutil.h>
#include <qt/intro.h>
#include <qt/networkstyle.h>
#include <qt/optionsmodel.h>
#include <qt/platformstyle.h>
#include <qt/splashscreen.h>
#include <qt/utilitydialog.h>
#include <qt/winshutdownmonitor.h>

#ifdef ENABLE_WALLET
#include <qt/paymentserver.h>
#include <qt/walletcontroller.h>
#include <qt/walletmodel.h>
#endif // ENABLE_WALLET

#include <interfaces/handler.h>
#include <interfaces/node.h>
#include <noui.h>
#include <ui_interface.h>
#include <uint256.h>
#include <util/system.h>
#include <util/threadnames.h>

#include <memory>

#include <QApplication>
#include <QDebug>
#include <QLibraryInfo>
#include <QLocale>
#include <QMessageBox>
#include <QSettings>
#include <QThread>
#include <QTimer>
#include <QTranslator>

#if defined(QT_STATICPLUGIN)
#include <QtPlugin>
#if defined(QT_QPA_PLATFORM_XCB)
Q_IMPORT_PLUGIN(QXcbIntegrationPlugin);
#elif defined(QT_QPA_PLATFORM_WINDOWS)
Q_IMPORT_PLUGIN(QWindowsIntegrationPlugin);
#elif defined(QT_QPA_PLATFORM_COCOA)
Q_IMPORT_PLUGIN(QCocoaIntegrationPlugin);
#endif
#endif

// Declare meta types used for QMetaObject::invokeMethod
Q_DECLARE_METATYPE(bool*)
Q_DECLARE_METATYPE(CAmount)
Q_DECLARE_METATYPE(uint256)

static QString GetLangTerritory()
{
    QSettings settings;
    // Get desired locale (e.g. "de_DE")
    // 1) System default language
    QString lang_territory = QLocale::system().name();
    // 2) Language from QSettings
    QString lang_territory_qsettings = settings.value("language", "").toString();
    if(!lang_territory_qsettings.isEmpty())
        lang_territory = lang_territory_qsettings;
    // 3) -lang command line argument
    lang_territory = QString::fromStdString(gArgs.GetArg("-lang", lang_territory.toStdString()));
    return lang_territory;
}

/** Set up translations */
static void initTranslations(QTranslator &qtTranslatorBase, QTranslator &qtTranslator, QTranslator &translatorBase, QTranslator &translator)
{
    // Remove old translators
    QApplication::removeTranslator(&qtTranslatorBase);
    QApplication::removeTranslator(&qtTranslator);
    QApplication::removeTranslator(&translatorBase);
    QApplication::removeTranslator(&translator);

    // Get desired locale (e.g. "de_DE")
    // 1) System default language
    QString lang_territory = GetLangTerritory();

    // Convert to "de" only by truncating "_DE"
    QString lang = lang_territory;
    lang.truncate(lang_territory.lastIndexOf('_'));

    // Load language files for configured locale:
    // - First load the translator for the base language, without territory
    // - Then load the more specific locale translator

    // Load e.g. qt_de.qm
    if (qtTranslatorBase.load("qt_" + lang, QLibraryInfo::location(QLibraryInfo::TranslationsPath)))
        QApplication::installTranslator(&qtTranslatorBase);

    // Load e.g. qt_de_DE.qm
    if (qtTranslator.load("qt_" + lang_territory, QLibraryInfo::location(QLibraryInfo::TranslationsPath)))
        QApplication::installTranslator(&qtTranslator);

    // Load e.g. bitcoin_de.qm (shortcut "de" needs to be defined in bitcoin.qrc)
    if (translatorBase.load(lang, ":/translations/"))
        QApplication::installTranslator(&translatorBase);

    // Load e.g. bitcoin_de_DE.qm (shortcut "de_DE" needs to be defined in bitcoin.qrc)
    if (translator.load(lang_territory, ":/translations/"))
        QApplication::installTranslator(&translator);
}

/* qDebug() message handler --> debug.log */
void DebugMessageHandler(QtMsgType type, const QMessageLogContext& context, const QString &msg)
{
    Q_UNUSED(context);
    if (type == QtDebugMsg) {
        LogPrint(BCLog::QT, "GUI: %s\n", msg.toStdString());
    } else {
        LogPrintf("GUI: %s\n", msg.toStdString());
    }
}

BitcoinCore::BitcoinCore(interfaces::Node& node) :
    QObject(), m_node(node)
{
}

void BitcoinCore::handleRunawayException(const std::exception *e)
{
    PrintExceptionContinue(e, "Runaway exception");
    Q_EMIT runawayException(QString::fromStdString(m_node.getWarnings("gui")));
}

void BitcoinCore::initialize()
{
    try
    {
        qDebug() << __func__ << ": Running initialization in thread";
        util::ThreadRename("qt-init");
        bool rv = m_node.appInitMain();
        Q_EMIT initializeResult(rv);
    } catch (const std::exception& e) {
        handleRunawayException(&e);
    } catch (...) {
        handleRunawayException(nullptr);
    }
}

void BitcoinCore::shutdown()
{
    try
    {
        qDebug() << __func__ << ": Running Shutdown in thread";
        m_node.appShutdown();
        qDebug() << __func__ << ": Shutdown finished";
        Q_EMIT shutdownResult();
    } catch (const std::exception& e) {
        handleRunawayException(&e);
    } catch (...) {
        handleRunawayException(nullptr);
    }
}

BitcoinApplication::BitcoinApplication(interfaces::Node& node, int &argc, char **argv):
    QApplication(argc, argv),
    coreThread(nullptr),
    m_node(node),
    optionsModel(nullptr),
    clientModel(nullptr),
    window(nullptr),
    pollShutdownTimer(nullptr),
    returnValue(0),
    platformStyle(nullptr)
{
    setQuitOnLastWindowClosed(false);
}

void BitcoinApplication::setupPlatformStyle()
{
    // UI per-platform customization
    // This must be done inside the BitcoinApplication constructor, or after it, because
    // PlatformStyle::instantiate requires a QApplication
    std::string platformName;
    platformName = gArgs.GetArg("-uiplatform", BitcoinGUI::DEFAULT_UIPLATFORM);
    platformStyle = PlatformStyle::instantiate(QString::fromStdString(platformName));
    if (!platformStyle) // Fall back to "other" if specified name not found
        platformStyle = PlatformStyle::instantiate("other");
    assert(platformStyle);
}

BitcoinApplication::~BitcoinApplication()
{
    if(coreThread)
    {
        qDebug() << __func__ << ": Stopping thread";
        coreThread->quit();
        coreThread->wait();
        qDebug() << __func__ << ": Stopped thread";
    }

    delete window;
    window = nullptr;
    delete optionsModel;
    optionsModel = nullptr;
    delete platformStyle;
    platformStyle = nullptr;
}

#ifdef ENABLE_WALLET
void BitcoinApplication::createPaymentServer()
{
    paymentServer = new PaymentServer(this);
}
#endif

void BitcoinApplication::createOptionsModel(bool resetSettings)
{
    optionsModel = new OptionsModel(m_node, nullptr, resetSettings);
}

void BitcoinApplication::createWindow(const NetworkStyle *networkStyle)
{
    window = new BitcoinGUI(m_node, platformStyle, networkStyle, nullptr);

    pollShutdownTimer = new QTimer(window);
    connect(pollShutdownTimer, &QTimer::timeout, window, &BitcoinGUI::detectShutdown);
}

void BitcoinApplication::createSplashScreen(const NetworkStyle *networkStyle)
{
    SplashScreen *splash = new SplashScreen(m_node, nullptr, networkStyle);
    // We don't hold a direct pointer to the splash screen after creation, but the splash
    // screen will take care of deleting itself when finish() happens.
    splash->show();
    connect(this, &BitcoinApplication::splashFinished, splash, &SplashScreen::finish);
    connect(this, &BitcoinApplication::requestedShutdown, splash, &QWidget::close);
}

bool BitcoinApplication::baseInitialize()
{
    return m_node.baseInitialize();
}

void BitcoinApplication::startThread()
{
    if(coreThread)
        return;
    coreThread = new QThread(this);
    BitcoinCore *executor = new BitcoinCore(m_node);
    executor->moveToThread(coreThread);

    /*  communication to and from thread */
    connect(executor, &BitcoinCore::initializeResult, this, &BitcoinApplication::initializeResult);
    connect(executor, &BitcoinCore::shutdownResult, this, &BitcoinApplication::shutdownResult);
    connect(executor, &BitcoinCore::runawayException, this, &BitcoinApplication::handleRunawayException);
    connect(this, &BitcoinApplication::requestedInitialize, executor, &BitcoinCore::initialize);
    connect(this, &BitcoinApplication::requestedShutdown, executor, &BitcoinCore::shutdown);
    /*  make sure executor object is deleted in its own thread */
    connect(coreThread, &QThread::finished, executor, &QObject::deleteLater);

    coreThread->start();
}

void BitcoinApplication::parameterSetup()
{
    // Default printtoconsole to false for the GUI. GUI programs should not
    // print to the console unnecessarily.
    gArgs.SoftSetBoolArg("-printtoconsole", false);

    m_node.initLogging();
    m_node.initParameterInteraction();
}

void BitcoinApplication::requestInitialize()
{
    qDebug() << __func__ << ": Requesting initialize";
    startThread();
    Q_EMIT requestedInitialize();
}

void BitcoinApplication::requestShutdown()
{
    // Show a simple window indicating shutdown status
    // Do this first as some of the steps may take some time below,
    // for example the RPC console may still be executing a command.
    shutdownWindow.reset(ShutdownWindow::showShutdownWindow(window));

    qDebug() << __func__ << ": Requesting shutdown";
    startThread();
    window->hide();
    // Must disconnect node signals otherwise current thread can deadlock since
    // no event loop is running.
    window->unsubscribeFromCoreSignals();
    // Request node shutdown, which can interrupt long operations, like
    // rescanning a wallet.
    m_node.startShutdown();
    // Unsetting the client model can cause the current thread to wait for node
    // to complete an operation, like wait for a RPC execution to complate.
    window->setClientModel(nullptr);
    pollShutdownTimer->stop();

    delete clientModel;
    clientModel = nullptr;

    // Request shutdown from core thread
    Q_EMIT requestedShutdown();
}

void BitcoinApplication::initializeResult(bool success)
{
    qDebug() << __func__ << ": Initialization result: " << success;
    // Set exit result.
    returnValue = success ? EXIT_SUCCESS : EXIT_FAILURE;
    if(success)
    {
        // Log this only after AppInitMain finishes, as then logging setup is guaranteed complete
        qInfo() << "Platform customization:" << platformStyle->getName();
<<<<<<< HEAD
#ifdef ENABLE_WALLET
        m_wallet_controller = new WalletController(m_node, platformStyle, optionsModel, this);
#ifdef ENABLE_BIP70
        PaymentServer::LoadRootCAs();
#endif
        if (paymentServer) {
            paymentServer->setOptionsModel(optionsModel);
#ifdef ENABLE_BIP70
            //TODO(stevenroose) fix
            //connect(m_wallet_controller, &WalletController::coinsSent, paymentServer, &PaymentServer::fetchPaymentACK);
#endif
        }
#endif

=======
>>>>>>> 2a7c3bc4
        clientModel = new ClientModel(m_node, optionsModel);
        window->setClientModel(clientModel);
#ifdef ENABLE_WALLET
        if (WalletModel::isWalletEnabled()) {
            m_wallet_controller = new WalletController(m_node, platformStyle, optionsModel, this);
            window->setWalletController(m_wallet_controller);
            if (paymentServer) {
                paymentServer->setOptionsModel(optionsModel);
#ifdef ENABLE_BIP70
                PaymentServer::LoadRootCAs();
                connect(m_wallet_controller, &WalletController::coinsSent, paymentServer, &PaymentServer::fetchPaymentACK);
#endif
            }
        }
#endif // ENABLE_WALLET

        // If -min option passed, start window minimized (iconified) or minimized to tray
        if (!gArgs.GetBoolArg("-min", false)) {
            window->show();
        } else if (clientModel->getOptionsModel()->getMinimizeToTray() && window->hasTrayIcon()) {
            // do nothing as the window is managed by the tray icon
        } else {
            window->showMinimized();
        }
        Q_EMIT splashFinished();
        Q_EMIT windowShown(window);

#ifdef ENABLE_WALLET
        // Now that initialization/startup is done, process any command-line
        // bitcoin: URIs or payment requests:
        if (paymentServer) {
            connect(paymentServer, &PaymentServer::receivedPaymentRequest, window, &BitcoinGUI::handlePaymentRequest);
            connect(window, &BitcoinGUI::receivedURI, paymentServer, &PaymentServer::handleURIOrFile);
            connect(paymentServer, &PaymentServer::message, [this](const QString& title, const QString& message, unsigned int style) {
                window->message(title, message, style);
            });
            QTimer::singleShot(100, paymentServer, &PaymentServer::uiReady);
        }
#endif
        pollShutdownTimer->start(200);
    } else {
        Q_EMIT splashFinished(); // Make sure splash screen doesn't stick around during shutdown
        quit(); // Exit first main loop invocation
    }
}

void BitcoinApplication::shutdownResult()
{
    quit(); // Exit second main loop invocation after shutdown finished
}

void BitcoinApplication::handleRunawayException(const QString &message)
{
    QMessageBox::critical(nullptr, "Runaway exception", BitcoinGUI::tr("A fatal error occurred. Bitcoin can no longer continue safely and will quit.") + QString("\n\n") + message);
    ::exit(EXIT_FAILURE);
}

WId BitcoinApplication::getMainWinId() const
{
    if (!window)
        return 0;

    return window->winId();
}

static void SetupUIArgs()
{
#if defined(ENABLE_WALLET) && defined(ENABLE_BIP70)
    gArgs.AddArg("-allowselfsignedrootcertificates", strprintf("Allow self signed root certificates (default: %u)", DEFAULT_SELFSIGNED_ROOTCERTS), true, OptionsCategory::GUI);
#endif
    gArgs.AddArg("-choosedatadir", strprintf("Choose data directory on startup (default: %u)", DEFAULT_CHOOSE_DATADIR), false, OptionsCategory::GUI);
    gArgs.AddArg("-lang=<lang>", "Set language, for example \"de_DE\" (default: system locale)", false, OptionsCategory::GUI);
    gArgs.AddArg("-min", "Start minimized", false, OptionsCategory::GUI);
    gArgs.AddArg("-resetguisettings", "Reset all settings changed in the GUI", false, OptionsCategory::GUI);
    gArgs.AddArg("-rootcertificates=<file>", "Set SSL root certificates for payment request (default: -system-)", false, OptionsCategory::GUI);
    gArgs.AddArg("-splash", strprintf("Show splash screen on startup (default: %u)", DEFAULT_SPLASHSCREEN), false, OptionsCategory::GUI);
    gArgs.AddArg("-uiplatform", strprintf("Select platform to customize UI for (one of windows, macosx, other; default: %s)", BitcoinGUI::DEFAULT_UIPLATFORM), true, OptionsCategory::GUI);
}

int GuiMain(int argc, char* argv[])
{
#ifdef WIN32
    util::WinCmdLineArgs winArgs;
    std::tie(argc, argv) = winArgs.get();
#endif
    SetupEnvironment();
    util::ThreadRename("main");

    std::unique_ptr<interfaces::Node> node = interfaces::MakeNode();

    // Subscribe to global signals from core
    std::unique_ptr<interfaces::Handler> handler_message_box = node->handleMessageBox(noui_ThreadSafeMessageBox);
    std::unique_ptr<interfaces::Handler> handler_question = node->handleQuestion(noui_ThreadSafeQuestion);
    std::unique_ptr<interfaces::Handler> handler_init_message = node->handleInitMessage(noui_InitMessage);

    // Do not refer to data directory yet, this can be overridden by Intro::pickDataDirectory

    /// 1. Basic Qt initialization (not dependent on parameters or configuration)
    Q_INIT_RESOURCE(bitcoin);
    Q_INIT_RESOURCE(bitcoin_locale);

    // Generate high-dpi pixmaps
    QApplication::setAttribute(Qt::AA_UseHighDpiPixmaps);
#if QT_VERSION >= 0x050600
    QCoreApplication::setAttribute(Qt::AA_EnableHighDpiScaling);
#endif
#ifdef Q_OS_MAC
    QApplication::setAttribute(Qt::AA_DontShowIconsInMenus);
#endif

    BitcoinApplication app(*node, argc, argv);

    // Register meta types used for QMetaObject::invokeMethod
    qRegisterMetaType< bool* >();
#ifdef ENABLE_WALLET
    qRegisterMetaType<WalletModel*>();
#endif
    //   Need to pass name here as CAmount is a typedef (see http://qt-project.org/doc/qt-5/qmetatype.html#qRegisterMetaType)
    //   IMPORTANT if it is no longer a typedef use the normal variant above
    qRegisterMetaType< CAmount >("CAmount");
    qRegisterMetaType< std::function<void()> >("std::function<void()>");
    qRegisterMetaType<QMessageBox::Icon>("QMessageBox::Icon");
    /// 2. Parse command-line options. We do this after qt in order to show an error if there are problems parsing these
    // Command-line options take precedence:
    node->setupServerArgs();
    SetupUIArgs();
    std::string error;
    if (!node->parseParameters(argc, argv, error)) {
        node->initError(strprintf("Error parsing command line arguments: %s\n", error));
        // Create a message box, because the gui has neither been created nor has subscribed to core signals
        QMessageBox::critical(nullptr, PACKAGE_NAME,
            // message can not be translated because translations have not been initialized
            QString::fromStdString("Error parsing command line arguments: %1.").arg(QString::fromStdString(error)));
        return EXIT_FAILURE;
    }

    // Now that the QApplication is setup and we have parsed our parameters, we can set the platform style
    app.setupPlatformStyle();

    /// 3. Application identification
    // must be set before OptionsModel is initialized or translations are loaded,
    // as it is used to locate QSettings
    QApplication::setOrganizationName(QAPP_ORG_NAME);
    QApplication::setOrganizationDomain(QAPP_ORG_DOMAIN);
    QApplication::setApplicationName(QAPP_APP_NAME_DEFAULT);

    /// 4. Initialization of translations, so that intro dialog is in user's language
    // Now that QSettings are accessible, initialize translations
    QTranslator qtTranslatorBase, qtTranslator, translatorBase, translator;
    initTranslations(qtTranslatorBase, qtTranslator, translatorBase, translator);

    // Show help message immediately after parsing command-line options (for "-lang") and setting locale,
    // but before showing splash screen.
    if (HelpRequested(gArgs) || gArgs.IsArgSet("-version")) {
        HelpMessageDialog help(*node, nullptr, gArgs.IsArgSet("-version"));
        help.showOrPrint();
        return EXIT_SUCCESS;
    }

    /// 5. Now that settings and translations are available, ask user for data directory
    // User language is set up: pick a data directory
    if (!Intro::pickDataDirectory(*node))
        return EXIT_SUCCESS;

    /// 6. Determine availability of data and blocks directory and parse bitcoin.conf
    /// - Do not call GetDataDir(true) before this step finishes
    if (!fs::is_directory(GetDataDir(false)))
    {
        node->initError(strprintf("Specified data directory \"%s\" does not exist.\n", gArgs.GetArg("-datadir", "")));
        QMessageBox::critical(nullptr, PACKAGE_NAME,
            QObject::tr("Error: Specified data directory \"%1\" does not exist.").arg(QString::fromStdString(gArgs.GetArg("-datadir", ""))));
        return EXIT_FAILURE;
    }
    if (!node->readConfigFiles(error)) {
        node->initError(strprintf("Error reading configuration file: %s\n", error));
        QMessageBox::critical(nullptr, PACKAGE_NAME,
            QObject::tr("Error: Cannot parse configuration file: %1.").arg(QString::fromStdString(error)));
        return EXIT_FAILURE;
    }

    /// 7. Determine network (and switch to network specific options)
    // - Do not call Params() before this step
    // - Do this after parsing the configuration file, as the network can be switched there
    // - QSettings() will use the new application name after this, resulting in network-specific settings
    // - Needs to be done before createOptionsModel

    // Check for -chain, -testnet or -regtest parameter (Params() calls are only valid after this clause)
    try {
        node->selectParams(gArgs.GetChainName());
    } catch(std::exception &e) {
        node->initError(strprintf("%s\n", e.what()));
        QMessageBox::critical(nullptr, PACKAGE_NAME, QObject::tr("Error: %1").arg(e.what()));
        return EXIT_FAILURE;
    }
#ifdef ENABLE_WALLET
    // Parse URIs on command line -- this can affect Params()
    PaymentServer::ipcParseCommandLine(*node, argc, argv);
#endif

    QScopedPointer<const NetworkStyle> networkStyle(NetworkStyle::instantiate(Params().NetworkIDString()));
    assert(!networkStyle.isNull());
    // Allow for separate UI settings for testnets
    QApplication::setApplicationName(networkStyle->getAppName());
    // Re-initialize translations after changing application name (language in network-specific settings can be different)
    initTranslations(qtTranslatorBase, qtTranslator, translatorBase, translator);

#ifdef ENABLE_WALLET
    /// 8. URI IPC sending
    // - Do this early as we don't want to bother initializing if we are just calling IPC
    // - Do this *after* setting up the data directory, as the data directory hash is used in the name
    // of the server.
    // - Do this after creating app and setting up translations, so errors are
    // translated properly.
    if (PaymentServer::ipcSendCommandLine())
        exit(EXIT_SUCCESS);

    // Start up the payment server early, too, so impatient users that click on
    // bitcoin: links repeatedly have their payment requests routed to this process:
    if (WalletModel::isWalletEnabled()) {
        app.createPaymentServer();
    }
#endif // ENABLE_WALLET

    /// 9. Main GUI initialization
    // Install global event filter that makes sure that long tooltips can be word-wrapped
    app.installEventFilter(new GUIUtil::ToolTipToRichTextFilter(TOOLTIP_WRAP_THRESHOLD, &app));
#if defined(Q_OS_WIN)
    // Install global event filter for processing Windows session related Windows messages (WM_QUERYENDSESSION and WM_ENDSESSION)
    qApp->installNativeEventFilter(new WinShutdownMonitor());
#endif
    // Install qDebug() message handler to route to debug.log
    qInstallMessageHandler(DebugMessageHandler);
    // Allow parameter interaction before we create the options model
    app.parameterSetup();
    // Load GUI settings from QSettings
    app.createOptionsModel(gArgs.GetBoolArg("-resetguisettings", false));

    if (gArgs.GetBoolArg("-splash", DEFAULT_SPLASHSCREEN) && !gArgs.GetBoolArg("-min", false))
        app.createSplashScreen(networkStyle.data());

    int rv = EXIT_SUCCESS;
    try
    {
        app.createWindow(networkStyle.data());
        // Perform base initialization before spinning up initialization/shutdown thread
        // This is acceptable because this function only contains steps that are quick to execute,
        // so the GUI thread won't be held up.
        if (app.baseInitialize()) {
            app.requestInitialize();
#if defined(Q_OS_WIN)
            WinShutdownMonitor::registerShutdownBlockReason(QObject::tr("%1 didn't yet exit safely...").arg(PACKAGE_NAME), (HWND)app.getMainWinId());
#endif
            app.exec();
            app.requestShutdown();
            app.exec();
            rv = app.getReturnValue();
        } else {
            // A dialog with detailed error will have been shown by InitError()
            rv = EXIT_FAILURE;
        }
    } catch (const std::exception& e) {
        PrintExceptionContinue(&e, "Runaway exception");
        app.handleRunawayException(QString::fromStdString(node->getWarnings("gui")));
    } catch (...) {
        PrintExceptionContinue(nullptr, "Runaway exception");
        app.handleRunawayException(QString::fromStdString(node->getWarnings("gui")));
    }
    return rv;
}<|MERGE_RESOLUTION|>--- conflicted
+++ resolved
@@ -323,23 +323,6 @@
     {
         // Log this only after AppInitMain finishes, as then logging setup is guaranteed complete
         qInfo() << "Platform customization:" << platformStyle->getName();
-<<<<<<< HEAD
-#ifdef ENABLE_WALLET
-        m_wallet_controller = new WalletController(m_node, platformStyle, optionsModel, this);
-#ifdef ENABLE_BIP70
-        PaymentServer::LoadRootCAs();
-#endif
-        if (paymentServer) {
-            paymentServer->setOptionsModel(optionsModel);
-#ifdef ENABLE_BIP70
-            //TODO(stevenroose) fix
-            //connect(m_wallet_controller, &WalletController::coinsSent, paymentServer, &PaymentServer::fetchPaymentACK);
-#endif
-        }
-#endif
-
-=======
->>>>>>> 2a7c3bc4
         clientModel = new ClientModel(m_node, optionsModel);
         window->setClientModel(clientModel);
 #ifdef ENABLE_WALLET
@@ -350,7 +333,8 @@
                 paymentServer->setOptionsModel(optionsModel);
 #ifdef ENABLE_BIP70
                 PaymentServer::LoadRootCAs();
-                connect(m_wallet_controller, &WalletController::coinsSent, paymentServer, &PaymentServer::fetchPaymentACK);
+                //TODO(stevenroose) fix
+                //connect(m_wallet_controller, &WalletController::coinsSent, paymentServer, &PaymentServer::fetchPaymentACK);
 #endif
             }
         }
