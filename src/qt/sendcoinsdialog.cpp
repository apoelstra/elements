--- conflicted
+++ resolved
@@ -568,15 +568,9 @@
 {
     if(model && model->getOptionsModel())
     {
-<<<<<<< HEAD
         CAmount balance = valueFor(balances.balance, ::policyAsset);
-        if (model->privateKeysDisabled()) {
+        if (model->wallet().privateKeysDisabled()) {
             balance = valueFor(balances.watch_only_balance, ::policyAsset);
-=======
-        CAmount balance = balances.balance;
-        if (model->wallet().privateKeysDisabled()) {
-            balance = balances.watch_only_balance;
->>>>>>> ac579ada
             ui->labelBalanceName->setText(tr("Watch-only balance:"));
         }
         ui->labelBalance->setText(BitcoinUnits::formatWithUnit(model->getOptionsModel()->getDisplayUnit(), balance));
