--- conflicted
+++ resolved
@@ -222,14 +222,7 @@
 
 bool SendCoinsDialog::PrepareSendText(QString& question_string, QString& informative_text, QString& detailed_text)
 {
-<<<<<<< HEAD
-    if(!model || !model->getOptionsModel())
-        return;
-
     QList<SendAssetsRecipient> recipients;
-=======
-    QList<SendCoinsRecipient> recipients;
->>>>>>> 4f802e59
     bool valid = true;
 
     for(int i = 0; i < ui->entries->count(); ++i)
@@ -285,18 +278,10 @@
         return false;
     }
 
-<<<<<<< HEAD
-    CAmount txFee = currentTransaction.getTransactionFee();
-
-    // Format confirmation message
+    CAmount txFee = m_current_transaction->getTransactionFee();
     int bitcoin_unit = model->getOptionsModel()->getDisplayUnit();
     QStringList formatted;
-    for (const SendAssetsRecipient &rcp : currentTransaction.getRecipients())
-=======
-    CAmount txFee = m_current_transaction->getTransactionFee();
-    QStringList formatted;
-    for (const SendCoinsRecipient &rcp : m_current_transaction->getRecipients())
->>>>>>> 4f802e59
+    for (const SendAssetsRecipient &rcp : m_current_transaction->getRecipients())
     {
         // generate amount string with wallet name in case of multiwallet
         QString amount = GUIUtil::formatAssetAmount(rcp.asset, rcp.asset_amount, bitcoin_unit, BitcoinUnits::separatorStandard, true);
@@ -363,33 +348,22 @@
     }
 
     // add total amount in all subdivision units
-<<<<<<< HEAD
-    questionString.append("<hr />");
-    CAmountMap totalAmount = currentTransaction.getTotalTransactionAmount();
+    question_string.append("<hr />");
+    CAmountMap totalAmount = m_current_transaction->getTotalTransactionAmount();
     totalAmount[Params().GetConsensus().pegged_asset] += txFee;
-=======
-    question_string.append("<hr />");
-    CAmount totalAmount = m_current_transaction->getTotalTransactionAmount() + txFee;
->>>>>>> 4f802e59
     QStringList alternativeUnits;
     for (const BitcoinUnits::Unit u : BitcoinUnits::availableUnits())
     {
         if(u != model->getOptionsModel()->getDisplayUnit())
             alternativeUnits.append(BitcoinUnits::formatHtmlWithUnit(u, totalAmount[Params().GetConsensus().pegged_asset]));
     }
-<<<<<<< HEAD
-    questionString.append(QString("<b>%1</b>: <b>%2</b>").arg(tr("Total Amount"))
+    question_string.append(QString("<b>%1</b>: <b>%2</b>").arg(tr("Total Amount"))
         .arg(BitcoinUnits::formatHtmlWithUnit(model->getOptionsModel()->getDisplayUnit(), totalAmount[Params().GetConsensus().pegged_asset])));
-    questionString.append(QString("<br /><span style='font-size:10pt; font-weight:normal;'>(=%1)</span>")
-=======
-    question_string.append(QString("<b>%1</b>: <b>%2</b>").arg(tr("Total Amount"))
-        .arg(BitcoinUnits::formatHtmlWithUnit(model->getOptionsModel()->getDisplayUnit(), totalAmount)));
     question_string.append(QString("<br /><span style='font-size:10pt; font-weight:normal;'>(=%1)</span>")
->>>>>>> 4f802e59
         .arg(alternativeUnits.join(" " + tr("or") + " ")));
     totalAmount.erase(Params().GetConsensus().pegged_asset);
     if (!!totalAmount) {
-        questionString.append(" " + tr("and") + "<br />" + GUIUtil::formatMultiAssetAmount(totalAmount, -1 /*bitcoin unit, hide*/, BitcoinUnits::separatorStandard, ";<br />"));
+        question_string.append(" " + tr("and") + "<br />" + GUIUtil::formatMultiAssetAmount(totalAmount, -1 /*bitcoin unit, hide*/, BitcoinUnits::separatorStandard, ";<br />"));
     }
 
     if (formatted.size() > 1) {
@@ -443,15 +417,16 @@
         msgBox.setDefaultButton(QMessageBox::Discard);
         switch (msgBox.exec()) {
         case QMessageBox::Save: {
+            int bitcoin_unit = model->getOptionsModel()->getDisplayUnit();
             QString selectedFilter;
             QString fileNameSuggestion = "";
             bool first = true;
-            for (const SendCoinsRecipient &rcp : m_current_transaction->getRecipients()) {
+            for (const SendAssetsRecipient &rcp : m_current_transaction->getRecipients()) {
                 if (!first) {
                     fileNameSuggestion.append(" - ");
                 }
                 QString labelOrAddress = rcp.label.isEmpty() ? rcp.address : rcp.label;
-                QString amount = BitcoinUnits::formatWithUnit(model->getOptionsModel()->getDisplayUnit(), rcp.amount);
+                QString amount = GUIUtil::formatAssetAmount(rcp.asset, rcp.asset_amount, bitcoin_unit, BitcoinUnits::separatorStandard, true);
                 fileNameSuggestion.append(labelOrAddress + "-" + amount);
                 first = false;
             }
