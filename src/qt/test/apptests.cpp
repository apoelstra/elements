// Copyright (c) 2018 The Bitcoin Core developers
// Distributed under the MIT software license, see the accompanying
// file COPYING or http://www.opensource.org/licenses/mit-license.php.

#include <qt/test/apptests.h>

#include <chainparams.h>
#include <key.h>
#include <qt/bitcoin.h>
#include <qt/bitcoingui.h>
#include <qt/networkstyle.h>
#include <qt/rpcconsole.h>
#include <shutdown.h>
#include <test/setup_common.h>
#include <univalue.h>
#include <validation.h>

#if defined(HAVE_CONFIG_H)
#include <config/bitcoin-config.h>
#endif

#include <QAction>
#include <QEventLoop>
#include <QLineEdit>
#include <QScopedPointer>
#include <QTest>
#include <QTextEdit>
#include <QtGlobal>
#include <QtTest/QtTestWidgets>
#include <QtTest/QtTestGui>

namespace {
//! Call getblockchaininfo RPC and check first field of JSON output.
void TestRpcCommand(RPCConsole* console)
{
    QEventLoop loop;
    QTextEdit* messagesWidget = console->findChild<QTextEdit*>("messagesWidget");
    QObject::connect(messagesWidget, &QTextEdit::textChanged, &loop, &QEventLoop::quit);
    QLineEdit* lineEdit = console->findChild<QLineEdit*>("lineEdit");
    QTest::keyClicks(lineEdit, "getblockchaininfo");
    QTest::keyClick(lineEdit, Qt::Key_Return);
    loop.exec();
    QString output = messagesWidget->toPlainText();
    UniValue value;
    value.read(output.right(output.size() - output.lastIndexOf(QChar::ObjectReplacementCharacter) - 1).toStdString());
    QCOMPARE(value["chain"].get_str(), std::string("regtest"));
}
} // namespace

//! Entry point for BitcoinApplication tests.
void AppTests::appTests()
{
#ifdef Q_OS_MAC
    if (QApplication::platformName() == "minimal") {
        // Disable for mac on "minimal" platform to avoid crashes inside the Qt
        // framework when it tries to look up unimplemented cocoa functions,
        // and fails to handle returned nulls
        // (https://bugreports.qt.io/browse/QTBUG-49686).
        QWARN("Skipping AppTests on mac build with 'minimal' platform set due to Qt bugs. To run AppTests, invoke "
              "with 'test_bitcoin-qt -platform cocoa' on mac, or else use a linux or windows build.");
        return;
    }
#endif

    BasicTestingSetup test{CBaseChainParams::REGTEST}; // Create a temp data directory to backup the gui settings to
    ECC_Stop(); // Already started by the common test setup, so stop it to avoid interference
    LogInstance().DisconnectTestLogger();

    m_app.parameterSetup();
    m_app.createOptionsModel(true /* reset settings */);
<<<<<<< HEAD
    QScopedPointer<const NetworkStyle> style(
        NetworkStyle::instantiate(Params().NetworkIDString()));
=======
    QScopedPointer<const NetworkStyle> style(NetworkStyle::instantiate(Params().NetworkIDString()));
>>>>>>> 750c2fbf
    m_app.setupPlatformStyle();
    m_app.createWindow(style.data());
    connect(&m_app, &BitcoinApplication::windowShown, this, &AppTests::guiTests);
    expectCallback("guiTests");
    m_app.baseInitialize();
    m_app.requestInitialize();
    m_app.exec();
    m_app.requestShutdown();
    m_app.exec();

    // Reset global state to avoid interfering with later tests.
    AbortShutdown();
    UnloadBlockIndex();
}

//! Entry point for BitcoinGUI tests.
void AppTests::guiTests(BitcoinGUI* window)
{
    HandleCallback callback{"guiTests", *this};
    connect(window, &BitcoinGUI::consoleShown, this, &AppTests::consoleTests);
    expectCallback("consoleTests");
    QAction* action = window->findChild<QAction*>("openRPCConsoleAction");
    action->activate(QAction::Trigger);
}

//! Entry point for RPCConsole tests.
void AppTests::consoleTests(RPCConsole* console)
{
    HandleCallback callback{"consoleTests", *this};
    TestRpcCommand(console);
}

//! Destructor to shut down after the last expected callback completes.
AppTests::HandleCallback::~HandleCallback()
{
    auto& callbacks = m_app_tests.m_callbacks;
    auto it = callbacks.find(m_callback);
    assert(it != callbacks.end());
    callbacks.erase(it);
    if (callbacks.empty()) {
        m_app_tests.m_app.quit();
    }
}<|MERGE_RESOLUTION|>--- conflicted
+++ resolved
@@ -68,12 +68,7 @@
 
     m_app.parameterSetup();
     m_app.createOptionsModel(true /* reset settings */);
-<<<<<<< HEAD
-    QScopedPointer<const NetworkStyle> style(
-        NetworkStyle::instantiate(Params().NetworkIDString()));
-=======
     QScopedPointer<const NetworkStyle> style(NetworkStyle::instantiate(Params().NetworkIDString()));
->>>>>>> 750c2fbf
     m_app.setupPlatformStyle();
     m_app.createWindow(style.data());
     connect(&m_app, &BitcoinApplication::windowShown, this, &AppTests::guiTests);
