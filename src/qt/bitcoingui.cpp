--- conflicted
+++ resolved
@@ -329,13 +329,6 @@
     usedReceivingAddressesAction = new QAction(tr("&Receiving addresses"), this);
     usedReceivingAddressesAction->setStatusTip(tr("Show the list of used receiving addresses and labels"));
 
-    openAction = new QAction(tr("Open &URI..."), this);
-<<<<<<< HEAD
-    openAction->setStatusTip(tr("Open a payment request"));
-=======
-    openAction->setStatusTip(tr("Open a bitcoin: URI"));
->>>>>>> d91af476
-
     m_open_wallet_action = new QAction(tr("Open Wallet"), this);
     m_open_wallet_action->setEnabled(false);
     m_open_wallet_action->setStatusTip(tr("Open a wallet"));
@@ -373,7 +366,6 @@
         connect(verifyMessageAction, &QAction::triggered, [this]{ gotoVerifyMessageTab(); });
         connect(usedSendingAddressesAction, &QAction::triggered, walletFrame, &WalletFrame::usedSendingAddresses);
         connect(usedReceivingAddressesAction, &QAction::triggered, walletFrame, &WalletFrame::usedReceivingAddresses);
-        connect(openAction, &QAction::triggered, this, &BitcoinGUI::openClicked);
         connect(m_open_wallet_menu, &QMenu::aboutToShow, [this] {
             m_open_wallet_menu->clear();
             for (const std::pair<const std::string, bool>& i : m_wallet_controller->listWalletDir()) {
@@ -437,7 +429,6 @@
         file->addAction(m_open_wallet_action);
         file->addAction(m_close_wallet_action);
         file->addSeparator();
-        file->addAction(openAction);
         file->addAction(backupWalletAction);
         file->addAction(signMessageAction);
         file->addAction(verifyMessageAction);
@@ -706,7 +697,6 @@
     verifyMessageAction->setEnabled(enabled);
     usedSendingAddressesAction->setEnabled(enabled);
     usedReceivingAddressesAction->setEnabled(enabled);
-    openAction->setEnabled(enabled);
     m_close_wallet_action->setEnabled(enabled);
 }
 
@@ -810,15 +800,6 @@
 }
 
 #ifdef ENABLE_WALLET
-void BitcoinGUI::openClicked()
-{
-    OpenURIDialog dlg(this);
-    if(dlg.exec())
-    {
-        Q_EMIT receivedURI(dlg.getURI());
-    }
-}
-
 void BitcoinGUI::gotoOverviewPage()
 {
     overviewAction->setChecked(true);
@@ -1170,18 +1151,6 @@
         event->acceptProposedAction();
 }
 
-void BitcoinGUI::dropEvent(QDropEvent *event)
-{
-    if(event->mimeData()->hasUrls())
-    {
-        for (const QUrl &uri : event->mimeData()->urls())
-        {
-            Q_EMIT receivedURI(uri.toString());
-        }
-    }
-    event->acceptProposedAction();
-}
-
 bool BitcoinGUI::eventFilter(QObject *object, QEvent *event)
 {
     // Catch status tip events
