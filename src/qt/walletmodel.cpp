// Copyright (c) 2011-2019 The Bitcoin Core developers
// Distributed under the MIT software license, see the accompanying
// file COPYING or http://www.opensource.org/licenses/mit-license.php.

#if defined(HAVE_CONFIG_H)
#include <config/bitcoin-config.h>
#endif

#include <qt/walletmodel.h>

#include <qt/addresstablemodel.h>
#include <qt/guiconstants.h>
#include <qt/optionsmodel.h>
#include <qt/recentrequeststablemodel.h>
#include <qt/sendcoinsdialog.h>
#include <qt/transactiontablemodel.h>

#include <interfaces/handler.h>
#include <interfaces/node.h>
#include <key_io.h>
#include <policy/policy.h>
#include <ui_interface.h>
#include <util/system.h> // for GetBoolArg
#include <wallet/coincontrol.h>
#include <wallet/wallet.h>
#include <rpc/util.h>

#include <stdint.h>

#include <QDebug>
#include <QMessageBox>
#include <QSet>
#include <QTimer>

SendAssetsRecipient::SendAssetsRecipient(SendCoinsRecipient r) :
    address(r.address),
    label(r.label),
    asset(Params().GetConsensus().pegged_asset),
    asset_amount(r.amount),
    message(r.message),
    sPaymentRequest(r.sPaymentRequest),
    authenticatedMerchant(r.authenticatedMerchant),
    fSubtractFeeFromAmount(r.fSubtractFeeFromAmount)
{
}

#define SendCoinsRecipient SendAssetsRecipient

WalletModel::WalletModel(std::unique_ptr<interfaces::Wallet> wallet, interfaces::Node& node, const PlatformStyle *platformStyle, OptionsModel *_optionsModel, QObject *parent) :
    QObject(parent), m_wallet(std::move(wallet)), m_node(node), optionsModel(_optionsModel), addressTableModel(nullptr),
    transactionTableModel(nullptr),
    recentRequestsTableModel(nullptr),
    cachedEncryptionStatus(Unencrypted),
    cachedNumBlocks(0)
{
    fHaveWatchOnly = m_wallet->haveWatchOnly();
    addressTableModel = new AddressTableModel(this);
    transactionTableModel = new TransactionTableModel(platformStyle, this);
    recentRequestsTableModel = new RecentRequestsTableModel(this);

    subscribeToCoreSignals();
}

WalletModel::~WalletModel()
{
    unsubscribeFromCoreSignals();
}

<<<<<<< HEAD
std::set<CAsset> WalletModel::getAssetTypes() const
{
    return cached_asset_types;
=======
void WalletModel::startPollBalance()
{
    // This timer will be fired repeatedly to update the balance
    QTimer* timer = new QTimer(this);
    connect(timer, &QTimer::timeout, this, &WalletModel::pollBalanceChanged);
    timer->start(MODEL_UPDATE_DELAY);
>>>>>>> 9bd109b7
}

void WalletModel::updateStatus()
{
    EncryptionStatus newEncryptionStatus = getEncryptionStatus();

    if(cachedEncryptionStatus != newEncryptionStatus) {
        Q_EMIT encryptionStatusChanged();
    }
}

void WalletModel::pollBalanceChanged()
{
    // Try to get balances and return early if locks can't be acquired. This
    // avoids the GUI from getting stuck on periodical polls if the core is
    // holding the locks for a longer time - for example, during a wallet
    // rescan.
    interfaces::WalletBalances new_balances;
    int numBlocks = -1;
    if (!m_wallet->tryGetBalances(new_balances, numBlocks)) {
        return;
    }

    if(fForceCheckBalanceChanged || m_node.getNumBlocks() != cachedNumBlocks)
    {
        fForceCheckBalanceChanged = false;

        // Balance and number of transactions might have changed
        cachedNumBlocks = m_node.getNumBlocks();

        checkBalanceChanged(new_balances);
        if(transactionTableModel)
            transactionTableModel->updateConfirmations();
    }
}

void WalletModel::checkBalanceChanged(const interfaces::WalletBalances& new_balances)
{
    if(new_balances.balanceChanged(m_cached_balances)) {
        m_cached_balances = new_balances;
        Q_EMIT balanceChanged(new_balances);

        std::set<CAsset> new_asset_types;
        for (const auto& assetamount : new_balances.balance + new_balances.unconfirmed_balance) {
            if (!assetamount.second) continue;
            new_asset_types.insert(assetamount.first);
        }
        if (new_asset_types != cached_asset_types) {
            cached_asset_types = new_asset_types;
            Q_EMIT assetTypesChanged();
        }
    }
}

void WalletModel::updateTransaction()
{
    // Balance and number of transactions might have changed
    fForceCheckBalanceChanged = true;
}

void WalletModel::updateAddressBook(const QString &address, const QString &label,
        bool isMine, const QString &purpose, int status)
{
    if(addressTableModel)
        addressTableModel->updateEntry(address, label, isMine, purpose, status);
}

void WalletModel::updateWatchOnlyFlag(bool fHaveWatchonly)
{
    fHaveWatchOnly = fHaveWatchonly;
    Q_EMIT notifyWatchonlyChanged(fHaveWatchonly);
}

bool WalletModel::validateAddress(const QString &address)
{
    return IsValidDestinationString(address.toStdString());
}

WalletModel::SendCoinsReturn WalletModel::prepareTransaction(WalletModelTransaction &transaction, const CCoinControl& coinControl)
{
    CAmountMap total;
    bool fSubtractFeeFromAmount = false;
    QList<SendCoinsRecipient> recipients = transaction.getRecipients();
    std::vector<CRecipient> vecSend;

    if(recipients.empty())
    {
        return OK;
    }

    QSet<QString> setAddress; // Used to detect duplicates
    int nAddresses = 0;

    // Pre-check input data for validity
    for (const SendCoinsRecipient &rcp : recipients)
    {
        if (rcp.fSubtractFeeFromAmount)
            fSubtractFeeFromAmount = true;
        {   // User-entered bitcoin address / amount:
            if(!validateAddress(rcp.address))
            {
                return InvalidAddress;
            }
            if(rcp.asset_amount <= 0)
            {
                return InvalidAmount;
            }
            setAddress.insert(rcp.address);
            ++nAddresses;

            CTxDestination dest = DecodeDestination(rcp.address.toStdString());
            CScript scriptPubKey = GetScriptForDestination(dest);
            CPubKey confidentiality_pubkey = GetDestinationBlindingKey(dest);
            CRecipient recipient = {scriptPubKey, rcp.asset_amount, rcp.asset, confidentiality_pubkey, rcp.fSubtractFeeFromAmount};
            vecSend.push_back(recipient);

            total[rcp.asset] += rcp.asset_amount;
        }
    }
    if(setAddress.size() != nAddresses)
    {
        return DuplicateAddress;
    }

    CAmountMap nBalance = m_wallet->getAvailableBalance(coinControl);

    if(total > nBalance)
    {
        return AmountExceedsBalance;
    }

    {
        CAmount nFeeRequired = 0;
        int nChangePosRet = -1;
        std::string strFailReason;

        auto& newTx = transaction.getWtx();
        std::vector<CAmount> out_amounts;
        newTx = m_wallet->createTransaction(vecSend, coinControl, true /* sign */, nChangePosRet, nFeeRequired, out_amounts, strFailReason);
        transaction.setTransactionFee(nFeeRequired);
        if (fSubtractFeeFromAmount && newTx) {
            assert(out_amounts.size() == newTx->vout.size());
            transaction.reassignAmounts(out_amounts, nChangePosRet);
        }

        if(!newTx)
        {
            total[Params().GetConsensus().pegged_asset] += nFeeRequired;
            if(!fSubtractFeeFromAmount && total > nBalance)
            {
                return SendCoinsReturn(AmountWithFeeExceedsBalance);
            }
            Q_EMIT message(tr("Send Coins"), QString::fromStdString(strFailReason),
                         CClientUIInterface::MSG_ERROR);
            return TransactionCreationFailed;
        }

        // Reject absurdly high fee. (This can never happen because the
        // wallet never creates transactions with fee greater than
        // m_default_max_tx_fee. This merely a belt-and-suspenders check).
        if (nFeeRequired > m_wallet->getDefaultMaxTxFee()) {
            return AbsurdFee;
        }
    }

    return SendCoinsReturn(OK);
}

WalletModel::SendCoinsReturn WalletModel::sendCoins(WalletModelTransaction &transaction)
{
    QByteArray transaction_array; /* store serialized transaction */

    {
        std::vector<std::pair<std::string, std::string>> vOrderForm;
        for (const SendCoinsRecipient &rcp : transaction.getRecipients())
        {
            if (!rcp.message.isEmpty()) // Message from normal bitcoin:URI (bitcoin:123...?message=example)
                vOrderForm.emplace_back("Message", rcp.message.toStdString());
        }

        auto& newTx = transaction.getWtx();
        wallet().commitTransaction(newTx, {} /* mapValue */, std::move(vOrderForm));

        CDataStream ssTx(SER_NETWORK, PROTOCOL_VERSION);
        ssTx << *newTx;
        transaction_array.append(&(ssTx[0]), ssTx.size());
    }

    // Add addresses / update labels that we've sent to the address book,
    // and emit coinsSent signal for each recipient
    for (const SendCoinsRecipient &rcp : transaction.getRecipients())
    {
        {
            std::string strAddress = rcp.address.toStdString();
            CTxDestination dest = DecodeDestination(strAddress);
            std::string strLabel = rcp.label.toStdString();
            {
                // Check if we have a new address or an updated label
                std::string name;
                if (!m_wallet->getAddress(
                     dest, &name, /* is_mine= */ nullptr, /* purpose= */ nullptr))
                {
                    m_wallet->setAddressBook(dest, strLabel, "send");
                }
                else if (name != strLabel)
                {
                    m_wallet->setAddressBook(dest, strLabel, ""); // "" means don't change purpose
                }
            }
        }
        Q_EMIT coinsSent(this, rcp, transaction_array);
    }

    checkBalanceChanged(m_wallet->getBalances()); // update balance immediately, otherwise there could be a short noticeable delay until pollBalanceChanged hits

    return SendCoinsReturn(OK);
}

OptionsModel *WalletModel::getOptionsModel()
{
    return optionsModel;
}

AddressTableModel *WalletModel::getAddressTableModel()
{
    return addressTableModel;
}

TransactionTableModel *WalletModel::getTransactionTableModel()
{
    return transactionTableModel;
}

RecentRequestsTableModel *WalletModel::getRecentRequestsTableModel()
{
    return recentRequestsTableModel;
}

WalletModel::EncryptionStatus WalletModel::getEncryptionStatus() const
{
    if(!m_wallet->isCrypted())
    {
        return Unencrypted;
    }
    else if(m_wallet->isLocked())
    {
        return Locked;
    }
    else
    {
        return Unlocked;
    }
}

bool WalletModel::setWalletEncrypted(bool encrypted, const SecureString &passphrase)
{
    if(encrypted)
    {
        // Encrypt
        return m_wallet->encryptWallet(passphrase);
    }
    else
    {
        // Decrypt -- TODO; not supported yet
        return false;
    }
}

bool WalletModel::setWalletLocked(bool locked, const SecureString &passPhrase)
{
    if(locked)
    {
        // Lock
        return m_wallet->lock();
    }
    else
    {
        // Unlock
        return m_wallet->unlock(passPhrase);
    }
}

bool WalletModel::changePassphrase(const SecureString &oldPass, const SecureString &newPass)
{
    m_wallet->lock(); // Make sure wallet is locked before attempting pass change
    return m_wallet->changeWalletPassphrase(oldPass, newPass);
}

// Handlers for core signals
static void NotifyUnload(WalletModel* walletModel)
{
    qDebug() << "NotifyUnload";
    bool invoked = QMetaObject::invokeMethod(walletModel, "unload");
    assert(invoked);
}

static void NotifyKeyStoreStatusChanged(WalletModel *walletmodel)
{
    qDebug() << "NotifyKeyStoreStatusChanged";
    bool invoked = QMetaObject::invokeMethod(walletmodel, "updateStatus", Qt::QueuedConnection);
    assert(invoked);
}

static void NotifyAddressBookChanged(WalletModel *walletmodel,
        const CTxDestination &address, const std::string &label, bool isMine,
        const std::string &purpose, ChangeType status)
{
    QString strAddress = QString::fromStdString(EncodeDestination(address));
    QString strLabel = QString::fromStdString(label);
    QString strPurpose = QString::fromStdString(purpose);

    qDebug() << "NotifyAddressBookChanged: " + strAddress + " " + strLabel + " isMine=" + QString::number(isMine) + " purpose=" + strPurpose + " status=" + QString::number(status);
    bool invoked = QMetaObject::invokeMethod(walletmodel, "updateAddressBook", Qt::QueuedConnection,
                              Q_ARG(QString, strAddress),
                              Q_ARG(QString, strLabel),
                              Q_ARG(bool, isMine),
                              Q_ARG(QString, strPurpose),
                              Q_ARG(int, status));
    assert(invoked);
}

static void NotifyTransactionChanged(WalletModel *walletmodel, const uint256 &hash, ChangeType status)
{
    Q_UNUSED(hash);
    Q_UNUSED(status);
    bool invoked = QMetaObject::invokeMethod(walletmodel, "updateTransaction", Qt::QueuedConnection);
    assert(invoked);
}

static void ShowProgress(WalletModel *walletmodel, const std::string &title, int nProgress)
{
    // emits signal "showProgress"
    bool invoked = QMetaObject::invokeMethod(walletmodel, "showProgress", Qt::QueuedConnection,
                              Q_ARG(QString, QString::fromStdString(title)),
                              Q_ARG(int, nProgress));
    assert(invoked);
}

static void NotifyWatchonlyChanged(WalletModel *walletmodel, bool fHaveWatchonly)
{
    bool invoked = QMetaObject::invokeMethod(walletmodel, "updateWatchOnlyFlag", Qt::QueuedConnection,
                              Q_ARG(bool, fHaveWatchonly));
    assert(invoked);
}

static void NotifyCanGetAddressesChanged(WalletModel* walletmodel)
{
    bool invoked = QMetaObject::invokeMethod(walletmodel, "canGetAddressesChanged");
    assert(invoked);
}

void WalletModel::subscribeToCoreSignals()
{
    // Connect signals to wallet
    m_handler_unload = m_wallet->handleUnload(std::bind(&NotifyUnload, this));
    m_handler_status_changed = m_wallet->handleStatusChanged(std::bind(&NotifyKeyStoreStatusChanged, this));
    m_handler_address_book_changed = m_wallet->handleAddressBookChanged(std::bind(NotifyAddressBookChanged, this, std::placeholders::_1, std::placeholders::_2, std::placeholders::_3, std::placeholders::_4, std::placeholders::_5));
    m_handler_transaction_changed = m_wallet->handleTransactionChanged(std::bind(NotifyTransactionChanged, this, std::placeholders::_1, std::placeholders::_2));
    m_handler_show_progress = m_wallet->handleShowProgress(std::bind(ShowProgress, this, std::placeholders::_1, std::placeholders::_2));
    m_handler_watch_only_changed = m_wallet->handleWatchOnlyChanged(std::bind(NotifyWatchonlyChanged, this, std::placeholders::_1));
    m_handler_can_get_addrs_changed = m_wallet->handleCanGetAddressesChanged(boost::bind(NotifyCanGetAddressesChanged, this));
}

void WalletModel::unsubscribeFromCoreSignals()
{
    // Disconnect signals from wallet
    m_handler_unload->disconnect();
    m_handler_status_changed->disconnect();
    m_handler_address_book_changed->disconnect();
    m_handler_transaction_changed->disconnect();
    m_handler_show_progress->disconnect();
    m_handler_watch_only_changed->disconnect();
    m_handler_can_get_addrs_changed->disconnect();
}

// WalletModel::UnlockContext implementation
WalletModel::UnlockContext WalletModel::requestUnlock()
{
    bool was_locked = getEncryptionStatus() == Locked;
    if(was_locked)
    {
        // Request UI to unlock wallet
        Q_EMIT requireUnlock();
    }
    // If wallet is still locked, unlock was failed or cancelled, mark context as invalid
    bool valid = getEncryptionStatus() != Locked;

    return UnlockContext(this, valid, was_locked);
}

WalletModel::UnlockContext::UnlockContext(WalletModel *_wallet, bool _valid, bool _relock):
        wallet(_wallet),
        valid(_valid),
        relock(_relock)
{
}

WalletModel::UnlockContext::~UnlockContext()
{
    if(valid && relock)
    {
        wallet->setWalletLocked(true);
    }
}

void WalletModel::UnlockContext::CopyFrom(UnlockContext&& rhs)
{
    // Transfer context; old object no longer relocks wallet
    *this = rhs;
    rhs.relock = false;
}

void WalletModel::loadReceiveRequests(std::vector<std::string>& vReceiveRequests)
{
    vReceiveRequests = m_wallet->getDestValues("rr"); // receive request
}

bool WalletModel::saveReceiveRequest(const std::string &sAddress, const int64_t nId, const std::string &sRequest)
{
    CTxDestination dest = DecodeDestination(sAddress);

    std::stringstream ss;
    ss << nId;
    std::string key = "rr" + ss.str(); // "rr" prefix = "receive request" in destdata

    if (sRequest.empty())
        return m_wallet->eraseDestData(dest, key);
    else
        return m_wallet->addDestData(dest, key, sRequest);
}

bool WalletModel::bumpFee(uint256 hash, uint256& new_hash)
{
    CCoinControl coin_control;
    coin_control.m_signal_bip125_rbf = true;
    std::vector<std::string> errors;
    CAmount old_fee;
    CAmount new_fee;
    CMutableTransaction mtx;
    if (!m_wallet->createBumpTransaction(hash, coin_control, 0 /* totalFee */, errors, old_fee, new_fee, mtx)) {
        QMessageBox::critical(nullptr, tr("Fee bump error"), tr("Increasing transaction fee failed") + "<br />(" +
            (errors.size() ? QString::fromStdString(errors[0]) : "") +")");
         return false;
    }

    // allow a user based fee verification
    QString questionString = tr("Do you want to increase the fee?");
    questionString.append("<br />");
    questionString.append("<table style=\"text-align: left;\">");
    questionString.append("<tr><td>");
    questionString.append(tr("Current fee:"));
    questionString.append("</td><td>");
    questionString.append(BitcoinUnits::formatHtmlWithUnit(getOptionsModel()->getDisplayUnit(), old_fee));
    questionString.append("</td></tr><tr><td>");
    questionString.append(tr("Increase:"));
    questionString.append("</td><td>");
    questionString.append(BitcoinUnits::formatHtmlWithUnit(getOptionsModel()->getDisplayUnit(), new_fee - old_fee));
    questionString.append("</td></tr><tr><td>");
    questionString.append(tr("New fee:"));
    questionString.append("</td><td>");
    questionString.append(BitcoinUnits::formatHtmlWithUnit(getOptionsModel()->getDisplayUnit(), new_fee));
    questionString.append("</td></tr></table>");
    SendConfirmationDialog confirmationDialog(tr("Confirm fee bump"), questionString);
    confirmationDialog.exec();
    QMessageBox::StandardButton retval = static_cast<QMessageBox::StandardButton>(confirmationDialog.result());

    // cancel sign&broadcast if user doesn't want to bump the fee
    if (retval != QMessageBox::Yes) {
        return false;
    }

    WalletModel::UnlockContext ctx(requestUnlock());
    if(!ctx.isValid())
    {
        return false;
    }

    // sign bumped transaction
    if (!m_wallet->signBumpTransaction(mtx)) {
        QMessageBox::critical(nullptr, tr("Fee bump error"), tr("Can't sign transaction."));
        return false;
    }
    // commit the bumped transaction
    if(!m_wallet->commitBumpTransaction(hash, std::move(mtx), errors, new_hash)) {
        QMessageBox::critical(nullptr, tr("Fee bump error"), tr("Could not commit transaction") + "<br />(" +
            QString::fromStdString(errors[0])+")");
         return false;
    }
    return true;
}

bool WalletModel::isWalletEnabled()
{
   return !gArgs.GetBoolArg("-disablewallet", DEFAULT_DISABLE_WALLET);
}

bool WalletModel::privateKeysDisabled() const
{
    return m_wallet->IsWalletFlagSet(WALLET_FLAG_DISABLE_PRIVATE_KEYS);
}

bool WalletModel::canGetAddresses() const
{
    return m_wallet->canGetAddresses();
}

QString WalletModel::getWalletName() const
{
    return QString::fromStdString(m_wallet->getWalletName());
}

QString WalletModel::getDisplayName() const
{
    const QString name = getWalletName();
    return name.isEmpty() ? "["+tr("default wallet")+"]" : name;
}

bool WalletModel::isMultiwallet()
{
    return m_node.getWallets().size() > 1;
}<|MERGE_RESOLUTION|>--- conflicted
+++ resolved
@@ -66,18 +66,17 @@
     unsubscribeFromCoreSignals();
 }
 
-<<<<<<< HEAD
 std::set<CAsset> WalletModel::getAssetTypes() const
 {
     return cached_asset_types;
-=======
+}
+
 void WalletModel::startPollBalance()
 {
     // This timer will be fired repeatedly to update the balance
     QTimer* timer = new QTimer(this);
     connect(timer, &QTimer::timeout, this, &WalletModel::pollBalanceChanged);
     timer->start(MODEL_UPDATE_DELAY);
->>>>>>> 9bd109b7
 }
 
 void WalletModel::updateStatus()
