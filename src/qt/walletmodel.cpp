--- conflicted
+++ resolved
@@ -220,12 +220,8 @@
         bilingual_str error;
 
         auto& newTx = transaction.getWtx();
-<<<<<<< HEAD
         std::vector<CAmount> out_amounts;
-        newTx = m_wallet->createTransaction(vecSend, coinControl, !wallet().privateKeysDisabled() /* sign */, nChangePosRet, nFeeRequired, out_amounts, strFailReason);
-=======
-        newTx = m_wallet->createTransaction(vecSend, coinControl, !wallet().privateKeysDisabled() /* sign */, nChangePosRet, nFeeRequired, error);
->>>>>>> 23c926d8
+        newTx = m_wallet->createTransaction(vecSend, coinControl, !wallet().privateKeysDisabled() /* sign */, nChangePosRet, nFeeRequired, out_amounts, error);
         transaction.setTransactionFee(nFeeRequired);
         if (fSubtractFeeFromAmount && newTx) {
             assert(out_amounts.size() == newTx->vout.size());
