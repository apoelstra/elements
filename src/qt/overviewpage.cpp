// Copyright (c) 2011-2019 The Bitcoin Core developers
// Distributed under the MIT software license, see the accompanying
// file COPYING or http://www.opensource.org/licenses/mit-license.php.

#include <qt/overviewpage.h>
#include <qt/forms/ui_overviewpage.h>

#include <qt/bitcoinunits.h>
#include <qt/clientmodel.h>
#include <qt/guiconstants.h>
#include <qt/guiutil.h>
#include <qt/optionsmodel.h>
#include <qt/platformstyle.h>
#include <qt/transactionfilterproxy.h>
#include <qt/transactiontablemodel.h>
#include <qt/walletmodel.h>

#include <policy/policy.h>

#include <QAbstractItemDelegate>
#include <QApplication>
#include <QPainter>
#include <QStatusTipEvent>

#define DECORATION_SIZE 54
#define NUM_ITEMS 5

Q_DECLARE_METATYPE(interfaces::WalletBalances)

class TxViewDelegate : public QAbstractItemDelegate
{
    Q_OBJECT
public:
    explicit TxViewDelegate(const PlatformStyle *_platformStyle, QObject *parent=nullptr):
        QAbstractItemDelegate(parent), unit(BitcoinUnits::BTC),
        platformStyle(_platformStyle)
    {

    }

    inline void paint(QPainter *painter, const QStyleOptionViewItem &option,
                      const QModelIndex &index ) const override
    {
        painter->save();

        QIcon icon = qvariant_cast<QIcon>(index.data(TransactionTableModel::RawDecorationRole));
        QRect mainRect = option.rect;
        QRect decorationRect(mainRect.topLeft(), QSize(DECORATION_SIZE, DECORATION_SIZE));
        int xspace = DECORATION_SIZE + 8;
        int ypad = 6;
        int halfheight = (mainRect.height() - 2*ypad)/2;
        QRect amountRect(mainRect.left() + xspace, mainRect.top()+ypad, mainRect.width() - xspace, halfheight);
        QRect addressRect(mainRect.left() + xspace, mainRect.top()+ypad+halfheight, mainRect.width() - xspace, halfheight);
        icon = platformStyle->SingleColorIcon(icon);
        icon.paint(painter, decorationRect);

        QDateTime date = index.data(TransactionTableModel::DateRole).toDateTime();
        QString address = index.data(Qt::DisplayRole).toString();
        qint64 amount = index.data(TransactionTableModel::AmountRole).toLongLong();
        bool confirmed = index.data(TransactionTableModel::ConfirmedRole).toBool();
        QVariant value = index.data(Qt::ForegroundRole);
        QColor foreground = option.palette.color(QPalette::Text);
        if(value.canConvert<QBrush>())
        {
            QBrush brush = qvariant_cast<QBrush>(value);
            foreground = brush.color();
        }

        painter->setPen(foreground);
        QRect boundingRect;
        painter->drawText(addressRect, Qt::AlignLeft|Qt::AlignVCenter, address, &boundingRect);

        if (index.data(TransactionTableModel::WatchonlyRole).toBool())
        {
            QIcon iconWatchonly = qvariant_cast<QIcon>(index.data(TransactionTableModel::WatchonlyDecorationRole));
            QRect watchonlyRect(boundingRect.right() + 5, mainRect.top()+ypad+halfheight, 16, halfheight);
            iconWatchonly.paint(painter, watchonlyRect);
        }

        if(amount < 0)
        {
            foreground = COLOR_NEGATIVE;
        }
        else if(!confirmed)
        {
            foreground = COLOR_UNCONFIRMED;
        }
        else
        {
            foreground = option.palette.color(QPalette::Text);
        }
        painter->setPen(foreground);
        QString amountText = index.sibling(index.row(), TransactionTableModel::Amount).data(Qt::DisplayRole).toString();
        painter->drawText(amountRect, Qt::AlignRight|Qt::AlignVCenter, amountText);

        painter->setPen(option.palette.color(QPalette::Text));
        painter->drawText(amountRect, Qt::AlignLeft|Qt::AlignVCenter, GUIUtil::dateTimeStr(date));

        painter->restore();
    }

    inline QSize sizeHint(const QStyleOptionViewItem &option, const QModelIndex &index) const override
    {
        return QSize(DECORATION_SIZE, DECORATION_SIZE);
    }

    int unit;
    const PlatformStyle *platformStyle;

};
#include <qt/overviewpage.moc>

OverviewPage::OverviewPage(const PlatformStyle *platformStyle, QWidget *parent) :
    QWidget(parent),
    ui(new Ui::OverviewPage),
    clientModel(nullptr),
    walletModel(nullptr),
    txdelegate(new TxViewDelegate(platformStyle, this))
{
    ui->setupUi(this);

    m_balances.balance[::policyAsset] = -1;

    // use a SingleColorIcon for the "out of sync warning" icon
    QIcon icon = platformStyle->SingleColorIcon(":/icons/warning");
    icon.addPixmap(icon.pixmap(QSize(64,64), QIcon::Normal), QIcon::Disabled); // also set the disabled icon because we are using a disabled QPushButton to work around missing HiDPI support of QLabel (https://bugreports.qt.io/browse/QTBUG-42503)
    ui->labelTransactionsStatus->setIcon(icon);
    ui->labelWalletStatus->setIcon(icon);

    // Recent transactions
    ui->listTransactions->setItemDelegate(txdelegate);
    ui->listTransactions->setIconSize(QSize(DECORATION_SIZE, DECORATION_SIZE));
    ui->listTransactions->setMinimumHeight(NUM_ITEMS * (DECORATION_SIZE + 2));
    ui->listTransactions->setAttribute(Qt::WA_MacShowFocusRect, false);

    connect(ui->listTransactions, &QListView::clicked, this, &OverviewPage::handleTransactionClicked);

    // start with displaying the "out of sync" warnings
    showOutOfSyncWarning(true);
    connect(ui->labelWalletStatus, &QPushButton::clicked, this, &OverviewPage::handleOutOfSyncWarningClicks);
    connect(ui->labelTransactionsStatus, &QPushButton::clicked, this, &OverviewPage::handleOutOfSyncWarningClicks);
}

void OverviewPage::handleTransactionClicked(const QModelIndex &index)
{
    if(filter)
        Q_EMIT transactionClicked(filter->mapToSource(index));
}

void OverviewPage::handleOutOfSyncWarningClicks()
{
    Q_EMIT outOfSyncWarningClicked();
}

void OverviewPage::setPrivacy(bool privacy)
{
    m_privacy = privacy;
    if (m_balances.balance != -1) {
        setBalance(m_balances);
    }

    ui->listTransactions->setVisible(!m_privacy);

    const QString status_tip = m_privacy ? tr("Privacy mode activated for the Overview tab. To unmask the values, uncheck Settings->Mask values.") : "";
    setStatusTip(status_tip);
    QStatusTipEvent event(status_tip);
    QApplication::sendEvent(this, &event);
}

OverviewPage::~OverviewPage()
{
    delete ui;
}

void OverviewPage::setBalance(const interfaces::WalletBalances& balances)
{
    int unit = walletModel->getOptionsModel()->getDisplayUnit();
    m_balances = balances;

    if (walletModel->wallet().isLegacy()) {
        if (walletModel->wallet().privateKeysDisabled()) {
<<<<<<< HEAD
            ui->labelBalance->setText(GUIUtil::formatMultiAssetAmount(balances.watch_only_balance, unit, BitcoinUnits::separatorAlways, "\n"));
            ui->labelUnconfirmed->setText(GUIUtil::formatMultiAssetAmount(balances.unconfirmed_watch_only_balance, unit, BitcoinUnits::separatorAlways, "\n"));
            ui->labelImmature->setText(GUIUtil::formatMultiAssetAmount(balances.immature_watch_only_balance, unit, BitcoinUnits::separatorAlways, "\n"));
            ui->labelTotal->setText(GUIUtil::formatMultiAssetAmount(balances.watch_only_balance + balances.unconfirmed_watch_only_balance + balances.immature_watch_only_balance, unit, BitcoinUnits::separatorAlways, "\n"));
        } else {
            ui->labelBalance->setText(GUIUtil::formatMultiAssetAmount(balances.balance, unit, BitcoinUnits::separatorAlways, "\n"));
            ui->labelUnconfirmed->setText(GUIUtil::formatMultiAssetAmount(balances.unconfirmed_balance, unit, BitcoinUnits::separatorAlways, "\n"));
            ui->labelImmature->setText(GUIUtil::formatMultiAssetAmount(balances.immature_balance, unit, BitcoinUnits::separatorAlways, "\n"));
            ui->labelTotal->setText(GUIUtil::formatMultiAssetAmount(balances.balance + balances.unconfirmed_balance + balances.immature_balance, unit, BitcoinUnits::separatorAlways, "\n"));
            ui->labelWatchAvailable->setText(GUIUtil::formatMultiAssetAmount(balances.watch_only_balance, unit, BitcoinUnits::separatorAlways, "\n"));
            ui->labelWatchPending->setText(GUIUtil::formatMultiAssetAmount(balances.unconfirmed_watch_only_balance, unit, BitcoinUnits::separatorAlways, "\n"));
            ui->labelWatchImmature->setText(GUIUtil::formatMultiAssetAmount(balances.immature_watch_only_balance, unit, BitcoinUnits::separatorAlways, "\n"));
            ui->labelWatchTotal->setText(GUIUtil::formatMultiAssetAmount(balances.watch_only_balance + balances.unconfirmed_watch_only_balance + balances.immature_watch_only_balance, unit, BitcoinUnits::separatorAlways, "\n"));
        }
    } else {
        ui->labelBalance->setText(GUIUtil::formatMultiAssetAmount(balances.balance, unit, BitcoinUnits::separatorAlways, "\n"));
        ui->labelUnconfirmed->setText(GUIUtil::formatMultiAssetAmount(balances.unconfirmed_balance, unit, BitcoinUnits::separatorAlways, "\n"));
        ui->labelImmature->setText(GUIUtil::formatMultiAssetAmount(balances.immature_balance, unit, BitcoinUnits::separatorAlways, "\n"));
        ui->labelTotal->setText(GUIUtil::formatMultiAssetAmount(balances.balance + balances.unconfirmed_balance + balances.immature_balance, unit, BitcoinUnits::separatorAlways, "\n"));
=======
            ui->labelBalance->setText(BitcoinUnits::formatWithPrivacy(unit, balances.watch_only_balance, BitcoinUnits::separatorAlways, m_privacy));
            ui->labelUnconfirmed->setText(BitcoinUnits::formatWithPrivacy(unit, balances.unconfirmed_watch_only_balance, BitcoinUnits::separatorAlways, m_privacy));
            ui->labelImmature->setText(BitcoinUnits::formatWithPrivacy(unit, balances.immature_watch_only_balance, BitcoinUnits::separatorAlways, m_privacy));
            ui->labelTotal->setText(BitcoinUnits::formatWithPrivacy(unit, balances.watch_only_balance + balances.unconfirmed_watch_only_balance + balances.immature_watch_only_balance, BitcoinUnits::separatorAlways, m_privacy));
        } else {
            ui->labelBalance->setText(BitcoinUnits::formatWithPrivacy(unit, balances.balance, BitcoinUnits::separatorAlways, m_privacy));
            ui->labelUnconfirmed->setText(BitcoinUnits::formatWithPrivacy(unit, balances.unconfirmed_balance, BitcoinUnits::separatorAlways, m_privacy));
            ui->labelImmature->setText(BitcoinUnits::formatWithPrivacy(unit, balances.immature_balance, BitcoinUnits::separatorAlways, m_privacy));
            ui->labelTotal->setText(BitcoinUnits::formatWithPrivacy(unit, balances.balance + balances.unconfirmed_balance + balances.immature_balance, BitcoinUnits::separatorAlways, m_privacy));
            ui->labelWatchAvailable->setText(BitcoinUnits::formatWithPrivacy(unit, balances.watch_only_balance, BitcoinUnits::separatorAlways, m_privacy));
            ui->labelWatchPending->setText(BitcoinUnits::formatWithPrivacy(unit, balances.unconfirmed_watch_only_balance, BitcoinUnits::separatorAlways, m_privacy));
            ui->labelWatchImmature->setText(BitcoinUnits::formatWithPrivacy(unit, balances.immature_watch_only_balance, BitcoinUnits::separatorAlways, m_privacy));
            ui->labelWatchTotal->setText(BitcoinUnits::formatWithPrivacy(unit, balances.watch_only_balance + balances.unconfirmed_watch_only_balance + balances.immature_watch_only_balance, BitcoinUnits::separatorAlways, m_privacy));
        }
    } else {
        ui->labelBalance->setText(BitcoinUnits::formatWithPrivacy(unit, balances.balance, BitcoinUnits::separatorAlways, m_privacy));
        ui->labelUnconfirmed->setText(BitcoinUnits::formatWithPrivacy(unit, balances.unconfirmed_balance, BitcoinUnits::separatorAlways, m_privacy));
        ui->labelImmature->setText(BitcoinUnits::formatWithPrivacy(unit, balances.immature_balance, BitcoinUnits::separatorAlways, m_privacy));
        ui->labelTotal->setText(BitcoinUnits::formatWithPrivacy(unit, balances.balance + balances.unconfirmed_balance + balances.immature_balance, BitcoinUnits::separatorAlways, m_privacy));
>>>>>>> 5f75c5e7
    }
    // only show immature (newly mined) balance if it's non-zero, so as not to complicate things
    // for the non-mining users
    bool showImmature = !!balances.immature_balance;
    bool showWatchOnlyImmature = !!balances.immature_watch_only_balance;

    // for symmetry reasons also show immature label when the watch-only one is shown
    ui->labelImmature->setVisible(showImmature || showWatchOnlyImmature);
    ui->labelImmatureText->setVisible(showImmature || showWatchOnlyImmature);
    ui->labelWatchImmature->setVisible(!walletModel->wallet().privateKeysDisabled() && showWatchOnlyImmature); // show watch-only immature balance

    // Resize the QScrollArea content widget
    QSize grid_size = ui->gridLayout->sizeHint();
    ui->scrollAreaWidgetContents->setMinimumSize(grid_size);
}

// show/hide watch-only labels
void OverviewPage::updateWatchOnlyLabels(bool showWatchOnly)
{
    ui->labelSpendable->setVisible(showWatchOnly);      // show spendable label (only when watch-only is active)
    ui->labelWatchonly->setVisible(showWatchOnly);      // show watch-only label
    ui->lineWatchBalance->setVisible(showWatchOnly);    // show watch-only balance separator line
    ui->labelWatchAvailable->setVisible(showWatchOnly); // show watch-only available balance
    ui->labelWatchPending->setVisible(showWatchOnly);   // show watch-only pending balance
    ui->labelWatchTotal->setVisible(showWatchOnly);     // show watch-only total balance

    if (!showWatchOnly)
        ui->labelWatchImmature->hide();
}

void OverviewPage::setClientModel(ClientModel *model)
{
    this->clientModel = model;
    if (model) {
        // Show warning, for example if this is a prerelease version
        connect(model, &ClientModel::alertsChanged, this, &OverviewPage::updateAlerts);
        updateAlerts(model->getStatusBarWarnings());
    }
}

void OverviewPage::setWalletModel(WalletModel *model)
{
    this->walletModel = model;
    if(model && model->getOptionsModel())
    {
        // Set up transaction list
        filter.reset(new TransactionFilterProxy());
        filter->setSourceModel(model->getTransactionTableModel());
        filter->setLimit(NUM_ITEMS);
        filter->setDynamicSortFilter(true);
        filter->setSortRole(Qt::EditRole);
        filter->setShowInactive(false);
        filter->sort(TransactionTableModel::Date, Qt::DescendingOrder);

        ui->listTransactions->setModel(filter.get());
        ui->listTransactions->setModelColumn(TransactionTableModel::ToAddress);

        // Keep up to date with wallet
        interfaces::Wallet& wallet = model->wallet();
        interfaces::WalletBalances balances = wallet.getBalances();
        setBalance(balances);
        connect(model, &WalletModel::balanceChanged, this, &OverviewPage::setBalance);

        connect(model->getOptionsModel(), &OptionsModel::displayUnitChanged, this, &OverviewPage::updateDisplayUnit);

        updateWatchOnlyLabels(wallet.haveWatchOnly() && !model->wallet().privateKeysDisabled());
        connect(model, &WalletModel::notifyWatchonlyChanged, [this](bool showWatchOnly) {
            updateWatchOnlyLabels(showWatchOnly && !walletModel->wallet().privateKeysDisabled());
        });
    }

    // update the display unit, to not use the default ("BTC")
    updateDisplayUnit();
}

void OverviewPage::updateDisplayUnit()
{
    if(walletModel && walletModel->getOptionsModel())
    {
        if (m_balances.balance[::policyAsset] != -1) {
            setBalance(m_balances);
        }

        // Update txdelegate->unit with the current unit
        txdelegate->unit = walletModel->getOptionsModel()->getDisplayUnit();

        ui->listTransactions->update();
    }
}

void OverviewPage::updateAlerts(const QString &warnings)
{
    this->ui->labelAlerts->setVisible(!warnings.isEmpty());
    this->ui->labelAlerts->setText(warnings);
}

void OverviewPage::showOutOfSyncWarning(bool fShow)
{
    ui->labelWalletStatus->setVisible(fShow);
    ui->labelTransactionsStatus->setVisible(fShow);
}<|MERGE_RESOLUTION|>--- conflicted
+++ resolved
@@ -155,7 +155,7 @@
 void OverviewPage::setPrivacy(bool privacy)
 {
     m_privacy = privacy;
-    if (m_balances.balance != -1) {
+    if (m_balances.balance[::policyAsset] != -1) {
         setBalance(m_balances);
     }
 
@@ -179,7 +179,6 @@
 
     if (walletModel->wallet().isLegacy()) {
         if (walletModel->wallet().privateKeysDisabled()) {
-<<<<<<< HEAD
             ui->labelBalance->setText(GUIUtil::formatMultiAssetAmount(balances.watch_only_balance, unit, BitcoinUnits::separatorAlways, "\n"));
             ui->labelUnconfirmed->setText(GUIUtil::formatMultiAssetAmount(balances.unconfirmed_watch_only_balance, unit, BitcoinUnits::separatorAlways, "\n"));
             ui->labelImmature->setText(GUIUtil::formatMultiAssetAmount(balances.immature_watch_only_balance, unit, BitcoinUnits::separatorAlways, "\n"));
@@ -199,27 +198,6 @@
         ui->labelUnconfirmed->setText(GUIUtil::formatMultiAssetAmount(balances.unconfirmed_balance, unit, BitcoinUnits::separatorAlways, "\n"));
         ui->labelImmature->setText(GUIUtil::formatMultiAssetAmount(balances.immature_balance, unit, BitcoinUnits::separatorAlways, "\n"));
         ui->labelTotal->setText(GUIUtil::formatMultiAssetAmount(balances.balance + balances.unconfirmed_balance + balances.immature_balance, unit, BitcoinUnits::separatorAlways, "\n"));
-=======
-            ui->labelBalance->setText(BitcoinUnits::formatWithPrivacy(unit, balances.watch_only_balance, BitcoinUnits::separatorAlways, m_privacy));
-            ui->labelUnconfirmed->setText(BitcoinUnits::formatWithPrivacy(unit, balances.unconfirmed_watch_only_balance, BitcoinUnits::separatorAlways, m_privacy));
-            ui->labelImmature->setText(BitcoinUnits::formatWithPrivacy(unit, balances.immature_watch_only_balance, BitcoinUnits::separatorAlways, m_privacy));
-            ui->labelTotal->setText(BitcoinUnits::formatWithPrivacy(unit, balances.watch_only_balance + balances.unconfirmed_watch_only_balance + balances.immature_watch_only_balance, BitcoinUnits::separatorAlways, m_privacy));
-        } else {
-            ui->labelBalance->setText(BitcoinUnits::formatWithPrivacy(unit, balances.balance, BitcoinUnits::separatorAlways, m_privacy));
-            ui->labelUnconfirmed->setText(BitcoinUnits::formatWithPrivacy(unit, balances.unconfirmed_balance, BitcoinUnits::separatorAlways, m_privacy));
-            ui->labelImmature->setText(BitcoinUnits::formatWithPrivacy(unit, balances.immature_balance, BitcoinUnits::separatorAlways, m_privacy));
-            ui->labelTotal->setText(BitcoinUnits::formatWithPrivacy(unit, balances.balance + balances.unconfirmed_balance + balances.immature_balance, BitcoinUnits::separatorAlways, m_privacy));
-            ui->labelWatchAvailable->setText(BitcoinUnits::formatWithPrivacy(unit, balances.watch_only_balance, BitcoinUnits::separatorAlways, m_privacy));
-            ui->labelWatchPending->setText(BitcoinUnits::formatWithPrivacy(unit, balances.unconfirmed_watch_only_balance, BitcoinUnits::separatorAlways, m_privacy));
-            ui->labelWatchImmature->setText(BitcoinUnits::formatWithPrivacy(unit, balances.immature_watch_only_balance, BitcoinUnits::separatorAlways, m_privacy));
-            ui->labelWatchTotal->setText(BitcoinUnits::formatWithPrivacy(unit, balances.watch_only_balance + balances.unconfirmed_watch_only_balance + balances.immature_watch_only_balance, BitcoinUnits::separatorAlways, m_privacy));
-        }
-    } else {
-        ui->labelBalance->setText(BitcoinUnits::formatWithPrivacy(unit, balances.balance, BitcoinUnits::separatorAlways, m_privacy));
-        ui->labelUnconfirmed->setText(BitcoinUnits::formatWithPrivacy(unit, balances.unconfirmed_balance, BitcoinUnits::separatorAlways, m_privacy));
-        ui->labelImmature->setText(BitcoinUnits::formatWithPrivacy(unit, balances.immature_balance, BitcoinUnits::separatorAlways, m_privacy));
-        ui->labelTotal->setText(BitcoinUnits::formatWithPrivacy(unit, balances.balance + balances.unconfirmed_balance + balances.immature_balance, BitcoinUnits::separatorAlways, m_privacy));
->>>>>>> 5f75c5e7
     }
     // only show immature (newly mined) balance if it's non-zero, so as not to complicate things
     // for the non-mining users
