// Copyright (c) 2011-2019 The Bitcoin Core developers
// Distributed under the MIT software license, see the accompanying
// file COPYING or http://www.opensource.org/licenses/mit-license.php.

#include <qt/receiverequestdialog.h>
#include <qt/forms/ui_receiverequestdialog.h>

#include <qt/bitcoinunits.h>
#include <qt/guiutil.h>
#include <qt/optionsmodel.h>
#include <qt/qrimagewidget.h>
#include <qt/walletmodel.h>

#include <QDialog>
#include <QString>

#if defined(HAVE_CONFIG_H)
#include <config/bitcoin-config.h> /* for USE_QRCODE */
#endif

ReceiveRequestDialog::ReceiveRequestDialog(QWidget *parent) :
    QDialog(parent),
    ui(new Ui::ReceiveRequestDialog),
    model(nullptr)
{
    ui->setupUi(this);
<<<<<<< HEAD

    ui->btnCopyURI->setVisible(false);

#ifndef USE_QRCODE
    ui->btnSaveAs->setVisible(false);
    ui->lblQRCode->setVisible(false);
#endif

    connect(ui->btnSaveAs, &QPushButton::clicked, ui->lblQRCode, &QRImageWidget::saveImage);

=======
>>>>>>> 34316999
    GUIUtil::handleCloseWindowShortcut(this);
}

ReceiveRequestDialog::~ReceiveRequestDialog()
{
    delete ui;
}

void ReceiveRequestDialog::setModel(WalletModel *_model)
{
    this->model = _model;

    if (_model)
        connect(_model->getOptionsModel(), &OptionsModel::displayUnitChanged, this, &ReceiveRequestDialog::updateDisplayUnit);

    // update the display unit if necessary
    update();
}

void ReceiveRequestDialog::setInfo(const SendCoinsRecipient &_info)
{
    this->info = _info;
    setWindowTitle(tr("Request payment to %1").arg(info.label.isEmpty() ? info.address : info.label));
    QString uri = GUIUtil::formatBitcoinURI(info);

#ifdef USE_QRCODE
    if (ui->qr_code->setQR(uri, info.address)) {
        connect(ui->btnSaveAs, &QPushButton::clicked, ui->qr_code, &QRImageWidget::saveImage);
    } else {
        ui->btnSaveAs->setEnabled(false);
    }
#else
    ui->btnSaveAs->hide();
    ui->qr_code->hide();
#endif

<<<<<<< HEAD
    QString uri = info.address;
    ui->btnSaveAs->setEnabled(false);
    QString html;
    html += "<html><font face='verdana, arial, helvetica, sans-serif'>";
    html += "<b>"+tr("Payment information")+"</b><br>";
    html += "<b>"+tr("Address")+"</b>: " + GUIUtil::HtmlEscape(info.address) + "<br>";
    if(info.amount)
        html += "<b>"+tr("Amount")+"</b>: " + BitcoinUnits::formatHtmlWithUnit(model->getOptionsModel()->getDisplayUnit(), info.amount) + "<br>";
    if(!info.label.isEmpty())
        html += "<b>"+tr("Label")+"</b>: " + GUIUtil::HtmlEscape(info.label) + "<br>";
    if(!info.message.isEmpty())
        html += "<b>"+tr("Message")+"</b>: " + GUIUtil::HtmlEscape(info.message) + "<br>";
    if(model->isMultiwallet()) {
        html += "<b>"+tr("Wallet")+"</b>: " + GUIUtil::HtmlEscape(model->getWalletName()) + "<br>";
=======
    ui->uri_content->setText("<a href=\"" + uri + "\">" + GUIUtil::HtmlEscape(uri) + "</a>");
    ui->address_content->setText(info.address);

    if (!info.amount) {
        ui->amount_tag->hide();
        ui->amount_content->hide();
    } // Amount is set in updateDisplayUnit() slot.
    updateDisplayUnit();

    if (!info.label.isEmpty()) {
        ui->label_content->setText(info.label);
    } else {
        ui->label_tag->hide();
        ui->label_content->hide();
>>>>>>> 34316999
    }

    if (!info.message.isEmpty()) {
        ui->message_content->setText(info.message);
    } else {
        ui->message_tag->hide();
        ui->message_content->hide();
    }

    if (!model->getWalletName().isEmpty()) {
        ui->wallet_content->setText(model->getWalletName());
    } else {
        ui->wallet_tag->hide();
        ui->wallet_content->hide();
    }
}

void ReceiveRequestDialog::updateDisplayUnit()
{
    if (!model) return;
    ui->amount_content->setText(BitcoinUnits::formatWithUnit(model->getOptionsModel()->getDisplayUnit(), info.amount));
}

void ReceiveRequestDialog::on_btnCopyURI_clicked()
{
    GUIUtil::setClipboard(GUIUtil::formatBitcoinURI(info));
}

void ReceiveRequestDialog::on_btnCopyAddress_clicked()
{
    GUIUtil::setClipboard(info.address);
}<|MERGE_RESOLUTION|>--- conflicted
+++ resolved
@@ -24,19 +24,9 @@
     model(nullptr)
 {
     ui->setupUi(this);
-<<<<<<< HEAD
 
     ui->btnCopyURI->setVisible(false);
 
-#ifndef USE_QRCODE
-    ui->btnSaveAs->setVisible(false);
-    ui->lblQRCode->setVisible(false);
-#endif
-
-    connect(ui->btnSaveAs, &QPushButton::clicked, ui->lblQRCode, &QRImageWidget::saveImage);
-
-=======
->>>>>>> 34316999
     GUIUtil::handleCloseWindowShortcut(this);
 }
 
@@ -73,23 +63,7 @@
     ui->qr_code->hide();
 #endif
 
-<<<<<<< HEAD
-    QString uri = info.address;
-    ui->btnSaveAs->setEnabled(false);
-    QString html;
-    html += "<html><font face='verdana, arial, helvetica, sans-serif'>";
-    html += "<b>"+tr("Payment information")+"</b><br>";
-    html += "<b>"+tr("Address")+"</b>: " + GUIUtil::HtmlEscape(info.address) + "<br>";
-    if(info.amount)
-        html += "<b>"+tr("Amount")+"</b>: " + BitcoinUnits::formatHtmlWithUnit(model->getOptionsModel()->getDisplayUnit(), info.amount) + "<br>";
-    if(!info.label.isEmpty())
-        html += "<b>"+tr("Label")+"</b>: " + GUIUtil::HtmlEscape(info.label) + "<br>";
-    if(!info.message.isEmpty())
-        html += "<b>"+tr("Message")+"</b>: " + GUIUtil::HtmlEscape(info.message) + "<br>";
-    if(model->isMultiwallet()) {
-        html += "<b>"+tr("Wallet")+"</b>: " + GUIUtil::HtmlEscape(model->getWalletName()) + "<br>";
-=======
-    ui->uri_content->setText("<a href=\"" + uri + "\">" + GUIUtil::HtmlEscape(uri) + "</a>");
+    //ui->uri_content->setText("<a href=\"" + uri + "\">" + GUIUtil::HtmlEscape(uri) + "</a>");
     ui->address_content->setText(info.address);
 
     if (!info.amount) {
@@ -103,7 +77,6 @@
     } else {
         ui->label_tag->hide();
         ui->label_content->hide();
->>>>>>> 34316999
     }
 
     if (!info.message.isEmpty()) {
