<?xml version="1.0" encoding="utf-8"?>
<!DOCTYPE TS>
<TS version="2.1" language="en">
<context>
    <name>AddressBookPage</name>
    <message>
        <location filename="../forms/addressbookpage.ui" line="+37"/>
        <source>Right-click to edit address or label</source>
        <translation type="unfinished"></translation>
    </message>
    <message>
        <location line="+27"/>
        <source>Create a new address</source>
        <translation>Create a new address</translation>
    </message>
    <message>
        <location line="+3"/>
        <source>&amp;New</source>
        <translation type="unfinished"></translation>
    </message>
    <message>
        <location line="+14"/>
        <source>Copy the currently selected address to the system clipboard</source>
        <translation>Copy the currently selected address to the system clipboard</translation>
    </message>
    <message>
        <location line="+3"/>
        <source>&amp;Copy</source>
        <translation type="unfinished"></translation>
    </message>
    <message>
        <location line="+67"/>
        <source>C&amp;lose</source>
        <translation type="unfinished"></translation>
    </message>
    <message>
        <location line="-53"/>
        <source>Delete the currently selected address from the list</source>
        <translation>Delete the currently selected address from the list</translation>
    </message>
    <message>
        <location line="-71"/>
        <source>Enter address or label to search</source>
        <translation type="unfinished"></translation>
    </message>
    <message>
        <location line="+101"/>
        <source>Export the data in the current tab to a file</source>
        <translation>Export the data in the current tab to a file</translation>
    </message>
    <message>
        <location line="+3"/>
        <source>&amp;Export</source>
        <translation>&amp;Export</translation>
    </message>
    <message>
        <location line="-30"/>
        <source>&amp;Delete</source>
        <translation>&amp;Delete</translation>
    </message>
    <message>
        <location filename="../addressbookpage.cpp" line="+84"/>
        <source>Choose the address to send coins to</source>
        <translation type="unfinished"></translation>
    </message>
    <message>
        <location line="+1"/>
        <source>Choose the address to receive coins with</source>
        <translation type="unfinished"></translation>
    </message>
    <message>
        <location line="+5"/>
        <source>C&amp;hoose</source>
        <translation type="unfinished"></translation>
    </message>
    <message>
        <location line="+6"/>
        <source>Sending addresses</source>
        <translation type="unfinished"></translation>
    </message>
    <message>
        <location line="+1"/>
        <source>Receiving addresses</source>
        <translation type="unfinished"></translation>
    </message>
    <message>
        <location line="+7"/>
        <source>These are your Bitcoin addresses for sending payments. Always check the amount and the receiving address before sending coins.</source>
        <translation type="unfinished"></translation>
    </message>
    <message>
        <location line="+5"/>
        <source>These are your Bitcoin addresses for receiving payments. Use the &apos;Create new receiving address&apos; button in the receive tab to create new addresses.</source>
        <translation type="unfinished"></translation>
    </message>
    <message>
        <location line="+7"/>
        <source>&amp;Copy Address</source>
        <translation type="unfinished"></translation>
    </message>
    <message>
        <location line="+1"/>
        <source>Copy &amp;Label</source>
        <translation type="unfinished"></translation>
    </message>
    <message>
        <location line="+1"/>
        <source>&amp;Edit</source>
        <translation type="unfinished"></translation>
    </message>
    <message>
        <location line="+177"/>
        <source>Export Address List</source>
        <translation type="unfinished"></translation>
    </message>
    <message>
        <location line="+1"/>
        <source>Comma separated file (*.csv)</source>
        <translation type="unfinished"></translation>
    </message>
    <message>
        <location line="+13"/>
        <source>Exporting Failed</source>
        <translation type="unfinished"></translation>
    </message>
    <message>
        <location line="+1"/>
        <source>There was an error trying to save the address list to %1. Please try again.</source>
        <translation type="unfinished"></translation>
    </message>
</context>
<context>
    <name>AddressTableModel</name>
    <message>
        <location filename="../addresstablemodel.cpp" line="+165"/>
        <source>Label</source>
        <translation type="unfinished"></translation>
    </message>
    <message>
        <location line="+0"/>
        <source>Address</source>
        <translation type="unfinished"></translation>
    </message>
    <message>
        <location line="+36"/>
        <source>(no label)</source>
        <translation type="unfinished"></translation>
    </message>
</context>
<context>
    <name>AskPassphraseDialog</name>
    <message>
        <location filename="../forms/askpassphrasedialog.ui" line="+26"/>
        <source>Passphrase Dialog</source>
        <translation>Passphrase Dialog</translation>
    </message>
    <message>
        <location line="+30"/>
        <source>Enter passphrase</source>
        <translation>Enter passphrase</translation>
    </message>
    <message>
        <location line="+14"/>
        <source>New passphrase</source>
        <translation>New passphrase</translation>
    </message>
    <message>
        <location line="+14"/>
        <source>Repeat new passphrase</source>
        <translation>Repeat new passphrase</translation>
    </message>
    <message>
        <location line="+14"/>
        <source>Show passphrase</source>
        <translation type="unfinished"></translation>
    </message>
    <message>
        <location filename="../askpassphrasedialog.cpp" line="+50"/>
        <source>Encrypt wallet</source>
        <translation type="unfinished"></translation>
    </message>
    <message>
        <location line="+3"/>
        <source>This operation needs your wallet passphrase to unlock the wallet.</source>
        <translation type="unfinished"></translation>
    </message>
    <message>
        <location line="+5"/>
        <source>Unlock wallet</source>
        <translation type="unfinished"></translation>
    </message>
    <message>
        <location line="+3"/>
        <source>This operation needs your wallet passphrase to decrypt the wallet.</source>
        <translation type="unfinished"></translation>
    </message>
    <message>
        <location line="+5"/>
        <source>Decrypt wallet</source>
        <translation type="unfinished"></translation>
    </message>
    <message>
        <location line="+3"/>
        <source>Change passphrase</source>
        <translation type="unfinished"></translation>
    </message>
    <message>
        <location line="+46"/>
        <source>Confirm wallet encryption</source>
        <translation type="unfinished"></translation>
    </message>
    <message>
        <location line="+1"/>
        <source>Warning: If you encrypt your wallet and lose your passphrase, you will &lt;b&gt;LOSE ALL OF YOUR BITCOINS&lt;/b&gt;!</source>
        <translation type="unfinished"></translation>
    </message>
    <message>
        <location line="+0"/>
        <source>Are you sure you wish to encrypt your wallet?</source>
        <translation type="unfinished"></translation>
    </message>
    <message>
        <location line="+19"/>
        <location line="+57"/>
        <source>Wallet encrypted</source>
        <translation type="unfinished"></translation>
    </message>
    <message>
        <location line="-145"/>
        <source>Enter the new passphrase for the wallet.&lt;br/&gt;Please use a passphrase of &lt;b&gt;ten or more random characters&lt;/b&gt;, or &lt;b&gt;eight or more words&lt;/b&gt;.</source>
        <translation type="unfinished"></translation>
    </message>
    <message>
        <location line="+23"/>
        <source>Enter the old passphrase and new passphrase for the wallet.</source>
        <translation type="unfinished"></translation>
    </message>
    <message>
        <location line="+53"/>
        <source>Remember that encrypting your wallet cannot fully protect your bitcoins from being stolen by malware infecting your computer.</source>
        <translation type="unfinished"></translation>
    </message>
    <message>
        <location line="+4"/>
        <source>Wallet to be encrypted</source>
        <translation type="unfinished"></translation>
    </message>
    <message>
        <location line="+2"/>
        <source>Your wallet is about to be encrypted. </source>
        <translation type="unfinished"></translation>
    </message>
    <message>
        <location line="+8"/>
        <source>Your wallet is now encrypted. </source>
        <translation type="unfinished"></translation>
    </message>
    <message>
        <location line="+2"/>
        <source>IMPORTANT: Any previous backups you have made of your wallet file should be replaced with the newly generated, encrypted wallet file. For security reasons, previous backups of the unencrypted wallet file will become useless as soon as you start using the new, encrypted wallet.</source>
        <translation type="unfinished"></translation>
    </message>
    <message>
        <location line="+8"/>
        <location line="+8"/>
        <location line="+43"/>
        <location line="+6"/>
        <source>Wallet encryption failed</source>
        <translation type="unfinished"></translation>
    </message>
    <message>
        <location line="-56"/>
        <source>Wallet encryption failed due to an internal error. Your wallet was not encrypted.</source>
        <translation type="unfinished"></translation>
    </message>
    <message>
        <location line="+8"/>
        <location line="+49"/>
        <source>The supplied passphrases do not match.</source>
        <translation type="unfinished"></translation>
    </message>
    <message>
        <location line="-38"/>
        <location line="+6"/>
        <source>Wallet unlock failed</source>
        <translation type="unfinished"></translation>
    </message>
    <message>
        <location line="-5"/>
        <location line="+12"/>
        <location line="+19"/>
        <source>The passphrase entered for the wallet decryption was incorrect.</source>
        <translation type="unfinished"></translation>
    </message>
    <message>
        <location line="-20"/>
        <source>Wallet decryption failed</source>
        <translation type="unfinished"></translation>
    </message>
    <message>
        <location line="+14"/>
        <source>Wallet passphrase was successfully changed.</source>
        <translation type="unfinished"></translation>
    </message>
    <message>
        <location line="+47"/>
        <location line="+33"/>
        <source>Warning: The Caps Lock key is on!</source>
        <translation type="unfinished"></translation>
    </message>
</context>
<context>
    <name>BanTableModel</name>
    <message>
        <location filename="../bantablemodel.cpp" line="+86"/>
        <source>IP/Netmask</source>
        <translation type="unfinished"></translation>
    </message>
    <message>
        <location line="+0"/>
        <source>Banned Until</source>
        <translation type="unfinished"></translation>
    </message>
</context>
<context>
    <name>BitcoinGUI</name>
    <message>
        <location filename="../bitcoingui.cpp" line="+316"/>
        <source>Sign &amp;message...</source>
        <translation>Sign &amp;message...</translation>
    </message>
    <message>
        <location line="+630"/>
        <source>Synchronizing with network...</source>
        <translation>Synchronizing with network...</translation>
    </message>
    <message>
        <location line="-708"/>
        <source>&amp;Overview</source>
        <translation>&amp;Overview</translation>
    </message>
    <message>
        <location line="+1"/>
        <source>Show general overview of wallet</source>
        <translation>Show general overview of wallet</translation>
    </message>
    <message>
        <location line="+28"/>
        <source>&amp;Transactions</source>
        <translation>&amp;Transactions</translation>
    </message>
    <message>
        <location line="+1"/>
        <source>Browse transaction history</source>
        <translation>Browse transaction history</translation>
    </message>
    <message>
        <location line="+23"/>
        <source>E&amp;xit</source>
        <translation>E&amp;xit</translation>
    </message>
    <message>
        <location line="+1"/>
        <source>Quit application</source>
        <translation>Quit application</translation>
    </message>
    <message>
        <location line="+3"/>
        <source>&amp;About %1</source>
        <translation type="unfinished"></translation>
    </message>
    <message>
        <location line="+1"/>
        <source>Show information about %1</source>
        <translation type="unfinished"></translation>
    </message>
    <message>
        <location line="+3"/>
        <source>About &amp;Qt</source>
        <translation>About &amp;Qt</translation>
    </message>
    <message>
        <location line="+1"/>
        <source>Show information about Qt</source>
        <translation>Show information about Qt</translation>
    </message>
    <message>
        <location line="+2"/>
        <source>&amp;Options...</source>
        <translation>&amp;Options...</translation>
    </message>
    <message>
        <location line="+1"/>
        <source>Modify configuration options for %1</source>
        <translation type="unfinished"></translation>
    </message>
    <message>
        <location line="+6"/>
        <source>&amp;Encrypt Wallet...</source>
        <translation>&amp;Encrypt Wallet...</translation>
    </message>
    <message>
        <location line="+3"/>
        <source>&amp;Backup Wallet...</source>
        <translation>&amp;Backup Wallet...</translation>
    </message>
    <message>
        <location line="+2"/>
        <source>&amp;Change Passphrase...</source>
        <translation>&amp;Change Passphrase...</translation>
    </message>
    <message>
        <location line="+18"/>
        <source>Open &amp;URI...</source>
        <translation type="unfinished"></translation>
    </message>
    <message>
        <location line="+11"/>
        <source>Create Wallet...</source>
        <translation type="unfinished"></translation>
    </message>
    <message>
        <location line="+2"/>
        <source>Create a new wallet</source>
        <translation type="unfinished"></translation>
    </message>
    <message>
        <location line="+191"/>
        <source>Wallet:</source>
        <translation type="unfinished"></translation>
    </message>
    <message>
        <location line="+339"/>
        <source>Click to disable network activity.</source>
        <translation type="unfinished"></translation>
    </message>
    <message>
        <location line="+2"/>
        <source>Network activity disabled.</source>
        <translation type="unfinished"></translation>
    </message>
    <message>
        <location line="+0"/>
        <source>Click to enable network activity again.</source>
        <translation type="unfinished"></translation>
    </message>
    <message>
        <location line="+27"/>
        <source>Syncing Headers (%1%)...</source>
        <translation type="unfinished"></translation>
    </message>
    <message>
        <location line="+53"/>
        <source>Reindexing blocks on disk...</source>
        <translation>Reindexing blocks on disk...</translation>
    </message>
    <message>
        <location line="+317"/>
        <source>Proxy is &lt;b&gt;enabled&lt;/b&gt;: %1</source>
        <translation type="unfinished"></translation>
    </message>
    <message>
        <location line="-1028"/>
        <source>Send coins to a Bitcoin address</source>
        <translation>Send coins to a Bitcoin address</translation>
    </message>
    <message>
        <location line="+67"/>
        <source>Backup wallet to another location</source>
        <translation>Backup wallet to another location</translation>
    </message>
    <message>
        <location line="+2"/>
        <source>Change the passphrase used for wallet encryption</source>
        <translation>Change the passphrase used for wallet encryption</translation>
    </message>
    <message>
        <location line="+3"/>
        <source>&amp;Verify message...</source>
        <translation>&amp;Verify message...</translation>
    </message>
    <message>
        <location line="-73"/>
        <source>&amp;Send</source>
        <translation>&amp;Send</translation>
    </message>
    <message>
        <location line="+11"/>
        <source>&amp;Receive</source>
        <translation>&amp;Receive</translation>
    </message>
    <message>
        <location line="+50"/>
        <source>&amp;Show / Hide</source>
        <translation>&amp;Show / Hide</translation>
    </message>
    <message>
        <location line="+1"/>
        <source>Show or hide the main Window</source>
        <translation>Show or hide the main Window</translation>
    </message>
    <message>
        <location line="+3"/>
        <source>Encrypt the private keys that belong to your wallet</source>
        <translation>Encrypt the private keys that belong to your wallet</translation>
    </message>
    <message>
        <location line="+7"/>
        <source>Sign messages with your Bitcoin addresses to prove you own them</source>
        <translation>Sign messages with your Bitcoin addresses to prove you own them</translation>
    </message>
    <message>
        <location line="+2"/>
        <source>Verify messages to ensure they were signed with specified Bitcoin addresses</source>
        <translation>Verify messages to ensure they were signed with specified Bitcoin addresses</translation>
    </message>
    <message>
        <location line="+111"/>
        <source>&amp;File</source>
        <translation>&amp;File</translation>
    </message>
    <message>
        <location line="+15"/>
        <source>&amp;Settings</source>
        <translation>&amp;Settings</translation>
    </message>
    <message>
        <location line="+59"/>
        <source>&amp;Help</source>
        <translation>&amp;Help</translation>
    </message>
    <message>
        <location line="+11"/>
        <source>Tabs toolbar</source>
        <translation>Tabs toolbar</translation>
    </message>
    <message>
        <location line="-258"/>
        <source>Request payments (generates QR codes and bitcoin: URIs)</source>
        <translation type="unfinished"></translation>
    </message>
    <message>
        <location line="+71"/>
        <source>Show the list of used sending addresses and labels</source>
        <translation type="unfinished"></translation>
    </message>
    <message>
        <location line="+2"/>
        <source>Show the list of used receiving addresses and labels</source>
        <translation type="unfinished"></translation>
    </message>
    <message>
        <location line="+17"/>
        <source>&amp;Command-line options</source>
        <translation type="unfinished"></translation>
    </message>
    <message numerus="yes">
        <location line="+528"/>
        <source>%n active connection(s) to Bitcoin network</source>
        <translation>
            <numerusform>%n active connection to Bitcoin network</numerusform>
            <numerusform>%n active connections to Bitcoin network</numerusform>
        </translation>
    </message>
    <message>
        <location line="+76"/>
        <source>Indexing blocks on disk...</source>
        <translation type="unfinished"></translation>
    </message>
    <message>
        <location line="+2"/>
        <source>Processing blocks on disk...</source>
        <translation type="unfinished"></translation>
    </message>
    <message numerus="yes">
        <location line="+19"/>
        <source>Processed %n block(s) of transaction history.</source>
        <translation>
            <numerusform>Processed %n block of transaction history.</numerusform>
            <numerusform>Processed %n blocks of transaction history.</numerusform>
        </translation>
    </message>
    <message>
        <location line="+23"/>
        <source>%1 behind</source>
        <translation>%1 behind</translation>
    </message>
    <message>
        <location line="+24"/>
        <source>Last received block was generated %1 ago.</source>
        <translation>Last received block was generated %1 ago.</translation>
    </message>
    <message>
        <location line="+2"/>
        <source>Transactions after this will not yet be visible.</source>
        <translation>Transactions after this will not yet be visible.</translation>
    </message>
    <message>
        <location line="+28"/>
        <source>Error</source>
        <translation>Error</translation>
    </message>
    <message>
        <location line="+4"/>
        <source>Warning</source>
        <translation>Warning</translation>
    </message>
    <message>
        <location line="+4"/>
        <source>Information</source>
        <translation>Information</translation>
    </message>
    <message>
        <location line="-81"/>
        <source>Up to date</source>
        <translation>Up to date</translation>
    </message>
    <message>
        <location line="-655"/>
        <source>Node window</source>
        <translation type="unfinished"></translation>
    </message>
    <message>
        <location line="+1"/>
        <source>Open node debugging and diagnostic console</source>
        <translation type="unfinished"></translation>
    </message>
    <message>
        <location line="+5"/>
        <source>&amp;Sending addresses</source>
        <translation type="unfinished"></translation>
    </message>
    <message>
        <location line="+2"/>
        <source>&amp;Receiving addresses</source>
        <translation type="unfinished"></translation>
    </message>
    <message>
        <location line="+4"/>
        <source>Open a bitcoin: URI</source>
        <translation type="unfinished"></translation>
    </message>
    <message>
        <location line="+2"/>
        <source>Open Wallet</source>
        <translation type="unfinished"></translation>
    </message>
    <message>
        <location line="+2"/>
        <source>Open a wallet</source>
        <translation type="unfinished"></translation>
    </message>
    <message>
        <location line="+3"/>
        <source>Close Wallet...</source>
        <translation type="unfinished"></translation>
    </message>
    <message>
        <location line="+1"/>
        <source>Close wallet</source>
        <translation type="unfinished"></translation>
    </message>
    <message>
        <location line="+8"/>
        <source>Show the %1 help message to get a list with possible Bitcoin command-line options</source>
        <translation type="unfinished"></translation>
    </message>
    <message>
        <location line="+29"/>
        <source>default wallet</source>
        <translation type="unfinished"></translation>
    </message>
    <message>
        <location line="+21"/>
        <source>No wallets available</source>
        <translation type="unfinished"></translation>
    </message>
    <message>
        <location line="+55"/>
        <source>&amp;Window</source>
        <translation type="unfinished">&amp;Window</translation>
    </message>
    <message>
        <location line="+2"/>
        <source>Minimize</source>
        <translation type="unfinished"></translation>
    </message>
    <message>
        <location line="+10"/>
        <source>Zoom</source>
        <translation type="unfinished"></translation>
    </message>
    <message>
        <location line="+18"/>
        <source>Main Window</source>
        <translation type="unfinished"></translation>
    </message>
    <message>
        <location line="+238"/>
        <source>%1 client</source>
        <translation type="unfinished"></translation>
    </message>
    <message>
        <location line="+241"/>
        <source>Connecting to peers...</source>
        <translation type="unfinished"></translation>
    </message>
    <message>
        <location line="+37"/>
        <source>Catching up...</source>
        <translation>Catching up...</translation>
    </message>
    <message>
        <location line="+50"/>
        <source>Error: %1</source>
        <translation type="unfinished"></translation>
    </message>
    <message>
        <location line="+4"/>
        <source>Warning: %1</source>
        <translation type="unfinished"></translation>
    </message>
    <message>
        <location line="+99"/>
        <source>Date: %1
</source>
        <translation type="unfinished"></translation>
    </message>
    <message>
        <location line="+1"/>
        <source>Amount: %1
</source>
        <translation type="unfinished"></translation>
    </message>
    <message>
        <location line="+2"/>
        <source>Wallet: %1
</source>
        <translation type="unfinished"></translation>
    </message>
    <message>
        <location line="+2"/>
        <source>Type: %1
</source>
        <translation type="unfinished"></translation>
    </message>
    <message>
        <location line="+2"/>
        <source>Label: %1
</source>
        <translation type="unfinished"></translation>
    </message>
    <message>
        <location line="+2"/>
        <source>Address: %1
</source>
        <translation type="unfinished"></translation>
    </message>
    <message>
        <location line="+1"/>
        <source>Sent transaction</source>
        <translation>Sent transaction</translation>
    </message>
    <message>
        <location line="+0"/>
        <source>Incoming transaction</source>
        <translation>Incoming transaction</translation>
    </message>
    <message>
        <location line="+52"/>
        <source>HD key generation is &lt;b&gt;enabled&lt;/b&gt;</source>
        <translation type="unfinished"></translation>
    </message>
    <message>
        <location line="+0"/>
        <source>HD key generation is &lt;b&gt;disabled&lt;/b&gt;</source>
        <translation type="unfinished"></translation>
    </message>
    <message>
        <location line="+0"/>
        <source>Private key &lt;b&gt;disabled&lt;/b&gt;</source>
        <translation type="unfinished"></translation>
    </message>
    <message>
        <location line="+19"/>
        <source>Wallet is &lt;b&gt;encrypted&lt;/b&gt; and currently &lt;b&gt;unlocked&lt;/b&gt;</source>
        <translation>Wallet is &lt;b&gt;encrypted&lt;/b&gt; and currently &lt;b&gt;unlocked&lt;/b&gt;</translation>
    </message>
    <message>
        <location line="+8"/>
        <source>Wallet is &lt;b&gt;encrypted&lt;/b&gt; and currently &lt;b&gt;locked&lt;/b&gt;</source>
        <translation>Wallet is &lt;b&gt;encrypted&lt;/b&gt; and currently &lt;b&gt;locked&lt;/b&gt;</translation>
    </message>
    <message>
        <location filename="../bitcoin.cpp" line="+384"/>
        <source>A fatal error occurred. Bitcoin can no longer continue safely and will quit.</source>
        <translation type="unfinished"></translation>
    </message>
</context>
<context>
    <name>CoinControlDialog</name>
    <message>
        <location filename="../forms/coincontroldialog.ui" line="+14"/>
        <source>Coin Selection</source>
        <translation type="unfinished"></translation>
    </message>
    <message>
        <location line="+34"/>
        <source>Quantity:</source>
        <translation type="unfinished"></translation>
    </message>
    <message>
        <location line="+29"/>
        <source>Bytes:</source>
        <translation type="unfinished"></translation>
    </message>
    <message>
        <location line="+45"/>
        <source>Amount:</source>
        <translation type="unfinished"></translation>
    </message>
    <message>
        <location line="+80"/>
        <source>Fee:</source>
        <translation type="unfinished"></translation>
    </message>
    <message>
        <location line="-48"/>
        <source>Dust:</source>
        <translation type="unfinished"></translation>
    </message>
    <message>
        <location line="+93"/>
        <source>After Fee:</source>
        <translation type="unfinished"></translation>
    </message>
    <message>
        <location line="+32"/>
        <source>Change:</source>
        <translation type="unfinished"></translation>
    </message>
    <message>
        <location line="+56"/>
        <source>(un)select all</source>
        <translation type="unfinished"></translation>
    </message>
    <message>
        <location line="+16"/>
        <source>Tree mode</source>
        <translation type="unfinished"></translation>
    </message>
    <message>
        <location line="+13"/>
        <source>List mode</source>
        <translation type="unfinished"></translation>
    </message>
    <message>
        <location line="+56"/>
        <source>Amount</source>
        <translation type="unfinished">Amount</translation>
    </message>
    <message>
        <location line="+5"/>
        <source>Received with label</source>
        <translation type="unfinished"></translation>
    </message>
    <message>
        <location line="+5"/>
        <source>Received with address</source>
        <translation type="unfinished"></translation>
    </message>
    <message>
        <location line="+5"/>
        <source>Date</source>
        <translation type="unfinished">Date</translation>
    </message>
    <message>
        <location line="+5"/>
        <source>Confirmations</source>
        <translation type="unfinished"></translation>
    </message>
    <message>
        <location line="+3"/>
        <source>Confirmed</source>
        <translation type="unfinished">Confirmed</translation>
    </message>
    <message>
        <location filename="../coincontroldialog.cpp" line="+53"/>
        <source>Copy address</source>
        <translation type="unfinished"></translation>
    </message>
    <message>
        <location line="+1"/>
        <source>Copy label</source>
        <translation type="unfinished"></translation>
    </message>
    <message>
        <location line="+1"/>
        <location line="+26"/>
        <source>Copy amount</source>
        <translation type="unfinished"></translation>
    </message>
    <message>
        <location line="-25"/>
        <source>Copy transaction ID</source>
        <translation type="unfinished"></translation>
    </message>
    <message>
        <location line="+1"/>
        <source>Lock unspent</source>
        <translation type="unfinished"></translation>
    </message>
    <message>
        <location line="+1"/>
        <source>Unlock unspent</source>
        <translation type="unfinished"></translation>
    </message>
    <message>
        <location line="+22"/>
        <source>Copy quantity</source>
        <translation type="unfinished"></translation>
    </message>
    <message>
        <location line="+2"/>
        <source>Copy fee</source>
        <translation type="unfinished"></translation>
    </message>
    <message>
        <location line="+1"/>
        <source>Copy after fee</source>
        <translation type="unfinished"></translation>
    </message>
    <message>
        <location line="+1"/>
        <source>Copy bytes</source>
        <translation type="unfinished"></translation>
    </message>
    <message>
        <location line="+1"/>
        <source>Copy dust</source>
        <translation type="unfinished"></translation>
    </message>
    <message>
        <location line="+1"/>
        <source>Copy change</source>
        <translation type="unfinished"></translation>
    </message>
    <message>
        <location line="+313"/>
        <source>(%1 locked)</source>
        <translation type="unfinished"></translation>
    </message>
    <message>
        <location line="+157"/>
        <source>yes</source>
        <translation type="unfinished"></translation>
    </message>
    <message>
        <location line="+0"/>
        <source>no</source>
        <translation type="unfinished"></translation>
    </message>
    <message>
        <location line="+14"/>
        <source>This label turns red if any recipient receives an amount smaller than the current dust threshold.</source>
        <translation type="unfinished"></translation>
    </message>
    <message>
        <location line="+5"/>
        <source>Can vary +/- %1 satoshi(s) per input.</source>
        <translation type="unfinished"></translation>
    </message>
    <message>
        <location line="+45"/>
        <location line="+54"/>
        <source>(no label)</source>
        <translation type="unfinished"></translation>
    </message>
    <message>
        <location line="-7"/>
        <source>change from %1 (%2)</source>
        <translation type="unfinished"></translation>
    </message>
    <message>
        <location line="+1"/>
        <source>(change)</source>
        <translation type="unfinished"></translation>
    </message>
</context>
<context>
    <name>CreateWalletActivity</name>
    <message>
        <location filename="../walletcontroller.cpp" line="+209"/>
        <source>Creating Wallet &lt;b&gt;%1&lt;/b&gt;...</source>
        <translation type="unfinished"></translation>
    </message>
    <message>
        <location line="+26"/>
        <source>Create wallet failed</source>
        <translation type="unfinished"></translation>
    </message>
    <message>
        <location line="+2"/>
        <source>Create wallet warning</source>
        <translation type="unfinished"></translation>
    </message>
</context>
<context>
    <name>CreateWalletDialog</name>
    <message>
        <location filename="../forms/createwalletdialog.ui" line="+14"/>
        <source>Create Wallet</source>
        <translation type="unfinished"></translation>
    </message>
    <message>
        <location line="+38"/>
        <source>Wallet Name</source>
        <translation type="unfinished"></translation>
    </message>
    <message>
        <location line="+13"/>
        <source>Encrypt the wallet. The wallet will be encrypted with a passphrase of your choice.</source>
        <translation type="unfinished"></translation>
    </message>
    <message>
        <location line="+3"/>
        <source>Encrypt Wallet</source>
        <translation type="unfinished"></translation>
    </message>
    <message>
        <location line="+19"/>
        <source>Disable private keys for this wallet. Wallets with private keys disabled will have no private keys and cannot have an HD seed or imported private keys. This is ideal for watch-only wallets.</source>
        <translation type="unfinished"></translation>
    </message>
    <message>
        <location line="+3"/>
        <source>Disable Private Keys</source>
        <translation type="unfinished"></translation>
    </message>
    <message>
        <location line="+13"/>
        <source>Make a blank wallet. Blank wallets do not initially have private keys or scripts. Private keys and addresses can be imported, or an HD seed can be set, at a later time.</source>
        <translation type="unfinished"></translation>
    </message>
    <message>
        <location line="+3"/>
        <source>Make Blank Wallet</source>
        <translation type="unfinished"></translation>
    </message>
    <message>
        <location filename="../createwalletdialog.cpp" line="+19"/>
        <source>Create</source>
        <translation type="unfinished"></translation>
    </message>
</context>
<context>
    <name>EditAddressDialog</name>
    <message>
        <location filename="../forms/editaddressdialog.ui" line="+14"/>
        <source>Edit Address</source>
        <translation>Edit Address</translation>
    </message>
    <message>
        <location line="+11"/>
        <source>&amp;Label</source>
        <translation>&amp;Label</translation>
    </message>
    <message>
        <location line="+10"/>
        <source>The label associated with this address list entry</source>
        <translation type="unfinished"></translation>
    </message>
    <message>
        <location line="+17"/>
        <source>The address associated with this address list entry. This can only be modified for sending addresses.</source>
        <translation type="unfinished"></translation>
    </message>
    <message>
        <location line="-10"/>
        <source>&amp;Address</source>
        <translation>&amp;Address</translation>
    </message>
    <message>
        <location filename="../editaddressdialog.cpp" line="+29"/>
        <source>New sending address</source>
        <translation type="unfinished"></translation>
    </message>
    <message>
        <location line="+3"/>
        <source>Edit receiving address</source>
        <translation type="unfinished"></translation>
    </message>
    <message>
        <location line="+4"/>
        <source>Edit sending address</source>
        <translation type="unfinished"></translation>
    </message>
    <message>
        <location line="+75"/>
        <source>The entered address &quot;%1&quot; is not a valid Bitcoin address.</source>
        <translation type="unfinished"></translation>
    </message>
    <message>
        <location line="+33"/>
        <source>Address &quot;%1&quot; already exists as a receiving address with label &quot;%2&quot; and so cannot be added as a sending address.</source>
        <translation type="unfinished"></translation>
    </message>
    <message>
        <location line="+5"/>
        <source>The entered address &quot;%1&quot; is already in the address book with label &quot;%2&quot;.</source>
        <translation type="unfinished"></translation>
    </message>
    <message>
        <location line="-28"/>
        <source>Could not unlock wallet.</source>
        <translation type="unfinished"></translation>
    </message>
    <message>
        <location line="+5"/>
        <source>New key generation failed.</source>
        <translation type="unfinished"></translation>
    </message>
</context>
<context>
    <name>FreespaceChecker</name>
    <message>
        <location filename="../intro.cpp" line="+71"/>
        <source>A new data directory will be created.</source>
        <translation>A new data directory will be created.</translation>
    </message>
    <message>
        <location line="+22"/>
        <source>name</source>
        <translation>name</translation>
    </message>
    <message>
        <location line="+2"/>
        <source>Directory already exists. Add %1 if you intend to create a new directory here.</source>
        <translation>Directory already exists. Add %1 if you intend to create a new directory here.</translation>
    </message>
    <message>
        <location line="+3"/>
        <source>Path already exists, and is not a directory.</source>
        <translation>Path already exists, and is not a directory.</translation>
    </message>
    <message>
        <location line="+7"/>
        <source>Cannot create data directory here.</source>
        <translation>Cannot create data directory here.</translation>
    </message>
</context>
<context>
    <name>HelpMessageDialog</name>
    <message>
        <location filename="../utilitydialog.cpp" line="+35"/>
        <source>version</source>
        <translation type="unfinished">version</translation>
    </message>
    <message>
        <location line="+4"/>
        <source>About %1</source>
        <translation type="unfinished"></translation>
    </message>
    <message>
        <location line="+19"/>
        <source>Command-line options</source>
        <translation type="unfinished"></translation>
    </message>
</context>
<context>
    <name>Intro</name>
    <message>
        <location filename="../forms/intro.ui" line="+14"/>
        <source>Welcome</source>
        <translation>Welcome</translation>
    </message>
    <message>
        <location line="+9"/>
        <source>Welcome to %1.</source>
        <translation type="unfinished"></translation>
    </message>
    <message>
        <location line="+26"/>
        <source>As this is the first time the program is launched, you can choose where %1 will store its data.</source>
        <translation type="unfinished"></translation>
    </message>
    <message>
        <location line="+157"/>
        <source>When you click OK, %1 will begin to download and process the full %4 block chain (%2GB) starting with the earliest transactions in %3 when %4 initially launched.</source>
        <translation type="unfinished"></translation>
    </message>
    <message>
        <location line="+10"/>
        <source>Reverting this setting requires re-downloading the entire blockchain. It is faster to download the full chain first and prune it later. Disables some advanced features.</source>
        <translation type="unfinished"></translation>
    </message>
    <message>
        <location line="+10"/>
        <source>This initial synchronisation is very demanding, and may expose hardware problems with your computer that had previously gone unnoticed. Each time you run %1, it will continue downloading where it left off.</source>
        <translation type="unfinished"></translation>
    </message>
    <message>
        <location line="+10"/>
        <source>If you have chosen to limit block chain storage (pruning), the historical data must still be downloaded and processed, but will be deleted afterward to keep your disk usage low.</source>
        <translation type="unfinished"></translation>
    </message>
    <message>
        <location line="-170"/>
        <source>Use the default data directory</source>
        <translation>Use the default data directory</translation>
    </message>
    <message>
        <location line="+7"/>
        <source>Use a custom data directory:</source>
        <translation>Use a custom data directory:</translation>
    </message>
    <message>
        <location filename="../intro.cpp" line="+32"/>
        <source>Bitcoin</source>
        <translation type="unfinished">Bitcoin</translation>
    </message>
    <message>
        <location line="+8"/>
        <source>Discard blocks after verification, except most recent %1 GB (prune)</source>
        <translation type="unfinished"></translation>
    </message>
    <message>
        <location line="+212"/>
        <source>At least %1 GB of data will be stored in this directory, and it will grow over time.</source>
        <translation type="unfinished"></translation>
    </message>
    <message>
        <location line="+3"/>
        <source>Approximately %1 GB of data will be stored in this directory.</source>
        <translation type="unfinished"></translation>
    </message>
    <message>
<<<<<<< HEAD
        <location line="+4"/>
        <source>%1 will download and store a copy of the Bitcoin block chain.</source>
=======
        <location line="+8"/>
        <source>%1 will download and store a copy of the %2 block chain.</source>
>>>>>>> 599f3c46
        <translation type="unfinished"></translation>
    </message>
    <message>
        <location line="+2"/>
        <source>The wallet will also be stored in this directory.</source>
        <translation type="unfinished"></translation>
    </message>
    <message>
        <location line="-137"/>
        <source>Error: Specified data directory &quot;%1&quot; cannot be created.</source>
        <translation type="unfinished"></translation>
    </message>
    <message>
        <location line="+30"/>
        <source>Error</source>
        <translation>Error</translation>
    </message>
    <message numerus="yes">
        <location line="+21"/>
        <source>%n GB of free space available</source>
        <translation>
            <numerusform>%n GB of free space available</numerusform>
            <numerusform>%n GB of free space available</numerusform>
        </translation>
    </message>
    <message numerus="yes">
        <location line="+2"/>
        <source>(of %n GB needed)</source>
        <translation>
            <numerusform>(of %n GB needed)</numerusform>
            <numerusform>(of %n GB needed)</numerusform>
        </translation>
    </message>
    <message numerus="yes">
        <location line="+3"/>
        <source>(%n GB needed for full chain)</source>
        <translation type="unfinished">
            <numerusform></numerusform>
            <numerusform></numerusform>
        </translation>
    </message>
</context>
<context>
    <name>ModalOverlay</name>
    <message>
        <location filename="../forms/modaloverlay.ui" line="+14"/>
        <source>Form</source>
        <translation type="unfinished">Form</translation>
    </message>
    <message>
        <location line="+119"/>
        <source>Recent transactions may not yet be visible, and therefore your wallet&apos;s balance might be incorrect. This information will be correct once your wallet has finished synchronizing with the bitcoin network, as detailed below.</source>
        <translation type="unfinished"></translation>
    </message>
    <message>
        <location line="+19"/>
        <source>Attempting to spend bitcoins that are affected by not-yet-displayed transactions will not be accepted by the network.</source>
        <translation type="unfinished"></translation>
    </message>
    <message>
        <location line="+63"/>
        <source>Number of blocks left</source>
        <translation type="unfinished"></translation>
    </message>
    <message>
        <location line="+7"/>
        <location line="+26"/>
        <location filename="../modaloverlay.cpp" line="+145"/>
        <source>Unknown...</source>
        <translation type="unfinished"></translation>
    </message>
    <message>
        <location line="-13"/>
        <source>Last block time</source>
        <translation type="unfinished">Last block time</translation>
    </message>
    <message>
        <location line="+26"/>
        <source>Progress</source>
        <translation type="unfinished"></translation>
    </message>
    <message>
        <location line="+34"/>
        <source>Progress increase per hour</source>
        <translation type="unfinished"></translation>
    </message>
    <message>
        <location line="+7"/>
        <location line="+20"/>
        <source>calculating...</source>
        <translation type="unfinished"></translation>
    </message>
    <message>
        <location line="-7"/>
        <source>Estimated time left until synced</source>
        <translation type="unfinished"></translation>
    </message>
    <message>
        <location line="+37"/>
        <source>Hide</source>
        <translation type="unfinished"></translation>
    </message>
    <message>
        <location line="+3"/>
        <source>Esc</source>
        <translation type="unfinished"></translation>
    </message>
    <message>
        <location filename="../modaloverlay.cpp" line="-111"/>
        <source>%1 is currently syncing.  It will download headers and blocks from peers and validate them until reaching the tip of the block chain.</source>
        <translation type="unfinished"></translation>
    </message>
    <message>
        <location line="+117"/>
        <source>Unknown. Syncing Headers (%1, %2%)...</source>
        <translation type="unfinished"></translation>
    </message>
</context>
<context>
    <name>OpenURIDialog</name>
    <message>
        <location filename="../forms/openuridialog.ui" line="+14"/>
        <source>Open bitcoin URI</source>
        <translation type="unfinished"></translation>
    </message>
    <message>
        <location line="+8"/>
        <source>URI:</source>
        <translation type="unfinished"></translation>
    </message>
</context>
<context>
    <name>OpenWalletActivity</name>
    <message>
        <location filename="../walletcontroller.cpp" line="+39"/>
        <source>Open wallet failed</source>
        <translation type="unfinished"></translation>
    </message>
    <message>
        <location line="+2"/>
        <source>Open wallet warning</source>
        <translation type="unfinished"></translation>
    </message>
    <message>
        <location line="+10"/>
        <source>default wallet</source>
        <translation type="unfinished"></translation>
    </message>
    <message>
        <location line="+2"/>
        <source>Opening Wallet &lt;b&gt;%1&lt;/b&gt;...</source>
        <translation type="unfinished"></translation>
    </message>
</context>
<context>
    <name>OptionsDialog</name>
    <message>
        <location filename="../forms/optionsdialog.ui" line="+14"/>
        <source>Options</source>
        <translation>Options</translation>
    </message>
    <message>
        <location line="+13"/>
        <source>&amp;Main</source>
        <translation>&amp;Main</translation>
    </message>
    <message>
        <location line="+6"/>
        <source>Automatically start %1 after logging in to the system.</source>
        <translation type="unfinished"></translation>
    </message>
    <message>
        <location line="+3"/>
        <source>&amp;Start %1 on system login</source>
        <translation type="unfinished"></translation>
    </message>
    <message>
        <location line="+72"/>
        <source>Size of &amp;database cache</source>
        <translation type="unfinished"></translation>
    </message>
    <message>
        <location line="+43"/>
        <source>Number of script &amp;verification threads</source>
        <translation type="unfinished"></translation>
    </message>
    <message>
        <location line="+161"/>
        <location line="+187"/>
        <source>IP address of the proxy (e.g. IPv4: 127.0.0.1 / IPv6: ::1)</source>
        <translation type="unfinished"></translation>
    </message>
    <message>
        <location line="-118"/>
        <location line="+23"/>
        <location line="+23"/>
        <source>Shows if the supplied default SOCKS5 proxy is used to reach peers via this network type.</source>
        <translation type="unfinished"></translation>
    </message>
    <message>
        <location line="+38"/>
        <source>Use separate SOCKS&amp;5 proxy to reach peers via Tor hidden services:</source>
        <translation type="unfinished"></translation>
    </message>
    <message>
        <location line="+108"/>
        <source>Hide the icon from the system tray.</source>
        <translation type="unfinished"></translation>
    </message>
    <message>
        <location line="+3"/>
        <source>&amp;Hide tray icon</source>
        <translation type="unfinished"></translation>
    </message>
    <message>
        <location line="+17"/>
        <source>Minimize instead of exit the application when the window is closed. When this option is enabled, the application will be closed only after selecting Exit in the menu.</source>
        <translation type="unfinished"></translation>
    </message>
    <message>
        <location line="+80"/>
        <location line="+13"/>
        <source>Third party URLs (e.g. a block explorer) that appear in the transactions tab as context menu items. %s in the URL is replaced by transaction hash. Multiple URLs are separated by vertical bar |.</source>
        <translation type="unfinished"></translation>
    </message>
    <message>
        <location line="+79"/>
        <source>Open the %1 configuration file from the working directory.</source>
        <translation type="unfinished"></translation>
    </message>
    <message>
        <location line="+3"/>
        <source>Open Configuration File</source>
        <translation type="unfinished"></translation>
    </message>
    <message>
        <location line="+10"/>
        <source>Reset all client options to default.</source>
        <translation>Reset all client options to default.</translation>
    </message>
    <message>
        <location line="+3"/>
        <source>&amp;Reset Options</source>
        <translation>&amp;Reset Options</translation>
    </message>
    <message>
        <location line="-532"/>
        <source>&amp;Network</source>
        <translation>&amp;Network</translation>
    </message>
    <message>
        <location line="-191"/>
        <source>Disables some advanced features but all blocks will still be fully validated. Reverting this setting requires re-downloading the entire blockchain. Actual disk usage may be somewhat higher.</source>
        <translation type="unfinished"></translation>
    </message>
    <message>
        <location line="+3"/>
        <source>Prune &amp;block storage to</source>
        <translation type="unfinished"></translation>
    </message>
    <message>
        <location line="+10"/>
        <source>GB</source>
        <translation type="unfinished"></translation>
    </message>
    <message>
        <location line="+25"/>
        <source>Reverting this setting requires re-downloading the entire blockchain.</source>
        <translation type="unfinished"></translation>
    </message>
    <message>
        <location line="+28"/>
        <source>MiB</source>
        <translation type="unfinished"></translation>
    </message>
    <message>
        <location line="+40"/>
        <source>(0 = auto, &lt;0 = leave that many cores free)</source>
        <translation type="unfinished"></translation>
    </message>
    <message>
        <location line="+36"/>
        <source>W&amp;allet</source>
        <translation type="unfinished"></translation>
    </message>
    <message>
        <location line="+6"/>
        <source>Expert</source>
        <translation type="unfinished"></translation>
    </message>
    <message>
        <location line="+9"/>
        <source>Enable coin &amp;control features</source>
        <translation type="unfinished"></translation>
    </message>
    <message>
        <location line="+7"/>
        <source>If you disable the spending of unconfirmed change, the change from a transaction cannot be used until that transaction has at least one confirmation. This also affects how your balance is computed.</source>
        <translation type="unfinished"></translation>
    </message>
    <message>
        <location line="+3"/>
        <source>&amp;Spend unconfirmed change</source>
        <translation type="unfinished"></translation>
    </message>
    <message>
        <location line="+30"/>
        <source>Automatically open the Bitcoin client port on the router. This only works when your router supports UPnP and it is enabled.</source>
        <translation>Automatically open the Bitcoin client port on the router. This only works when your router supports UPnP and it is enabled.</translation>
    </message>
    <message>
        <location line="+3"/>
        <source>Map port using &amp;UPnP</source>
        <translation>Map port using &amp;UPnP</translation>
    </message>
    <message>
        <location line="+7"/>
        <source>Accept connections from outside.</source>
        <translation type="unfinished"></translation>
    </message>
    <message>
        <location line="+3"/>
        <source>Allow incomin&amp;g connections</source>
        <translation type="unfinished"></translation>
    </message>
    <message>
        <location line="+7"/>
        <source>Connect to the Bitcoin network through a SOCKS5 proxy.</source>
        <translation type="unfinished"></translation>
    </message>
    <message>
        <location line="+3"/>
        <source>&amp;Connect through SOCKS5 proxy (default proxy):</source>
        <translation type="unfinished"></translation>
    </message>
    <message>
        <location line="+9"/>
        <location line="+187"/>
        <source>Proxy &amp;IP:</source>
        <translation>Proxy &amp;IP:</translation>
    </message>
    <message>
        <location line="-155"/>
        <location line="+187"/>
        <source>&amp;Port:</source>
        <translation>&amp;Port:</translation>
    </message>
    <message>
        <location line="-162"/>
        <location line="+187"/>
        <source>Port of the proxy (e.g. 9050)</source>
        <translation>Port of the proxy (e.g. 9050)</translation>
    </message>
    <message>
        <location line="-163"/>
        <source>Used for reaching peers via:</source>
        <translation type="unfinished"></translation>
    </message>
    <message>
        <location line="+23"/>
        <source>IPv4</source>
        <translation type="unfinished"></translation>
    </message>
    <message>
        <location line="+23"/>
        <source>IPv6</source>
        <translation type="unfinished"></translation>
    </message>
    <message>
        <location line="+23"/>
        <source>Tor</source>
        <translation type="unfinished"></translation>
    </message>
    <message>
        <location line="+25"/>
        <source>Connect to the Bitcoin network through a separate SOCKS5 proxy for Tor hidden services.</source>
        <translation type="unfinished"></translation>
    </message>
    <message>
        <location line="+105"/>
        <source>&amp;Window</source>
        <translation>&amp;Window</translation>
    </message>
    <message>
        <location line="+16"/>
        <source>Show only a tray icon after minimizing the window.</source>
        <translation>Show only a tray icon after minimizing the window.</translation>
    </message>
    <message>
        <location line="+3"/>
        <source>&amp;Minimize to the tray instead of the taskbar</source>
        <translation>&amp;Minimize to the tray instead of the taskbar</translation>
    </message>
    <message>
        <location line="+10"/>
        <source>M&amp;inimize on close</source>
        <translation>M&amp;inimize on close</translation>
    </message>
    <message>
        <location line="+21"/>
        <source>&amp;Display</source>
        <translation>&amp;Display</translation>
    </message>
    <message>
        <location line="+8"/>
        <source>User Interface &amp;language:</source>
        <translation>User Interface &amp;language:</translation>
    </message>
    <message>
        <location line="+13"/>
        <source>The user interface language can be set here. This setting will take effect after restarting %1.</source>
        <translation type="unfinished"></translation>
    </message>
    <message>
        <location line="+11"/>
        <source>&amp;Unit to show amounts in:</source>
        <translation>&amp;Unit to show amounts in:</translation>
    </message>
    <message>
        <location line="+13"/>
        <source>Choose the default subdivision unit to show in the interface and when sending coins.</source>
        <translation>Choose the default subdivision unit to show in the interface and when sending coins.</translation>
    </message>
    <message>
        <location line="-450"/>
        <source>Whether to show coin control features or not.</source>
        <translation type="unfinished"></translation>
    </message>
    <message>
        <location line="+464"/>
        <source>&amp;Third party transaction URLs</source>
        <translation type="unfinished"></translation>
    </message>
    <message>
        <location line="+44"/>
        <source>Options set in this dialog are overridden by the command line or in the configuration file:</source>
        <translation type="unfinished"></translation>
    </message>
    <message>
        <location line="+141"/>
        <source>&amp;OK</source>
        <translation>&amp;OK</translation>
    </message>
    <message>
        <location line="+13"/>
        <source>&amp;Cancel</source>
        <translation>&amp;Cancel</translation>
    </message>
    <message>
        <location filename="../optionsdialog.cpp" line="+96"/>
        <source>default</source>
        <translation>default</translation>
    </message>
    <message>
        <location line="+65"/>
        <source>none</source>
        <translation type="unfinished"></translation>
    </message>
    <message>
        <location line="+89"/>
        <source>Confirm options reset</source>
        <translation>Confirm options reset</translation>
    </message>
    <message>
        <location line="+1"/>
        <location line="+60"/>
        <source>Client restart required to activate changes.</source>
        <translation type="unfinished"></translation>
    </message>
    <message>
        <location line="-60"/>
        <source>Client will be shut down. Do you want to proceed?</source>
        <translation type="unfinished"></translation>
    </message>
    <message>
        <location line="+15"/>
        <source>Configuration options</source>
        <translation type="unfinished"></translation>
    </message>
    <message>
        <location line="+1"/>
        <source>The configuration file is used to specify advanced user options which override GUI settings. Additionally, any command-line options will override this configuration file.</source>
        <translation type="unfinished"></translation>
    </message>
    <message>
        <location line="+5"/>
        <source>Error</source>
        <translation type="unfinished">Error</translation>
    </message>
    <message>
        <location line="+0"/>
        <source>The configuration file could not be opened.</source>
        <translation type="unfinished"></translation>
    </message>
    <message>
        <location line="+43"/>
        <source>This change would require a client restart.</source>
        <translation type="unfinished"></translation>
    </message>
    <message>
        <location line="+28"/>
        <source>The supplied proxy address is invalid.</source>
        <translation>The supplied proxy address is invalid.</translation>
    </message>
</context>
<context>
    <name>OverviewPage</name>
    <message>
        <location filename="../forms/overviewpage.ui" line="+14"/>
        <source>Form</source>
        <translation>Form</translation>
    </message>
    <message>
        <location line="+62"/>
        <location line="+386"/>
        <source>The displayed information may be out of date. Your wallet automatically synchronizes with the Bitcoin network after a connection is established, but this process has not completed yet.</source>
        <translation>The displayed information may be out of date. Your wallet automatically synchronizes with the Bitcoin network after a connection is established, but this process has not completed yet.</translation>
    </message>
    <message>
        <location line="-139"/>
        <source>Watch-only:</source>
        <translation type="unfinished"></translation>
    </message>
    <message>
        <location line="+10"/>
        <source>Available:</source>
        <translation type="unfinished"></translation>
    </message>
    <message>
        <location line="+16"/>
        <source>Your current spendable balance</source>
        <translation>Your current spendable balance</translation>
    </message>
    <message>
        <location line="+41"/>
        <source>Pending:</source>
        <translation type="unfinished"></translation>
    </message>
    <message>
        <location line="-236"/>
        <source>Total of transactions that have yet to be confirmed, and do not yet count toward the spendable balance</source>
        <translation>Total of transactions that have yet to be confirmed, and do not yet count toward the spendable balance</translation>
    </message>
    <message>
        <location line="+112"/>
        <source>Immature:</source>
        <translation>Immature:</translation>
    </message>
    <message>
        <location line="-29"/>
        <source>Mined balance that has not yet matured</source>
        <translation>Mined balance that has not yet matured</translation>
    </message>
    <message>
        <location line="-177"/>
        <source>Balances</source>
        <translation type="unfinished"></translation>
    </message>
    <message>
        <location line="+161"/>
        <source>Total:</source>
        <translation>Total:</translation>
    </message>
    <message>
        <location line="+61"/>
        <source>Your current total balance</source>
        <translation>Your current total balance</translation>
    </message>
    <message>
        <location line="+92"/>
        <source>Your current balance in watch-only addresses</source>
        <translation type="unfinished"></translation>
    </message>
    <message>
        <location line="+23"/>
        <source>Spendable:</source>
        <translation type="unfinished"></translation>
    </message>
    <message>
        <location line="+49"/>
        <source>Recent transactions</source>
        <translation type="unfinished"></translation>
    </message>
    <message>
        <location line="-317"/>
        <source>Unconfirmed transactions to watch-only addresses</source>
        <translation type="unfinished"></translation>
    </message>
    <message>
        <location line="+50"/>
        <source>Mined balance in watch-only addresses that has not yet matured</source>
        <translation type="unfinished"></translation>
    </message>
    <message>
        <location line="+128"/>
        <source>Current total balance in watch-only addresses</source>
        <translation type="unfinished"></translation>
    </message>
</context>
<context>
    <name>PaymentServer</name>
    <message>
        <location filename="../paymentserver.cpp" line="+174"/>
        <source>Payment request error</source>
        <translation type="unfinished"></translation>
    </message>
    <message>
        <location line="+1"/>
        <source>Cannot start bitcoin: click-to-pay handler</source>
        <translation type="unfinished"></translation>
    </message>
    <message>
        <location line="+50"/>
        <location line="+13"/>
        <location line="+6"/>
        <location line="+7"/>
        <source>URI handling</source>
        <translation type="unfinished"></translation>
    </message>
    <message>
        <location line="-26"/>
        <source>&apos;bitcoin://&apos; is not a valid URI. Use &apos;bitcoin:&apos; instead.</source>
        <translation type="unfinished"></translation>
    </message>
    <message>
        <location line="+14"/>
        <location line="+23"/>
        <source>Cannot process payment request because BIP70 is not supported.</source>
        <translation type="unfinished"></translation>
    </message>
    <message>
        <location line="-22"/>
        <location line="+23"/>
        <source>Due to widespread security flaws in BIP70 it&apos;s strongly recommended that any merchant instructions to switch wallets be ignored.</source>
        <translation type="unfinished"></translation>
    </message>
    <message>
        <location line="-22"/>
        <location line="+23"/>
        <source>If you are receiving this error you should request the merchant provide a BIP21 compatible URI.</source>
        <translation type="unfinished"></translation>
    </message>
    <message>
        <location line="-20"/>
        <source>Invalid payment address %1</source>
        <translation type="unfinished"></translation>
    </message>
    <message>
        <location line="+8"/>
        <source>URI cannot be parsed! This can be caused by an invalid Bitcoin address or malformed URI parameters.</source>
        <translation type="unfinished"></translation>
    </message>
    <message>
        <location line="+9"/>
        <source>Payment request file handling</source>
        <translation type="unfinished"></translation>
    </message>
</context>
<context>
    <name>PeerTableModel</name>
    <message>
        <location filename="../peertablemodel.cpp" line="+107"/>
        <source>User Agent</source>
        <translation type="unfinished"></translation>
    </message>
    <message>
        <location line="+0"/>
        <source>Node/Service</source>
        <translation type="unfinished"></translation>
    </message>
    <message>
        <location line="+0"/>
        <source>NodeId</source>
        <translation type="unfinished"></translation>
    </message>
    <message>
        <location line="+0"/>
        <source>Ping</source>
        <translation type="unfinished"></translation>
    </message>
    <message>
        <location line="+0"/>
        <source>Sent</source>
        <translation type="unfinished"></translation>
    </message>
    <message>
        <location line="+0"/>
        <source>Received</source>
        <translation type="unfinished"></translation>
    </message>
</context>
<context>
    <name>QObject</name>
    <message>
        <location filename="../bitcoinunits.cpp" line="+195"/>
        <source>Amount</source>
        <translation type="unfinished">Amount</translation>
    </message>
    <message>
        <location filename="../guiutil.cpp" line="+111"/>
        <source>Enter a Bitcoin address (e.g. %1)</source>
        <translation type="unfinished"></translation>
    </message>
    <message>
        <location line="+618"/>
        <source>%1 d</source>
        <translation type="unfinished"></translation>
    </message>
    <message>
        <location line="+2"/>
        <source>%1 h</source>
        <translation type="unfinished"></translation>
    </message>
    <message>
        <location line="+2"/>
        <source>%1 m</source>
        <translation type="unfinished"></translation>
    </message>
    <message>
        <location line="+2"/>
        <location line="+48"/>
        <source>%1 s</source>
        <translation type="unfinished"></translation>
    </message>
    <message>
        <location line="-10"/>
        <source>None</source>
        <translation type="unfinished"></translation>
    </message>
    <message>
        <location line="+5"/>
        <source>N/A</source>
        <translation type="unfinished">N/A</translation>
    </message>
    <message>
        <location line="+0"/>
        <source>%1 ms</source>
        <translation type="unfinished"></translation>
    </message>
    <message numerus="yes">
        <location line="+18"/>
        <source>%n second(s)</source>
        <translation>
            <numerusform>%n second</numerusform>
            <numerusform>%n seconds</numerusform>
        </translation>
    </message>
    <message numerus="yes">
        <location line="+4"/>
        <source>%n minute(s)</source>
        <translation>
            <numerusform>%n minute</numerusform>
            <numerusform>%n minutes</numerusform>
        </translation>
    </message>
    <message numerus="yes">
        <location line="+4"/>
        <source>%n hour(s)</source>
        <translation type="unfinished">
            <numerusform>%n hour</numerusform>
            <numerusform>%n hours</numerusform>
        </translation>
    </message>
    <message numerus="yes">
        <location line="+4"/>
        <source>%n day(s)</source>
        <translation type="unfinished">
            <numerusform>%n day</numerusform>
            <numerusform>%n days</numerusform>
        </translation>
    </message>
    <message numerus="yes">
        <location line="+4"/>
        <location line="+6"/>
        <source>%n week(s)</source>
        <translation type="unfinished">
            <numerusform>%n week</numerusform>
            <numerusform>%n weeks</numerusform>
        </translation>
    </message>
    <message>
        <location line="+0"/>
        <source>%1 and %2</source>
        <translation type="unfinished"></translation>
    </message>
    <message numerus="yes">
        <location line="+0"/>
        <source>%n year(s)</source>
        <translation type="unfinished">
            <numerusform>%n year</numerusform>
            <numerusform>%n years</numerusform>
        </translation>
    </message>
    <message>
        <location line="+8"/>
        <source>%1 B</source>
        <translation type="unfinished"></translation>
    </message>
    <message>
        <location line="+2"/>
        <source>%1 KB</source>
        <translation type="unfinished"></translation>
    </message>
    <message>
        <location line="+2"/>
        <source>%1 MB</source>
        <translation type="unfinished"></translation>
    </message>
    <message>
        <location line="+2"/>
        <source>%1 GB</source>
        <translation type="unfinished"></translation>
    </message>
    <message>
        <location filename="../bitcoin.cpp" line="+114"/>
        <source>Error: Specified data directory &quot;%1&quot; does not exist.</source>
        <translation type="unfinished"></translation>
    </message>
    <message>
        <location line="+6"/>
        <source>Error: Cannot parse configuration file: %1.</source>
        <translation type="unfinished"></translation>
    </message>
    <message>
        <location line="+15"/>
        <source>Error: %1</source>
        <translation type="unfinished"></translation>
    </message>
    <message>
        <location line="+65"/>
        <source>%1 didn&apos;t yet exit safely...</source>
        <translation type="unfinished"></translation>
    </message>
    <message>
        <location filename="../modaloverlay.cpp" line="-36"/>
        <source>unknown</source>
        <translation type="unfinished"></translation>
    </message>
</context>
<context>
    <name>QRImageWidget</name>
    <message>
        <location filename="../qrimagewidget.cpp" line="+29"/>
        <source>&amp;Save Image...</source>
        <translation type="unfinished"></translation>
    </message>
    <message>
        <location line="+3"/>
        <source>&amp;Copy Image</source>
        <translation type="unfinished"></translation>
    </message>
    <message>
        <location line="+13"/>
        <source>Resulting URI too long, try to reduce the text for label / message.</source>
        <translation type="unfinished"></translation>
    </message>
    <message>
        <location line="+7"/>
        <source>Error encoding URI into QR Code.</source>
        <translation type="unfinished"></translation>
    </message>
    <message>
        <location line="+39"/>
        <source>QR code support not available.</source>
        <translation type="unfinished"></translation>
    </message>
    <message>
        <location line="+32"/>
        <source>Save QR Code</source>
        <translation type="unfinished"></translation>
    </message>
    <message>
        <location line="+0"/>
        <source>PNG Image (*.png)</source>
        <translation type="unfinished"></translation>
    </message>
</context>
<context>
    <name>RPCConsole</name>
    <message>
        <location filename="../forms/debugwindow.ui" line="+75"/>
        <location line="+26"/>
        <location line="+26"/>
        <location line="+26"/>
        <location line="+29"/>
        <location line="+26"/>
        <location line="+36"/>
        <location line="+23"/>
        <location line="+36"/>
        <location line="+23"/>
        <location line="+36"/>
        <location line="+23"/>
        <location line="+716"/>
        <location line="+23"/>
        <location line="+23"/>
        <location line="+23"/>
        <location line="+23"/>
        <location line="+23"/>
        <location line="+23"/>
        <location line="+23"/>
        <location line="+23"/>
        <location line="+23"/>
        <location line="+23"/>
        <location line="+23"/>
        <location line="+23"/>
        <location line="+23"/>
        <location line="+23"/>
        <location line="+26"/>
        <location line="+23"/>
        <location line="+23"/>
        <location line="+26"/>
        <location filename="../rpcconsole.cpp" line="+1121"/>
        <source>N/A</source>
        <translation>N/A</translation>
    </message>
    <message>
        <location line="-1456"/>
        <source>Client version</source>
        <translation>Client version</translation>
    </message>
    <message>
        <location line="-22"/>
        <source>&amp;Information</source>
        <translation>&amp;Information</translation>
    </message>
    <message>
        <location line="+15"/>
        <source>General</source>
        <translation type="unfinished"></translation>
    </message>
    <message>
        <location line="+56"/>
        <source>Using BerkeleyDB version</source>
        <translation type="unfinished"></translation>
    </message>
    <message>
        <location line="+26"/>
        <source>Datadir</source>
        <translation type="unfinished"></translation>
    </message>
    <message>
        <location line="+10"/>
        <source>To specify a non-default location of the data directory use the &apos;%1&apos; option.</source>
        <translation type="unfinished"></translation>
    </message>
    <message>
        <location line="+19"/>
        <source>Blocksdir</source>
        <translation type="unfinished"></translation>
    </message>
    <message>
        <location line="+10"/>
        <source>To specify a non-default location of the blocks directory use the &apos;%1&apos; option.</source>
        <translation type="unfinished"></translation>
    </message>
    <message>
        <location line="+19"/>
        <source>Startup time</source>
        <translation>Startup time</translation>
    </message>
    <message>
        <location line="+29"/>
        <source>Network</source>
        <translation>Network</translation>
    </message>
    <message>
        <location line="+7"/>
        <source>Name</source>
        <translation type="unfinished"></translation>
    </message>
    <message>
        <location line="+23"/>
        <source>Number of connections</source>
        <translation>Number of connections</translation>
    </message>
    <message>
        <location line="+29"/>
        <source>Block chain</source>
        <translation>Block chain</translation>
    </message>
    <message>
        <location line="+7"/>
        <source>Current number of blocks</source>
        <translation>Current number of blocks</translation>
    </message>
    <message>
        <location line="+52"/>
        <source>Memory Pool</source>
        <translation type="unfinished"></translation>
    </message>
    <message>
        <location line="+7"/>
        <source>Current number of transactions</source>
        <translation type="unfinished"></translation>
    </message>
    <message>
        <location line="+23"/>
        <source>Memory usage</source>
        <translation type="unfinished"></translation>
    </message>
    <message>
        <location line="+94"/>
        <source>Wallet: </source>
        <translation type="unfinished"></translation>
    </message>
    <message>
        <location line="+11"/>
        <source>(none)</source>
        <translation type="unfinished"></translation>
    </message>
    <message>
        <location line="+241"/>
        <source>&amp;Reset</source>
        <translation type="unfinished"></translation>
    </message>
    <message>
        <location line="+80"/>
        <location line="+589"/>
        <source>Received</source>
        <translation type="unfinished"></translation>
    </message>
    <message>
        <location line="-509"/>
        <location line="+486"/>
        <source>Sent</source>
        <translation type="unfinished"></translation>
    </message>
    <message>
        <location line="-445"/>
        <source>&amp;Peers</source>
        <translation type="unfinished"></translation>
    </message>
    <message>
        <location line="+67"/>
        <source>Banned peers</source>
        <translation type="unfinished"></translation>
    </message>
    <message>
        <location line="+65"/>
        <location filename="../rpcconsole.cpp" line="-624"/>
        <location line="+756"/>
        <source>Select a peer to view detailed information.</source>
        <translation type="unfinished"></translation>
    </message>
    <message>
        <location line="+37"/>
        <source>Whitelisted</source>
        <translation type="unfinished"></translation>
    </message>
    <message>
        <location line="+23"/>
        <source>Direction</source>
        <translation type="unfinished"></translation>
    </message>
    <message>
        <location line="+23"/>
        <source>Version</source>
        <translation type="unfinished"></translation>
    </message>
    <message>
        <location line="+69"/>
        <source>Starting Block</source>
        <translation type="unfinished"></translation>
    </message>
    <message>
        <location line="+23"/>
        <source>Synced Headers</source>
        <translation type="unfinished"></translation>
    </message>
    <message>
        <location line="+23"/>
        <source>Synced Blocks</source>
        <translation type="unfinished"></translation>
    </message>
    <message>
        <location line="+256"/>
        <source>The mapped Autonomous System used for diversifying peer selection.</source>
        <translation type="unfinished"></translation>
    </message>
    <message>
        <location line="+3"/>
        <source>Mapped AS</source>
        <translation type="unfinished"></translation>
    </message>
    <message>
        <location line="-1423"/>
        <location line="+1072"/>
        <source>User Agent</source>
        <translation type="unfinished"></translation>
    </message>
    <message>
        <location line="-1146"/>
        <source>Node window</source>
        <translation type="unfinished"></translation>
    </message>
    <message>
        <location line="+409"/>
        <source>Open the %1 debug log file from the current data directory. This can take a few seconds for large log files.</source>
        <translation type="unfinished"></translation>
    </message>
    <message>
        <location line="+84"/>
        <source>Decrease font size</source>
        <translation type="unfinished"></translation>
    </message>
    <message>
        <location line="+32"/>
        <source>Increase font size</source>
        <translation type="unfinished"></translation>
    </message>
    <message>
        <location line="+644"/>
        <source>Services</source>
        <translation type="unfinished"></translation>
    </message>
    <message>
        <location line="+92"/>
        <source>Ban Score</source>
        <translation type="unfinished"></translation>
    </message>
    <message>
        <location line="+23"/>
        <source>Connection Time</source>
        <translation type="unfinished"></translation>
    </message>
    <message>
        <location line="+23"/>
        <source>Last Send</source>
        <translation type="unfinished"></translation>
    </message>
    <message>
        <location line="+23"/>
        <source>Last Receive</source>
        <translation type="unfinished"></translation>
    </message>
    <message>
        <location line="+69"/>
        <source>Ping Time</source>
        <translation type="unfinished"></translation>
    </message>
    <message>
        <location line="+23"/>
        <source>The duration of a currently outstanding ping.</source>
        <translation type="unfinished"></translation>
    </message>
    <message>
        <location line="+3"/>
        <source>Ping Wait</source>
        <translation type="unfinished"></translation>
    </message>
    <message>
        <location line="+23"/>
        <source>Min Ping</source>
        <translation type="unfinished"></translation>
    </message>
    <message>
        <location line="+23"/>
        <source>Time Offset</source>
        <translation type="unfinished"></translation>
    </message>
    <message>
        <location line="-1169"/>
        <source>Last block time</source>
        <translation>Last block time</translation>
    </message>
    <message>
        <location line="+110"/>
        <source>&amp;Open</source>
        <translation>&amp;Open</translation>
    </message>
    <message>
        <location line="+26"/>
        <source>&amp;Console</source>
        <translation>&amp;Console</translation>
    </message>
    <message>
        <location line="+217"/>
        <source>&amp;Network Traffic</source>
        <translation type="unfinished"></translation>
    </message>
    <message>
        <location line="+68"/>
        <source>Totals</source>
        <translation type="unfinished"></translation>
    </message>
    <message>
        <location filename="../rpcconsole.cpp" line="-408"/>
        <source>In:</source>
        <translation type="unfinished"></translation>
    </message>
    <message>
        <location line="+1"/>
        <source>Out:</source>
        <translation type="unfinished"></translation>
    </message>
    <message>
        <location filename="../forms/debugwindow.ui" line="-321"/>
        <source>Debug log file</source>
        <translation>Debug log file</translation>
    </message>
    <message>
        <location line="+155"/>
        <source>Clear console</source>
        <translation>Clear console</translation>
    </message>
    <message>
        <location filename="../rpcconsole.cpp" line="-243"/>
        <source>1 &amp;hour</source>
        <translation type="unfinished"></translation>
    </message>
    <message>
        <location line="+1"/>
        <source>1 &amp;day</source>
        <translation type="unfinished"></translation>
    </message>
    <message>
        <location line="+1"/>
        <source>1 &amp;week</source>
        <translation type="unfinished"></translation>
    </message>
    <message>
        <location line="+1"/>
        <source>1 &amp;year</source>
        <translation type="unfinished"></translation>
    </message>
    <message>
        <location line="-4"/>
        <source>&amp;Disconnect</source>
        <translation type="unfinished"></translation>
    </message>
    <message>
        <location line="+1"/>
        <location line="+1"/>
        <location line="+1"/>
        <location line="+1"/>
        <source>Ban for</source>
        <translation type="unfinished"></translation>
    </message>
    <message>
        <location line="+38"/>
        <source>&amp;Unban</source>
        <translation type="unfinished"></translation>
    </message>
    <message>
        <location line="+164"/>
        <source>Welcome to the %1 RPC console.</source>
        <translation type="unfinished"></translation>
    </message>
    <message>
        <location line="+1"/>
        <source>Use up and down arrows to navigate history, and %1 to clear screen.</source>
        <translation type="unfinished"></translation>
    </message>
    <message>
        <location line="+1"/>
        <source>Type %1 for an overview of available commands.</source>
        <translation type="unfinished"></translation>
    </message>
    <message>
        <location line="+1"/>
        <source>For more information on using this console type %1.</source>
        <translation type="unfinished"></translation>
    </message>
    <message>
        <location line="+2"/>
        <source>WARNING: Scammers have been active, telling users to type commands here, stealing their wallet contents. Do not use this console without fully understanding the ramifications of a command.</source>
        <translation type="unfinished"></translation>
    </message>
    <message>
        <location line="+36"/>
        <source>Network activity disabled</source>
        <translation type="unfinished"></translation>
    </message>
    <message>
        <location line="+66"/>
        <source>Executing command without any wallet</source>
        <translation type="unfinished"></translation>
    </message>
    <message>
        <location line="-2"/>
        <source>Executing command using &quot;%1&quot; wallet</source>
        <translation type="unfinished"></translation>
    </message>
    <message>
        <location line="+189"/>
        <source>(node id: %1)</source>
        <translation type="unfinished"></translation>
    </message>
    <message>
        <location line="+2"/>
        <source>via %1</source>
        <translation type="unfinished"></translation>
    </message>
    <message>
        <location line="+3"/>
        <location line="+1"/>
        <source>never</source>
        <translation type="unfinished"></translation>
    </message>
    <message>
        <location line="+10"/>
        <source>Inbound</source>
        <translation type="unfinished"></translation>
    </message>
    <message>
        <location line="+0"/>
        <source>Outbound</source>
        <translation type="unfinished"></translation>
    </message>
    <message>
        <location line="+2"/>
        <source>Yes</source>
        <translation type="unfinished"></translation>
    </message>
    <message>
        <location line="+0"/>
        <source>No</source>
        <translation type="unfinished"></translation>
    </message>
    <message>
        <location line="+13"/>
        <location line="+6"/>
        <source>Unknown</source>
        <translation type="unfinished"></translation>
    </message>
</context>
<context>
    <name>ReceiveCoinsDialog</name>
    <message>
        <location filename="../forms/receivecoinsdialog.ui" line="+37"/>
        <source>&amp;Amount:</source>
        <translation type="unfinished"></translation>
    </message>
    <message>
        <location line="+46"/>
        <source>&amp;Label:</source>
        <translation type="unfinished">&amp;Label:</translation>
    </message>
    <message>
        <location line="-30"/>
        <source>&amp;Message:</source>
        <translation type="unfinished"></translation>
    </message>
    <message>
        <location line="-3"/>
        <source>An optional message to attach to the payment request, which will be displayed when the request is opened. Note: The message will not be sent with the payment over the Bitcoin network.</source>
        <translation type="unfinished"></translation>
    </message>
    <message>
        <location line="+30"/>
        <source>An optional label to associate with the new receiving address.</source>
        <translation type="unfinished"></translation>
    </message>
    <message>
        <location line="-7"/>
        <source>Use this form to request payments. All fields are &lt;b&gt;optional&lt;/b&gt;.</source>
        <translation type="unfinished"></translation>
    </message>
    <message>
        <location line="-39"/>
        <location line="+153"/>
        <source>An optional amount to request. Leave this empty or zero to not request a specific amount.</source>
        <translation type="unfinished"></translation>
    </message>
    <message>
        <location line="-121"/>
        <source>An optional label to associate with the new receiving address (used by you to identify an invoice).  It is also attached to the payment request.</source>
        <translation type="unfinished"></translation>
    </message>
    <message>
        <location line="+30"/>
        <source>An optional message that is attached to the payment request and may be displayed to the sender.</source>
        <translation type="unfinished"></translation>
    </message>
    <message>
        <location line="+15"/>
        <source>&amp;Create new receiving address</source>
        <translation type="unfinished"></translation>
    </message>
    <message>
        <location line="+17"/>
        <source>Clear all fields of the form.</source>
        <translation type="unfinished"></translation>
    </message>
    <message>
        <location line="+3"/>
        <source>Clear</source>
        <translation type="unfinished"></translation>
    </message>
    <message>
        <location line="+78"/>
        <source>Native segwit addresses (aka Bech32 or BIP-173) reduce your transaction fees later on and offer better protection against typos, but old wallets don&apos;t support them. When unchecked, an address compatible with older wallets will be created instead.</source>
        <translation type="unfinished"></translation>
    </message>
    <message>
        <location line="+3"/>
        <source>Generate native segwit (Bech32) address</source>
        <translation type="unfinished"></translation>
    </message>
    <message>
        <location line="+61"/>
        <source>Requested payments history</source>
        <translation type="unfinished"></translation>
    </message>
    <message>
        <location line="+25"/>
        <source>Show the selected request (does the same as double clicking an entry)</source>
        <translation type="unfinished"></translation>
    </message>
    <message>
        <location line="+3"/>
        <source>Show</source>
        <translation type="unfinished"></translation>
    </message>
    <message>
        <location line="+17"/>
        <source>Remove the selected entries from the list</source>
        <translation type="unfinished"></translation>
    </message>
    <message>
        <location line="+3"/>
        <source>Remove</source>
        <translation type="unfinished"></translation>
    </message>
    <message>
        <location filename="../receivecoinsdialog.cpp" line="+45"/>
        <source>Copy URI</source>
        <translation type="unfinished"></translation>
    </message>
    <message>
        <location line="+1"/>
        <source>Copy label</source>
        <translation type="unfinished"></translation>
    </message>
    <message>
        <location line="+1"/>
        <source>Copy message</source>
        <translation type="unfinished"></translation>
    </message>
    <message>
        <location line="+1"/>
        <source>Copy amount</source>
        <translation type="unfinished"></translation>
    </message>
</context>
<context>
    <name>ReceiveRequestDialog</name>
    <message>
        <location filename="../forms/receiverequestdialog.ui" line="+29"/>
        <source>QR Code</source>
        <translation type="unfinished"></translation>
    </message>
    <message>
        <location line="+46"/>
        <source>Copy &amp;URI</source>
        <translation type="unfinished"></translation>
    </message>
    <message>
        <location line="+10"/>
        <source>Copy &amp;Address</source>
        <translation type="unfinished"></translation>
    </message>
    <message>
        <location line="+10"/>
        <source>&amp;Save Image...</source>
        <translation type="unfinished"></translation>
    </message>
    <message>
        <location filename="../receiverequestdialog.cpp" line="+64"/>
        <source>Request payment to %1</source>
        <translation type="unfinished"></translation>
    </message>
    <message>
        <location line="+6"/>
        <source>Payment information</source>
        <translation type="unfinished"></translation>
    </message>
    <message>
        <location line="+1"/>
        <source>URI</source>
        <translation type="unfinished"></translation>
    </message>
    <message>
        <location line="+2"/>
        <source>Address</source>
        <translation type="unfinished"></translation>
    </message>
    <message>
        <location line="+2"/>
        <source>Amount</source>
        <translation type="unfinished">Amount</translation>
    </message>
    <message>
        <location line="+2"/>
        <source>Label</source>
        <translation type="unfinished"></translation>
    </message>
    <message>
        <location line="+2"/>
        <source>Message</source>
        <translation type="unfinished"></translation>
    </message>
    <message>
        <location line="+2"/>
        <source>Wallet</source>
        <translation type="unfinished">Wallet</translation>
    </message>
</context>
<context>
    <name>RecentRequestsTableModel</name>
    <message>
        <location filename="../recentrequeststablemodel.cpp" line="+27"/>
        <source>Date</source>
        <translation type="unfinished">Date</translation>
    </message>
    <message>
        <location line="+0"/>
        <source>Label</source>
        <translation type="unfinished"></translation>
    </message>
    <message>
        <location line="+0"/>
        <source>Message</source>
        <translation type="unfinished"></translation>
    </message>
    <message>
        <location line="+39"/>
        <source>(no label)</source>
        <translation type="unfinished"></translation>
    </message>
    <message>
        <location line="+9"/>
        <source>(no message)</source>
        <translation type="unfinished"></translation>
    </message>
    <message>
        <location line="+8"/>
        <source>(no amount requested)</source>
        <translation type="unfinished"></translation>
    </message>
    <message>
        <location line="+42"/>
        <source>Requested</source>
        <translation type="unfinished"></translation>
    </message>
</context>
<context>
    <name>SendCoinsDialog</name>
    <message>
        <location filename="../forms/sendcoinsdialog.ui" line="+14"/>
        <location filename="../sendcoinsdialog.cpp" line="+622"/>
        <source>Send Coins</source>
        <translation>Send Coins</translation>
    </message>
    <message>
        <location line="+76"/>
        <source>Coin Control Features</source>
        <translation type="unfinished"></translation>
    </message>
    <message>
        <location line="+20"/>
        <source>Inputs...</source>
        <translation type="unfinished"></translation>
    </message>
    <message>
        <location line="+10"/>
        <source>automatically selected</source>
        <translation type="unfinished"></translation>
    </message>
    <message>
        <location line="+19"/>
        <source>Insufficient funds!</source>
        <translation type="unfinished"></translation>
    </message>
    <message>
        <location line="+89"/>
        <source>Quantity:</source>
        <translation type="unfinished"></translation>
    </message>
    <message>
        <location line="+35"/>
        <source>Bytes:</source>
        <translation type="unfinished"></translation>
    </message>
    <message>
        <location line="+48"/>
        <source>Amount:</source>
        <translation type="unfinished"></translation>
    </message>
    <message>
        <location line="+80"/>
        <source>Fee:</source>
        <translation type="unfinished"></translation>
    </message>
    <message>
        <location line="+51"/>
        <source>After Fee:</source>
        <translation type="unfinished"></translation>
    </message>
    <message>
        <location line="+32"/>
        <source>Change:</source>
        <translation type="unfinished"></translation>
    </message>
    <message>
        <location line="+44"/>
        <source>If this is activated, but the change address is empty or invalid, change will be sent to a newly generated address.</source>
        <translation type="unfinished"></translation>
    </message>
    <message>
        <location line="+3"/>
        <source>Custom change address</source>
        <translation type="unfinished"></translation>
    </message>
    <message>
        <location line="+206"/>
        <source>Transaction Fee:</source>
        <translation type="unfinished"></translation>
    </message>
    <message>
        <location line="+14"/>
        <source>Choose...</source>
        <translation type="unfinished"></translation>
    </message>
    <message>
        <location line="+24"/>
        <source>Using the fallbackfee can result in sending a transaction that will take several hours or days (or never) to confirm. Consider choosing your fee manually or wait until you have validated the complete chain.</source>
        <translation type="unfinished"></translation>
    </message>
    <message>
        <location line="+9"/>
        <source>Warning: Fee estimation is currently not possible.</source>
        <translation type="unfinished"></translation>
    </message>
    <message>
        <location line="+77"/>
        <source>Specify a custom fee per kB (1,000 bytes) of the transaction&apos;s virtual size.

Note:  Since the fee is calculated on a per-byte basis, a fee of &quot;100 satoshis per kB&quot; for a transaction size of 500 bytes (half of 1 kB) would ultimately yield a fee of only 50 satoshis.</source>
        <translation type="unfinished"></translation>
    </message>
    <message>
        <location line="+5"/>
        <source>per kilobyte</source>
        <translation type="unfinished"></translation>
    </message>
    <message>
        <location line="-53"/>
        <source>Hide</source>
        <translation type="unfinished"></translation>
    </message>
    <message>
        <location line="+112"/>
        <source>Recommended:</source>
        <translation type="unfinished"></translation>
    </message>
    <message>
        <location line="+30"/>
        <source>Custom:</source>
        <translation type="unfinished"></translation>
    </message>
    <message>
        <location line="+49"/>
        <source>(Smart fee not initialized yet. This usually takes a few blocks...)</source>
        <translation type="unfinished"></translation>
    </message>
    <message>
        <location line="+166"/>
        <source>Send to multiple recipients at once</source>
        <translation>Send to multiple recipients at once</translation>
    </message>
    <message>
        <location line="+3"/>
        <source>Add &amp;Recipient</source>
        <translation>Add &amp;Recipient</translation>
    </message>
    <message>
        <location line="-20"/>
        <source>Clear all fields of the form.</source>
        <translation type="unfinished"></translation>
    </message>
    <message>
        <location line="-800"/>
        <source>Dust:</source>
        <translation type="unfinished"></translation>
    </message>
    <message>
        <location line="+457"/>
        <source>Hide transaction fee settings</source>
        <translation type="unfinished"></translation>
    </message>
    <message>
        <location line="+86"/>
        <source>When there is less transaction volume than space in the blocks, miners as well as relaying nodes may enforce a minimum fee. Paying only this minimum fee is just fine, but be aware that this can result in a never confirming transaction once there is more demand for bitcoin transactions than the network can process.</source>
        <translation type="unfinished"></translation>
    </message>
    <message>
        <location line="+3"/>
        <source>A too low fee might result in a never confirming transaction (read the tooltip)</source>
        <translation type="unfinished"></translation>
    </message>
    <message>
        <location line="+131"/>
        <source>Confirmation time target:</source>
        <translation type="unfinished"></translation>
    </message>
    <message>
        <location line="+58"/>
        <source>Enable Replace-By-Fee</source>
        <translation type="unfinished"></translation>
    </message>
    <message>
        <location line="+3"/>
        <source>With Replace-By-Fee (BIP-125) you can increase a transaction&apos;s fee after it is sent. Without this, a higher fee may be recommended to compensate for increased transaction delay risk.</source>
        <translation type="unfinished"></translation>
    </message>
    <message>
        <location line="+65"/>
        <source>Clear &amp;All</source>
        <translation>Clear &amp;All</translation>
    </message>
    <message>
        <location line="+55"/>
        <source>Balance:</source>
        <translation>Balance:</translation>
    </message>
    <message>
        <location line="-84"/>
        <source>Confirm the send action</source>
        <translation>Confirm the send action</translation>
    </message>
    <message>
        <location line="+3"/>
        <source>S&amp;end</source>
        <translation>S&amp;end</translation>
    </message>
    <message>
        <location filename="../sendcoinsdialog.cpp" line="-533"/>
        <source>Copy quantity</source>
        <translation type="unfinished"></translation>
    </message>
    <message>
        <location line="+1"/>
        <source>Copy amount</source>
        <translation type="unfinished"></translation>
    </message>
    <message>
        <location line="+1"/>
        <source>Copy fee</source>
        <translation type="unfinished"></translation>
    </message>
    <message>
        <location line="+1"/>
        <source>Copy after fee</source>
        <translation type="unfinished"></translation>
    </message>
    <message>
        <location line="+1"/>
        <source>Copy bytes</source>
        <translation type="unfinished"></translation>
    </message>
    <message>
        <location line="+1"/>
        <source>Copy dust</source>
        <translation type="unfinished"></translation>
    </message>
    <message>
        <location line="+1"/>
        <source>Copy change</source>
        <translation type="unfinished"></translation>
    </message>
    <message>
        <location line="+74"/>
        <source>%1 (%2 blocks)</source>
        <translation type="unfinished"></translation>
    </message>
    <message>
        <location line="+22"/>
        <source>Cr&amp;eate Unsigned</source>
        <translation type="unfinished"></translation>
    </message>
    <message>
        <location line="+1"/>
        <source>Creates a Partially Signed Bitcoin Transaction (PSBT) for use with e.g. an offline %1 wallet, or a PSBT-compatible hardware wallet.</source>
        <translation type="unfinished"></translation>
    </message>
    <message>
        <location line="+100"/>
        <source> from wallet &apos;%1&apos;</source>
        <translation type="unfinished"></translation>
    </message>
    <message>
        <location line="+11"/>
        <source>%1 to &apos;%2&apos;</source>
        <translation type="unfinished"></translation>
    </message>
    <message>
        <location line="+5"/>
        <source>%1 to %2</source>
        <translation type="unfinished"></translation>
    </message>
    <message>
        <location line="+8"/>
        <source>Do you want to draft this transaction?</source>
        <translation type="unfinished"></translation>
    </message>
    <message>
        <location line="+2"/>
        <source>Are you sure you want to send?</source>
        <translation type="unfinished"></translation>
    </message>
    <message>
        <location line="+5"/>
        <source>Please, review your transaction proposal. This will produce a Partially Signed Bitcoin Transaction (PSBT) which you can copy and then sign with e.g. an offline %1 wallet, or a PSBT-compatible hardware wallet.</source>
        <translation type="unfinished"></translation>
    </message>
    <message>
        <location line="+43"/>
        <source>or</source>
        <translation type="unfinished"></translation>
    </message>
    <message>
        <location line="-19"/>
        <source>You can increase the fee later (signals Replace-By-Fee, BIP-125).</source>
        <translation type="unfinished"></translation>
    </message>
    <message>
        <location line="-22"/>
        <source>Please, review your transaction.</source>
        <translation type="unfinished"></translation>
    </message>
    <message>
        <location line="+8"/>
        <source>Transaction fee</source>
        <translation type="unfinished"></translation>
    </message>
    <message>
        <location line="+16"/>
        <source>Not signalling Replace-By-Fee, BIP-125.</source>
        <translation type="unfinished"></translation>
    </message>
    <message>
        <location line="+14"/>
        <source>Total Amount</source>
        <translation type="unfinished"></translation>
    </message>
    <message>
        <location line="+9"/>
        <source>To review recipient list click &quot;Show Details...&quot;</source>
        <translation type="unfinished"></translation>
    </message>
    <message>
        <location line="+5"/>
        <source>Confirm send coins</source>
        <translation type="unfinished"></translation>
    </message>
    <message>
        <location line="+0"/>
        <source>Confirm transaction proposal</source>
        <translation type="unfinished"></translation>
    </message>
    <message>
        <location line="+1"/>
        <source>Copy PSBT to clipboard</source>
        <translation type="unfinished"></translation>
    </message>
    <message>
        <location line="+0"/>
        <source>Send</source>
        <translation type="unfinished"></translation>
    </message>
    <message>
        <location line="+23"/>
        <source>PSBT copied</source>
        <translation type="unfinished"></translation>
    </message>
    <message>
        <location line="+166"/>
        <source>Watch-only balance:</source>
        <translation type="unfinished"></translation>
    </message>
    <message>
        <location line="+24"/>
        <source>The recipient address is not valid. Please recheck.</source>
        <translation type="unfinished"></translation>
    </message>
    <message>
        <location line="+3"/>
        <source>The amount to pay must be larger than 0.</source>
        <translation type="unfinished"></translation>
    </message>
    <message>
        <location line="+3"/>
        <source>The amount exceeds your balance.</source>
        <translation type="unfinished"></translation>
    </message>
    <message>
        <location line="+3"/>
        <source>The total exceeds your balance when the %1 transaction fee is included.</source>
        <translation type="unfinished"></translation>
    </message>
    <message>
        <location line="+3"/>
        <source>Duplicate address found: addresses should only be used once each.</source>
        <translation type="unfinished"></translation>
    </message>
    <message>
        <location line="+3"/>
        <source>Transaction creation failed!</source>
        <translation type="unfinished"></translation>
    </message>
    <message>
        <location line="+4"/>
        <source>A fee higher than %1 is considered an absurdly high fee.</source>
        <translation type="unfinished"></translation>
    </message>
    <message>
        <location line="+3"/>
        <source>Payment request expired.</source>
        <translation type="unfinished"></translation>
    </message>
    <message numerus="yes">
        <location line="+125"/>
        <source>Estimated to begin confirmation within %n block(s).</source>
        <translation>
            <numerusform>Estimated to begin confirmation within %n block.</numerusform>
            <numerusform>Estimated to begin confirmation within %n blocks.</numerusform>
        </translation>
    </message>
    <message>
        <location line="+101"/>
        <source>Warning: Invalid Bitcoin address</source>
        <translation type="unfinished"></translation>
    </message>
    <message>
        <location line="+5"/>
        <source>Warning: Unknown change address</source>
        <translation type="unfinished"></translation>
    </message>
    <message>
        <location line="+3"/>
        <source>Confirm custom change address</source>
        <translation type="unfinished"></translation>
    </message>
    <message>
        <location line="+0"/>
        <source>The address you selected for change is not part of this wallet. Any or all funds in your wallet may be sent to this address. Are you sure?</source>
        <translation type="unfinished"></translation>
    </message>
    <message>
        <location line="+21"/>
        <source>(no label)</source>
        <translation type="unfinished"></translation>
    </message>
</context>
<context>
    <name>SendCoinsEntry</name>
    <message>
        <location filename="../forms/sendcoinsentry.ui" line="+155"/>
        <location line="+550"/>
        <location line="+533"/>
        <source>A&amp;mount:</source>
        <translation>A&amp;mount:</translation>
    </message>
    <message>
        <location line="-1199"/>
        <source>Pay &amp;To:</source>
        <translation>Pay &amp;To:</translation>
    </message>
    <message>
        <location line="+93"/>
        <source>&amp;Label:</source>
        <translation>&amp;Label:</translation>
    </message>
    <message>
        <location line="-68"/>
        <source>Choose previously used address</source>
        <translation type="unfinished"></translation>
    </message>
    <message>
        <location line="-7"/>
        <source>The Bitcoin address to send the payment to</source>
        <translation type="unfinished"></translation>
    </message>
    <message>
        <location line="+23"/>
        <source>Alt+A</source>
        <translation>Alt+A</translation>
    </message>
    <message>
        <location line="+7"/>
        <source>Paste address from clipboard</source>
        <translation>Paste address from clipboard</translation>
    </message>
    <message>
        <location line="+16"/>
        <source>Alt+P</source>
        <translation>Alt+P</translation>
    </message>
    <message>
        <location line="+7"/>
        <location line="+562"/>
        <location line="+533"/>
        <source>Remove this entry</source>
        <translation type="unfinished"></translation>
    </message>
    <message>
        <location line="-1035"/>
        <source>The amount to send in the selected unit</source>
        <translation type="unfinished"></translation>
    </message>
    <message>
        <location line="+7"/>
        <source>The fee will be deducted from the amount being sent. The recipient will receive less bitcoins than you enter in the amount field. If multiple recipients are selected, the fee is split equally.</source>
        <translation type="unfinished"></translation>
    </message>
    <message>
        <location line="+3"/>
        <source>S&amp;ubtract fee from amount</source>
        <translation type="unfinished"></translation>
    </message>
    <message>
        <location line="+7"/>
        <source>Use available balance</source>
        <translation type="unfinished"></translation>
    </message>
    <message>
        <location line="+9"/>
        <source>Message:</source>
        <translation type="unfinished"></translation>
    </message>
    <message>
        <location line="+443"/>
        <source>This is an unauthenticated payment request.</source>
        <translation type="unfinished"></translation>
    </message>
    <message>
        <location line="+529"/>
        <source>This is an authenticated payment request.</source>
        <translation type="unfinished"></translation>
    </message>
    <message>
        <location line="-1023"/>
        <location line="+3"/>
        <source>Enter a label for this address to add it to the list of used addresses</source>
        <translation type="unfinished"></translation>
    </message>
    <message>
        <location line="+58"/>
        <source>A message that was attached to the bitcoin: URI which will be stored with the transaction for your reference. Note: This message will not be sent over the Bitcoin network.</source>
        <translation type="unfinished"></translation>
    </message>
    <message>
        <location line="+448"/>
        <location line="+529"/>
        <source>Pay To:</source>
        <translation type="unfinished"></translation>
    </message>
    <message>
        <location line="-495"/>
        <location line="+533"/>
        <source>Memo:</source>
        <translation type="unfinished"></translation>
    </message>
</context>
<context>
    <name>ShutdownWindow</name>
    <message>
        <location filename="../utilitydialog.cpp" line="+83"/>
        <source>%1 is shutting down...</source>
        <translation type="unfinished"></translation>
    </message>
    <message>
        <location line="+1"/>
        <source>Do not shut down the computer until this window disappears.</source>
        <translation type="unfinished"></translation>
    </message>
</context>
<context>
    <name>SignVerifyMessageDialog</name>
    <message>
        <location filename="../forms/signverifymessagedialog.ui" line="+14"/>
        <source>Signatures - Sign / Verify a Message</source>
        <translation>Signatures - Sign / Verify a Message</translation>
    </message>
    <message>
        <location line="+13"/>
        <source>&amp;Sign Message</source>
        <translation>&amp;Sign Message</translation>
    </message>
    <message>
        <location line="+6"/>
        <source>You can sign messages/agreements with your addresses to prove you can receive bitcoins sent to them. Be careful not to sign anything vague or random, as phishing attacks may try to trick you into signing your identity over to them. Only sign fully-detailed statements you agree to.</source>
        <translation type="unfinished"></translation>
    </message>
    <message>
        <location line="+18"/>
        <source>The Bitcoin address to sign the message with</source>
        <translation type="unfinished"></translation>
    </message>
    <message>
        <location line="+7"/>
        <location line="+216"/>
        <source>Choose previously used address</source>
        <translation type="unfinished"></translation>
    </message>
    <message>
        <location line="-206"/>
        <location line="+216"/>
        <source>Alt+A</source>
        <translation>Alt+A</translation>
    </message>
    <message>
        <location line="-206"/>
        <source>Paste address from clipboard</source>
        <translation>Paste address from clipboard</translation>
    </message>
    <message>
        <location line="+10"/>
        <source>Alt+P</source>
        <translation>Alt+P</translation>
    </message>
    <message>
        <location line="+12"/>
        <location line="+3"/>
        <source>Enter the message you want to sign here</source>
        <translation>Enter the message you want to sign here</translation>
    </message>
    <message>
        <location line="+7"/>
        <source>Signature</source>
        <translation>Signature</translation>
    </message>
    <message>
        <location line="+30"/>
        <source>Copy the current signature to the system clipboard</source>
        <translation>Copy the current signature to the system clipboard</translation>
    </message>
    <message>
        <location line="+21"/>
        <source>Sign the message to prove you own this Bitcoin address</source>
        <translation>Sign the message to prove you own this Bitcoin address</translation>
    </message>
    <message>
        <location line="+3"/>
        <source>Sign &amp;Message</source>
        <translation>Sign &amp;Message</translation>
    </message>
    <message>
        <location line="+14"/>
        <source>Reset all sign message fields</source>
        <translation>Reset all sign message fields</translation>
    </message>
    <message>
        <location line="+3"/>
        <location line="+157"/>
        <source>Clear &amp;All</source>
        <translation>Clear &amp;All</translation>
    </message>
    <message>
        <location line="-98"/>
        <source>&amp;Verify Message</source>
        <translation>&amp;Verify Message</translation>
    </message>
    <message>
        <location line="+6"/>
        <source>Enter the receiver&apos;s address, message (ensure you copy line breaks, spaces, tabs, etc. exactly) and signature below to verify the message. Be careful not to read more into the signature than what is in the signed message itself, to avoid being tricked by a man-in-the-middle attack. Note that this only proves the signing party receives with the address, it cannot prove sendership of any transaction!</source>
        <translation type="unfinished"></translation>
    </message>
    <message>
        <location line="+21"/>
        <source>The Bitcoin address the message was signed with</source>
        <translation type="unfinished"></translation>
    </message>
    <message>
        <location line="+29"/>
        <location line="+3"/>
        <source>The signed message to verify</source>
        <translation type="unfinished"></translation>
    </message>
    <message>
        <location line="+7"/>
        <location line="+3"/>
        <source>The signature given when the message was signed</source>
        <translation type="unfinished"></translation>
    </message>
    <message>
        <location line="+9"/>
        <source>Verify the message to ensure it was signed with the specified Bitcoin address</source>
        <translation>Verify the message to ensure it was signed with the specified Bitcoin address</translation>
    </message>
    <message>
        <location line="+3"/>
        <source>Verify &amp;Message</source>
        <translation>Verify &amp;Message</translation>
    </message>
    <message>
        <location line="+14"/>
        <source>Reset all verify message fields</source>
        <translation>Reset all verify message fields</translation>
    </message>
    <message>
        <location line="-210"/>
        <source>Click &quot;Sign Message&quot; to generate signature</source>
        <translation type="unfinished"></translation>
    </message>
    <message>
        <location filename="../signverifymessagedialog.cpp" line="+117"/>
        <location line="+99"/>
        <source>The entered address is invalid.</source>
        <translation type="unfinished"></translation>
    </message>
    <message>
        <location line="-99"/>
        <location line="+7"/>
        <location line="+93"/>
        <location line="+7"/>
        <source>Please check the address and try again.</source>
        <translation type="unfinished"></translation>
    </message>
    <message>
        <location line="-100"/>
        <location line="+99"/>
        <source>The entered address does not refer to a key.</source>
        <translation type="unfinished"></translation>
    </message>
    <message>
        <location line="-91"/>
        <source>Wallet unlock was cancelled.</source>
        <translation type="unfinished"></translation>
    </message>
    <message>
        <location line="+11"/>
        <source>No error</source>
        <translation type="unfinished"></translation>
    </message>
    <message>
        <location line="+3"/>
        <source>Private key for the entered address is not available.</source>
        <translation type="unfinished"></translation>
    </message>
    <message>
        <location line="+3"/>
        <source>Message signing failed.</source>
        <translation type="unfinished"></translation>
    </message>
    <message>
        <location line="+12"/>
        <source>Message signed.</source>
        <translation type="unfinished"></translation>
    </message>
    <message>
        <location line="+69"/>
        <source>The signature could not be decoded.</source>
        <translation type="unfinished"></translation>
    </message>
    <message>
        <location line="+1"/>
        <location line="+7"/>
        <source>Please check the signature and try again.</source>
        <translation type="unfinished"></translation>
    </message>
    <message>
        <location line="-1"/>
        <source>The signature did not match the message digest.</source>
        <translation type="unfinished"></translation>
    </message>
    <message>
        <location line="+6"/>
        <source>Message verification failed.</source>
        <translation type="unfinished"></translation>
    </message>
    <message>
        <location line="-32"/>
        <source>Message verified.</source>
        <translation type="unfinished"></translation>
    </message>
</context>
<context>
    <name>TrafficGraphWidget</name>
    <message>
        <location filename="../trafficgraphwidget.cpp" line="+81"/>
        <source>KB/s</source>
        <translation type="unfinished"></translation>
    </message>
</context>
<context>
    <name>TransactionDesc</name>
    <message numerus="yes">
        <location filename="../transactiondesc.cpp" line="+34"/>
        <source>Open for %n more block(s)</source>
        <translation>
            <numerusform>Open for %n more block</numerusform>
            <numerusform>Open for %n more blocks</numerusform>
        </translation>
    </message>
    <message>
        <location line="+2"/>
        <source>Open until %1</source>
        <translation type="unfinished"></translation>
    </message>
    <message>
        <location line="+6"/>
        <source>conflicted with a transaction with %1 confirmations</source>
        <translation type="unfinished"></translation>
    </message>
    <message>
        <location line="+2"/>
        <source>0/unconfirmed, %1</source>
        <translation type="unfinished"></translation>
    </message>
    <message>
        <location line="+0"/>
        <source>in memory pool</source>
        <translation type="unfinished"></translation>
    </message>
    <message>
        <location line="+0"/>
        <source>not in memory pool</source>
        <translation type="unfinished"></translation>
    </message>
    <message>
        <location line="+0"/>
        <source>abandoned</source>
        <translation type="unfinished"></translation>
    </message>
    <message>
        <location line="+2"/>
        <source>%1/unconfirmed</source>
        <translation type="unfinished"></translation>
    </message>
    <message>
        <location line="+2"/>
        <source>%1 confirmations</source>
        <translation type="unfinished"></translation>
    </message>
    <message>
        <location line="+50"/>
        <source>Status</source>
        <translation type="unfinished"></translation>
    </message>
    <message>
        <location line="+3"/>
        <source>Date</source>
        <translation type="unfinished">Date</translation>
    </message>
    <message>
        <location line="+7"/>
        <source>Source</source>
        <translation type="unfinished"></translation>
    </message>
    <message>
        <location line="+0"/>
        <source>Generated</source>
        <translation type="unfinished"></translation>
    </message>
    <message>
        <location line="+5"/>
        <location line="+14"/>
        <location line="+72"/>
        <source>From</source>
        <translation type="unfinished"></translation>
    </message>
    <message>
        <location line="-72"/>
        <source>unknown</source>
        <translation type="unfinished"></translation>
    </message>
    <message>
        <location line="+1"/>
        <location line="+20"/>
        <location line="+70"/>
        <source>To</source>
        <translation type="unfinished"></translation>
    </message>
    <message>
        <location line="-88"/>
        <source>own address</source>
        <translation type="unfinished"></translation>
    </message>
    <message>
        <location line="+0"/>
        <location line="+69"/>
        <source>watch-only</source>
        <translation type="unfinished"></translation>
    </message>
    <message>
        <location line="-67"/>
        <source>label</source>
        <translation type="unfinished"></translation>
    </message>
    <message>
        <location line="+36"/>
        <location line="+12"/>
        <location line="+54"/>
        <location line="+30"/>
        <location line="+60"/>
        <source>Credit</source>
        <translation type="unfinished"></translation>
    </message>
    <message numerus="yes">
        <location line="-154"/>
        <source>matures in %n more block(s)</source>
        <translation>
            <numerusform>matures in %n more block</numerusform>
            <numerusform>matures in %n more blocks</numerusform>
        </translation>
    </message>
    <message>
        <location line="+2"/>
        <source>not accepted</source>
        <translation type="unfinished"></translation>
    </message>
    <message>
        <location line="+60"/>
        <location line="+26"/>
        <location line="+63"/>
        <source>Debit</source>
        <translation type="unfinished"></translation>
    </message>
    <message>
        <location line="-79"/>
        <source>Total debit</source>
        <translation type="unfinished"></translation>
    </message>
    <message>
        <location line="+1"/>
        <source>Total credit</source>
        <translation type="unfinished"></translation>
    </message>
    <message>
        <location line="+5"/>
        <source>Transaction fee</source>
        <translation type="unfinished"></translation>
    </message>
    <message>
        <location line="+22"/>
        <source>Net amount</source>
        <translation type="unfinished"></translation>
    </message>
    <message>
        <location line="+6"/>
        <location line="+12"/>
        <source>Message</source>
        <translation type="unfinished"></translation>
    </message>
    <message>
        <location line="-10"/>
        <source>Comment</source>
        <translation type="unfinished"></translation>
    </message>
    <message>
        <location line="+2"/>
        <source>Transaction ID</source>
        <translation type="unfinished"></translation>
    </message>
    <message>
        <location line="+1"/>
        <source>Transaction total size</source>
        <translation type="unfinished"></translation>
    </message>
    <message>
        <location line="+1"/>
        <source>Transaction virtual size</source>
        <translation type="unfinished"></translation>
    </message>
    <message>
        <location line="+1"/>
        <source>Output index</source>
        <translation type="unfinished"></translation>
    </message>
    <message>
        <location line="+16"/>
        <source> (Certificate was not verified)</source>
        <translation type="unfinished"></translation>
    </message>
    <message>
        <location line="+3"/>
        <source>Merchant</source>
        <translation type="unfinished"></translation>
    </message>
    <message>
        <location line="+8"/>
        <source>Generated coins must mature %1 blocks before they can be spent. When you generated this block, it was broadcast to the network to be added to the block chain. If it fails to get into the chain, its state will change to &quot;not accepted&quot; and it won&apos;t be spendable. This may occasionally happen if another node generates a block within a few seconds of yours.</source>
        <translation type="unfinished"></translation>
    </message>
    <message>
        <location line="+8"/>
        <source>Debug information</source>
        <translation type="unfinished"></translation>
    </message>
    <message>
        <location line="+8"/>
        <source>Transaction</source>
        <translation type="unfinished"></translation>
    </message>
    <message>
        <location line="+3"/>
        <source>Inputs</source>
        <translation type="unfinished"></translation>
    </message>
    <message>
        <location line="+21"/>
        <source>Amount</source>
        <translation type="unfinished">Amount</translation>
    </message>
    <message>
        <location line="+1"/>
        <location line="+1"/>
        <source>true</source>
        <translation type="unfinished"></translation>
    </message>
    <message>
        <location line="-1"/>
        <location line="+1"/>
        <source>false</source>
        <translation type="unfinished"></translation>
    </message>
</context>
<context>
    <name>TransactionDescDialog</name>
    <message>
        <location filename="../forms/transactiondescdialog.ui" line="+20"/>
        <source>This pane shows a detailed description of the transaction</source>
        <translation>This pane shows a detailed description of the transaction</translation>
    </message>
    <message>
        <location filename="../transactiondescdialog.cpp" line="+17"/>
        <source>Details for %1</source>
        <translation type="unfinished"></translation>
    </message>
</context>
<context>
    <name>TransactionTableModel</name>
    <message>
        <location filename="../transactiontablemodel.cpp" line="+225"/>
        <source>Date</source>
        <translation type="unfinished">Date</translation>
    </message>
    <message>
        <location line="+0"/>
        <source>Type</source>
        <translation type="unfinished"></translation>
    </message>
    <message>
        <location line="+0"/>
        <source>Label</source>
        <translation type="unfinished"></translation>
    </message>
    <message numerus="yes">
        <location line="+58"/>
        <source>Open for %n more block(s)</source>
        <translation>
            <numerusform>Open for %n more block</numerusform>
            <numerusform>Open for %n more blocks</numerusform>
        </translation>
    </message>
    <message>
        <location line="+3"/>
        <source>Open until %1</source>
        <translation type="unfinished"></translation>
    </message>
    <message>
        <location line="+3"/>
        <source>Unconfirmed</source>
        <translation type="unfinished"></translation>
    </message>
    <message>
        <location line="+3"/>
        <source>Abandoned</source>
        <translation type="unfinished"></translation>
    </message>
    <message>
        <location line="+3"/>
        <source>Confirming (%1 of %2 recommended confirmations)</source>
        <translation type="unfinished"></translation>
    </message>
    <message>
        <location line="+3"/>
        <source>Confirmed (%1 confirmations)</source>
        <translation type="unfinished"></translation>
    </message>
    <message>
        <location line="+3"/>
        <source>Conflicted</source>
        <translation type="unfinished"></translation>
    </message>
    <message>
        <location line="+3"/>
        <source>Immature (%1 confirmations, will be available after %2)</source>
        <translation type="unfinished"></translation>
    </message>
    <message>
        <location line="+3"/>
        <source>Generated but not accepted</source>
        <translation type="unfinished"></translation>
    </message>
    <message>
        <location line="+39"/>
        <source>Received with</source>
        <translation type="unfinished"></translation>
    </message>
    <message>
        <location line="+2"/>
        <source>Received from</source>
        <translation type="unfinished"></translation>
    </message>
    <message>
        <location line="+3"/>
        <source>Sent to</source>
        <translation type="unfinished"></translation>
    </message>
    <message>
        <location line="+2"/>
        <source>Payment to yourself</source>
        <translation type="unfinished"></translation>
    </message>
    <message>
        <location line="+2"/>
        <source>Mined</source>
        <translation type="unfinished"></translation>
    </message>
    <message>
        <location line="+28"/>
        <source>watch-only</source>
        <translation type="unfinished"></translation>
    </message>
    <message>
        <location line="+16"/>
        <source>(n/a)</source>
        <translation type="unfinished"></translation>
    </message>
    <message>
        <location line="+208"/>
        <source>(no label)</source>
        <translation type="unfinished"></translation>
    </message>
    <message>
        <location line="+39"/>
        <source>Transaction status. Hover over this field to show number of confirmations.</source>
        <translation type="unfinished"></translation>
    </message>
    <message>
        <location line="+2"/>
        <source>Date and time that the transaction was received.</source>
        <translation type="unfinished"></translation>
    </message>
    <message>
        <location line="+2"/>
        <source>Type of transaction.</source>
        <translation type="unfinished"></translation>
    </message>
    <message>
        <location line="+2"/>
        <source>Whether or not a watch-only address is involved in this transaction.</source>
        <translation type="unfinished"></translation>
    </message>
    <message>
        <location line="+2"/>
        <source>User-defined intent/purpose of the transaction.</source>
        <translation type="unfinished"></translation>
    </message>
    <message>
        <location line="+2"/>
        <source>Amount removed from or added to balance.</source>
        <translation type="unfinished"></translation>
    </message>
</context>
<context>
    <name>TransactionView</name>
    <message>
        <location filename="../transactionview.cpp" line="+69"/>
        <location line="+16"/>
        <source>All</source>
        <translation type="unfinished"></translation>
    </message>
    <message>
        <location line="-15"/>
        <source>Today</source>
        <translation type="unfinished"></translation>
    </message>
    <message>
        <location line="+1"/>
        <source>This week</source>
        <translation type="unfinished"></translation>
    </message>
    <message>
        <location line="+1"/>
        <source>This month</source>
        <translation type="unfinished"></translation>
    </message>
    <message>
        <location line="+1"/>
        <source>Last month</source>
        <translation type="unfinished"></translation>
    </message>
    <message>
        <location line="+1"/>
        <source>This year</source>
        <translation type="unfinished"></translation>
    </message>
    <message>
        <location line="+1"/>
        <source>Range...</source>
        <translation type="unfinished"></translation>
    </message>
    <message>
        <location line="+11"/>
        <source>Received with</source>
        <translation type="unfinished"></translation>
    </message>
    <message>
        <location line="+2"/>
        <source>Sent to</source>
        <translation type="unfinished"></translation>
    </message>
    <message>
        <location line="+2"/>
        <source>To yourself</source>
        <translation type="unfinished"></translation>
    </message>
    <message>
        <location line="+1"/>
        <source>Mined</source>
        <translation type="unfinished"></translation>
    </message>
    <message>
        <location line="+1"/>
        <source>Other</source>
        <translation type="unfinished"></translation>
    </message>
    <message>
        <location line="+5"/>
        <source>Enter address, transaction id, or label to search</source>
        <translation type="unfinished"></translation>
    </message>
    <message>
        <location line="+4"/>
        <source>Min amount</source>
        <translation type="unfinished"></translation>
    </message>
    <message>
        <location line="+51"/>
        <source>Abandon transaction</source>
        <translation type="unfinished"></translation>
    </message>
    <message>
        <location line="+1"/>
        <source>Increase transaction fee</source>
        <translation type="unfinished"></translation>
    </message>
    <message>
        <location line="+2"/>
        <source>Copy address</source>
        <translation type="unfinished"></translation>
    </message>
    <message>
        <location line="+1"/>
        <source>Copy label</source>
        <translation type="unfinished"></translation>
    </message>
    <message>
        <location line="+1"/>
        <source>Copy amount</source>
        <translation type="unfinished"></translation>
    </message>
    <message>
        <location line="+1"/>
        <source>Copy transaction ID</source>
        <translation type="unfinished"></translation>
    </message>
    <message>
        <location line="+1"/>
        <source>Copy raw transaction</source>
        <translation type="unfinished"></translation>
    </message>
    <message>
        <location line="+1"/>
        <source>Copy full transaction details</source>
        <translation type="unfinished"></translation>
    </message>
    <message>
        <location line="+1"/>
        <source>Edit label</source>
        <translation type="unfinished"></translation>
    </message>
    <message>
        <location line="+1"/>
        <source>Show transaction details</source>
        <translation type="unfinished"></translation>
    </message>
    <message>
        <location line="+194"/>
        <source>Export Transaction History</source>
        <translation type="unfinished"></translation>
    </message>
    <message>
        <location line="+1"/>
        <source>Comma separated file (*.csv)</source>
        <translation type="unfinished"></translation>
    </message>
    <message>
        <location line="+9"/>
        <source>Confirmed</source>
        <translation type="unfinished">Confirmed</translation>
    </message>
    <message>
        <location line="+2"/>
        <source>Watch-only</source>
        <translation type="unfinished"></translation>
    </message>
    <message>
        <location line="+1"/>
        <source>Date</source>
        <translation type="unfinished">Date</translation>
    </message>
    <message>
        <location line="+1"/>
        <source>Type</source>
        <translation type="unfinished"></translation>
    </message>
    <message>
        <location line="+1"/>
        <source>Label</source>
        <translation type="unfinished"></translation>
    </message>
    <message>
        <location line="+1"/>
        <source>Address</source>
        <translation type="unfinished"></translation>
    </message>
    <message>
        <location line="+2"/>
        <source>ID</source>
        <translation type="unfinished"></translation>
    </message>
    <message>
        <location line="+3"/>
        <source>Exporting Failed</source>
        <translation type="unfinished"></translation>
    </message>
    <message>
        <location line="+0"/>
        <source>There was an error trying to save the transaction history to %1.</source>
        <translation type="unfinished"></translation>
    </message>
    <message>
        <location line="+4"/>
        <source>Exporting Successful</source>
        <translation type="unfinished"></translation>
    </message>
    <message>
        <location line="+0"/>
        <source>The transaction history was successfully saved to %1.</source>
        <translation type="unfinished"></translation>
    </message>
    <message>
        <location line="+171"/>
        <source>Range:</source>
        <translation type="unfinished"></translation>
    </message>
    <message>
        <location line="+8"/>
        <source>to</source>
        <translation type="unfinished"></translation>
    </message>
</context>
<context>
    <name>UnitDisplayStatusBarControl</name>
    <message>
        <location filename="../bitcoingui.cpp" line="+156"/>
        <source>Unit to show amounts in. Click to select another unit.</source>
        <translation type="unfinished"></translation>
    </message>
</context>
<context>
    <name>WalletController</name>
    <message>
        <location filename="../walletcontroller.cpp" line="-211"/>
        <source>Close wallet</source>
        <translation type="unfinished"></translation>
    </message>
    <message>
        <location line="+1"/>
        <source>Are you sure you wish to close the wallet &lt;i&gt;%1&lt;/i&gt;?</source>
        <translation type="unfinished"></translation>
    </message>
    <message>
        <location line="+1"/>
        <source>Closing the wallet for too long can result in having to resync the entire chain if pruning is enabled.</source>
        <translation type="unfinished"></translation>
    </message>
</context>
<context>
    <name>WalletFrame</name>
    <message>
        <location filename="../walletframe.cpp" line="+28"/>
        <source>No wallet has been loaded.</source>
        <translation type="unfinished"></translation>
    </message>
</context>
<context>
    <name>WalletModel</name>
    <message>
        <location filename="../walletmodel.cpp" line="+195"/>
        <source>Send Coins</source>
        <translation type="unfinished">Send Coins</translation>
    </message>
    <message>
        <location line="+288"/>
        <location line="+45"/>
        <location line="+13"/>
        <location line="+5"/>
        <source>Fee bump error</source>
        <translation type="unfinished"></translation>
    </message>
    <message>
        <location line="-63"/>
        <source>Increasing transaction fee failed</source>
        <translation type="unfinished"></translation>
    </message>
    <message>
        <location line="+8"/>
        <source>Do you want to increase the fee?</source>
        <translation type="unfinished"></translation>
    </message>
    <message>
        <location line="+0"/>
        <source>Do you want to draft a transaction with fee increase?</source>
        <translation type="unfinished"></translation>
    </message>
    <message>
        <location line="+4"/>
        <source>Current fee:</source>
        <translation type="unfinished"></translation>
    </message>
    <message>
        <location line="+4"/>
        <source>Increase:</source>
        <translation type="unfinished"></translation>
    </message>
    <message>
        <location line="+4"/>
        <source>New fee:</source>
        <translation type="unfinished"></translation>
    </message>
    <message>
        <location line="+4"/>
        <source>Confirm fee bump</source>
        <translation type="unfinished"></translation>
    </message>
    <message>
        <location line="+21"/>
        <source>Can&apos;t draft transaction.</source>
        <translation type="unfinished"></translation>
    </message>
    <message>
        <location line="+7"/>
        <source>PSBT copied</source>
        <translation type="unfinished"></translation>
    </message>
    <message>
        <location line="+6"/>
        <source>Can&apos;t sign transaction.</source>
        <translation type="unfinished"></translation>
    </message>
    <message>
        <location line="+5"/>
        <source>Could not commit transaction</source>
        <translation type="unfinished"></translation>
    </message>
    <message>
        <location line="+20"/>
        <source>default wallet</source>
        <translation type="unfinished"></translation>
    </message>
</context>
<context>
    <name>WalletView</name>
    <message>
        <location filename="../walletview.cpp" line="+46"/>
        <source>&amp;Export</source>
        <translation type="unfinished">&amp;Export</translation>
    </message>
    <message>
        <location line="+1"/>
        <source>Export the data in the current tab to a file</source>
        <translation type="unfinished">Export the data in the current tab to a file</translation>
    </message>
    <message>
        <location line="+182"/>
        <source>Backup Wallet</source>
        <translation type="unfinished"></translation>
    </message>
    <message>
        <location line="+1"/>
        <source>Wallet Data (*.dat)</source>
        <translation type="unfinished"></translation>
    </message>
    <message>
        <location line="+6"/>
        <source>Backup Failed</source>
        <translation type="unfinished"></translation>
    </message>
    <message>
        <location line="+0"/>
        <source>There was an error trying to save the wallet data to %1.</source>
        <translation type="unfinished"></translation>
    </message>
    <message>
        <location line="+4"/>
        <source>Backup Successful</source>
        <translation type="unfinished"></translation>
    </message>
    <message>
        <location line="+0"/>
        <source>The wallet data was successfully saved to %1.</source>
        <translation type="unfinished"></translation>
    </message>
    <message>
        <location line="+44"/>
        <source>Cancel</source>
        <translation type="unfinished"></translation>
    </message>
</context>
<context>
    <name>bitcoin-core</name>
    <message>
        <location filename="../bitcoinstrings.cpp" line="+28"/>
        <source>Distributed under the MIT software license, see the accompanying file %s or %s</source>
        <translation type="unfinished"></translation>
    </message>
    <message>
        <location line="+20"/>
        <source>Prune configured below the minimum of %d MiB.  Please use a higher number.</source>
        <translation type="unfinished"></translation>
    </message>
    <message>
        <location line="+2"/>
        <source>Prune: last wallet synchronisation goes beyond pruned data. You need to -reindex (download the whole blockchain again in case of pruned node)</source>
        <translation type="unfinished"></translation>
    </message>
    <message>
        <location line="+68"/>
        <source>Error: A fatal internal error occurred, see debug.log for details</source>
        <translation type="unfinished"></translation>
    </message>
    <message>
        <location line="+26"/>
        <source>Pruning blockstore...</source>
        <translation type="unfinished"></translation>
    </message>
    <message>
        <location line="+30"/>
        <source>Unable to start HTTP server. See debug log for details.</source>
        <translation type="unfinished"></translation>
    </message>
    <message>
        <location line="-162"/>
        <source>The %s developers</source>
        <translation type="unfinished"></translation>
    </message>
    <message>
        <location line="+4"/>
        <source>Can&apos;t generate a change-address key. No keys in the internal keypool and can&apos;t generate any keys.</source>
        <translation type="unfinished"></translation>
    </message>
    <message>
        <location line="+3"/>
        <source>Cannot obtain a lock on data directory %s. %s is probably already running.</source>
        <translation type="unfinished"></translation>
    </message>
    <message>
        <location line="+2"/>
        <source>Cannot provide specific connections and have addrman find outgoing connections at the same.</source>
        <translation type="unfinished"></translation>
    </message>
    <message>
        <location line="+10"/>
        <source>Error reading %s! All keys read correctly, but transaction data or address book entries might be missing or incorrect.</source>
        <translation type="unfinished"></translation>
    </message>
    <message>
        <location line="+11"/>
        <source>Please check that your computer&apos;s date and time are correct! If your clock is wrong, %s will not work properly.</source>
        <translation type="unfinished"></translation>
    </message>
    <message>
        <location line="+3"/>
        <source>Please contribute if you find %s useful. Visit %s for further information about the software.</source>
        <translation type="unfinished"></translation>
    </message>
    <message>
        <location line="+8"/>
        <source>The block database contains a block which appears to be from the future. This may be due to your computer&apos;s date and time being set incorrectly. Only rebuild the block database if you are sure that your computer&apos;s date and time are correct</source>
        <translation type="unfinished"></translation>
    </message>
    <message>
        <location line="+7"/>
        <source>This is a pre-release test build - use at your own risk - do not use for mining or merchant applications</source>
        <translation type="unfinished"></translation>
    </message>
    <message>
        <location line="+3"/>
        <source>This is the transaction fee you may discard if change is smaller than dust at this level</source>
        <translation type="unfinished"></translation>
    </message>
    <message>
        <location line="+8"/>
        <source>Unable to replay blocks. You will need to rebuild the database using -reindex-chainstate.</source>
        <translation type="unfinished"></translation>
    </message>
    <message>
        <location line="+3"/>
        <source>Unable to rewind the database to a pre-fork state. You will need to redownload the blockchain</source>
        <translation type="unfinished"></translation>
    </message>
    <message>
        <location line="+5"/>
        <source>Warning: The network does not appear to fully agree! Some miners appear to be experiencing issues.</source>
        <translation type="unfinished"></translation>
    </message>
    <message>
        <location line="+7"/>
        <source>Warning: We do not appear to fully agree with our peers! You may need to upgrade, or other nodes may need to upgrade.</source>
        <translation type="unfinished"></translation>
    </message>
    <message>
        <location line="+6"/>
        <source>%d of last 100 blocks have unexpected version</source>
        <translation type="unfinished"></translation>
    </message>
    <message>
        <location line="+1"/>
        <source>%s corrupt, salvage failed</source>
        <translation type="unfinished"></translation>
    </message>
    <message>
        <location line="+2"/>
        <source>-maxmempool must be at least %d MB</source>
        <translation type="unfinished"></translation>
    </message>
    <message>
        <location line="+2"/>
        <source>Cannot resolve -%s address: &apos;%s&apos;</source>
        <translation type="unfinished"></translation>
    </message>
    <message>
        <location line="+2"/>
        <source>Change index out of range</source>
        <translation type="unfinished"></translation>
    </message>
    <message>
        <location line="+1"/>
        <source>Config setting for %s only applied on %s network when in [%s] section.</source>
        <translation type="unfinished"></translation>
    </message>
    <message>
        <location line="+1"/>
        <source>Copyright (C) %i-%i</source>
        <translation type="unfinished"></translation>
    </message>
    <message>
        <location line="+1"/>
        <source>Corrupted block database detected</source>
        <translation>Corrupted block database detected</translation>
    </message>
    <message>
        <location line="+1"/>
        <source>Could not find asmap file %s</source>
        <translation type="unfinished"></translation>
    </message>
    <message>
        <location line="+1"/>
        <source>Could not parse asmap file %s</source>
        <translation type="unfinished"></translation>
    </message>
    <message>
        <location line="+1"/>
        <source>Do you want to rebuild the block database now?</source>
        <translation>Do you want to rebuild the block database now?</translation>
    </message>
    <message>
        <location line="+2"/>
        <source>Error initializing block database</source>
        <translation>Error initializing block database</translation>
    </message>
    <message>
        <location line="+1"/>
        <source>Error initializing wallet database environment %s!</source>
        <translation>Error initializing wallet database environment %s!</translation>
    </message>
    <message>
        <location line="+1"/>
        <source>Error loading %s</source>
        <translation type="unfinished"></translation>
    </message>
    <message>
        <location line="+1"/>
        <source>Error loading %s: Private keys can only be disabled during creation</source>
        <translation type="unfinished"></translation>
    </message>
    <message>
        <location line="+1"/>
        <source>Error loading %s: Wallet corrupted</source>
        <translation type="unfinished"></translation>
    </message>
    <message>
        <location line="+1"/>
        <source>Error loading %s: Wallet requires newer version of %s</source>
        <translation type="unfinished"></translation>
    </message>
    <message>
        <location line="+1"/>
        <source>Error loading block database</source>
        <translation>Error loading block database</translation>
    </message>
    <message>
        <location line="+2"/>
        <source>Error opening block database</source>
        <translation>Error opening block database</translation>
    </message>
    <message>
        <location line="+6"/>
        <source>Failed to listen on any port. Use -listen=0 if you want this.</source>
        <translation>Failed to listen on any port. Use -listen=0 if you want this.</translation>
    </message>
    <message>
        <location line="+1"/>
        <source>Failed to rescan the wallet during initialization</source>
        <translation type="unfinished"></translation>
    </message>
    <message>
        <location line="+1"/>
        <source>Importing...</source>
        <translation type="unfinished"></translation>
    </message>
    <message>
        <location line="+1"/>
        <source>Incorrect or no genesis block found. Wrong datadir for network?</source>
        <translation>Incorrect or no genesis block found. Wrong datadir for network?</translation>
    </message>
    <message>
        <location line="+1"/>
        <source>Initialization sanity check failed. %s is shutting down.</source>
        <translation type="unfinished"></translation>
    </message>
    <message>
        <location line="+4"/>
        <source>Invalid P2P permission: &apos;%s&apos;</source>
        <translation type="unfinished"></translation>
    </message>
    <message>
        <location line="+1"/>
        <source>Invalid amount for -%s=&lt;amount&gt;: &apos;%s&apos;</source>
        <translation type="unfinished"></translation>
    </message>
    <message>
        <location line="+1"/>
        <source>Invalid amount for -discardfee=&lt;amount&gt;: &apos;%s&apos;</source>
        <translation type="unfinished"></translation>
    </message>
    <message>
        <location line="+1"/>
        <source>Invalid amount for -fallbackfee=&lt;amount&gt;: &apos;%s&apos;</source>
        <translation type="unfinished"></translation>
    </message>
    <message>
        <location line="+22"/>
        <source>Specified blocks directory &quot;%s&quot; does not exist.</source>
        <translation type="unfinished"></translation>
    </message>
    <message>
        <location line="+22"/>
        <source>Unknown address type &apos;%s&apos;</source>
        <translation type="unfinished"></translation>
    </message>
    <message>
        <location line="+1"/>
        <source>Unknown change type &apos;%s&apos;</source>
        <translation type="unfinished"></translation>
    </message>
    <message>
        <location line="+4"/>
        <source>Upgrading txindex database</source>
        <translation type="unfinished"></translation>
    </message>
    <message>
        <location line="-46"/>
        <source>Loading P2P addresses...</source>
        <translation type="unfinished"></translation>
    </message>
    <message>
        <location line="-15"/>
        <source>Error: Disk space is too low!</source>
        <translation type="unfinished"></translation>
    </message>
    <message>
        <location line="+16"/>
        <source>Loading banlist...</source>
        <translation type="unfinished"></translation>
    </message>
    <message>
        <location line="+4"/>
        <source>Not enough file descriptors available.</source>
        <translation>Not enough file descriptors available.</translation>
    </message>
    <message>
        <location line="+1"/>
        <source>Prune cannot be configured with a negative value.</source>
        <translation type="unfinished"></translation>
    </message>
    <message>
        <location line="+2"/>
        <source>Prune mode is incompatible with -txindex.</source>
        <translation type="unfinished"></translation>
    </message>
    <message>
        <location line="+3"/>
        <source>Replaying blocks...</source>
        <translation type="unfinished"></translation>
    </message>
    <message>
        <location line="+2"/>
        <source>Rewinding blocks...</source>
        <translation type="unfinished"></translation>
    </message>
    <message>
        <location line="+8"/>
        <source>The source code is available from %s.</source>
        <translation type="unfinished"></translation>
    </message>
    <message>
        <location line="+9"/>
        <source>Transaction fee and change calculation failed</source>
        <translation type="unfinished"></translation>
    </message>
    <message>
        <location line="+5"/>
        <source>Unable to bind to %s on this computer. %s is probably already running.</source>
        <translation type="unfinished"></translation>
    </message>
    <message>
        <location line="+3"/>
        <source>Unable to generate keys</source>
        <translation type="unfinished"></translation>
    </message>
    <message>
        <location line="+6"/>
        <source>Unsupported logging category %s=%s.</source>
        <translation type="unfinished"></translation>
    </message>
    <message>
        <location line="+1"/>
        <source>Upgrading UTXO database</source>
        <translation type="unfinished"></translation>
    </message>
    <message>
        <location line="+2"/>
        <source>User Agent comment (%s) contains unsafe characters.</source>
        <translation type="unfinished"></translation>
    </message>
    <message>
        <location line="+1"/>
        <source>Verifying blocks...</source>
        <translation>Verifying blocks...</translation>
    </message>
    <message>
        <location line="+2"/>
        <source>Wallet needed to be rewritten: restart %s to complete</source>
        <translation type="unfinished"></translation>
    </message>
    <message>
        <location line="-151"/>
        <source>Error: Listening for incoming connections failed (listen returned error %s)</source>
        <translation type="unfinished"></translation>
    </message>
    <message>
        <location line="+5"/>
        <source>Invalid amount for -maxtxfee=&lt;amount&gt;: &apos;%s&apos; (must be at least the minrelay fee of %s to prevent stuck transactions)</source>
        <translation type="unfinished"></translation>
    </message>
    <message>
        <location line="+19"/>
        <source>The transaction amount is too small to send after the fee has been deducted</source>
        <translation type="unfinished"></translation>
    </message>
    <message>
        <location line="+31"/>
        <source>You need to rebuild the database using -reindex to go back to unpruned mode.  This will redownload the entire blockchain</source>
        <translation type="unfinished"></translation>
    </message>
    <message>
        <location line="+27"/>
        <source>Error reading from database, shutting down.</source>
        <translation type="unfinished"></translation>
    </message>
    <message>
        <location line="+1"/>
        <source>Error upgrading chainstate database</source>
        <translation type="unfinished"></translation>
    </message>
    <message>
        <location line="+2"/>
        <source>Error: Disk space is low for %s</source>
        <translation type="unfinished"></translation>
    </message>
    <message>
        <location line="+8"/>
        <source>Invalid -onion address or hostname: &apos;%s&apos;</source>
        <translation type="unfinished"></translation>
    </message>
    <message>
        <location line="+1"/>
        <source>Invalid -proxy address or hostname: &apos;%s&apos;</source>
        <translation type="unfinished"></translation>
    </message>
    <message>
        <location line="+5"/>
        <source>Invalid amount for -paytxfee=&lt;amount&gt;: &apos;%s&apos; (must be at least %s)</source>
        <translation type="unfinished"></translation>
    </message>
    <message>
        <location line="+1"/>
        <source>Invalid netmask specified in -whitelist: &apos;%s&apos;</source>
        <translation type="unfinished"></translation>
    </message>
    <message>
        <location line="+5"/>
        <source>Need to specify a port with -whitebind: &apos;%s&apos;</source>
        <translation type="unfinished"></translation>
    </message>
    <message>
        <location line="+3"/>
        <source>Prune mode is incompatible with -blockfilterindex.</source>
        <translation type="unfinished"></translation>
    </message>
    <message>
        <location line="+3"/>
        <source>Reducing -maxconnections from %d to %d, because of system limitations.</source>
        <translation type="unfinished"></translation>
    </message>
    <message>
        <location line="+4"/>
        <source>Section [%s] is not recognized.</source>
        <translation type="unfinished"></translation>
    </message>
    <message>
        <location line="+1"/>
        <source>Signing transaction failed</source>
        <translation>Signing transaction failed</translation>
    </message>
    <message>
        <location line="+1"/>
        <source>Specified -walletdir &quot;%s&quot; does not exist</source>
        <translation type="unfinished"></translation>
    </message>
    <message>
        <location line="+1"/>
        <source>Specified -walletdir &quot;%s&quot; is a relative path</source>
        <translation type="unfinished"></translation>
    </message>
    <message>
        <location line="+1"/>
        <source>Specified -walletdir &quot;%s&quot; is not a directory</source>
        <translation type="unfinished"></translation>
    </message>
    <message>
        <location line="+4"/>
        <source>The specified config file %s does not exist
</source>
        <translation type="unfinished"></translation>
    </message>
    <message>
        <location line="+1"/>
        <source>The transaction amount is too small to pay the fee</source>
        <translation type="unfinished"></translation>
    </message>
    <message>
        <location line="+2"/>
        <source>This is experimental software.</source>
        <translation type="unfinished"></translation>
    </message>
    <message>
        <location line="+3"/>
        <source>Transaction amount too small</source>
        <translation>Transaction amount too small</translation>
    </message>
    <message>
        <location line="+5"/>
        <source>Transaction too large</source>
        <translation>Transaction too large</translation>
    </message>
    <message>
        <location line="+1"/>
        <source>Unable to bind to %s on this computer (bind returned error %s)</source>
        <translation type="unfinished"></translation>
    </message>
    <message>
        <location line="+2"/>
        <source>Unable to create the PID file &apos;%s&apos;: %s</source>
        <translation type="unfinished"></translation>
    </message>
    <message>
        <location line="+1"/>
        <source>Unable to generate initial keys</source>
        <translation type="unfinished"></translation>
    </message>
    <message>
        <location line="+3"/>
        <source>Unknown -blockfilterindex value %s.</source>
        <translation type="unfinished"></translation>
    </message>
    <message>
        <location line="+9"/>
        <source>Verifying wallet(s)...</source>
        <translation type="unfinished"></translation>
    </message>
    <message>
        <location line="+2"/>
        <source>Warning: unknown new rules activated (versionbit %i)</source>
        <translation type="unfinished"></translation>
    </message>
    <message>
        <location line="+1"/>
        <source>Zapping all transactions from wallet...</source>
        <translation type="unfinished"></translation>
    </message>
    <message>
        <location line="-174"/>
        <source>-maxtxfee is set very high! Fees this large could be paid on a single transaction.</source>
        <translation type="unfinished"></translation>
    </message>
    <message>
        <location line="+53"/>
        <source>This is the transaction fee you may pay when fee estimates are not available.</source>
        <translation type="unfinished"></translation>
    </message>
    <message>
        <location line="+2"/>
        <source>Total length of network version string (%i) exceeds maximum length (%i). Reduce the number or size of uacomments.</source>
        <translation type="unfinished"></translation>
    </message>
    <message>
        <location line="+14"/>
        <source>Warning: Wallet file corrupt, data salvaged! Original %s saved as %s in %s; if your balance or transactions are incorrect you should restore from a backup.</source>
        <translation type="unfinished"></translation>
    </message>
    <message>
        <location line="+12"/>
        <source>%s is set very high!</source>
        <translation type="unfinished"></translation>
    </message>
    <message>
        <location line="+20"/>
        <source>Error loading wallet %s. Duplicate -wallet filename specified.</source>
        <translation type="unfinished"></translation>
    </message>
    <message>
        <location line="+41"/>
        <source>Starting network threads...</source>
        <translation type="unfinished"></translation>
    </message>
    <message>
        <location line="+4"/>
        <source>The wallet will avoid paying less than the minimum relay fee.</source>
        <translation type="unfinished"></translation>
    </message>
    <message>
        <location line="+2"/>
        <source>This is the minimum transaction fee you pay on every transaction.</source>
        <translation type="unfinished"></translation>
    </message>
    <message>
        <location line="+1"/>
        <source>This is the transaction fee you will pay if you send a transaction.</source>
        <translation type="unfinished"></translation>
    </message>
    <message>
        <location line="+2"/>
        <source>Transaction amounts must not be negative</source>
        <translation type="unfinished"></translation>
    </message>
    <message>
        <location line="+2"/>
        <source>Transaction has too long of a mempool chain</source>
        <translation type="unfinished"></translation>
    </message>
    <message>
        <location line="+1"/>
        <source>Transaction must have at least one recipient</source>
        <translation type="unfinished"></translation>
    </message>
    <message>
        <location line="+11"/>
        <source>Unknown network specified in -onlynet: &apos;%s&apos;</source>
        <translation>Unknown network specified in -onlynet: &apos;%s&apos;</translation>
    </message>
    <message>
        <location line="-52"/>
        <source>Insufficient funds</source>
        <translation>Insufficient funds</translation>
    </message>
    <message>
        <location line="-102"/>
        <source>Cannot upgrade a non HD split wallet without upgrading to support pre split keypool. Please use -upgradewallet=169900 or -upgradewallet with no version specified.</source>
        <translation type="unfinished"></translation>
    </message>
    <message>
        <location line="+12"/>
        <source>Fee estimation failed. Fallbackfee is disabled. Wait a few blocks or enable -fallbackfee.</source>
        <translation type="unfinished"></translation>
    </message>
    <message>
        <location line="+41"/>
        <source>Warning: Private keys detected in wallet {%s} with disabled private keys</source>
        <translation type="unfinished"></translation>
    </message>
    <message>
        <location line="+21"/>
        <source>Cannot write to data directory &apos;%s&apos;; check permissions.</source>
        <translation type="unfinished"></translation>
    </message>
    <message>
        <location line="+39"/>
        <source>Loading block index...</source>
        <translation>Loading block index...</translation>
    </message>
    <message>
        <location line="+1"/>
        <source>Loading wallet...</source>
        <translation>Loading wallet...</translation>
    </message>
    <message>
        <location line="-42"/>
        <source>Cannot downgrade wallet</source>
        <translation>Cannot downgrade wallet</translation>
    </message>
    <message>
        <location line="+51"/>
        <source>Rescanning...</source>
        <translation>Rescanning...</translation>
    </message>
    <message>
        <location line="-41"/>
        <source>Done loading</source>
        <translation>Done loading</translation>
    </message>
</context>
</TS><|MERGE_RESOLUTION|>--- conflicted
+++ resolved
@@ -1235,13 +1235,8 @@
         <translation type="unfinished"></translation>
     </message>
     <message>
-<<<<<<< HEAD
         <location line="+4"/>
-        <source>%1 will download and store a copy of the Bitcoin block chain.</source>
-=======
-        <location line="+8"/>
         <source>%1 will download and store a copy of the %2 block chain.</source>
->>>>>>> 599f3c46
         <translation type="unfinished"></translation>
     </message>
     <message>
