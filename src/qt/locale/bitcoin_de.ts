--- conflicted
+++ resolved
@@ -987,13 +987,8 @@
         <translation>Etwa %1 GB Daten werden in diesem Verzeichnis gespeichert.</translation>
     </message>
     <message>
-<<<<<<< HEAD
-        <source>%1 will download and store a copy of the Bitcoin block chain.</source>
-        <translation>%1 wird eine Kopie der Bitcoin-Blockchain herunterladen und speichern.</translation>
-=======
         <source>%1 will download and store a copy of the %2 block chain.</source>
-        <translation>%1 wird heruntergeladen und als eine Kopie von dem %2 Blockchain gespeichert.</translation>
->>>>>>> 599f3c46
+        <translation>%1 wird eine Kopie der %2-Blockchain herunterladen und speichern.</translation>
     </message>
     <message>
         <source>The wallet will also be stored in this directory.</source>
