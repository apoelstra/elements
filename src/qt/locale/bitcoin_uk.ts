<TS language="uk" version="2.1">
<context>
    <name>AddressBookPage</name>
    <message>
        <source>Right-click to edit address or label</source>
        <translation>Right-click to edit address or label</translation>
    </message>
    <message>
        <source>Create a new address</source>
        <translation>Create a new address</translation>
    </message>
    <message>
        <source>&amp;New</source>
        <translation>&amp;New</translation>
    </message>
    <message>
        <source>Copy the currently selected address to the system clipboard</source>
        <translation>Copy the currently selected address to the system clipboard</translation>
    </message>
    <message>
        <source>&amp;Copy</source>
        <translation>&amp;Copy</translation>
    </message>
    <message>
        <source>C&amp;lose</source>
        <translation>C&amp;lose</translation>
    </message>
    <message>
        <source>Delete the currently selected address from the list</source>
        <translation>Delete the currently selected address from the list</translation>
    </message>
    <message>
        <source>Enter address or label to search</source>
        <translation>Enter address or label to search</translation>
    </message>
    <message>
        <source>Export the data in the current tab to a file</source>
        <translation>Export the data in the current tab to a file</translation>
    </message>
    <message>
        <source>&amp;Export</source>
        <translation>&amp;Export</translation>
    </message>
    <message>
        <source>&amp;Delete</source>
        <translation>&amp;Delete</translation>
    </message>
    <message>
        <source>Choose the address to send coins to</source>
        <translation>Choose the address to send coins to</translation>
    </message>
    <message>
        <source>Choose the address to receive coins with</source>
        <translation>Choose the address to receive coins with</translation>
    </message>
    <message>
        <source>C&amp;hoose</source>
        <translation>C&amp;hoose</translation>
    </message>
    <message>
        <source>Sending addresses</source>
        <translation>Sending addresses</translation>
    </message>
    <message>
        <source>Receiving addresses</source>
        <translation>Receiving addresses</translation>
    </message>
    <message>
        <source>These are your Bitcoin addresses for sending payments. Always check the amount and the receiving address before sending coins.</source>
        <translation>These are your Bitcoin addresses for sending payments. Always check the amount and the receiving address before sending coins.</translation>
    </message>
    <message>
        <source>These are your Bitcoin addresses for receiving payments. Use the 'Create new receiving address' button in the receive tab to create new addresses.
Signing is only possible with addresses of the type 'legacy'.</source>
        <translation>These are your Bitcoin addresses for receiving payments. Use the 'Create new receiving address' button in the receive tab to create new addresses.
Signing is only possible with addresses of the type 'legacy'.</translation>
    </message>
    <message>
        <source>&amp;Copy Address</source>
        <translation>&amp;Copy Address</translation>
    </message>
    <message>
        <source>Copy &amp;Label</source>
        <translation>Copy &amp;Label</translation>
    </message>
    <message>
        <source>&amp;Edit</source>
        <translation>&amp;Edit</translation>
    </message>
    <message>
        <source>Export Address List</source>
        <translation>Export Address List</translation>
    </message>
    <message>
        <source>Comma separated file (*.csv)</source>
        <translation>Comma separated file (*.csv)</translation>
    </message>
    <message>
        <source>Exporting Failed</source>
        <translation>Exporting Failed</translation>
    </message>
    <message>
        <source>There was an error trying to save the address list to %1. Please try again.</source>
        <translation>There was an error trying to save the address list to %1. Please try again.</translation>
    </message>
</context>
<context>
    <name>AddressTableModel</name>
    <message>
        <source>Label</source>
        <translation>Label</translation>
    </message>
    <message>
        <source>Address</source>
        <translation>Address</translation>
    </message>
    <message>
        <source>(no label)</source>
        <translation>(no label)</translation>
    </message>
</context>
<context>
    <name>AskPassphraseDialog</name>
    <message>
        <source>Passphrase Dialog</source>
        <translation>Passphrase Dialog</translation>
    </message>
    <message>
        <source>Enter passphrase</source>
        <translation>Enter passphrase</translation>
    </message>
    <message>
        <source>New passphrase</source>
        <translation>New passphrase</translation>
    </message>
    <message>
        <source>Repeat new passphrase</source>
        <translation>Repeat new passphrase</translation>
    </message>
    <message>
        <source>Show passphrase</source>
        <translation>Show passphrase</translation>
    </message>
    <message>
        <source>Encrypt wallet</source>
        <translation>Encrypt wallet</translation>
    </message>
    <message>
        <source>This operation needs your wallet passphrase to unlock the wallet.</source>
        <translation>This operation needs your wallet passphrase to unlock the wallet.</translation>
    </message>
    <message>
        <source>Unlock wallet</source>
        <translation>Unlock wallet</translation>
    </message>
    <message>
        <source>This operation needs your wallet passphrase to decrypt the wallet.</source>
        <translation>This operation needs your wallet passphrase to decrypt the wallet.</translation>
    </message>
    <message>
        <source>Decrypt wallet</source>
        <translation>Decrypt wallet</translation>
    </message>
    <message>
        <source>Change passphrase</source>
        <translation>Change passphrase</translation>
    </message>
    <message>
        <source>Confirm wallet encryption</source>
        <translation>Confirm wallet encryption</translation>
    </message>
    <message>
        <source>Warning: If you encrypt your wallet and lose your passphrase, you will &lt;b&gt;LOSE ALL OF YOUR BITCOINS&lt;/b&gt;!</source>
        <translation>Warning: If you encrypt your wallet and lose your passphrase, you will &lt;b&gt;LOSE ALL OF YOUR BITCOINS&lt;/b&gt;!</translation>
    </message>
    <message>
        <source>Are you sure you wish to encrypt your wallet?</source>
        <translation>Are you sure you wish to encrypt your wallet?</translation>
    </message>
    <message>
        <source>Wallet encrypted</source>
        <translation>Wallet encrypted</translation>
    </message>
    <message>
        <source>Enter the new passphrase for the wallet.&lt;br/&gt;Please use a passphrase of &lt;b&gt;ten or more random characters&lt;/b&gt;, or &lt;b&gt;eight or more words&lt;/b&gt;.</source>
        <translation>Enter the new passphrase for the wallet.&lt;br/&gt;Please use a passphrase of &lt;b&gt;ten or more random characters&lt;/b&gt;, or &lt;b&gt;eight or more words&lt;/b&gt;.</translation>
    </message>
    <message>
        <source>Enter the old passphrase and new passphrase for the wallet.</source>
        <translation>Enter the old passphrase and new passphrase for the wallet.</translation>
    </message>
    <message>
        <source>Remember that encrypting your wallet cannot fully protect your bitcoins from being stolen by malware infecting your computer.</source>
        <translation>Remember that encrypting your wallet cannot fully protect your bitcoins from being stolen by malware infecting your computer.</translation>
    </message>
    <message>
        <source>Wallet to be encrypted</source>
        <translation>Wallet to be encrypted</translation>
    </message>
    <message>
        <source>Your wallet is about to be encrypted. </source>
        <translation>Your wallet is about to be encrypted. </translation>
    </message>
    <message>
        <source>Your wallet is now encrypted. </source>
        <translation>Your wallet is now encrypted. </translation>
    </message>
    <message>
        <source>IMPORTANT: Any previous backups you have made of your wallet file should be replaced with the newly generated, encrypted wallet file. For security reasons, previous backups of the unencrypted wallet file will become useless as soon as you start using the new, encrypted wallet.</source>
        <translation>IMPORTANT: Any previous backups you have made of your wallet file should be replaced with the newly generated, encrypted wallet file. For security reasons, previous backups of the unencrypted wallet file will become useless as soon as you start using the new, encrypted wallet.</translation>
    </message>
    <message>
        <source>Wallet encryption failed</source>
        <translation>Wallet encryption failed</translation>
    </message>
    <message>
        <source>Wallet encryption failed due to an internal error. Your wallet was not encrypted.</source>
        <translation>Wallet encryption failed due to an internal error. Your wallet was not encrypted.</translation>
    </message>
    <message>
        <source>The supplied passphrases do not match.</source>
        <translation>The supplied passphrases do not match.</translation>
    </message>
    <message>
        <source>Wallet unlock failed</source>
        <translation>Wallet unlock failed</translation>
    </message>
    <message>
        <source>The passphrase entered for the wallet decryption was incorrect.</source>
        <translation>The passphrase entered for the wallet decryption was incorrect.</translation>
    </message>
    <message>
        <source>Wallet decryption failed</source>
        <translation>Wallet decryption failed</translation>
    </message>
    <message>
        <source>Wallet passphrase was successfully changed.</source>
        <translation>Wallet passphrase was successfully changed.</translation>
    </message>
    <message>
        <source>Warning: The Caps Lock key is on!</source>
        <translation>Warning: The Caps Lock key is on!</translation>
    </message>
</context>
<context>
    <name>BanTableModel</name>
    <message>
        <source>IP/Netmask</source>
        <translation>IP/Netmask</translation>
    </message>
    <message>
        <source>Banned Until</source>
        <translation>Banned Until</translation>
    </message>
</context>
<context>
    <name>BitcoinGUI</name>
    <message>
        <source>Sign &amp;message...</source>
        <translation>Sign &amp;message...</translation>
    </message>
    <message>
        <source>Synchronizing with network...</source>
        <translation>Synchronizing with network...</translation>
    </message>
    <message>
        <source>&amp;Overview</source>
        <translation>&amp;Overview</translation>
    </message>
    <message>
        <source>Show general overview of wallet</source>
        <translation>Show general overview of wallet</translation>
    </message>
    <message>
        <source>&amp;Transactions</source>
        <translation>&amp;Transactions</translation>
    </message>
    <message>
        <source>Browse transaction history</source>
        <translation>Browse transaction history</translation>
    </message>
    <message>
        <source>E&amp;xit</source>
        <translation>E&amp;xit</translation>
    </message>
    <message>
        <source>Quit application</source>
        <translation>Quit application</translation>
    </message>
    <message>
        <source>&amp;About %1</source>
        <translation>&amp;About %1</translation>
    </message>
    <message>
        <source>Show information about %1</source>
        <translation>Show information about %1</translation>
    </message>
    <message>
        <source>About &amp;Qt</source>
        <translation>About &amp;Qt</translation>
    </message>
    <message>
        <source>Show information about Qt</source>
        <translation>Show information about Qt</translation>
    </message>
    <message>
        <source>&amp;Options...</source>
        <translation>&amp;Options...</translation>
    </message>
    <message>
        <source>Modify configuration options for %1</source>
        <translation>Modify configuration options for %1</translation>
    </message>
    <message>
        <source>&amp;Encrypt Wallet...</source>
        <translation>&amp;Encrypt Wallet...</translation>
    </message>
    <message>
        <source>&amp;Backup Wallet...</source>
        <translation>&amp;Backup Wallet...</translation>
    </message>
    <message>
        <source>&amp;Change Passphrase...</source>
        <translation>&amp;Change Passphrase...</translation>
    </message>
    <message>
        <source>Open &amp;URI...</source>
        <translation>Open &amp;URI...</translation>
    </message>
    <message>
        <source>Create Wallet...</source>
        <translation>Create Wallet...</translation>
    </message>
    <message>
        <source>Create a new wallet</source>
        <translation>Create a new wallet</translation>
    </message>
    <message>
        <source>Wallet:</source>
        <translation>Wallet:</translation>
    </message>
    <message>
        <source>Click to disable network activity.</source>
        <translation>Click to disable network activity.</translation>
    </message>
    <message>
        <source>Network activity disabled.</source>
        <translation>Network activity disabled.</translation>
    </message>
    <message>
        <source>Click to enable network activity again.</source>
        <translation>Click to enable network activity again.</translation>
    </message>
    <message>
        <source>Syncing Headers (%1%)...</source>
        <translation>Syncing Headers (%1%)...</translation>
    </message>
    <message>
        <source>Reindexing blocks on disk...</source>
        <translation>Reindexing blocks on disk...</translation>
    </message>
    <message>
        <source>Proxy is &lt;b&gt;enabled&lt;/b&gt;: %1</source>
        <translation>Proxy is &lt;b&gt;enabled&lt;/b&gt;: %1</translation>
    </message>
    <message>
        <source>Send coins to a Bitcoin address</source>
        <translation>Send coins to a Bitcoin address</translation>
    </message>
    <message>
        <source>Backup wallet to another location</source>
        <translation>Backup wallet to another location</translation>
    </message>
    <message>
        <source>Change the passphrase used for wallet encryption</source>
        <translation>Change the passphrase used for wallet encryption</translation>
    </message>
    <message>
        <source>&amp;Verify message...</source>
        <translation>&amp;Verify message...</translation>
    </message>
    <message>
        <source>&amp;Send</source>
        <translation>&amp;Send</translation>
    </message>
    <message>
        <source>&amp;Receive</source>
        <translation>&amp;Receive</translation>
    </message>
    <message>
        <source>&amp;Show / Hide</source>
        <translation>&amp;Show / Hide</translation>
    </message>
    <message>
        <source>Show or hide the main Window</source>
        <translation>Show or hide the main Window</translation>
    </message>
    <message>
        <source>Encrypt the private keys that belong to your wallet</source>
        <translation>Encrypt the private keys that belong to your wallet</translation>
    </message>
    <message>
        <source>Sign messages with your Bitcoin addresses to prove you own them</source>
        <translation>Sign messages with your Bitcoin addresses to prove you own them</translation>
    </message>
    <message>
        <source>Verify messages to ensure they were signed with specified Bitcoin addresses</source>
        <translation>Verify messages to ensure they were signed with specified Bitcoin addresses</translation>
    </message>
    <message>
        <source>&amp;File</source>
        <translation>&amp;File</translation>
    </message>
    <message>
        <source>&amp;Settings</source>
        <translation>&amp;Settings</translation>
    </message>
    <message>
        <source>&amp;Help</source>
        <translation>&amp;Help</translation>
    </message>
    <message>
        <source>Tabs toolbar</source>
        <translation>Tabs toolbar</translation>
    </message>
    <message>
        <source>Request payments (generates QR codes and bitcoin: URIs)</source>
        <translation>Request payments (generates QR codes and bitcoin: URIs)</translation>
    </message>
    <message>
        <source>Show the list of used sending addresses and labels</source>
        <translation>Show the list of used sending addresses and labels</translation>
    </message>
    <message>
        <source>Show the list of used receiving addresses and labels</source>
        <translation>Show the list of used receiving addresses and labels</translation>
    </message>
    <message>
        <source>&amp;Command-line options</source>
        <translation>&amp;Command-line options</translation>
    </message>
    <message numerus="yes">
        <source>%n active connection(s) to Bitcoin network</source>
        <translation><numerusform>%n active connection to Bitcoin network</numerusform><numerusform>%n active connections to Bitcoin network</numerusform><numerusform>%n active connections to Bitcoin network</numerusform><numerusform>%n active connections to Bitcoin network</numerusform></translation>
    </message>
    <message>
        <source>Indexing blocks on disk...</source>
        <translation>Indexing blocks on disk...</translation>
    </message>
    <message>
        <source>Processing blocks on disk...</source>
        <translation>Processing blocks on disk...</translation>
    </message>
    <message numerus="yes">
        <source>Processed %n block(s) of transaction history.</source>
        <translation><numerusform>Processed %n block of transaction history.</numerusform><numerusform>Processed %n blocks of transaction history.</numerusform><numerusform>Processed %n blocks of transaction history.</numerusform><numerusform>Processed %n blocks of transaction history.</numerusform></translation>
    </message>
    <message>
        <source>%1 behind</source>
        <translation>%1 behind</translation>
    </message>
    <message>
        <source>Last received block was generated %1 ago.</source>
        <translation>Last received block was generated %1 ago.</translation>
    </message>
    <message>
        <source>Transactions after this will not yet be visible.</source>
        <translation>Transactions after this will not yet be visible.</translation>
    </message>
    <message>
        <source>Error</source>
        <translation>Error</translation>
    </message>
    <message>
        <source>Warning</source>
        <translation>Warning</translation>
    </message>
    <message>
        <source>Information</source>
        <translation>Information</translation>
    </message>
    <message>
        <source>Up to date</source>
        <translation>Up to date</translation>
    </message>
    <message>
        <source>&amp;Load PSBT from file...</source>
        <translation>&amp;Load PSBT from file...</translation>
    </message>
    <message>
        <source>Load Partially Signed Bitcoin Transaction</source>
        <translation>Load Partially Signed Bitcoin Transaction</translation>
    </message>
    <message>
        <source>Load PSBT from clipboard...</source>
        <translation>Load PSBT from clipboard...</translation>
    </message>
    <message>
        <source>Load Partially Signed Bitcoin Transaction from clipboard</source>
        <translation>Load Partially Signed Bitcoin Transaction from clipboard</translation>
    </message>
    <message>
        <source>Node window</source>
        <translation>Node window</translation>
    </message>
    <message>
        <source>Open node debugging and diagnostic console</source>
        <translation>Open node debugging and diagnostic console</translation>
    </message>
    <message>
        <source>&amp;Sending addresses</source>
        <translation>&amp;Sending addresses</translation>
    </message>
    <message>
        <source>&amp;Receiving addresses</source>
        <translation>&amp;Receiving addresses</translation>
    </message>
    <message>
        <source>Open a bitcoin: URI</source>
        <translation>Open a bitcoin: URI</translation>
    </message>
    <message>
        <source>Open Wallet</source>
        <translation>Open Wallet</translation>
    </message>
    <message>
        <source>Open a wallet</source>
        <translation>Open a wallet</translation>
    </message>
    <message>
        <source>Close Wallet...</source>
        <translation>Close Wallet...</translation>
    </message>
    <message>
        <source>Close wallet</source>
        <translation>Close wallet</translation>
    </message>
    <message>
        <source>Close All Wallets...</source>
        <translation>Close All Wallets...</translation>
    </message>
    <message>
        <source>Close all wallets</source>
        <translation>Close all wallets</translation>
    </message>
    <message>
        <source>Show the %1 help message to get a list with possible Bitcoin command-line options</source>
        <translation>Show the %1 help message to get a list with possible Bitcoin command-line options</translation>
    </message>
    <message>
        <source>&amp;Mask values</source>
        <translation>&amp;Mask values</translation>
    </message>
    <message>
        <source>Mask the values in the Overview tab</source>
        <translation>Mask the values in the Overview tab</translation>
    </message>
    <message>
        <source>default wallet</source>
        <translation>default wallet</translation>
    </message>
    <message>
        <source>No wallets available</source>
        <translation>No wallets available</translation>
    </message>
    <message>
        <source>&amp;Window</source>
        <translation>&amp;Window</translation>
    </message>
    <message>
        <source>Minimize</source>
        <translation>Minimize</translation>
    </message>
    <message>
        <source>Zoom</source>
        <translation>Zoom</translation>
    </message>
    <message>
        <source>Main Window</source>
        <translation>Main Window</translation>
    </message>
    <message>
        <source>%1 client</source>
        <translation>%1 client</translation>
    </message>
    <message>
        <source>Connecting to peers...</source>
        <translation>Connecting to peers...</translation>
    </message>
    <message>
        <source>Catching up...</source>
        <translation>Catching up...</translation>
    </message>
    <message>
        <source>Error: %1</source>
        <translation>Error: %1</translation>
    </message>
    <message>
        <source>Warning: %1</source>
        <translation>Warning: %1</translation>
    </message>
    <message>
        <source>Date: %1
</source>
        <translation>Date: %1
</translation>
    </message>
    <message>
        <source>Amount: %1
</source>
        <translation>Amount: %1
</translation>
    </message>
    <message>
        <source>Wallet: %1
</source>
        <translation>Wallet: %1
</translation>
    </message>
    <message>
        <source>Type: %1
</source>
        <translation>Type: %1
</translation>
    </message>
    <message>
        <source>Label: %1
</source>
        <translation>Label: %1
</translation>
    </message>
    <message>
        <source>Address: %1
</source>
        <translation>Address: %1
</translation>
    </message>
    <message>
        <source>Sent transaction</source>
        <translation>Sent transaction</translation>
    </message>
    <message>
        <source>Incoming transaction</source>
        <translation>Incoming transaction</translation>
    </message>
    <message>
        <source>HD key generation is &lt;b&gt;enabled&lt;/b&gt;</source>
        <translation>HD key generation is &lt;b&gt;enabled&lt;/b&gt;</translation>
    </message>
    <message>
        <source>HD key generation is &lt;b&gt;disabled&lt;/b&gt;</source>
        <translation>HD key generation is &lt;b&gt;disabled&lt;/b&gt;</translation>
    </message>
    <message>
        <source>Private key &lt;b&gt;disabled&lt;/b&gt;</source>
        <translation>Private key &lt;b&gt;disabled&lt;/b&gt;</translation>
    </message>
    <message>
        <source>Wallet is &lt;b&gt;encrypted&lt;/b&gt; and currently &lt;b&gt;unlocked&lt;/b&gt;</source>
        <translation>Wallet is &lt;b&gt;encrypted&lt;/b&gt; and currently &lt;b&gt;unlocked&lt;/b&gt;</translation>
    </message>
    <message>
        <source>Wallet is &lt;b&gt;encrypted&lt;/b&gt; and currently &lt;b&gt;locked&lt;/b&gt;</source>
        <translation>Wallet is &lt;b&gt;encrypted&lt;/b&gt; and currently &lt;b&gt;locked&lt;/b&gt;</translation>
    </message>
    <message>
        <source>Original message:</source>
        <translation>Original message:</translation>
    </message>
    <message>
        <source>A fatal error occurred. %1 can no longer continue safely and will quit.</source>
        <translation>A fatal error occurred. %1 can no longer continue safely and will quit.</translation>
    </message>
</context>
<context>
    <name>CoinControlDialog</name>
    <message>
        <source>Coin Selection</source>
        <translation>Coin Selection</translation>
    </message>
    <message>
        <source>Quantity:</source>
        <translation>Quantity:</translation>
    </message>
    <message>
        <source>Bytes:</source>
        <translation>Bytes:</translation>
    </message>
    <message>
        <source>Amount:</source>
        <translation>Amount:</translation>
    </message>
    <message>
        <source>Fee:</source>
        <translation>Fee:</translation>
    </message>
    <message>
        <source>Dust:</source>
        <translation>Dust:</translation>
    </message>
    <message>
        <source>After Fee:</source>
        <translation>After Fee:</translation>
    </message>
    <message>
        <source>Change:</source>
        <translation>Change:</translation>
    </message>
    <message>
        <source>(un)select all</source>
        <translation>(un)select all</translation>
    </message>
    <message>
        <source>Tree mode</source>
        <translation>Tree mode</translation>
    </message>
    <message>
        <source>List mode</source>
        <translation>List mode</translation>
    </message>
    <message>
        <source>Amount</source>
        <translation>Amount</translation>
    </message>
    <message>
        <source>Received with label</source>
        <translation>Received with label</translation>
    </message>
    <message>
        <source>Received with address</source>
        <translation>Received with address</translation>
    </message>
    <message>
        <source>Date</source>
        <translation>Date</translation>
    </message>
    <message>
        <source>Confirmations</source>
        <translation>Confirmations</translation>
    </message>
    <message>
        <source>Confirmed</source>
        <translation>Confirmed</translation>
    </message>
    <message>
        <source>Copy address</source>
        <translation>Copy address</translation>
    </message>
    <message>
        <source>Copy label</source>
        <translation>Copy label</translation>
    </message>
    <message>
        <source>Copy amount</source>
        <translation>Copy amount</translation>
    </message>
    <message>
        <source>Copy transaction ID</source>
        <translation>Copy transaction ID</translation>
    </message>
    <message>
        <source>Lock unspent</source>
        <translation>Lock unspent</translation>
    </message>
    <message>
        <source>Unlock unspent</source>
        <translation>Unlock unspent</translation>
    </message>
    <message>
        <source>Copy quantity</source>
        <translation>Copy quantity</translation>
    </message>
    <message>
        <source>Copy fee</source>
        <translation>Copy fee</translation>
    </message>
    <message>
        <source>Copy after fee</source>
        <translation>Copy after fee</translation>
    </message>
    <message>
        <source>Copy bytes</source>
        <translation>Copy bytes</translation>
    </message>
    <message>
        <source>Copy dust</source>
        <translation>Copy dust</translation>
    </message>
    <message>
        <source>Copy change</source>
        <translation>Copy change</translation>
    </message>
    <message>
        <source>(%1 locked)</source>
        <translation>(%1 locked)</translation>
    </message>
    <message>
        <source>yes</source>
        <translation>yes</translation>
    </message>
    <message>
        <source>no</source>
        <translation>no</translation>
    </message>
    <message>
        <source>This label turns red if any recipient receives an amount smaller than the current dust threshold.</source>
        <translation>This label turns red if any recipient receives an amount smaller than the current dust threshold.</translation>
    </message>
    <message>
        <source>Can vary +/- %1 satoshi(s) per input.</source>
        <translation>Can vary +/- %1 satoshi(s) per input.</translation>
    </message>
    <message>
        <source>(no label)</source>
        <translation>(no label)</translation>
    </message>
    <message>
        <source>change from %1 (%2)</source>
        <translation>change from %1 (%2)</translation>
    </message>
    <message>
        <source>(change)</source>
        <translation>(change)</translation>
    </message>
</context>
<context>
    <name>CreateWalletActivity</name>
    <message>
        <source>Creating Wallet &lt;b&gt;%1&lt;/b&gt;...</source>
        <translation>Creating Wallet &lt;b&gt;%1&lt;/b&gt;...</translation>
    </message>
    <message>
        <source>Create wallet failed</source>
        <translation>Create wallet failed</translation>
    </message>
    <message>
        <source>Create wallet warning</source>
        <translation>Create wallet warning</translation>
    </message>
</context>
<context>
    <name>CreateWalletDialog</name>
    <message>
        <source>Create Wallet</source>
        <translation>Create Wallet</translation>
    </message>
    <message>
        <source>Wallet Name</source>
        <translation>Wallet Name</translation>
    </message>
    <message>
        <source>Encrypt the wallet. The wallet will be encrypted with a passphrase of your choice.</source>
        <translation>Encrypt the wallet. The wallet will be encrypted with a passphrase of your choice.</translation>
    </message>
    <message>
        <source>Encrypt Wallet</source>
        <translation>Encrypt Wallet</translation>
    </message>
    <message>
        <source>Disable private keys for this wallet. Wallets with private keys disabled will have no private keys and cannot have an HD seed or imported private keys. This is ideal for watch-only wallets.</source>
        <translation>Disable private keys for this wallet. Wallets with private keys disabled will have no private keys and cannot have an HD seed or imported private keys. This is ideal for watch-only wallets.</translation>
    </message>
    <message>
        <source>Disable Private Keys</source>
        <translation>Disable Private Keys</translation>
    </message>
    <message>
        <source>Make a blank wallet. Blank wallets do not initially have private keys or scripts. Private keys and addresses can be imported, or an HD seed can be set, at a later time.</source>
        <translation>Make a blank wallet. Blank wallets do not initially have private keys or scripts. Private keys and addresses can be imported, or an HD seed can be set, at a later time.</translation>
    </message>
    <message>
        <source>Make Blank Wallet</source>
        <translation>Make Blank Wallet</translation>
    </message>
    <message>
        <source>Use descriptors for scriptPubKey management</source>
        <translation>Use descriptors for scriptPubKey management</translation>
    </message>
    <message>
        <source>Descriptor Wallet</source>
        <translation>Descriptor Wallet</translation>
    </message>
    <message>
        <source>Create</source>
        <translation>Create</translation>
    </message>
    <message>
        <source>Compiled without sqlite support (required for descriptor wallets)</source>
        <translation>Compiled without sqlite support (required for descriptor wallets)</translation>
    </message>
</context>
<context>
    <name>EditAddressDialog</name>
    <message>
        <source>Edit Address</source>
        <translation>Edit Address</translation>
    </message>
    <message>
        <source>&amp;Label</source>
        <translation>&amp;Label</translation>
    </message>
    <message>
        <source>The label associated with this address list entry</source>
        <translation>The label associated with this address list entry</translation>
    </message>
    <message>
        <source>The address associated with this address list entry. This can only be modified for sending addresses.</source>
        <translation>The address associated with this address list entry. This can only be modified for sending addresses.</translation>
    </message>
    <message>
        <source>&amp;Address</source>
        <translation>&amp;Address</translation>
    </message>
    <message>
        <source>New sending address</source>
        <translation>New sending address</translation>
    </message>
    <message>
        <source>Edit receiving address</source>
        <translation>Edit receiving address</translation>
    </message>
    <message>
        <source>Edit sending address</source>
        <translation>Edit sending address</translation>
    </message>
    <message>
        <source>The entered address "%1" is not a valid Bitcoin address.</source>
        <translation>The entered address "%1" is not a valid Bitcoin address.</translation>
    </message>
    <message>
        <source>Address "%1" already exists as a receiving address with label "%2" and so cannot be added as a sending address.</source>
        <translation>Address "%1" already exists as a receiving address with label "%2" and so cannot be added as a sending address.</translation>
    </message>
    <message>
        <source>The entered address "%1" is already in the address book with label "%2".</source>
        <translation>The entered address "%1" is already in the address book with label "%2".</translation>
    </message>
    <message>
        <source>Could not unlock wallet.</source>
        <translation>Could not unlock wallet.</translation>
    </message>
    <message>
        <source>New key generation failed.</source>
        <translation>New key generation failed.</translation>
    </message>
</context>
<context>
    <name>FreespaceChecker</name>
    <message>
        <source>A new data directory will be created.</source>
        <translation>A new data directory will be created.</translation>
    </message>
    <message>
        <source>name</source>
        <translation>name</translation>
    </message>
    <message>
        <source>Directory already exists. Add %1 if you intend to create a new directory here.</source>
        <translation>Directory already exists. Add %1 if you intend to create a new directory here.</translation>
    </message>
    <message>
        <source>Path already exists, and is not a directory.</source>
        <translation>Path already exists, and is not a directory.</translation>
    </message>
    <message>
        <source>Cannot create data directory here.</source>
        <translation>Cannot create data directory here.</translation>
    </message>
</context>
<context>
    <name>HelpMessageDialog</name>
    <message>
        <source>version</source>
        <translation>version</translation>
    </message>
    <message>
        <source>About %1</source>
        <translation>About %1</translation>
    </message>
    <message>
        <source>Command-line options</source>
        <translation>Command-line options</translation>
    </message>
</context>
<context>
    <name>Intro</name>
    <message>
        <source>Welcome</source>
        <translation>Welcome</translation>
    </message>
    <message>
        <source>Welcome to %1.</source>
        <translation>Welcome to %1.</translation>
    </message>
    <message>
        <source>As this is the first time the program is launched, you can choose where %1 will store its data.</source>
        <translation>As this is the first time the program is launched, you can choose where %1 will store its data.</translation>
    </message>
    <message>
        <source>When you click OK, %1 will begin to download and process the full %4 block chain (%2GB) starting with the earliest transactions in %3 when %4 initially launched.</source>
        <translation>When you click OK, %1 will begin to download and process the full %4 block chain (%2GB) starting with the earliest transactions in %3 when %4 initially launched.</translation>
    </message>
    <message>
        <source>Reverting this setting requires re-downloading the entire blockchain. It is faster to download the full chain first and prune it later. Disables some advanced features.</source>
        <translation>Reverting this setting requires re-downloading the entire blockchain. It is faster to download the full chain first and prune it later. Disables some advanced features.</translation>
    </message>
    <message>
        <source>This initial synchronisation is very demanding, and may expose hardware problems with your computer that had previously gone unnoticed. Each time you run %1, it will continue downloading where it left off.</source>
        <translation>This initial synchronisation is very demanding, and may expose hardware problems with your computer that had previously gone unnoticed. Each time you run %1, it will continue downloading where it left off.</translation>
    </message>
    <message>
        <source>If you have chosen to limit block chain storage (pruning), the historical data must still be downloaded and processed, but will be deleted afterward to keep your disk usage low.</source>
        <translation>If you have chosen to limit block chain storage (pruning), the historical data must still be downloaded and processed, but will be deleted afterward to keep your disk usage low.</translation>
    </message>
    <message>
        <source>Use the default data directory</source>
        <translation>Use the default data directory</translation>
    </message>
    <message>
        <source>Use a custom data directory:</source>
        <translation>Use a custom data directory:</translation>
    </message>
    <message>
        <source>Bitcoin</source>
        <translation>Bitcoin</translation>
    </message>
    <message>
        <source>Discard blocks after verification, except most recent %1 GB (prune)</source>
        <translation>Discard blocks after verification, except most recent %1 GB (prune)</translation>
    </message>
    <message>
        <source>At least %1 GB of data will be stored in this directory, and it will grow over time.</source>
        <translation>At least %1 GB of data will be stored in this directory, and it will grow over time.</translation>
    </message>
    <message>
        <source>Approximately %1 GB of data will be stored in this directory.</source>
        <translation>Approximately %1 GB of data will be stored in this directory.</translation>
    </message>
    <message>
<<<<<<< HEAD
        <source>%1 will download and store a copy of the %2 block chain.</source>
=======
        <source>%1 will download and store a copy of the Bitcoin block chain.</source>
>>>>>>> 6e28714d
        <translation>%1 will download and store a copy of the Bitcoin block chain.</translation>
    </message>
    <message>
        <source>The wallet will also be stored in this directory.</source>
        <translation>The wallet will also be stored in this directory.</translation>
    </message>
    <message>
        <source>Error: Specified data directory "%1" cannot be created.</source>
        <translation>Error: Specified data directory "%1" cannot be created.</translation>
    </message>
    <message>
        <source>Error</source>
        <translation>Error</translation>
    </message>
    <message numerus="yes">
        <source>%n GB of free space available</source>
        <translation><numerusform>%n GB of free space available</numerusform><numerusform>%n GB of free space available</numerusform><numerusform>%n GB of free space available</numerusform><numerusform>%n GB of free space available</numerusform></translation>
    </message>
    <message numerus="yes">
        <source>(of %n GB needed)</source>
        <translation><numerusform>(of %n GB needed)</numerusform><numerusform>(of %n GB needed)</numerusform><numerusform>(of %n GB needed)</numerusform><numerusform>(of %n GB needed)</numerusform></translation>
    </message>
    <message numerus="yes">
        <source>(%n GB needed for full chain)</source>
        <translation><numerusform>(%n GB needed for full chain)</numerusform><numerusform>(%n GB needed for full chain)</numerusform><numerusform>(%n GB needed for full chain)</numerusform><numerusform>(%n GB needed for full chain)</numerusform></translation>
    </message>
</context>
<context>
    <name>ModalOverlay</name>
    <message>
        <source>Form</source>
        <translation>Form</translation>
    </message>
    <message>
        <source>Recent transactions may not yet be visible, and therefore your wallet's balance might be incorrect. This information will be correct once your wallet has finished synchronizing with the bitcoin network, as detailed below.</source>
        <translation>Recent transactions may not yet be visible, and therefore your wallet's balance might be incorrect. This information will be correct once your wallet has finished synchronizing with the bitcoin network, as detailed below.</translation>
    </message>
    <message>
        <source>Attempting to spend bitcoins that are affected by not-yet-displayed transactions will not be accepted by the network.</source>
        <translation>Attempting to spend bitcoins that are affected by not-yet-displayed transactions will not be accepted by the network.</translation>
    </message>
    <message>
        <source>Number of blocks left</source>
        <translation>Number of blocks left</translation>
    </message>
    <message>
        <source>Unknown...</source>
        <translation>Unknown...</translation>
    </message>
    <message>
        <source>Last block time</source>
        <translation>Last block time</translation>
    </message>
    <message>
        <source>Progress</source>
        <translation>Progress</translation>
    </message>
    <message>
        <source>Progress increase per hour</source>
        <translation>Progress increase per hour</translation>
    </message>
    <message>
        <source>calculating...</source>
        <translation>calculating...</translation>
    </message>
    <message>
        <source>Estimated time left until synced</source>
        <translation>Estimated time left until synced</translation>
    </message>
    <message>
        <source>Hide</source>
        <translation>Hide</translation>
    </message>
    <message>
        <source>Esc</source>
        <translation>Esc</translation>
    </message>
    <message>
        <source>%1 is currently syncing.  It will download headers and blocks from peers and validate them until reaching the tip of the block chain.</source>
        <translation>%1 is currently syncing.  It will download headers and blocks from peers and validate them until reaching the tip of the block chain.</translation>
    </message>
    <message>
        <source>Unknown. Syncing Headers (%1, %2%)...</source>
        <translation>Unknown. Syncing Headers (%1, %2%)...</translation>
    </message>
</context>
<context>
    <name>OpenURIDialog</name>
    <message>
        <source>Open bitcoin URI</source>
        <translation>Open bitcoin URI</translation>
    </message>
    <message>
        <source>URI:</source>
        <translation>URI:</translation>
    </message>
</context>
<context>
    <name>OpenWalletActivity</name>
    <message>
        <source>Open wallet failed</source>
        <translation>Open wallet failed</translation>
    </message>
    <message>
        <source>Open wallet warning</source>
        <translation>Open wallet warning</translation>
    </message>
    <message>
        <source>default wallet</source>
        <translation>default wallet</translation>
    </message>
    <message>
        <source>Opening Wallet &lt;b&gt;%1&lt;/b&gt;...</source>
        <translation>Opening Wallet &lt;b&gt;%1&lt;/b&gt;...</translation>
    </message>
</context>
<context>
    <name>OptionsDialog</name>
    <message>
        <source>Options</source>
        <translation>Options</translation>
    </message>
    <message>
        <source>&amp;Main</source>
        <translation>&amp;Main</translation>
    </message>
    <message>
        <source>Automatically start %1 after logging in to the system.</source>
        <translation>Automatically start %1 after logging in to the system.</translation>
    </message>
    <message>
        <source>&amp;Start %1 on system login</source>
        <translation>&amp;Start %1 on system login</translation>
    </message>
    <message>
        <source>Size of &amp;database cache</source>
        <translation>Size of &amp;database cache</translation>
    </message>
    <message>
        <source>Number of script &amp;verification threads</source>
        <translation>Number of script &amp;verification threads</translation>
    </message>
    <message>
        <source>IP address of the proxy (e.g. IPv4: 127.0.0.1 / IPv6: ::1)</source>
        <translation>IP address of the proxy (e.g. IPv4: 127.0.0.1 / IPv6: ::1)</translation>
    </message>
    <message>
        <source>Shows if the supplied default SOCKS5 proxy is used to reach peers via this network type.</source>
        <translation>Shows if the supplied default SOCKS5 proxy is used to reach peers via this network type.</translation>
    </message>
    <message>
        <source>Hide the icon from the system tray.</source>
        <translation>Hide the icon from the system tray.</translation>
    </message>
    <message>
        <source>&amp;Hide tray icon</source>
        <translation>&amp;Hide tray icon</translation>
    </message>
    <message>
        <source>Minimize instead of exit the application when the window is closed. When this option is enabled, the application will be closed only after selecting Exit in the menu.</source>
        <translation>Minimize instead of exit the application when the window is closed. When this option is enabled, the application will be closed only after selecting Exit in the menu.</translation>
    </message>
    <message>
        <source>Third party URLs (e.g. a block explorer) that appear in the transactions tab as context menu items. %s in the URL is replaced by transaction hash. Multiple URLs are separated by vertical bar |.</source>
        <translation>Third party URLs (e.g. a block explorer) that appear in the transactions tab as context menu items. %s in the URL is replaced by transaction hash. Multiple URLs are separated by vertical bar |.</translation>
    </message>
    <message>
        <source>Open the %1 configuration file from the working directory.</source>
        <translation>Open the %1 configuration file from the working directory.</translation>
    </message>
    <message>
        <source>Open Configuration File</source>
        <translation>Open Configuration File</translation>
    </message>
    <message>
        <source>Reset all client options to default.</source>
        <translation>Reset all client options to default.</translation>
    </message>
    <message>
        <source>&amp;Reset Options</source>
        <translation>&amp;Reset Options</translation>
    </message>
    <message>
        <source>&amp;Network</source>
        <translation>&amp;Network</translation>
    </message>
    <message>
        <source>Disables some advanced features but all blocks will still be fully validated. Reverting this setting requires re-downloading the entire blockchain. Actual disk usage may be somewhat higher.</source>
        <translation>Disables some advanced features but all blocks will still be fully validated. Reverting this setting requires re-downloading the entire blockchain. Actual disk usage may be somewhat higher.</translation>
    </message>
    <message>
        <source>Prune &amp;block storage to</source>
        <translation>Prune &amp;block storage to</translation>
    </message>
    <message>
        <source>GB</source>
        <translation>GB</translation>
    </message>
    <message>
        <source>Reverting this setting requires re-downloading the entire blockchain.</source>
        <translation>Reverting this setting requires re-downloading the entire blockchain.</translation>
    </message>
    <message>
        <source>MiB</source>
        <translation>MiB</translation>
    </message>
    <message>
        <source>(0 = auto, &lt;0 = leave that many cores free)</source>
        <translation>(0 = auto, &lt;0 = leave that many cores free)</translation>
    </message>
    <message>
        <source>W&amp;allet</source>
        <translation>W&amp;allet</translation>
    </message>
    <message>
        <source>Expert</source>
        <translation>Expert</translation>
    </message>
    <message>
        <source>Enable coin &amp;control features</source>
        <translation>Enable coin &amp;control features</translation>
    </message>
    <message>
        <source>If you disable the spending of unconfirmed change, the change from a transaction cannot be used until that transaction has at least one confirmation. This also affects how your balance is computed.</source>
        <translation>If you disable the spending of unconfirmed change, the change from a transaction cannot be used until that transaction has at least one confirmation. This also affects how your balance is computed.</translation>
    </message>
    <message>
        <source>&amp;Spend unconfirmed change</source>
        <translation>&amp;Spend unconfirmed change</translation>
    </message>
    <message>
        <source>Automatically open the Bitcoin client port on the router. This only works when your router supports UPnP and it is enabled.</source>
        <translation>Automatically open the Bitcoin client port on the router. This only works when your router supports UPnP and it is enabled.</translation>
    </message>
    <message>
        <source>Map port using &amp;UPnP</source>
        <translation>Map port using &amp;UPnP</translation>
    </message>
    <message>
        <source>Accept connections from outside.</source>
        <translation>Accept connections from outside.</translation>
    </message>
    <message>
        <source>Allow incomin&amp;g connections</source>
        <translation>Allow incomin&amp;g connections</translation>
    </message>
    <message>
        <source>Connect to the Bitcoin network through a SOCKS5 proxy.</source>
        <translation>Connect to the Bitcoin network through a SOCKS5 proxy.</translation>
    </message>
    <message>
        <source>&amp;Connect through SOCKS5 proxy (default proxy):</source>
        <translation>&amp;Connect through SOCKS5 proxy (default proxy):</translation>
    </message>
    <message>
        <source>Proxy &amp;IP:</source>
        <translation>Proxy &amp;IP:</translation>
    </message>
    <message>
        <source>&amp;Port:</source>
        <translation>&amp;Port:</translation>
    </message>
    <message>
        <source>Port of the proxy (e.g. 9050)</source>
        <translation>Port of the proxy (e.g. 9050)</translation>
    </message>
    <message>
        <source>Used for reaching peers via:</source>
        <translation>Used for reaching peers via:</translation>
    </message>
    <message>
        <source>IPv4</source>
        <translation>IPv4</translation>
    </message>
    <message>
        <source>IPv6</source>
        <translation>IPv6</translation>
    </message>
    <message>
        <source>Tor</source>
        <translation>Tor</translation>
    </message>
    <message>
        <source>&amp;Window</source>
        <translation>&amp;Window</translation>
    </message>
    <message>
        <source>Show only a tray icon after minimizing the window.</source>
        <translation>Show only a tray icon after minimizing the window.</translation>
    </message>
    <message>
        <source>&amp;Minimize to the tray instead of the taskbar</source>
        <translation>&amp;Minimize to the tray instead of the taskbar</translation>
    </message>
    <message>
        <source>M&amp;inimize on close</source>
        <translation>M&amp;inimize on close</translation>
    </message>
    <message>
        <source>&amp;Display</source>
        <translation>&amp;Display</translation>
    </message>
    <message>
        <source>User Interface &amp;language:</source>
        <translation>User Interface &amp;language:</translation>
    </message>
    <message>
        <source>The user interface language can be set here. This setting will take effect after restarting %1.</source>
        <translation>The user interface language can be set here. This setting will take effect after restarting %1.</translation>
    </message>
    <message>
        <source>&amp;Unit to show amounts in:</source>
        <translation>&amp;Unit to show amounts in:</translation>
    </message>
    <message>
        <source>Choose the default subdivision unit to show in the interface and when sending coins.</source>
        <translation>Choose the default subdivision unit to show in the interface and when sending coins.</translation>
    </message>
    <message>
        <source>Whether to show coin control features or not.</source>
        <translation>Whether to show coin control features or not.</translation>
    </message>
    <message>
        <source>Connect to the Bitcoin network through a separate SOCKS5 proxy for Tor onion services.</source>
        <translation>Connect to the Bitcoin network through a separate SOCKS5 proxy for Tor onion services.</translation>
    </message>
    <message>
        <source>Use separate SOCKS&amp;5 proxy to reach peers via Tor onion services:</source>
        <translation>Use separate SOCKS&amp;5 proxy to reach peers via Tor onion services:</translation>
    </message>
    <message>
        <source>&amp;Third party transaction URLs</source>
        <translation>&amp;Third party transaction URLs</translation>
    </message>
    <message>
        <source>Options set in this dialog are overridden by the command line or in the configuration file:</source>
        <translation>Options set in this dialog are overridden by the command line or in the configuration file:</translation>
    </message>
    <message>
        <source>&amp;OK</source>
        <translation>&amp;OK</translation>
    </message>
    <message>
        <source>&amp;Cancel</source>
        <translation>&amp;Cancel</translation>
    </message>
    <message>
        <source>default</source>
        <translation>default</translation>
    </message>
    <message>
        <source>none</source>
        <translation>none</translation>
    </message>
    <message>
        <source>Confirm options reset</source>
        <translation>Confirm options reset</translation>
    </message>
    <message>
        <source>Client restart required to activate changes.</source>
        <translation>Client restart required to activate changes.</translation>
    </message>
    <message>
        <source>Client will be shut down. Do you want to proceed?</source>
        <translation>Client will be shut down. Do you want to proceed?</translation>
    </message>
    <message>
        <source>Configuration options</source>
        <translation>Configuration options</translation>
    </message>
    <message>
        <source>The configuration file is used to specify advanced user options which override GUI settings. Additionally, any command-line options will override this configuration file.</source>
        <translation>The configuration file is used to specify advanced user options which override GUI settings. Additionally, any command-line options will override this configuration file.</translation>
    </message>
    <message>
        <source>Error</source>
        <translation>Error</translation>
    </message>
    <message>
        <source>The configuration file could not be opened.</source>
        <translation>The configuration file could not be opened.</translation>
    </message>
    <message>
        <source>This change would require a client restart.</source>
        <translation>This change would require a client restart.</translation>
    </message>
    <message>
        <source>The supplied proxy address is invalid.</source>
        <translation>The supplied proxy address is invalid.</translation>
    </message>
</context>
<context>
    <name>OverviewPage</name>
    <message>
        <source>Form</source>
        <translation>Form</translation>
    </message>
    <message>
        <source>The displayed information may be out of date. Your wallet automatically synchronizes with the Bitcoin network after a connection is established, but this process has not completed yet.</source>
        <translation>The displayed information may be out of date. Your wallet automatically synchronizes with the Bitcoin network after a connection is established, but this process has not completed yet.</translation>
    </message>
    <message>
        <source>Watch-only:</source>
        <translation>Watch-only:</translation>
    </message>
    <message>
        <source>Available:</source>
        <translation>Available:</translation>
    </message>
    <message>
        <source>Your current spendable balance</source>
        <translation>Your current spendable balance</translation>
    </message>
    <message>
        <source>Pending:</source>
        <translation>Pending:</translation>
    </message>
    <message>
        <source>Total of transactions that have yet to be confirmed, and do not yet count toward the spendable balance</source>
        <translation>Total of transactions that have yet to be confirmed, and do not yet count toward the spendable balance</translation>
    </message>
    <message>
        <source>Immature:</source>
        <translation>Immature:</translation>
    </message>
    <message>
        <source>Mined balance that has not yet matured</source>
        <translation>Mined balance that has not yet matured</translation>
    </message>
    <message>
        <source>Balances</source>
        <translation>Balances</translation>
    </message>
    <message>
        <source>Total:</source>
        <translation>Total:</translation>
    </message>
    <message>
        <source>Your current total balance</source>
        <translation>Your current total balance</translation>
    </message>
    <message>
        <source>Your current balance in watch-only addresses</source>
        <translation>Your current balance in watch-only addresses</translation>
    </message>
    <message>
        <source>Spendable:</source>
        <translation>Spendable:</translation>
    </message>
    <message>
        <source>Recent transactions</source>
        <translation>Recent transactions</translation>
    </message>
    <message>
        <source>Unconfirmed transactions to watch-only addresses</source>
        <translation>Unconfirmed transactions to watch-only addresses</translation>
    </message>
    <message>
        <source>Mined balance in watch-only addresses that has not yet matured</source>
        <translation>Mined balance in watch-only addresses that has not yet matured</translation>
    </message>
    <message>
        <source>Current total balance in watch-only addresses</source>
        <translation>Current total balance in watch-only addresses</translation>
    </message>
    <message>
        <source>Privacy mode activated for the Overview tab. To unmask the values, uncheck Settings-&gt;Mask values.</source>
        <translation>Privacy mode activated for the Overview tab. To unmask the values, uncheck Settings-&gt;Mask values.</translation>
    </message>
</context>
<context>
    <name>PSBTOperationsDialog</name>
    <message>
        <source>Dialog</source>
        <translation>Dialog</translation>
    </message>
    <message>
        <source>Sign Tx</source>
        <translation>Sign Tx</translation>
    </message>
    <message>
        <source>Broadcast Tx</source>
        <translation>Broadcast Tx</translation>
    </message>
    <message>
        <source>Copy to Clipboard</source>
        <translation>Copy to Clipboard</translation>
    </message>
    <message>
        <source>Save...</source>
        <translation>Save...</translation>
    </message>
    <message>
        <source>Close</source>
        <translation>Close</translation>
    </message>
    <message>
        <source>Failed to load transaction: %1</source>
        <translation>Failed to load transaction: %1</translation>
    </message>
    <message>
        <source>Failed to sign transaction: %1</source>
        <translation>Failed to sign transaction: %1</translation>
    </message>
    <message>
        <source>Could not sign any more inputs.</source>
        <translation>Could not sign any more inputs.</translation>
    </message>
    <message>
        <source>Signed %1 inputs, but more signatures are still required.</source>
        <translation>Signed %1 inputs, but more signatures are still required.</translation>
    </message>
    <message>
        <source>Signed transaction successfully. Transaction is ready to broadcast.</source>
        <translation>Signed transaction successfully. Transaction is ready to broadcast.</translation>
    </message>
    <message>
        <source>Unknown error processing transaction.</source>
        <translation>Unknown error processing transaction.</translation>
    </message>
    <message>
        <source>Transaction broadcast successfully! Transaction ID: %1</source>
        <translation>Transaction broadcast successfully! Transaction ID: %1</translation>
    </message>
    <message>
        <source>Transaction broadcast failed: %1</source>
        <translation>Transaction broadcast failed: %1</translation>
    </message>
    <message>
        <source>PSBT copied to clipboard.</source>
        <translation>PSBT copied to clipboard.</translation>
    </message>
    <message>
        <source>Save Transaction Data</source>
        <translation>Save Transaction Data</translation>
    </message>
    <message>
        <source>Partially Signed Transaction (Binary) (*.psbt)</source>
        <translation>Partially Signed Transaction (Binary) (*.psbt)</translation>
    </message>
    <message>
        <source>PSBT saved to disk.</source>
        <translation>PSBT saved to disk.</translation>
    </message>
    <message>
        <source> * Sends %1 to %2</source>
        <translation> * Sends %1 to %2</translation>
    </message>
    <message>
        <source>Unable to calculate transaction fee or total transaction amount.</source>
        <translation>Unable to calculate transaction fee or total transaction amount.</translation>
    </message>
    <message>
        <source>Pays transaction fee: </source>
        <translation>Pays transaction fee: </translation>
    </message>
    <message>
        <source>Total Amount</source>
        <translation>Total Amount</translation>
    </message>
    <message>
        <source>or</source>
        <translation>or</translation>
    </message>
    <message>
        <source>Transaction has %1 unsigned inputs.</source>
        <translation>Transaction has %1 unsigned inputs.</translation>
    </message>
    <message>
        <source>Transaction is missing some information about inputs.</source>
        <translation>Transaction is missing some information about inputs.</translation>
    </message>
    <message>
        <source>Transaction still needs signature(s).</source>
        <translation>Transaction still needs signature(s).</translation>
    </message>
    <message>
        <source>(But this wallet cannot sign transactions.)</source>
        <translation>(But this wallet cannot sign transactions.)</translation>
    </message>
    <message>
        <source>(But this wallet does not have the right keys.)</source>
        <translation>(But this wallet does not have the right keys.)</translation>
    </message>
    <message>
        <source>Transaction is fully signed and ready for broadcast.</source>
        <translation>Transaction is fully signed and ready for broadcast.</translation>
    </message>
    <message>
        <source>Transaction status is unknown.</source>
        <translation>Transaction status is unknown.</translation>
    </message>
</context>
<context>
    <name>PaymentServer</name>
    <message>
        <source>Payment request error</source>
        <translation>Payment request error</translation>
    </message>
    <message>
        <source>Cannot start bitcoin: click-to-pay handler</source>
        <translation>Cannot start bitcoin: click-to-pay handler</translation>
    </message>
    <message>
        <source>URI handling</source>
        <translation>URI handling</translation>
    </message>
    <message>
        <source>'bitcoin://' is not a valid URI. Use 'bitcoin:' instead.</source>
        <translation>'bitcoin://' is not a valid URI. Use 'bitcoin:' instead.</translation>
    </message>
    <message>
        <source>Cannot process payment request because BIP70 is not supported.</source>
        <translation>Cannot process payment request because BIP70 is not supported.</translation>
    </message>
    <message>
        <source>Due to widespread security flaws in BIP70 it's strongly recommended that any merchant instructions to switch wallets be ignored.</source>
        <translation>Due to widespread security flaws in BIP70 it's strongly recommended that any merchant instructions to switch wallets be ignored.</translation>
    </message>
    <message>
        <source>If you are receiving this error you should request the merchant provide a BIP21 compatible URI.</source>
        <translation>If you are receiving this error you should request the merchant provide a BIP21 compatible URI.</translation>
    </message>
    <message>
        <source>Invalid payment address %1</source>
        <translation>Invalid payment address %1</translation>
    </message>
    <message>
        <source>URI cannot be parsed! This can be caused by an invalid Bitcoin address or malformed URI parameters.</source>
        <translation>URI cannot be parsed! This can be caused by an invalid Bitcoin address or malformed URI parameters.</translation>
    </message>
    <message>
        <source>Payment request file handling</source>
        <translation>Payment request file handling</translation>
    </message>
</context>
<context>
    <name>PeerTableModel</name>
    <message>
        <source>User Agent</source>
        <translation>User Agent</translation>
    </message>
    <message>
        <source>Node/Service</source>
        <translation>Node/Service</translation>
    </message>
    <message>
        <source>NodeId</source>
        <translation>NodeId</translation>
    </message>
    <message>
        <source>Ping</source>
        <translation>Ping</translation>
    </message>
    <message>
        <source>Sent</source>
        <translation>Sent</translation>
    </message>
    <message>
        <source>Received</source>
        <translation>Received</translation>
    </message>
</context>
<context>
    <name>QObject</name>
    <message>
        <source>Amount</source>
        <translation>Amount</translation>
    </message>
    <message>
        <source>Enter a Bitcoin address (e.g. %1)</source>
        <translation>Enter a Bitcoin address (e.g. %1)</translation>
    </message>
    <message>
        <source>%1 d</source>
        <translation>%1 d</translation>
    </message>
    <message>
        <source>%1 h</source>
        <translation>%1 h</translation>
    </message>
    <message>
        <source>%1 m</source>
        <translation>%1 m</translation>
    </message>
    <message>
        <source>%1 s</source>
        <translation>%1 s</translation>
    </message>
    <message>
        <source>None</source>
        <translation>None</translation>
    </message>
    <message>
        <source>N/A</source>
        <translation>N/A</translation>
    </message>
    <message>
        <source>%1 ms</source>
        <translation>%1 ms</translation>
    </message>
    <message numerus="yes">
        <source>%n second(s)</source>
        <translation><numerusform>%n second</numerusform><numerusform>%n seconds</numerusform><numerusform>%n seconds</numerusform><numerusform>%n seconds</numerusform></translation>
    </message>
    <message numerus="yes">
        <source>%n minute(s)</source>
        <translation><numerusform>%n minute</numerusform><numerusform>%n minutes</numerusform><numerusform>%n minutes</numerusform><numerusform>%n minutes</numerusform></translation>
    </message>
    <message numerus="yes">
        <source>%n hour(s)</source>
        <translation><numerusform>%n hour</numerusform><numerusform>%n hours</numerusform><numerusform>%n hours</numerusform><numerusform>%n hours</numerusform></translation>
    </message>
    <message numerus="yes">
        <source>%n day(s)</source>
        <translation><numerusform>%n day</numerusform><numerusform>%n days</numerusform><numerusform>%n days</numerusform><numerusform>%n days</numerusform></translation>
    </message>
    <message numerus="yes">
        <source>%n week(s)</source>
        <translation><numerusform>%n week</numerusform><numerusform>%n weeks</numerusform><numerusform>%n weeks</numerusform><numerusform>%n weeks</numerusform></translation>
    </message>
    <message>
        <source>%1 and %2</source>
        <translation>%1 and %2</translation>
    </message>
    <message numerus="yes">
        <source>%n year(s)</source>
        <translation><numerusform>%n year</numerusform><numerusform>%n years</numerusform><numerusform>%n years</numerusform><numerusform>%n years</numerusform></translation>
    </message>
    <message>
        <source>%1 B</source>
        <translation>%1 B</translation>
    </message>
    <message>
        <source>%1 KB</source>
        <translation>%1 KB</translation>
    </message>
    <message>
        <source>%1 MB</source>
        <translation>%1 MB</translation>
    </message>
    <message>
        <source>%1 GB</source>
        <translation>%1 GB</translation>
    </message>
    <message>
        <source>Error: Specified data directory "%1" does not exist.</source>
        <translation>Error: Specified data directory "%1" does not exist.</translation>
    </message>
    <message>
        <source>Error: Cannot parse configuration file: %1.</source>
        <translation>Error: Cannot parse configuration file: %1.</translation>
    </message>
    <message>
        <source>Error: %1</source>
        <translation>Error: %1</translation>
    </message>
    <message>
        <source>Error initializing settings: %1</source>
        <translation>Error initializing settings: %1</translation>
    </message>
    <message>
        <source>%1 didn't yet exit safely...</source>
        <translation>%1 didn't yet exit safely...</translation>
    </message>
    <message>
        <source>unknown</source>
        <translation>unknown</translation>
    </message>
</context>
<context>
    <name>QRImageWidget</name>
    <message>
        <source>&amp;Save Image...</source>
        <translation>&amp;Save Image...</translation>
    </message>
    <message>
        <source>&amp;Copy Image</source>
        <translation>&amp;Copy Image</translation>
    </message>
    <message>
        <source>Resulting URI too long, try to reduce the text for label / message.</source>
        <translation>Resulting URI too long, try to reduce the text for label / message.</translation>
    </message>
    <message>
        <source>Error encoding URI into QR Code.</source>
        <translation>Error encoding URI into QR Code.</translation>
    </message>
    <message>
        <source>QR code support not available.</source>
        <translation>QR code support not available.</translation>
    </message>
    <message>
        <source>Save QR Code</source>
        <translation>Save QR Code</translation>
    </message>
    <message>
        <source>PNG Image (*.png)</source>
        <translation>PNG Image (*.png)</translation>
    </message>
</context>
<context>
    <name>RPCConsole</name>
    <message>
        <source>N/A</source>
        <translation>N/A</translation>
    </message>
    <message>
        <source>Client version</source>
        <translation>Client version</translation>
    </message>
    <message>
        <source>&amp;Information</source>
        <translation>&amp;Information</translation>
    </message>
    <message>
        <source>General</source>
        <translation>General</translation>
    </message>
    <message>
        <source>Using BerkeleyDB version</source>
        <translation>Using BerkeleyDB version</translation>
    </message>
    <message>
        <source>Datadir</source>
        <translation>Datadir</translation>
    </message>
    <message>
        <source>To specify a non-default location of the data directory use the '%1' option.</source>
        <translation>To specify a non-default location of the data directory use the '%1' option.</translation>
    </message>
    <message>
        <source>Blocksdir</source>
        <translation>Blocksdir</translation>
    </message>
    <message>
        <source>To specify a non-default location of the blocks directory use the '%1' option.</source>
        <translation>To specify a non-default location of the blocks directory use the '%1' option.</translation>
    </message>
    <message>
        <source>Startup time</source>
        <translation>Startup time</translation>
    </message>
    <message>
        <source>Network</source>
        <translation>Network</translation>
    </message>
    <message>
        <source>Name</source>
        <translation>Name</translation>
    </message>
    <message>
        <source>Number of connections</source>
        <translation>Number of connections</translation>
    </message>
    <message>
        <source>Block chain</source>
        <translation>Block chain</translation>
    </message>
    <message>
        <source>Memory Pool</source>
        <translation>Memory Pool</translation>
    </message>
    <message>
        <source>Current number of transactions</source>
        <translation>Current number of transactions</translation>
    </message>
    <message>
        <source>Memory usage</source>
        <translation>Memory usage</translation>
    </message>
    <message>
        <source>Wallet: </source>
        <translation>Wallet: </translation>
    </message>
    <message>
        <source>(none)</source>
        <translation>(none)</translation>
    </message>
    <message>
        <source>&amp;Reset</source>
        <translation>&amp;Reset</translation>
    </message>
    <message>
        <source>Received</source>
        <translation>Received</translation>
    </message>
    <message>
        <source>Sent</source>
        <translation>Sent</translation>
    </message>
    <message>
        <source>&amp;Peers</source>
        <translation>&amp;Peers</translation>
    </message>
    <message>
        <source>Banned peers</source>
        <translation>Banned peers</translation>
    </message>
    <message>
        <source>Select a peer to view detailed information.</source>
        <translation>Select a peer to view detailed information.</translation>
    </message>
    <message>
        <source>Direction</source>
        <translation>Direction</translation>
    </message>
    <message>
        <source>Version</source>
        <translation>Version</translation>
    </message>
    <message>
        <source>Starting Block</source>
        <translation>Starting Block</translation>
    </message>
    <message>
        <source>Synced Headers</source>
        <translation>Synced Headers</translation>
    </message>
    <message>
        <source>Synced Blocks</source>
        <translation>Synced Blocks</translation>
    </message>
    <message>
        <source>The mapped Autonomous System used for diversifying peer selection.</source>
        <translation>The mapped Autonomous System used for diversifying peer selection.</translation>
    </message>
    <message>
        <source>Mapped AS</source>
        <translation>Mapped AS</translation>
    </message>
    <message>
        <source>User Agent</source>
        <translation>User Agent</translation>
    </message>
    <message>
        <source>Node window</source>
        <translation>Node window</translation>
    </message>
    <message>
        <source>Current block height</source>
        <translation>Current block height</translation>
    </message>
    <message>
        <source>Open the %1 debug log file from the current data directory. This can take a few seconds for large log files.</source>
        <translation>Open the %1 debug log file from the current data directory. This can take a few seconds for large log files.</translation>
    </message>
    <message>
        <source>Decrease font size</source>
        <translation>Decrease font size</translation>
    </message>
    <message>
        <source>Increase font size</source>
        <translation>Increase font size</translation>
    </message>
    <message>
        <source>Permissions</source>
        <translation>Permissions</translation>
    </message>
    <message>
        <source>Services</source>
        <translation>Services</translation>
    </message>
    <message>
        <source>Connection Time</source>
        <translation>Connection Time</translation>
    </message>
    <message>
        <source>Last Send</source>
        <translation>Last Send</translation>
    </message>
    <message>
        <source>Last Receive</source>
        <translation>Last Receive</translation>
    </message>
    <message>
        <source>Ping Time</source>
        <translation>Ping Time</translation>
    </message>
    <message>
        <source>The duration of a currently outstanding ping.</source>
        <translation>The duration of a currently outstanding ping.</translation>
    </message>
    <message>
        <source>Ping Wait</source>
        <translation>Ping Wait</translation>
    </message>
    <message>
        <source>Min Ping</source>
        <translation>Min Ping</translation>
    </message>
    <message>
        <source>Time Offset</source>
        <translation>Time Offset</translation>
    </message>
    <message>
        <source>Last block time</source>
        <translation>Last block time</translation>
    </message>
    <message>
        <source>&amp;Open</source>
        <translation>&amp;Open</translation>
    </message>
    <message>
        <source>&amp;Console</source>
        <translation>&amp;Console</translation>
    </message>
    <message>
        <source>&amp;Network Traffic</source>
        <translation>&amp;Network Traffic</translation>
    </message>
    <message>
        <source>Totals</source>
        <translation>Totals</translation>
    </message>
    <message>
        <source>In:</source>
        <translation>In:</translation>
    </message>
    <message>
        <source>Out:</source>
        <translation>Out:</translation>
    </message>
    <message>
        <source>Debug log file</source>
        <translation>Debug log file</translation>
    </message>
    <message>
        <source>Clear console</source>
        <translation>Clear console</translation>
    </message>
    <message>
        <source>1 &amp;hour</source>
        <translation>1 &amp;hour</translation>
    </message>
    <message>
        <source>1 &amp;day</source>
        <translation>1 &amp;day</translation>
    </message>
    <message>
        <source>1 &amp;week</source>
        <translation>1 &amp;week</translation>
    </message>
    <message>
        <source>1 &amp;year</source>
        <translation>1 &amp;year</translation>
    </message>
    <message>
        <source>&amp;Disconnect</source>
        <translation>&amp;Disconnect</translation>
    </message>
    <message>
        <source>Ban for</source>
        <translation>Ban for</translation>
    </message>
    <message>
        <source>&amp;Unban</source>
        <translation>&amp;Unban</translation>
    </message>
    <message>
        <source>Welcome to the %1 RPC console.</source>
        <translation>Welcome to the %1 RPC console.</translation>
    </message>
    <message>
        <source>Use up and down arrows to navigate history, and %1 to clear screen.</source>
        <translation>Use up and down arrows to navigate history, and %1 to clear screen.</translation>
    </message>
    <message>
        <source>Type %1 for an overview of available commands.</source>
        <translation>Type %1 for an overview of available commands.</translation>
    </message>
    <message>
        <source>For more information on using this console type %1.</source>
        <translation>For more information on using this console type %1.</translation>
    </message>
    <message>
        <source>WARNING: Scammers have been active, telling users to type commands here, stealing their wallet contents. Do not use this console without fully understanding the ramifications of a command.</source>
        <translation>WARNING: Scammers have been active, telling users to type commands here, stealing their wallet contents. Do not use this console without fully understanding the ramifications of a command.</translation>
    </message>
    <message>
        <source>Network activity disabled</source>
        <translation>Network activity disabled</translation>
    </message>
    <message>
        <source>Executing command without any wallet</source>
        <translation>Executing command without any wallet</translation>
    </message>
    <message>
        <source>Executing command using "%1" wallet</source>
        <translation>Executing command using "%1" wallet</translation>
    </message>
    <message>
        <source>(node id: %1)</source>
        <translation>(node id: %1)</translation>
    </message>
    <message>
        <source>via %1</source>
        <translation>via %1</translation>
    </message>
    <message>
        <source>never</source>
        <translation>never</translation>
    </message>
    <message>
        <source>Inbound</source>
        <translation>Inbound</translation>
    </message>
    <message>
        <source>Outbound</source>
        <translation>Outbound</translation>
    </message>
    <message>
        <source>Unknown</source>
        <translation>Unknown</translation>
    </message>
</context>
<context>
    <name>ReceiveCoinsDialog</name>
    <message>
        <source>&amp;Amount:</source>
        <translation>&amp;Amount:</translation>
    </message>
    <message>
        <source>&amp;Label:</source>
        <translation>&amp;Label:</translation>
    </message>
    <message>
        <source>&amp;Message:</source>
        <translation>&amp;Message:</translation>
    </message>
    <message>
        <source>An optional message to attach to the payment request, which will be displayed when the request is opened. Note: The message will not be sent with the payment over the Bitcoin network.</source>
        <translation>An optional message to attach to the payment request, which will be displayed when the request is opened. Note: The message will not be sent with the payment over the Bitcoin network.</translation>
    </message>
    <message>
        <source>An optional label to associate with the new receiving address.</source>
        <translation>An optional label to associate with the new receiving address.</translation>
    </message>
    <message>
        <source>Use this form to request payments. All fields are &lt;b&gt;optional&lt;/b&gt;.</source>
        <translation>Use this form to request payments. All fields are &lt;b&gt;optional&lt;/b&gt;.</translation>
    </message>
    <message>
        <source>An optional amount to request. Leave this empty or zero to not request a specific amount.</source>
        <translation>An optional amount to request. Leave this empty or zero to not request a specific amount.</translation>
    </message>
    <message>
        <source>An optional label to associate with the new receiving address (used by you to identify an invoice).  It is also attached to the payment request.</source>
        <translation>An optional label to associate with the new receiving address (used by you to identify an invoice).  It is also attached to the payment request.</translation>
    </message>
    <message>
        <source>An optional message that is attached to the payment request and may be displayed to the sender.</source>
        <translation>An optional message that is attached to the payment request and may be displayed to the sender.</translation>
    </message>
    <message>
        <source>&amp;Create new receiving address</source>
        <translation>&amp;Create new receiving address</translation>
    </message>
    <message>
        <source>Clear all fields of the form.</source>
        <translation>Clear all fields of the form.</translation>
    </message>
    <message>
        <source>Clear</source>
        <translation>Clear</translation>
    </message>
    <message>
        <source>Native segwit addresses (aka Bech32 or BIP-173) reduce your transaction fees later on and offer better protection against typos, but old wallets don't support them. When unchecked, an address compatible with older wallets will be created instead.</source>
        <translation>Native segwit addresses (aka Bech32 or BIP-173) reduce your transaction fees later on and offer better protection against typos, but old wallets don't support them. When unchecked, an address compatible with older wallets will be created instead.</translation>
    </message>
    <message>
        <source>Generate native segwit (Bech32) address</source>
        <translation>Generate native segwit (Bech32) address</translation>
    </message>
    <message>
        <source>Requested payments history</source>
        <translation>Requested payments history</translation>
    </message>
    <message>
        <source>Show the selected request (does the same as double clicking an entry)</source>
        <translation>Show the selected request (does the same as double clicking an entry)</translation>
    </message>
    <message>
        <source>Show</source>
        <translation>Show</translation>
    </message>
    <message>
        <source>Remove the selected entries from the list</source>
        <translation>Remove the selected entries from the list</translation>
    </message>
    <message>
        <source>Remove</source>
        <translation>Remove</translation>
    </message>
    <message>
        <source>Copy URI</source>
        <translation>Copy URI</translation>
    </message>
    <message>
        <source>Copy label</source>
        <translation>Copy label</translation>
    </message>
    <message>
        <source>Copy message</source>
        <translation>Copy message</translation>
    </message>
    <message>
        <source>Copy amount</source>
        <translation>Copy amount</translation>
    </message>
    <message>
        <source>Could not unlock wallet.</source>
        <translation>Could not unlock wallet.</translation>
    </message>
    <message>
        <source>Could not generate new %1 address</source>
        <translation>Could not generate new %1 address</translation>
    </message>
</context>
<context>
    <name>ReceiveRequestDialog</name>
    <message>
        <source>Request payment to ...</source>
        <translation>Request payment to ...</translation>
    </message>
    <message>
        <source>Address:</source>
        <translation>Address:</translation>
    </message>
    <message>
        <source>Amount:</source>
        <translation>Amount:</translation>
    </message>
    <message>
        <source>Label:</source>
        <translation>Label:</translation>
    </message>
    <message>
        <source>Message:</source>
        <translation>Message:</translation>
    </message>
    <message>
        <source>Wallet:</source>
        <translation>Wallet:</translation>
    </message>
    <message>
        <source>Copy &amp;URI</source>
        <translation>Copy &amp;URI</translation>
    </message>
    <message>
        <source>Copy &amp;Address</source>
        <translation>Copy &amp;Address</translation>
    </message>
    <message>
        <source>&amp;Save Image...</source>
        <translation>&amp;Save Image...</translation>
    </message>
    <message>
        <source>Request payment to %1</source>
        <translation>Request payment to %1</translation>
    </message>
    <message>
        <source>Payment information</source>
        <translation>Payment information</translation>
    </message>
</context>
<context>
    <name>RecentRequestsTableModel</name>
    <message>
        <source>Date</source>
        <translation>Date</translation>
    </message>
    <message>
        <source>Label</source>
        <translation>Label</translation>
    </message>
    <message>
        <source>Message</source>
        <translation>Message</translation>
    </message>
    <message>
        <source>(no label)</source>
        <translation>(no label)</translation>
    </message>
    <message>
        <source>(no message)</source>
        <translation>(no message)</translation>
    </message>
    <message>
        <source>(no amount requested)</source>
        <translation>(no amount requested)</translation>
    </message>
    <message>
        <source>Requested</source>
        <translation>Requested</translation>
    </message>
</context>
<context>
    <name>SendCoinsDialog</name>
    <message>
        <source>Send Coins</source>
        <translation>Send Coins</translation>
    </message>
    <message>
        <source>Coin Control Features</source>
        <translation>Coin Control Features</translation>
    </message>
    <message>
        <source>Inputs...</source>
        <translation>Inputs...</translation>
    </message>
    <message>
        <source>automatically selected</source>
        <translation>automatically selected</translation>
    </message>
    <message>
        <source>Insufficient funds!</source>
        <translation>Insufficient funds!</translation>
    </message>
    <message>
        <source>Quantity:</source>
        <translation>Quantity:</translation>
    </message>
    <message>
        <source>Bytes:</source>
        <translation>Bytes:</translation>
    </message>
    <message>
        <source>Amount:</source>
        <translation>Amount:</translation>
    </message>
    <message>
        <source>Fee:</source>
        <translation>Fee:</translation>
    </message>
    <message>
        <source>After Fee:</source>
        <translation>After Fee:</translation>
    </message>
    <message>
        <source>Change:</source>
        <translation>Change:</translation>
    </message>
    <message>
        <source>If this is activated, but the change address is empty or invalid, change will be sent to a newly generated address.</source>
        <translation>If this is activated, but the change address is empty or invalid, change will be sent to a newly generated address.</translation>
    </message>
    <message>
        <source>Custom change address</source>
        <translation>Custom change address</translation>
    </message>
    <message>
        <source>Transaction Fee:</source>
        <translation>Transaction Fee:</translation>
    </message>
    <message>
        <source>Choose...</source>
        <translation>Choose...</translation>
    </message>
    <message>
        <source>Using the fallbackfee can result in sending a transaction that will take several hours or days (or never) to confirm. Consider choosing your fee manually or wait until you have validated the complete chain.</source>
        <translation>Using the fallbackfee can result in sending a transaction that will take several hours or days (or never) to confirm. Consider choosing your fee manually or wait until you have validated the complete chain.</translation>
    </message>
    <message>
        <source>Warning: Fee estimation is currently not possible.</source>
        <translation>Warning: Fee estimation is currently not possible.</translation>
    </message>
    <message>
        <source>Specify a custom fee per kB (1,000 bytes) of the transaction's virtual size.

Note:  Since the fee is calculated on a per-byte basis, a fee of "100 satoshis per kB" for a transaction size of 500 bytes (half of 1 kB) would ultimately yield a fee of only 50 satoshis.</source>
        <translation>Specify a custom fee per kB (1,000 bytes) of the transaction's virtual size.

Note:  Since the fee is calculated on a per-byte basis, a fee of "100 satoshis per kB" for a transaction size of 500 bytes (half of 1 kB) would ultimately yield a fee of only 50 satoshis.</translation>
    </message>
    <message>
        <source>per kilobyte</source>
        <translation>per kilobyte</translation>
    </message>
    <message>
        <source>Hide</source>
        <translation>Hide</translation>
    </message>
    <message>
        <source>Recommended:</source>
        <translation>Recommended:</translation>
    </message>
    <message>
        <source>Custom:</source>
        <translation>Custom:</translation>
    </message>
    <message>
        <source>(Smart fee not initialized yet. This usually takes a few blocks...)</source>
        <translation>(Smart fee not initialized yet. This usually takes a few blocks...)</translation>
    </message>
    <message>
        <source>Send to multiple recipients at once</source>
        <translation>Send to multiple recipients at once</translation>
    </message>
    <message>
        <source>Add &amp;Recipient</source>
        <translation>Add &amp;Recipient</translation>
    </message>
    <message>
        <source>Clear all fields of the form.</source>
        <translation>Clear all fields of the form.</translation>
    </message>
    <message>
        <source>Dust:</source>
        <translation>Dust:</translation>
    </message>
    <message>
        <source>Hide transaction fee settings</source>
        <translation>Hide transaction fee settings</translation>
    </message>
    <message>
        <source>When there is less transaction volume than space in the blocks, miners as well as relaying nodes may enforce a minimum fee. Paying only this minimum fee is just fine, but be aware that this can result in a never confirming transaction once there is more demand for bitcoin transactions than the network can process.</source>
        <translation>When there is less transaction volume than space in the blocks, miners as well as relaying nodes may enforce a minimum fee. Paying only this minimum fee is just fine, but be aware that this can result in a never confirming transaction once there is more demand for bitcoin transactions than the network can process.</translation>
    </message>
    <message>
        <source>A too low fee might result in a never confirming transaction (read the tooltip)</source>
        <translation>A too low fee might result in a never confirming transaction (read the tooltip)</translation>
    </message>
    <message>
        <source>Confirmation time target:</source>
        <translation>Confirmation time target:</translation>
    </message>
    <message>
        <source>Enable Replace-By-Fee</source>
        <translation>Enable Replace-By-Fee</translation>
    </message>
    <message>
        <source>With Replace-By-Fee (BIP-125) you can increase a transaction's fee after it is sent. Without this, a higher fee may be recommended to compensate for increased transaction delay risk.</source>
        <translation>With Replace-By-Fee (BIP-125) you can increase a transaction's fee after it is sent. Without this, a higher fee may be recommended to compensate for increased transaction delay risk.</translation>
    </message>
    <message>
        <source>Clear &amp;All</source>
        <translation>Clear &amp;All</translation>
    </message>
    <message>
        <source>Balance:</source>
        <translation>Balance:</translation>
    </message>
    <message>
        <source>Confirm the send action</source>
        <translation>Confirm the send action</translation>
    </message>
    <message>
        <source>S&amp;end</source>
        <translation>S&amp;end</translation>
    </message>
    <message>
        <source>Copy quantity</source>
        <translation>Copy quantity</translation>
    </message>
    <message>
        <source>Copy amount</source>
        <translation>Copy amount</translation>
    </message>
    <message>
        <source>Copy fee</source>
        <translation>Copy fee</translation>
    </message>
    <message>
        <source>Copy after fee</source>
        <translation>Copy after fee</translation>
    </message>
    <message>
        <source>Copy bytes</source>
        <translation>Copy bytes</translation>
    </message>
    <message>
        <source>Copy dust</source>
        <translation>Copy dust</translation>
    </message>
    <message>
        <source>Copy change</source>
        <translation>Copy change</translation>
    </message>
    <message>
        <source>%1 (%2 blocks)</source>
        <translation>%1 (%2 blocks)</translation>
    </message>
    <message>
        <source>Cr&amp;eate Unsigned</source>
        <translation>Cr&amp;eate Unsigned</translation>
    </message>
    <message>
        <source>Creates a Partially Signed Bitcoin Transaction (PSBT) for use with e.g. an offline %1 wallet, or a PSBT-compatible hardware wallet.</source>
        <translation>Creates a Partially Signed Bitcoin Transaction (PSBT) for use with e.g. an offline %1 wallet, or a PSBT-compatible hardware wallet.</translation>
    </message>
    <message>
        <source> from wallet '%1'</source>
        <translation> from wallet '%1'</translation>
    </message>
    <message>
        <source>%1 to '%2'</source>
        <translation>%1 to '%2'</translation>
    </message>
    <message>
        <source>%1 to %2</source>
        <translation>%1 to %2</translation>
    </message>
    <message>
        <source>Do you want to draft this transaction?</source>
        <translation>Do you want to draft this transaction?</translation>
    </message>
    <message>
        <source>Are you sure you want to send?</source>
        <translation>Are you sure you want to send?</translation>
    </message>
    <message>
        <source>Create Unsigned</source>
        <translation>Create Unsigned</translation>
    </message>
    <message>
        <source>Save Transaction Data</source>
        <translation>Save Transaction Data</translation>
    </message>
    <message>
        <source>Partially Signed Transaction (Binary) (*.psbt)</source>
        <translation>Partially Signed Transaction (Binary) (*.psbt)</translation>
    </message>
    <message>
        <source>PSBT saved</source>
        <translation>PSBT saved</translation>
    </message>
    <message>
        <source>or</source>
        <translation>or</translation>
    </message>
    <message>
        <source>You can increase the fee later (signals Replace-By-Fee, BIP-125).</source>
        <translation>You can increase the fee later (signals Replace-By-Fee, BIP-125).</translation>
    </message>
    <message>
        <source>Please, review your transaction proposal. This will produce a Partially Signed Bitcoin Transaction (PSBT) which you can save or copy and then sign with e.g. an offline %1 wallet, or a PSBT-compatible hardware wallet.</source>
        <translation>Please, review your transaction proposal. This will produce a Partially Signed Bitcoin Transaction (PSBT) which you can save or copy and then sign with e.g. an offline %1 wallet, or a PSBT-compatible hardware wallet.</translation>
    </message>
    <message>
        <source>Please, review your transaction.</source>
        <translation>Please, review your transaction.</translation>
    </message>
    <message>
        <source>Transaction fee</source>
        <translation>Transaction fee</translation>
    </message>
    <message>
        <source>Not signalling Replace-By-Fee, BIP-125.</source>
        <translation>Not signalling Replace-By-Fee, BIP-125.</translation>
    </message>
    <message>
        <source>Total Amount</source>
        <translation>Total Amount</translation>
    </message>
    <message>
        <source>To review recipient list click "Show Details..."</source>
        <translation>To review recipient list click "Show Details..."</translation>
    </message>
    <message>
        <source>Confirm send coins</source>
        <translation>Confirm send coins</translation>
    </message>
    <message>
        <source>Confirm transaction proposal</source>
        <translation>Confirm transaction proposal</translation>
    </message>
    <message>
        <source>Send</source>
        <translation>Send</translation>
    </message>
    <message>
        <source>Watch-only balance:</source>
        <translation>Watch-only balance:</translation>
    </message>
    <message>
        <source>The recipient address is not valid. Please recheck.</source>
        <translation>The recipient address is not valid. Please recheck.</translation>
    </message>
    <message>
        <source>The amount to pay must be larger than 0.</source>
        <translation>The amount to pay must be larger than 0.</translation>
    </message>
    <message>
        <source>The amount exceeds your balance.</source>
        <translation>The amount exceeds your balance.</translation>
    </message>
    <message>
        <source>The total exceeds your balance when the %1 transaction fee is included.</source>
        <translation>The total exceeds your balance when the %1 transaction fee is included.</translation>
    </message>
    <message>
        <source>Duplicate address found: addresses should only be used once each.</source>
        <translation>Duplicate address found: addresses should only be used once each.</translation>
    </message>
    <message>
        <source>Transaction creation failed!</source>
        <translation>Transaction creation failed!</translation>
    </message>
    <message>
        <source>A fee higher than %1 is considered an absurdly high fee.</source>
        <translation>A fee higher than %1 is considered an absurdly high fee.</translation>
    </message>
    <message>
        <source>Payment request expired.</source>
        <translation>Payment request expired.</translation>
    </message>
    <message numerus="yes">
        <source>Estimated to begin confirmation within %n block(s).</source>
        <translation><numerusform>Estimated to begin confirmation within %n block.</numerusform><numerusform>Estimated to begin confirmation within %n blocks.</numerusform><numerusform>Estimated to begin confirmation within %n blocks.</numerusform><numerusform>Estimated to begin confirmation within %n blocks.</numerusform></translation>
    </message>
    <message>
        <source>Warning: Invalid Bitcoin address</source>
        <translation>Warning: Invalid Bitcoin address</translation>
    </message>
    <message>
        <source>Warning: Unknown change address</source>
        <translation>Warning: Unknown change address</translation>
    </message>
    <message>
        <source>Confirm custom change address</source>
        <translation>Confirm custom change address</translation>
    </message>
    <message>
        <source>The address you selected for change is not part of this wallet. Any or all funds in your wallet may be sent to this address. Are you sure?</source>
        <translation>The address you selected for change is not part of this wallet. Any or all funds in your wallet may be sent to this address. Are you sure?</translation>
    </message>
    <message>
        <source>(no label)</source>
        <translation>(no label)</translation>
    </message>
</context>
<context>
    <name>SendCoinsEntry</name>
    <message>
        <source>A&amp;mount:</source>
        <translation>A&amp;mount:</translation>
    </message>
    <message>
        <source>Pay &amp;To:</source>
        <translation>Pay &amp;To:</translation>
    </message>
    <message>
        <source>&amp;Label:</source>
        <translation>&amp;Label:</translation>
    </message>
    <message>
        <source>Choose previously used address</source>
        <translation>Choose previously used address</translation>
    </message>
    <message>
        <source>The Bitcoin address to send the payment to</source>
        <translation>The Bitcoin address to send the payment to</translation>
    </message>
    <message>
        <source>Alt+A</source>
        <translation>Alt+A</translation>
    </message>
    <message>
        <source>Paste address from clipboard</source>
        <translation>Paste address from clipboard</translation>
    </message>
    <message>
        <source>Alt+P</source>
        <translation>Alt+P</translation>
    </message>
    <message>
        <source>Remove this entry</source>
        <translation>Remove this entry</translation>
    </message>
    <message>
        <source>The amount to send in the selected unit</source>
        <translation>The amount to send in the selected unit</translation>
    </message>
    <message>
        <source>The fee will be deducted from the amount being sent. The recipient will receive less bitcoins than you enter in the amount field. If multiple recipients are selected, the fee is split equally.</source>
        <translation>The fee will be deducted from the amount being sent. The recipient will receive less bitcoins than you enter in the amount field. If multiple recipients are selected, the fee is split equally.</translation>
    </message>
    <message>
        <source>S&amp;ubtract fee from amount</source>
        <translation>S&amp;ubtract fee from amount</translation>
    </message>
    <message>
        <source>Use available balance</source>
        <translation>Use available balance</translation>
    </message>
    <message>
        <source>Message:</source>
        <translation>Message:</translation>
    </message>
    <message>
        <source>This is an unauthenticated payment request.</source>
        <translation>This is an unauthenticated payment request.</translation>
    </message>
    <message>
        <source>This is an authenticated payment request.</source>
        <translation>This is an authenticated payment request.</translation>
    </message>
    <message>
        <source>Enter a label for this address to add it to the list of used addresses</source>
        <translation>Enter a label for this address to add it to the list of used addresses</translation>
    </message>
    <message>
        <source>A message that was attached to the bitcoin: URI which will be stored with the transaction for your reference. Note: This message will not be sent over the Bitcoin network.</source>
        <translation>A message that was attached to the bitcoin: URI which will be stored with the transaction for your reference. Note: This message will not be sent over the Bitcoin network.</translation>
    </message>
    <message>
        <source>Pay To:</source>
        <translation>Pay To:</translation>
    </message>
    <message>
        <source>Memo:</source>
        <translation>Memo:</translation>
    </message>
</context>
<context>
    <name>ShutdownWindow</name>
    <message>
        <source>%1 is shutting down...</source>
        <translation>%1 is shutting down...</translation>
    </message>
    <message>
        <source>Do not shut down the computer until this window disappears.</source>
        <translation>Do not shut down the computer until this window disappears.</translation>
    </message>
</context>
<context>
    <name>SignVerifyMessageDialog</name>
    <message>
        <source>Signatures - Sign / Verify a Message</source>
        <translation>Signatures - Sign / Verify a Message</translation>
    </message>
    <message>
        <source>&amp;Sign Message</source>
        <translation>&amp;Sign Message</translation>
    </message>
    <message>
        <source>You can sign messages/agreements with your addresses to prove you can receive bitcoins sent to them. Be careful not to sign anything vague or random, as phishing attacks may try to trick you into signing your identity over to them. Only sign fully-detailed statements you agree to.</source>
        <translation>You can sign messages/agreements with your addresses to prove you can receive bitcoins sent to them. Be careful not to sign anything vague or random, as phishing attacks may try to trick you into signing your identity over to them. Only sign fully-detailed statements you agree to.</translation>
    </message>
    <message>
        <source>The Bitcoin address to sign the message with</source>
        <translation>The Bitcoin address to sign the message with</translation>
    </message>
    <message>
        <source>Choose previously used address</source>
        <translation>Choose previously used address</translation>
    </message>
    <message>
        <source>Alt+A</source>
        <translation>Alt+A</translation>
    </message>
    <message>
        <source>Paste address from clipboard</source>
        <translation>Paste address from clipboard</translation>
    </message>
    <message>
        <source>Alt+P</source>
        <translation>Alt+P</translation>
    </message>
    <message>
        <source>Enter the message you want to sign here</source>
        <translation>Enter the message you want to sign here</translation>
    </message>
    <message>
        <source>Signature</source>
        <translation>Signature</translation>
    </message>
    <message>
        <source>Copy the current signature to the system clipboard</source>
        <translation>Copy the current signature to the system clipboard</translation>
    </message>
    <message>
        <source>Sign the message to prove you own this Bitcoin address</source>
        <translation>Sign the message to prove you own this Bitcoin address</translation>
    </message>
    <message>
        <source>Sign &amp;Message</source>
        <translation>Sign &amp;Message</translation>
    </message>
    <message>
        <source>Reset all sign message fields</source>
        <translation>Reset all sign message fields</translation>
    </message>
    <message>
        <source>Clear &amp;All</source>
        <translation>Clear &amp;All</translation>
    </message>
    <message>
        <source>&amp;Verify Message</source>
        <translation>&amp;Verify Message</translation>
    </message>
    <message>
        <source>Enter the receiver's address, message (ensure you copy line breaks, spaces, tabs, etc. exactly) and signature below to verify the message. Be careful not to read more into the signature than what is in the signed message itself, to avoid being tricked by a man-in-the-middle attack. Note that this only proves the signing party receives with the address, it cannot prove sendership of any transaction!</source>
        <translation>Enter the receiver's address, message (ensure you copy line breaks, spaces, tabs, etc. exactly) and signature below to verify the message. Be careful not to read more into the signature than what is in the signed message itself, to avoid being tricked by a man-in-the-middle attack. Note that this only proves the signing party receives with the address, it cannot prove sendership of any transaction!</translation>
    </message>
    <message>
        <source>The Bitcoin address the message was signed with</source>
        <translation>The Bitcoin address the message was signed with</translation>
    </message>
    <message>
        <source>The signed message to verify</source>
        <translation>The signed message to verify</translation>
    </message>
    <message>
        <source>The signature given when the message was signed</source>
        <translation>The signature given when the message was signed</translation>
    </message>
    <message>
        <source>Verify the message to ensure it was signed with the specified Bitcoin address</source>
        <translation>Verify the message to ensure it was signed with the specified Bitcoin address</translation>
    </message>
    <message>
        <source>Verify &amp;Message</source>
        <translation>Verify &amp;Message</translation>
    </message>
    <message>
        <source>Reset all verify message fields</source>
        <translation>Reset all verify message fields</translation>
    </message>
    <message>
        <source>Click "Sign Message" to generate signature</source>
        <translation>Click "Sign Message" to generate signature</translation>
    </message>
    <message>
        <source>The entered address is invalid.</source>
        <translation>The entered address is invalid.</translation>
    </message>
    <message>
        <source>Please check the address and try again.</source>
        <translation>Please check the address and try again.</translation>
    </message>
    <message>
        <source>The entered address does not refer to a key.</source>
        <translation>The entered address does not refer to a key.</translation>
    </message>
    <message>
        <source>Wallet unlock was cancelled.</source>
        <translation>Wallet unlock was cancelled.</translation>
    </message>
    <message>
        <source>No error</source>
        <translation>No error</translation>
    </message>
    <message>
        <source>Private key for the entered address is not available.</source>
        <translation>Private key for the entered address is not available.</translation>
    </message>
    <message>
        <source>Message signing failed.</source>
        <translation>Message signing failed.</translation>
    </message>
    <message>
        <source>Message signed.</source>
        <translation>Message signed.</translation>
    </message>
    <message>
        <source>The signature could not be decoded.</source>
        <translation>The signature could not be decoded.</translation>
    </message>
    <message>
        <source>Please check the signature and try again.</source>
        <translation>Please check the signature and try again.</translation>
    </message>
    <message>
        <source>The signature did not match the message digest.</source>
        <translation>The signature did not match the message digest.</translation>
    </message>
    <message>
        <source>Message verification failed.</source>
        <translation>Message verification failed.</translation>
    </message>
    <message>
        <source>Message verified.</source>
        <translation>Message verified.</translation>
    </message>
</context>
<context>
    <name>TrafficGraphWidget</name>
    <message>
        <source>KB/s</source>
        <translation>KB/s</translation>
    </message>
</context>
<context>
    <name>TransactionDesc</name>
    <message numerus="yes">
        <source>Open for %n more block(s)</source>
        <translation><numerusform>Open for %n more block</numerusform><numerusform>Open for %n more blocks</numerusform><numerusform>Open for %n more blocks</numerusform><numerusform>Open for %n more blocks</numerusform></translation>
    </message>
    <message>
        <source>Open until %1</source>
        <translation>Open until %1</translation>
    </message>
    <message>
        <source>conflicted with a transaction with %1 confirmations</source>
        <translation>conflicted with a transaction with %1 confirmations</translation>
    </message>
    <message>
        <source>0/unconfirmed, %1</source>
        <translation>0/unconfirmed, %1</translation>
    </message>
    <message>
        <source>in memory pool</source>
        <translation>in memory pool</translation>
    </message>
    <message>
        <source>not in memory pool</source>
        <translation>not in memory pool</translation>
    </message>
    <message>
        <source>abandoned</source>
        <translation>abandoned</translation>
    </message>
    <message>
        <source>%1/unconfirmed</source>
        <translation>%1/unconfirmed</translation>
    </message>
    <message>
        <source>%1 confirmations</source>
        <translation>%1 confirmations</translation>
    </message>
    <message>
        <source>Status</source>
        <translation>Status</translation>
    </message>
    <message>
        <source>Date</source>
        <translation>Date</translation>
    </message>
    <message>
        <source>Source</source>
        <translation>Source</translation>
    </message>
    <message>
        <source>Generated</source>
        <translation>Generated</translation>
    </message>
    <message>
        <source>From</source>
        <translation>From</translation>
    </message>
    <message>
        <source>unknown</source>
        <translation>unknown</translation>
    </message>
    <message>
        <source>To</source>
        <translation>To</translation>
    </message>
    <message>
        <source>own address</source>
        <translation>own address</translation>
    </message>
    <message>
        <source>watch-only</source>
        <translation>watch-only</translation>
    </message>
    <message>
        <source>label</source>
        <translation>label</translation>
    </message>
    <message>
        <source>Credit</source>
        <translation>Credit</translation>
    </message>
    <message numerus="yes">
        <source>matures in %n more block(s)</source>
        <translation><numerusform>matures in %n more block</numerusform><numerusform>matures in %n more blocks</numerusform><numerusform>matures in %n more blocks</numerusform><numerusform>matures in %n more blocks</numerusform></translation>
    </message>
    <message>
        <source>not accepted</source>
        <translation>not accepted</translation>
    </message>
    <message>
        <source>Debit</source>
        <translation>Debit</translation>
    </message>
    <message>
        <source>Total debit</source>
        <translation>Total debit</translation>
    </message>
    <message>
        <source>Total credit</source>
        <translation>Total credit</translation>
    </message>
    <message>
        <source>Transaction fee</source>
        <translation>Transaction fee</translation>
    </message>
    <message>
        <source>Net amount</source>
        <translation>Net amount</translation>
    </message>
    <message>
        <source>Message</source>
        <translation>Message</translation>
    </message>
    <message>
        <source>Comment</source>
        <translation>Comment</translation>
    </message>
    <message>
        <source>Transaction ID</source>
        <translation>Transaction ID</translation>
    </message>
    <message>
        <source>Transaction total size</source>
        <translation>Transaction total size</translation>
    </message>
    <message>
        <source>Transaction virtual size</source>
        <translation>Transaction virtual size</translation>
    </message>
    <message>
        <source>Output index</source>
        <translation>Output index</translation>
    </message>
    <message>
        <source> (Certificate was not verified)</source>
        <translation> (Certificate was not verified)</translation>
    </message>
    <message>
        <source>Merchant</source>
        <translation>Merchant</translation>
    </message>
    <message>
        <source>Generated coins must mature %1 blocks before they can be spent. When you generated this block, it was broadcast to the network to be added to the block chain. If it fails to get into the chain, its state will change to "not accepted" and it won't be spendable. This may occasionally happen if another node generates a block within a few seconds of yours.</source>
        <translation>Generated coins must mature %1 blocks before they can be spent. When you generated this block, it was broadcast to the network to be added to the block chain. If it fails to get into the chain, its state will change to "not accepted" and it won't be spendable. This may occasionally happen if another node generates a block within a few seconds of yours.</translation>
    </message>
    <message>
        <source>Debug information</source>
        <translation>Debug information</translation>
    </message>
    <message>
        <source>Transaction</source>
        <translation>Transaction</translation>
    </message>
    <message>
        <source>Inputs</source>
        <translation>Inputs</translation>
    </message>
    <message>
        <source>Amount</source>
        <translation>Amount</translation>
    </message>
    <message>
        <source>true</source>
        <translation>true</translation>
    </message>
    <message>
        <source>false</source>
        <translation>false</translation>
    </message>
</context>
<context>
    <name>TransactionDescDialog</name>
    <message>
        <source>This pane shows a detailed description of the transaction</source>
        <translation>This pane shows a detailed description of the transaction</translation>
    </message>
    <message>
        <source>Details for %1</source>
        <translation>Details for %1</translation>
    </message>
</context>
<context>
    <name>TransactionTableModel</name>
    <message>
        <source>Date</source>
        <translation>Date</translation>
    </message>
    <message>
        <source>Type</source>
        <translation>Type</translation>
    </message>
    <message>
        <source>Label</source>
        <translation>Label</translation>
    </message>
    <message numerus="yes">
        <source>Open for %n more block(s)</source>
        <translation><numerusform>Open for %n more block</numerusform><numerusform>Open for %n more blocks</numerusform><numerusform>Open for %n more blocks</numerusform><numerusform>Open for %n more blocks</numerusform></translation>
    </message>
    <message>
        <source>Open until %1</source>
        <translation>Open until %1</translation>
    </message>
    <message>
        <source>Unconfirmed</source>
        <translation>Unconfirmed</translation>
    </message>
    <message>
        <source>Abandoned</source>
        <translation>Abandoned</translation>
    </message>
    <message>
        <source>Confirming (%1 of %2 recommended confirmations)</source>
        <translation>Confirming (%1 of %2 recommended confirmations)</translation>
    </message>
    <message>
        <source>Confirmed (%1 confirmations)</source>
        <translation>Confirmed (%1 confirmations)</translation>
    </message>
    <message>
        <source>Conflicted</source>
        <translation>Conflicted</translation>
    </message>
    <message>
        <source>Immature (%1 confirmations, will be available after %2)</source>
        <translation>Immature (%1 confirmations, will be available after %2)</translation>
    </message>
    <message>
        <source>Generated but not accepted</source>
        <translation>Generated but not accepted</translation>
    </message>
    <message>
        <source>Received with</source>
        <translation>Received with</translation>
    </message>
    <message>
        <source>Received from</source>
        <translation>Received from</translation>
    </message>
    <message>
        <source>Sent to</source>
        <translation>Sent to</translation>
    </message>
    <message>
        <source>Payment to yourself</source>
        <translation>Payment to yourself</translation>
    </message>
    <message>
        <source>Mined</source>
        <translation>Mined</translation>
    </message>
    <message>
        <source>watch-only</source>
        <translation>watch-only</translation>
    </message>
    <message>
        <source>(n/a)</source>
        <translation>(n/a)</translation>
    </message>
    <message>
        <source>(no label)</source>
        <translation>(no label)</translation>
    </message>
    <message>
        <source>Transaction status. Hover over this field to show number of confirmations.</source>
        <translation>Transaction status. Hover over this field to show number of confirmations.</translation>
    </message>
    <message>
        <source>Date and time that the transaction was received.</source>
        <translation>Date and time that the transaction was received.</translation>
    </message>
    <message>
        <source>Type of transaction.</source>
        <translation>Type of transaction.</translation>
    </message>
    <message>
        <source>Whether or not a watch-only address is involved in this transaction.</source>
        <translation>Whether or not a watch-only address is involved in this transaction.</translation>
    </message>
    <message>
        <source>User-defined intent/purpose of the transaction.</source>
        <translation>User-defined intent/purpose of the transaction.</translation>
    </message>
    <message>
        <source>Amount removed from or added to balance.</source>
        <translation>Amount removed from or added to balance.</translation>
    </message>
</context>
<context>
    <name>TransactionView</name>
    <message>
        <source>All</source>
        <translation>All</translation>
    </message>
    <message>
        <source>Today</source>
        <translation>Today</translation>
    </message>
    <message>
        <source>This week</source>
        <translation>This week</translation>
    </message>
    <message>
        <source>This month</source>
        <translation>This month</translation>
    </message>
    <message>
        <source>Last month</source>
        <translation>Last month</translation>
    </message>
    <message>
        <source>This year</source>
        <translation>This year</translation>
    </message>
    <message>
        <source>Range...</source>
        <translation>Range...</translation>
    </message>
    <message>
        <source>Received with</source>
        <translation>Received with</translation>
    </message>
    <message>
        <source>Sent to</source>
        <translation>Sent to</translation>
    </message>
    <message>
        <source>To yourself</source>
        <translation>To yourself</translation>
    </message>
    <message>
        <source>Mined</source>
        <translation>Mined</translation>
    </message>
    <message>
        <source>Other</source>
        <translation>Other</translation>
    </message>
    <message>
        <source>Enter address, transaction id, or label to search</source>
        <translation>Enter address, transaction id, or label to search</translation>
    </message>
    <message>
        <source>Min amount</source>
        <translation>Min amount</translation>
    </message>
    <message>
        <source>Abandon transaction</source>
        <translation>Abandon transaction</translation>
    </message>
    <message>
        <source>Increase transaction fee</source>
        <translation>Increase transaction fee</translation>
    </message>
    <message>
        <source>Copy address</source>
        <translation>Copy address</translation>
    </message>
    <message>
        <source>Copy label</source>
        <translation>Copy label</translation>
    </message>
    <message>
        <source>Copy amount</source>
        <translation>Copy amount</translation>
    </message>
    <message>
        <source>Copy transaction ID</source>
        <translation>Copy transaction ID</translation>
    </message>
    <message>
        <source>Copy raw transaction</source>
        <translation>Copy raw transaction</translation>
    </message>
    <message>
        <source>Copy full transaction details</source>
        <translation>Copy full transaction details</translation>
    </message>
    <message>
        <source>Edit label</source>
        <translation>Edit label</translation>
    </message>
    <message>
        <source>Show transaction details</source>
        <translation>Show transaction details</translation>
    </message>
    <message>
        <source>Export Transaction History</source>
        <translation>Export Transaction History</translation>
    </message>
    <message>
        <source>Comma separated file (*.csv)</source>
        <translation>Comma separated file (*.csv)</translation>
    </message>
    <message>
        <source>Confirmed</source>
        <translation>Confirmed</translation>
    </message>
    <message>
        <source>Watch-only</source>
        <translation>Watch-only</translation>
    </message>
    <message>
        <source>Date</source>
        <translation>Date</translation>
    </message>
    <message>
        <source>Type</source>
        <translation>Type</translation>
    </message>
    <message>
        <source>Label</source>
        <translation>Label</translation>
    </message>
    <message>
        <source>Address</source>
        <translation>Address</translation>
    </message>
    <message>
        <source>ID</source>
        <translation>ID</translation>
    </message>
    <message>
        <source>Exporting Failed</source>
        <translation>Exporting Failed</translation>
    </message>
    <message>
        <source>There was an error trying to save the transaction history to %1.</source>
        <translation>There was an error trying to save the transaction history to %1.</translation>
    </message>
    <message>
        <source>Exporting Successful</source>
        <translation>Exporting Successful</translation>
    </message>
    <message>
        <source>The transaction history was successfully saved to %1.</source>
        <translation>The transaction history was successfully saved to %1.</translation>
    </message>
    <message>
        <source>Range:</source>
        <translation>Range:</translation>
    </message>
    <message>
        <source>to</source>
        <translation>to</translation>
    </message>
</context>
<context>
    <name>UnitDisplayStatusBarControl</name>
    <message>
        <source>Unit to show amounts in. Click to select another unit.</source>
        <translation>Unit to show amounts in. Click to select another unit.</translation>
    </message>
</context>
<context>
    <name>WalletController</name>
    <message>
        <source>Close wallet</source>
        <translation>Close wallet</translation>
    </message>
    <message>
        <source>Are you sure you wish to close the wallet &lt;i&gt;%1&lt;/i&gt;?</source>
        <translation>Are you sure you wish to close the wallet &lt;i&gt;%1&lt;/i&gt;?</translation>
    </message>
    <message>
        <source>Closing the wallet for too long can result in having to resync the entire chain if pruning is enabled.</source>
        <translation>Closing the wallet for too long can result in having to resync the entire chain if pruning is enabled.</translation>
    </message>
    <message>
        <source>Close all wallets</source>
        <translation>Close all wallets</translation>
    </message>
    <message>
        <source>Are you sure you wish to close all wallets?</source>
        <translation>Are you sure you wish to close all wallets?</translation>
    </message>
</context>
<context>
    <name>WalletFrame</name>
    <message>
        <source>No wallet has been loaded.
Go to File &gt; Open Wallet to load a wallet.
- OR -</source>
        <translation>No wallet has been loaded.
Go to File &gt; Open Wallet to load a wallet.
- OR -</translation>
    </message>
    <message>
        <source>Create a new wallet</source>
        <translation>Create a new wallet</translation>
    </message>
</context>
<context>
    <name>WalletModel</name>
    <message>
        <source>Send Coins</source>
        <translation>Send Coins</translation>
    </message>
    <message>
        <source>Fee bump error</source>
        <translation>Fee bump error</translation>
    </message>
    <message>
        <source>Increasing transaction fee failed</source>
        <translation>Increasing transaction fee failed</translation>
    </message>
    <message>
        <source>Do you want to increase the fee?</source>
        <translation>Do you want to increase the fee?</translation>
    </message>
    <message>
        <source>Do you want to draft a transaction with fee increase?</source>
        <translation>Do you want to draft a transaction with fee increase?</translation>
    </message>
    <message>
        <source>Current fee:</source>
        <translation>Current fee:</translation>
    </message>
    <message>
        <source>Increase:</source>
        <translation>Increase:</translation>
    </message>
    <message>
        <source>New fee:</source>
        <translation>New fee:</translation>
    </message>
    <message>
        <source>Confirm fee bump</source>
        <translation>Confirm fee bump</translation>
    </message>
    <message>
        <source>Can't draft transaction.</source>
        <translation>Can't draft transaction.</translation>
    </message>
    <message>
        <source>PSBT copied</source>
        <translation>PSBT copied</translation>
    </message>
    <message>
        <source>Can't sign transaction.</source>
        <translation>Can't sign transaction.</translation>
    </message>
    <message>
        <source>Could not commit transaction</source>
        <translation>Could not commit transaction</translation>
    </message>
    <message>
        <source>default wallet</source>
        <translation>default wallet</translation>
    </message>
</context>
<context>
    <name>WalletView</name>
    <message>
        <source>&amp;Export</source>
        <translation>&amp;Export</translation>
    </message>
    <message>
        <source>Export the data in the current tab to a file</source>
        <translation>Export the data in the current tab to a file</translation>
    </message>
    <message>
        <source>Error</source>
        <translation>Error</translation>
    </message>
    <message>
        <source>Unable to decode PSBT from clipboard (invalid base64)</source>
        <translation>Unable to decode PSBT from clipboard (invalid base64)</translation>
    </message>
    <message>
        <source>Load Transaction Data</source>
        <translation>Load Transaction Data</translation>
    </message>
    <message>
        <source>Partially Signed Transaction (*.psbt)</source>
        <translation>Partially Signed Transaction (*.psbt)</translation>
    </message>
    <message>
        <source>PSBT file must be smaller than 100 MiB</source>
        <translation>PSBT file must be smaller than 100 MiB</translation>
    </message>
    <message>
        <source>Unable to decode PSBT</source>
        <translation>Unable to decode PSBT</translation>
    </message>
    <message>
        <source>Backup Wallet</source>
        <translation>Backup Wallet</translation>
    </message>
    <message>
        <source>Wallet Data (*.dat)</source>
        <translation>Wallet Data (*.dat)</translation>
    </message>
    <message>
        <source>Backup Failed</source>
        <translation>Backup Failed</translation>
    </message>
    <message>
        <source>There was an error trying to save the wallet data to %1.</source>
        <translation>There was an error trying to save the wallet data to %1.</translation>
    </message>
    <message>
        <source>Backup Successful</source>
        <translation>Backup Successful</translation>
    </message>
    <message>
        <source>The wallet data was successfully saved to %1.</source>
        <translation>The wallet data was successfully saved to %1.</translation>
    </message>
    <message>
        <source>Cancel</source>
        <translation>Cancel</translation>
    </message>
</context>
<context>
    <name>bitcoin-core</name>
    <message>
        <source>Distributed under the MIT software license, see the accompanying file %s or %s</source>
        <translation>Distributed under the MIT software license, see the accompanying file %s or %s</translation>
    </message>
    <message>
        <source>Prune configured below the minimum of %d MiB.  Please use a higher number.</source>
        <translation>Prune configured below the minimum of %d MiB.  Please use a higher number.</translation>
    </message>
    <message>
        <source>Prune: last wallet synchronisation goes beyond pruned data. You need to -reindex (download the whole blockchain again in case of pruned node)</source>
        <translation>Prune: last wallet synchronisation goes beyond pruned data. You need to -reindex (download the whole blockchain again in case of pruned node)</translation>
    </message>
    <message>
        <source>Pruning blockstore...</source>
        <translation>Pruning blockstore...</translation>
    </message>
    <message>
        <source>Unable to start HTTP server. See debug log for details.</source>
        <translation>Unable to start HTTP server. See debug log for details.</translation>
    </message>
    <message>
        <source>The %s developers</source>
        <translation>The %s developers</translation>
    </message>
    <message>
        <source>Cannot obtain a lock on data directory %s. %s is probably already running.</source>
        <translation>Cannot obtain a lock on data directory %s. %s is probably already running.</translation>
    </message>
    <message>
        <source>Cannot provide specific connections and have addrman find outgoing connections at the same.</source>
        <translation>Cannot provide specific connections and have addrman find outgoing connections at the same.</translation>
    </message>
    <message>
        <source>Error reading %s! All keys read correctly, but transaction data or address book entries might be missing or incorrect.</source>
        <translation>Error reading %s! All keys read correctly, but transaction data or address book entries might be missing or incorrect.</translation>
    </message>
    <message>
        <source>More than one onion bind address is provided. Using %s for the automatically created Tor onion service.</source>
        <translation>More than one onion bind address is provided. Using %s for the automatically created Tor onion service.</translation>
    </message>
    <message>
        <source>Please check that your computer's date and time are correct! If your clock is wrong, %s will not work properly.</source>
        <translation>Please check that your computer's date and time are correct! If your clock is wrong, %s will not work properly.</translation>
    </message>
    <message>
        <source>Please contribute if you find %s useful. Visit %s for further information about the software.</source>
        <translation>Please contribute if you find %s useful. Visit %s for further information about the software.</translation>
    </message>
    <message>
        <source>SQLiteDatabase: Failed to prepare the statement to fetch sqlite wallet schema version: %s</source>
        <translation>SQLiteDatabase: Failed to prepare the statement to fetch sqlite wallet schema version: %s</translation>
    </message>
    <message>
        <source>SQLiteDatabase: Failed to prepare the statement to fetch the application id: %s</source>
        <translation>SQLiteDatabase: Failed to prepare the statement to fetch the application id: %s</translation>
    </message>
    <message>
        <source>SQLiteDatabase: Unknown sqlite wallet schema version %d. Only version %d is supported</source>
        <translation>SQLiteDatabase: Unknown sqlite wallet schema version %d. Only version %d is supported</translation>
    </message>
    <message>
        <source>The block database contains a block which appears to be from the future. This may be due to your computer's date and time being set incorrectly. Only rebuild the block database if you are sure that your computer's date and time are correct</source>
        <translation>The block database contains a block which appears to be from the future. This may be due to your computer's date and time being set incorrectly. Only rebuild the block database if you are sure that your computer's date and time are correct</translation>
    </message>
    <message>
        <source>This is a pre-release test build - use at your own risk - do not use for mining or merchant applications</source>
        <translation>This is a pre-release test build - use at your own risk - do not use for mining or merchant applications</translation>
    </message>
    <message>
        <source>This is the transaction fee you may discard if change is smaller than dust at this level</source>
        <translation>This is the transaction fee you may discard if change is smaller than dust at this level</translation>
    </message>
    <message>
        <source>Unable to replay blocks. You will need to rebuild the database using -reindex-chainstate.</source>
        <translation>Unable to replay blocks. You will need to rebuild the database using -reindex-chainstate.</translation>
    </message>
    <message>
        <source>Unable to rewind the database to a pre-fork state. You will need to redownload the blockchain</source>
        <translation>Unable to rewind the database to a pre-fork state. You will need to redownload the blockchain</translation>
    </message>
    <message>
        <source>Warning: The network does not appear to fully agree! Some miners appear to be experiencing issues.</source>
        <translation>Warning: The network does not appear to fully agree! Some miners appear to be experiencing issues.</translation>
    </message>
    <message>
        <source>Warning: We do not appear to fully agree with our peers! You may need to upgrade, or other nodes may need to upgrade.</source>
        <translation>Warning: We do not appear to fully agree with our peers! You may need to upgrade, or other nodes may need to upgrade.</translation>
    </message>
    <message>
        <source>-maxmempool must be at least %d MB</source>
        <translation>-maxmempool must be at least %d MB</translation>
    </message>
    <message>
        <source>Cannot resolve -%s address: '%s'</source>
        <translation>Cannot resolve -%s address: '%s'</translation>
    </message>
    <message>
        <source>Change index out of range</source>
        <translation>Change index out of range</translation>
    </message>
    <message>
        <source>Config setting for %s only applied on %s network when in [%s] section.</source>
        <translation>Config setting for %s only applied on %s network when in [%s] section.</translation>
    </message>
    <message>
        <source>Copyright (C) %i-%i</source>
        <translation>Copyright (C) %i-%i</translation>
    </message>
    <message>
        <source>Corrupted block database detected</source>
        <translation>Corrupted block database detected</translation>
    </message>
    <message>
        <source>Could not find asmap file %s</source>
        <translation>Could not find asmap file %s</translation>
    </message>
    <message>
        <source>Could not parse asmap file %s</source>
        <translation>Could not parse asmap file %s</translation>
    </message>
    <message>
        <source>Do you want to rebuild the block database now?</source>
        <translation>Do you want to rebuild the block database now?</translation>
    </message>
    <message>
        <source>Error initializing block database</source>
        <translation>Error initializing block database</translation>
    </message>
    <message>
        <source>Error initializing wallet database environment %s!</source>
        <translation>Error initializing wallet database environment %s!</translation>
    </message>
    <message>
        <source>Error loading %s</source>
        <translation>Error loading %s</translation>
    </message>
    <message>
        <source>Error loading %s: Private keys can only be disabled during creation</source>
        <translation>Error loading %s: Private keys can only be disabled during creation</translation>
    </message>
    <message>
        <source>Error loading %s: Wallet corrupted</source>
        <translation>Error loading %s: Wallet corrupted</translation>
    </message>
    <message>
        <source>Error loading %s: Wallet requires newer version of %s</source>
        <translation>Error loading %s: Wallet requires newer version of %s</translation>
    </message>
    <message>
        <source>Error loading block database</source>
        <translation>Error loading block database</translation>
    </message>
    <message>
        <source>Error opening block database</source>
        <translation>Error opening block database</translation>
    </message>
    <message>
        <source>Failed to listen on any port. Use -listen=0 if you want this.</source>
        <translation>Failed to listen on any port. Use -listen=0 if you want this.</translation>
    </message>
    <message>
        <source>Failed to rescan the wallet during initialization</source>
        <translation>Failed to rescan the wallet during initialization</translation>
    </message>
    <message>
        <source>Failed to verify database</source>
        <translation>Failed to verify database</translation>
    </message>
    <message>
        <source>Ignoring duplicate -wallet %s.</source>
        <translation>Ignoring duplicate -wallet %s.</translation>
    </message>
    <message>
        <source>Importing...</source>
        <translation>Importing...</translation>
    </message>
    <message>
        <source>Incorrect or no genesis block found. Wrong datadir for network?</source>
        <translation>Incorrect or no genesis block found. Wrong datadir for network?</translation>
    </message>
    <message>
        <source>Initialization sanity check failed. %s is shutting down.</source>
        <translation>Initialization sanity check failed. %s is shutting down.</translation>
    </message>
    <message>
        <source>Invalid P2P permission: '%s'</source>
        <translation>Invalid P2P permission: '%s'</translation>
    </message>
    <message>
        <source>Invalid amount for -%s=&lt;amount&gt;: '%s'</source>
        <translation>Invalid amount for -%s=&lt;amount&gt;: '%s'</translation>
    </message>
    <message>
        <source>Invalid amount for -discardfee=&lt;amount&gt;: '%s'</source>
        <translation>Invalid amount for -discardfee=&lt;amount&gt;: '%s'</translation>
    </message>
    <message>
        <source>Invalid amount for -fallbackfee=&lt;amount&gt;: '%s'</source>
        <translation>Invalid amount for -fallbackfee=&lt;amount&gt;: '%s'</translation>
    </message>
    <message>
        <source>SQLiteDatabase: Failed to execute statement to verify database: %s</source>
        <translation>SQLiteDatabase: Failed to execute statement to verify database: %s</translation>
    </message>
    <message>
        <source>SQLiteDatabase: Failed to fetch sqlite wallet schema version: %s</source>
        <translation>SQLiteDatabase: Failed to fetch sqlite wallet schema version: %s</translation>
    </message>
    <message>
        <source>SQLiteDatabase: Failed to fetch the application id: %s</source>
        <translation>SQLiteDatabase: Failed to fetch the application id: %s</translation>
    </message>
    <message>
        <source>SQLiteDatabase: Failed to prepare statement to verify database: %s</source>
        <translation>SQLiteDatabase: Failed to prepare statement to verify database: %s</translation>
    </message>
    <message>
        <source>SQLiteDatabase: Failed to read database verification error: %s</source>
        <translation>SQLiteDatabase: Failed to read database verification error: %s</translation>
    </message>
    <message>
        <source>SQLiteDatabase: Unexpected application id. Expected %u, got %u</source>
        <translation>SQLiteDatabase: Unexpected application id. Expected %u, got %u</translation>
    </message>
    <message>
        <source>Specified blocks directory "%s" does not exist.</source>
        <translation>Specified blocks directory "%s" does not exist.</translation>
    </message>
    <message>
        <source>Unknown address type '%s'</source>
        <translation>Unknown address type '%s'</translation>
    </message>
    <message>
        <source>Unknown change type '%s'</source>
        <translation>Unknown change type '%s'</translation>
    </message>
    <message>
        <source>Upgrading txindex database</source>
        <translation>Upgrading txindex database</translation>
    </message>
    <message>
        <source>Loading P2P addresses...</source>
        <translation>Loading P2P addresses...</translation>
    </message>
    <message>
        <source>Loading banlist...</source>
        <translation>Loading banlist...</translation>
    </message>
    <message>
        <source>Not enough file descriptors available.</source>
        <translation>Not enough file descriptors available.</translation>
    </message>
    <message>
        <source>Prune cannot be configured with a negative value.</source>
        <translation>Prune cannot be configured with a negative value.</translation>
    </message>
    <message>
        <source>Prune mode is incompatible with -txindex.</source>
        <translation>Prune mode is incompatible with -txindex.</translation>
    </message>
    <message>
        <source>Replaying blocks...</source>
        <translation>Replaying blocks...</translation>
    </message>
    <message>
        <source>Rewinding blocks...</source>
        <translation>Rewinding blocks...</translation>
    </message>
    <message>
        <source>The source code is available from %s.</source>
        <translation>The source code is available from %s.</translation>
    </message>
    <message>
        <source>Transaction fee and change calculation failed</source>
        <translation>Transaction fee and change calculation failed</translation>
    </message>
    <message>
        <source>Unable to bind to %s on this computer. %s is probably already running.</source>
        <translation>Unable to bind to %s on this computer. %s is probably already running.</translation>
    </message>
    <message>
        <source>Unable to generate keys</source>
        <translation>Unable to generate keys</translation>
    </message>
    <message>
        <source>Unsupported logging category %s=%s.</source>
        <translation>Unsupported logging category %s=%s.</translation>
    </message>
    <message>
        <source>Upgrading UTXO database</source>
        <translation>Upgrading UTXO database</translation>
    </message>
    <message>
        <source>User Agent comment (%s) contains unsafe characters.</source>
        <translation>User Agent comment (%s) contains unsafe characters.</translation>
    </message>
    <message>
        <source>Verifying blocks...</source>
        <translation>Verifying blocks...</translation>
    </message>
    <message>
        <source>Wallet needed to be rewritten: restart %s to complete</source>
        <translation>Wallet needed to be rewritten: restart %s to complete</translation>
    </message>
    <message>
        <source>Error: Listening for incoming connections failed (listen returned error %s)</source>
        <translation>Error: Listening for incoming connections failed (listen returned error %s)</translation>
    </message>
    <message>
        <source>%s corrupt. Try using the wallet tool bitcoin-wallet to salvage or restoring a backup.</source>
        <translation>%s corrupt. Try using the wallet tool bitcoin-wallet to salvage or restoring a backup.</translation>
    </message>
    <message>
        <source>Cannot upgrade a non HD split wallet without upgrading to support pre split keypool. Please use version 169900 or no version specified.</source>
        <translation>Cannot upgrade a non HD split wallet without upgrading to support pre split keypool. Please use version 169900 or no version specified.</translation>
    </message>
    <message>
        <source>Invalid amount for -maxtxfee=&lt;amount&gt;: '%s' (must be at least the minrelay fee of %s to prevent stuck transactions)</source>
        <translation>Invalid amount for -maxtxfee=&lt;amount&gt;: '%s' (must be at least the minrelay fee of %s to prevent stuck transactions)</translation>
    </message>
    <message>
        <source>The transaction amount is too small to send after the fee has been deducted</source>
        <translation>The transaction amount is too small to send after the fee has been deducted</translation>
    </message>
    <message>
        <source>This error could occur if this wallet was not shutdown cleanly and was last loaded using a build with a newer version of Berkeley DB. If so, please use the software that last loaded this wallet</source>
        <translation>This error could occur if this wallet was not shutdown cleanly and was last loaded using a build with a newer version of Berkeley DB. If so, please use the software that last loaded this wallet</translation>
    </message>
    <message>
        <source>This is the maximum transaction fee you pay (in addition to the normal fee) to prioritize partial spend avoidance over regular coin selection.</source>
        <translation>This is the maximum transaction fee you pay (in addition to the normal fee) to prioritize partial spend avoidance over regular coin selection.</translation>
    </message>
    <message>
        <source>Transaction needs a change address, but we can't generate it. Please call keypoolrefill first.</source>
        <translation>Transaction needs a change address, but we can't generate it. Please call keypoolrefill first.</translation>
    </message>
    <message>
        <source>You need to rebuild the database using -reindex to go back to unpruned mode.  This will redownload the entire blockchain</source>
        <translation>You need to rebuild the database using -reindex to go back to unpruned mode.  This will redownload the entire blockchain</translation>
    </message>
    <message>
        <source>A fatal internal error occurred, see debug.log for details</source>
        <translation>A fatal internal error occurred, see debug.log for details</translation>
    </message>
    <message>
        <source>Cannot set -peerblockfilters without -blockfilterindex.</source>
        <translation>Cannot set -peerblockfilters without -blockfilterindex.</translation>
    </message>
    <message>
        <source>Disk space is too low!</source>
        <translation>Disk space is too low!</translation>
    </message>
    <message>
        <source>Error reading from database, shutting down.</source>
        <translation>Error reading from database, shutting down.</translation>
    </message>
    <message>
        <source>Error upgrading chainstate database</source>
        <translation>Error upgrading chainstate database</translation>
    </message>
    <message>
        <source>Error: Disk space is low for %s</source>
        <translation>Error: Disk space is low for %s</translation>
    </message>
    <message>
        <source>Error: Keypool ran out, please call keypoolrefill first</source>
        <translation>Error: Keypool ran out, please call keypoolrefill first</translation>
    </message>
    <message>
        <source>Fee rate (%s) is lower than the minimum fee rate setting (%s)</source>
        <translation>Fee rate (%s) is lower than the minimum fee rate setting (%s)</translation>
    </message>
    <message>
        <source>Invalid -onion address or hostname: '%s'</source>
        <translation>Invalid -onion address or hostname: '%s'</translation>
    </message>
    <message>
        <source>Invalid -proxy address or hostname: '%s'</source>
        <translation>Invalid -proxy address or hostname: '%s'</translation>
    </message>
    <message>
        <source>Invalid amount for -paytxfee=&lt;amount&gt;: '%s' (must be at least %s)</source>
        <translation>Invalid amount for -paytxfee=&lt;amount&gt;: '%s' (must be at least %s)</translation>
    </message>
    <message>
        <source>Invalid netmask specified in -whitelist: '%s'</source>
        <translation>Invalid netmask specified in -whitelist: '%s'</translation>
    </message>
    <message>
        <source>Need to specify a port with -whitebind: '%s'</source>
        <translation>Need to specify a port with -whitebind: '%s'</translation>
    </message>
    <message>
        <source>No proxy server specified. Use -proxy=&lt;ip&gt; or -proxy=&lt;ip:port&gt;.</source>
        <translation>No proxy server specified. Use -proxy=&lt;ip&gt; or -proxy=&lt;ip:port&gt;.</translation>
    </message>
    <message>
        <source>Prune mode is incompatible with -blockfilterindex.</source>
        <translation>Prune mode is incompatible with -blockfilterindex.</translation>
    </message>
    <message>
        <source>Reducing -maxconnections from %d to %d, because of system limitations.</source>
        <translation>Reducing -maxconnections from %d to %d, because of system limitations.</translation>
    </message>
    <message>
        <source>Section [%s] is not recognized.</source>
        <translation>Section [%s] is not recognized.</translation>
    </message>
    <message>
        <source>Signing transaction failed</source>
        <translation>Signing transaction failed</translation>
    </message>
    <message>
        <source>Specified -walletdir "%s" does not exist</source>
        <translation>Specified -walletdir "%s" does not exist</translation>
    </message>
    <message>
        <source>Specified -walletdir "%s" is a relative path</source>
        <translation>Specified -walletdir "%s" is a relative path</translation>
    </message>
    <message>
        <source>Specified -walletdir "%s" is not a directory</source>
        <translation>Specified -walletdir "%s" is not a directory</translation>
    </message>
    <message>
        <source>The specified config file %s does not exist
</source>
        <translation>The specified config file %s does not exist
</translation>
    </message>
    <message>
        <source>The transaction amount is too small to pay the fee</source>
        <translation>The transaction amount is too small to pay the fee</translation>
    </message>
    <message>
        <source>This is experimental software.</source>
        <translation>This is experimental software.</translation>
    </message>
    <message>
        <source>Transaction amount too small</source>
        <translation>Transaction amount too small</translation>
    </message>
    <message>
        <source>Transaction too large</source>
        <translation>Transaction too large</translation>
    </message>
    <message>
        <source>Unable to bind to %s on this computer (bind returned error %s)</source>
        <translation>Unable to bind to %s on this computer (bind returned error %s)</translation>
    </message>
    <message>
        <source>Unable to create the PID file '%s': %s</source>
        <translation>Unable to create the PID file '%s': %s</translation>
    </message>
    <message>
        <source>Unable to generate initial keys</source>
        <translation>Unable to generate initial keys</translation>
    </message>
    <message>
        <source>Unknown -blockfilterindex value %s.</source>
        <translation>Unknown -blockfilterindex value %s.</translation>
    </message>
    <message>
        <source>Verifying wallet(s)...</source>
        <translation>Verifying wallet(s)...</translation>
    </message>
    <message>
        <source>Warning: unknown new rules activated (versionbit %i)</source>
        <translation>Warning: unknown new rules activated (versionbit %i)</translation>
    </message>
    <message>
        <source>-maxtxfee is set very high! Fees this large could be paid on a single transaction.</source>
        <translation>-maxtxfee is set very high! Fees this large could be paid on a single transaction.</translation>
    </message>
    <message>
        <source>This is the transaction fee you may pay when fee estimates are not available.</source>
        <translation>This is the transaction fee you may pay when fee estimates are not available.</translation>
    </message>
    <message>
        <source>Total length of network version string (%i) exceeds maximum length (%i). Reduce the number or size of uacomments.</source>
        <translation>Total length of network version string (%i) exceeds maximum length (%i). Reduce the number or size of uacomments.</translation>
    </message>
    <message>
        <source>%s is set very high!</source>
        <translation>%s is set very high!</translation>
    </message>
    <message>
        <source>Starting network threads...</source>
        <translation>Starting network threads...</translation>
    </message>
    <message>
        <source>The wallet will avoid paying less than the minimum relay fee.</source>
        <translation>The wallet will avoid paying less than the minimum relay fee.</translation>
    </message>
    <message>
        <source>This is the minimum transaction fee you pay on every transaction.</source>
        <translation>This is the minimum transaction fee you pay on every transaction.</translation>
    </message>
    <message>
        <source>This is the transaction fee you will pay if you send a transaction.</source>
        <translation>This is the transaction fee you will pay if you send a transaction.</translation>
    </message>
    <message>
        <source>Transaction amounts must not be negative</source>
        <translation>Transaction amounts must not be negative</translation>
    </message>
    <message>
        <source>Transaction has too long of a mempool chain</source>
        <translation>Transaction has too long of a mempool chain</translation>
    </message>
    <message>
        <source>Transaction must have at least one recipient</source>
        <translation>Transaction must have at least one recipient</translation>
    </message>
    <message>
        <source>Unknown network specified in -onlynet: '%s'</source>
        <translation>Unknown network specified in -onlynet: '%s'</translation>
    </message>
    <message>
        <source>Insufficient funds</source>
        <translation>Insufficient funds</translation>
    </message>
    <message>
        <source>Fee estimation failed. Fallbackfee is disabled. Wait a few blocks or enable -fallbackfee.</source>
        <translation>Fee estimation failed. Fallbackfee is disabled. Wait a few blocks or enable -fallbackfee.</translation>
    </message>
    <message>
        <source>Warning: Private keys detected in wallet {%s} with disabled private keys</source>
        <translation>Warning: Private keys detected in wallet {%s} with disabled private keys</translation>
    </message>
    <message>
        <source>Cannot write to data directory '%s'; check permissions.</source>
        <translation>Cannot write to data directory '%s'; check permissions.</translation>
    </message>
    <message>
        <source>Loading block index...</source>
        <translation>Loading block index...</translation>
    </message>
    <message>
        <source>Loading wallet...</source>
        <translation>Loading wallet...</translation>
    </message>
    <message>
        <source>Cannot downgrade wallet</source>
        <translation>Cannot downgrade wallet</translation>
    </message>
    <message>
        <source>Rescanning...</source>
        <translation>Rescanning...</translation>
    </message>
    <message>
        <source>Done loading</source>
        <translation>Done loading</translation>
    </message>
</context>
</TS><|MERGE_RESOLUTION|>--- conflicted
+++ resolved
@@ -1037,12 +1037,8 @@
         <translation>Approximately %1 GB of data will be stored in this directory.</translation>
     </message>
     <message>
-<<<<<<< HEAD
         <source>%1 will download and store a copy of the %2 block chain.</source>
-=======
-        <source>%1 will download and store a copy of the Bitcoin block chain.</source>
->>>>>>> 6e28714d
-        <translation>%1 will download and store a copy of the Bitcoin block chain.</translation>
+        <translation>%1 will download and store a copy of the %2 block chain.</translation>
     </message>
     <message>
         <source>The wallet will also be stored in this directory.</source>
