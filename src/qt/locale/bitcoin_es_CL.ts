--- conflicted
+++ resolved
@@ -836,13 +836,8 @@
         <translation>Aproximadamente %1 GB de datos se almacenarán en este directorio.</translation>
     </message>
     <message>
-<<<<<<< HEAD
-        <source>%1 will download and store a copy of the Bitcoin block chain.</source>
-        <translation>%1 descargará y almacenará una copia de la cadena de bloques de Bitcoin.</translation>
-=======
         <source>%1 will download and store a copy of the %2 block chain.</source>
-        <translation>%1 descargará y almacenará una copia del blockchain de %2.</translation>
->>>>>>> 599f3c46
+        <translation>%1 descargará y almacenará una copia de la cadena de bloques de %2.</translation>
     </message>
     <message>
         <source>The wallet will also be stored in this directory.</source>
