--- conflicted
+++ resolved
@@ -648,13 +648,9 @@
     std::string chain = gArgs.GetChainName();
     if (chain == CBaseChainParams::MAIN)
         return GetAutostartDir() / "bitcoin.desktop";
-<<<<<<< HEAD
-    return GetAutostartDir() / strprintf("bitcoin-%s.desktop", chain);
-=======
     if (chain == CBaseChainParams::LIQUID1)
         return GetAutostartDir() / "liquid.desktop";
-    return GetAutostartDir() / strprintf("elements-%s.lnk", chain);
->>>>>>> da3611a5
+    return GetAutostartDir() / strprintf("elements-%s.desktop", chain);
 }
 
 bool GetStartOnSystemStartup()
