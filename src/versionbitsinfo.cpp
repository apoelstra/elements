--- conflicted
+++ resolved
@@ -12,11 +12,11 @@
         /*.gbt_force =*/ true,
     },
     {
-<<<<<<< HEAD
+        /*.name =*/ "taproot",
+        /*.gbt_force =*/ true,
+    },
+    {
         /*.name =*/ "dynafed",
-=======
-        /*.name =*/ "taproot",
->>>>>>> 3caee169
         /*.gbt_force =*/ true,
     },
 };