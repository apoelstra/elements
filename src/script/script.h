--- conflicted
+++ resolved
@@ -42,17 +42,15 @@
 // otherwise as UNIX timestamp.
 static const unsigned int LOCKTIME_THRESHOLD = 500000000; // Tue Nov  5 00:53:20 1985 UTC
 
-<<<<<<< HEAD
-// ELEMENTS:
-// Number of confirms on parent chain required to confirm on sidechain.
-static const unsigned int DEFAULT_PEGIN_CONFIRMATION_DEPTH = 8;
-=======
 // Maximum nLockTime. Since a lock time indicates the last invalid timestamp, a
 // transaction with this lock time will never be valid unless lock time
 // checking is disabled (by setting all input sequence numbers to
 // SEQUENCE_FINAL).
 static const uint32_t LOCKTIME_MAX = 0xFFFFFFFFU;
->>>>>>> f617e05c
+
+// ELEMENTS:
+// Number of confirms on parent chain required to confirm on sidechain.
+static const unsigned int DEFAULT_PEGIN_CONFIRMATION_DEPTH = 8;
 
 template <typename T>
 std::vector<unsigned char> ToByteVector(const T& in)
