--- conflicted
+++ resolved
@@ -124,18 +124,13 @@
 
 struct PrecomputedTransactionData
 {
-<<<<<<< HEAD
     uint256 hashPrevouts, hashSequence, hashOutputs, hashIssuance;
-    bool ready = false;
-=======
-    uint256 hashPrevouts, hashSequence, hashOutputs;
     bool m_ready = false;
 
     PrecomputedTransactionData() = default;
 
     template <class T>
     void Init(const T& tx);
->>>>>>> e16718a8
 
     template <class T>
     explicit PrecomputedTransactionData(const T& tx);
