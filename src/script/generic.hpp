--- conflicted
+++ resolved
@@ -19,11 +19,7 @@
     bool sighash_byte;
 
     SimpleSignatureChecker(const uint256& hashIn, bool sighash_byte_in) : hash(hashIn), sighash_byte(sighash_byte_in) {};
-<<<<<<< HEAD
-    bool CheckECDSASignature(const std::vector<unsigned char>& vchSig, const std::vector<unsigned char>& vchPubKey, const CScript& scriptCode, SigVersion sigversion) const override
-=======
-    bool CheckSig(const std::vector<unsigned char>& vchSig, const std::vector<unsigned char>& vchPubKey, const CScript& scriptCode, SigVersion sigversion, unsigned int flags) const override
->>>>>>> a993a7c6
+    bool CheckECDSASignature(const std::vector<unsigned char>& vchSig, const std::vector<unsigned char>& vchPubKey, const CScript& scriptCode, SigVersion sigversion, unsigned int flags) const override
     {
         std::vector<unsigned char> vchSigCopy(vchSig);
         CPubKey pubkey(vchPubKey);
@@ -51,13 +47,8 @@
 
 public:
     SimpleSignatureCreator(const uint256& hashIn, bool sighash_byte_in) : checker(hashIn, sighash_byte_in), sighash_byte(sighash_byte_in) {};
-<<<<<<< HEAD
     const BaseSignatureChecker& Checker() const override { return checker; }
-    bool CreateSig(const SigningProvider& provider, std::vector<unsigned char>& vchSig, const CKeyID& keyid, const CScript& scriptCode, SigVersion sigversion) const override
-=======
-    const BaseSignatureChecker& Checker() const { return checker; }
     bool CreateSig(const SigningProvider& provider, std::vector<unsigned char>& vchSig, const CKeyID& keyid, const CScript& scriptCode, SigVersion sigversion, unsigned int flags) const override
->>>>>>> a993a7c6
     {
         CKey key;
         if (!provider.GetKey(keyid, key))
