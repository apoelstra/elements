// Copyright (c) 2018-2020 The Bitcoin Core developers
// Distributed under the MIT software license, see the accompanying
// file COPYING or http://www.opensource.org/licenses/mit-license.php.

#include <interfaces/node.h>

#include <addrdb.h>
#include <banman.h>
#include <chain.h>
#include <chainparams.h>
#include <init.h>
#include <interfaces/chain.h>
#include <interfaces/handler.h>
#include <interfaces/wallet.h>
#include <net.h>
#include <net_processing.h>
#include <netaddress.h>
#include <netbase.h>
#include <node/context.h>
#include <policy/feerate.h>
#include <policy/fees.h>
#include <policy/settings.h>
#include <primitives/block.h>
#include <rpc/server.h>
#include <shutdown.h>
#include <support/allocators/secure.h>
#include <sync.h>
#include <txmempool.h>
#include <ui_interface.h>
#include <util/system.h>
#include <util/translation.h>
#include <validation.h>
#include <warnings.h>

#if defined(HAVE_CONFIG_H)
#include <config/bitcoin-config.h>
#endif

#include <univalue.h>

#include <boost/signals2/signal.hpp>

class CWallet;
fs::path GetWalletDir();
std::vector<fs::path> ListWalletDir();
std::vector<std::shared_ptr<CWallet>> GetWallets();
std::shared_ptr<CWallet> LoadWallet(interfaces::Chain& chain, const std::string& name, bilingual_str& error, std::vector<bilingual_str>& warnings);
WalletCreationStatus CreateWallet(interfaces::Chain& chain, const SecureString& passphrase, uint64_t wallet_creation_flags, const std::string& name, bilingual_str& error, std::vector<bilingual_str>& warnings, std::shared_ptr<CWallet>& result);
std::unique_ptr<interfaces::Handler> HandleLoadWallet(interfaces::Node::LoadWalletFn load_wallet);

namespace interfaces {

namespace {

class NodeImpl : public Node
{
public:
    void initError(const std::string& message) override { InitError(Untranslated(message)); }
    bool parseParameters(int argc, const char* const argv[], std::string& error) override
    {
        return gArgs.ParseParameters(argc, argv, error);
    }
    bool readConfigFiles(std::string& error) override { return gArgs.ReadConfigFiles(error, true); }
    void forceSetArg(const std::string& arg, const std::string& value) override { gArgs.ForceSetArg(arg, value); }
    bool softSetArg(const std::string& arg, const std::string& value) override { return gArgs.SoftSetArg(arg, value); }
    bool softSetBoolArg(const std::string& arg, bool value) override { return gArgs.SoftSetBoolArg(arg, value); }
    void selectParams(const std::string& network) override { SelectParams(network); }
    uint64_t getAssumedBlockchainSize() override { return Params().AssumedBlockchainSize(); }
    uint64_t getAssumedChainStateSize() override { return Params().AssumedChainStateSize(); }
    std::string getNetwork() override { return Params().NetworkIDString(); }
    void initLogging() override { InitLogging(); }
    void initParameterInteraction() override { InitParameterInteraction(); }
    std::string getWarnings() override { return GetWarnings(true); }
    uint32_t getLogCategories() override { return LogInstance().GetCategoryMask(); }
    bool baseInitialize() override
    {
        return AppInitBasicSetup() && AppInitParameterInteraction() && AppInitSanityChecks() &&
               AppInitLockDataDirectory();
    }
    bool appInitMain() override
    {
        m_context.chain = MakeChain(m_context);
        return AppInitMain(m_context);
    }
    void appShutdown() override
    {
        Interrupt(m_context);
        Shutdown(m_context);
    }
    void startShutdown() override { StartShutdown(); }
    bool shutdownRequested() override { return ShutdownRequested(); }
    void mapPort(bool use_upnp) override
    {
        if (use_upnp) {
            StartMapPort();
        } else {
            InterruptMapPort();
            StopMapPort();
        }
    }
    void setupServerArgs() override { return SetupServerArgs(m_context); }
    bool getProxy(Network net, proxyType& proxy_info) override { return GetProxy(net, proxy_info); }
    size_t getNodeCount(CConnman::NumConnections flags) override
    {
        return m_context.connman ? m_context.connman->GetNodeCount(flags) : 0;
    }
    bool getNodesStats(NodesStats& stats) override
    {
        stats.clear();

        if (m_context.connman) {
            std::vector<CNodeStats> stats_temp;
            m_context.connman->GetNodeStats(stats_temp);

            stats.reserve(stats_temp.size());
            for (auto& node_stats_temp : stats_temp) {
                stats.emplace_back(std::move(node_stats_temp), false, CNodeStateStats());
            }

            // Try to retrieve the CNodeStateStats for each node.
            TRY_LOCK(::cs_main, lockMain);
            if (lockMain) {
                for (auto& node_stats : stats) {
                    std::get<1>(node_stats) =
                        GetNodeStateStats(std::get<0>(node_stats).nodeid, std::get<2>(node_stats));
                }
            }
            return true;
        }
        return false;
    }
    bool getBanned(banmap_t& banmap) override
    {
        if (m_context.banman) {
            m_context.banman->GetBanned(banmap);
            return true;
        }
        return false;
    }
    bool ban(const CNetAddr& net_addr, BanReason reason, int64_t ban_time_offset) override
    {
        if (m_context.banman) {
            m_context.banman->Ban(net_addr, reason, ban_time_offset);
            return true;
        }
        return false;
    }
    bool unban(const CSubNet& ip) override
    {
        if (m_context.banman) {
            m_context.banman->Unban(ip);
            return true;
        }
        return false;
    }
    bool disconnectByAddress(const CNetAddr& net_addr) override
    {
        if (m_context.connman) {
            return m_context.connman->DisconnectNode(net_addr);
        }
        return false;
    }
    bool disconnectById(NodeId id) override
    {
        if (m_context.connman) {
            return m_context.connman->DisconnectNode(id);
        }
        return false;
    }
    int64_t getTotalBytesRecv() override { return m_context.connman ? m_context.connman->GetTotalBytesRecv() : 0; }
    int64_t getTotalBytesSent() override { return m_context.connman ? m_context.connman->GetTotalBytesSent() : 0; }
    size_t getMempoolSize() override { return m_context.mempool ? m_context.mempool->size() : 0; }
    size_t getMempoolDynamicUsage() override { return m_context.mempool ? m_context.mempool->DynamicMemoryUsage() : 0; }
    bool getHeaderTip(int& height, int64_t& block_time) override
    {
        LOCK(::cs_main);
        if (::pindexBestHeader) {
            height = ::pindexBestHeader->nHeight;
            block_time = ::pindexBestHeader->GetBlockTime();
            return true;
        }
        return false;
    }
    int getNumBlocks() override
    {
        LOCK(::cs_main);
        return ::ChainActive().Height();
    }
    int64_t getLastBlockTime() override
    {
        LOCK(::cs_main);
        if (::ChainActive().Tip()) {
            return ::ChainActive().Tip()->GetBlockTime();
        }
        return Params().GenesisBlock().GetBlockTime(); // Genesis block's time of current network
    }
    double getVerificationProgress() override
    {
        const CBlockIndex* tip;
        {
            LOCK(::cs_main);
            tip = ::ChainActive().Tip();
        }
        return GuessVerificationProgress(tip, Params().GetConsensus().nPowTargetSpacing);
    }
    bool isInitialBlockDownload() override { return ::ChainstateActive().IsInitialBlockDownload(); }
    bool getReindex() override { return ::fReindex; }
    bool getImporting() override { return ::fImporting; }
    void setNetworkActive(bool active) override
    {
        if (m_context.connman) {
            m_context.connman->SetNetworkActive(active);
        }
    }
    bool getNetworkActive() override { return m_context.connman && m_context.connman->GetNetworkActive(); }
    CFeeRate estimateSmartFee(int num_blocks, bool conservative, int* returned_target = nullptr) override
    {
        FeeCalculation fee_calc;
        CFeeRate result = ::feeEstimator.estimateSmartFee(num_blocks, &fee_calc, conservative);
        if (returned_target) {
            *returned_target = fee_calc.returnedTarget;
        }
        return result;
    }
    CFeeRate getDustRelayFee() override { return ::dustRelayFee; }
    UniValue executeRpc(const std::string& command, const UniValue& params, const std::string& uri) override
    {
        JSONRPCRequest req;
        req.params = params;
        req.strMethod = command;
        req.URI = uri;
        return ::tableRPC.execute(req);
    }
    std::vector<std::string> listRpcCommands() override { return ::tableRPC.listCommands(); }
    void rpcSetTimerInterfaceIfUnset(RPCTimerInterface* iface) override { RPCSetTimerInterfaceIfUnset(iface); }
    void rpcUnsetTimerInterface(RPCTimerInterface* iface) override { RPCUnsetTimerInterface(iface); }
    bool getUnspentOutput(const COutPoint& output, Coin& coin) override
    {
        LOCK(::cs_main);
        return ::ChainstateActive().CoinsTip().GetCoin(output, coin);
    }
    std::string getWalletDir() override
    {
        return GetWalletDir().string();
    }
    std::vector<std::string> listWalletDir() override
    {
        std::vector<std::string> paths;
        for (auto& path : ListWalletDir()) {
            paths.push_back(path.string());
        }
        return paths;
    }
    std::vector<std::unique_ptr<Wallet>> getWallets() override
    {
        std::vector<std::unique_ptr<Wallet>> wallets;
        for (auto& client : m_context.chain_clients) {
            auto client_wallets = client->getWallets();
            std::move(client_wallets.begin(), client_wallets.end(), std::back_inserter(wallets));
        }
        return wallets;
    }
    std::unique_ptr<Wallet> loadWallet(const std::string& name, bilingual_str& error, std::vector<bilingual_str>& warnings) override
    {
        return MakeWallet(LoadWallet(*m_context.chain, name, error, warnings));
    }
    std::unique_ptr<Wallet> createWallet(const SecureString& passphrase, uint64_t wallet_creation_flags, const std::string& name, bilingual_str& error, std::vector<bilingual_str>& warnings, WalletCreationStatus& status) override
    {
        std::shared_ptr<CWallet> wallet;
        status = CreateWallet(*m_context.chain, passphrase, wallet_creation_flags, name, error, warnings, wallet);
        return MakeWallet(wallet);
    }
    std::unique_ptr<Handler> handleInitMessage(InitMessageFn fn) override
    {
        return MakeHandler(::uiInterface.InitMessage_connect(fn));
    }
    std::unique_ptr<Handler> handleMessageBox(MessageBoxFn fn) override
    {
        return MakeHandler(::uiInterface.ThreadSafeMessageBox_connect(fn));
    }
    std::unique_ptr<Handler> handleQuestion(QuestionFn fn) override
    {
        return MakeHandler(::uiInterface.ThreadSafeQuestion_connect(fn));
    }
    std::unique_ptr<Handler> handleShowProgress(ShowProgressFn fn) override
    {
        return MakeHandler(::uiInterface.ShowProgress_connect(fn));
    }
    std::unique_ptr<Handler> handleLoadWallet(LoadWalletFn fn) override
    {
        return HandleLoadWallet(std::move(fn));
    }
    std::unique_ptr<Handler> handleNotifyNumConnectionsChanged(NotifyNumConnectionsChangedFn fn) override
    {
        return MakeHandler(::uiInterface.NotifyNumConnectionsChanged_connect(fn));
    }
    std::unique_ptr<Handler> handleNotifyNetworkActiveChanged(NotifyNetworkActiveChangedFn fn) override
    {
        return MakeHandler(::uiInterface.NotifyNetworkActiveChanged_connect(fn));
    }
    std::unique_ptr<Handler> handleNotifyAlertChanged(NotifyAlertChangedFn fn) override
    {
        return MakeHandler(::uiInterface.NotifyAlertChanged_connect(fn));
    }
    std::unique_ptr<Handler> handleBannedListChanged(BannedListChangedFn fn) override
    {
        return MakeHandler(::uiInterface.BannedListChanged_connect(fn));
    }
    std::unique_ptr<Handler> handleNotifyBlockTip(NotifyBlockTipFn fn) override
    {
<<<<<<< HEAD
        return MakeHandler(::uiInterface.NotifyBlockTip_connect([fn](bool initial_download, const CBlockIndex* block) {
            fn(initial_download, block->nHeight, block->GetBlockTime(),
                GuessVerificationProgress(block, Params().GetConsensus().nPowTargetSpacing));
=======
        return MakeHandler(::uiInterface.NotifyBlockTip_connect([fn](SynchronizationState sync_state, const CBlockIndex* block) {
            fn(sync_state, block->nHeight, block->GetBlockTime(),
                GuessVerificationProgress(Params().TxData(), block));
>>>>>>> d44dd513
        }));
    }
    std::unique_ptr<Handler> handleNotifyHeaderTip(NotifyHeaderTipFn fn) override
    {
        return MakeHandler(
            ::uiInterface.NotifyHeaderTip_connect([fn](SynchronizationState sync_state, const CBlockIndex* block) {
                fn(sync_state, block->nHeight, block->GetBlockTime(),
                    /* verification progress is unused when a header was received */ 0);
            }));
    }
    NodeContext* context() override { return &m_context; }
    NodeContext m_context;
};

} // namespace

std::unique_ptr<Node> MakeNode() { return MakeUnique<NodeImpl>(); }

} // namespace interfaces<|MERGE_RESOLUTION|>--- conflicted
+++ resolved
@@ -308,15 +308,9 @@
     }
     std::unique_ptr<Handler> handleNotifyBlockTip(NotifyBlockTipFn fn) override
     {
-<<<<<<< HEAD
-        return MakeHandler(::uiInterface.NotifyBlockTip_connect([fn](bool initial_download, const CBlockIndex* block) {
-            fn(initial_download, block->nHeight, block->GetBlockTime(),
-                GuessVerificationProgress(block, Params().GetConsensus().nPowTargetSpacing));
-=======
         return MakeHandler(::uiInterface.NotifyBlockTip_connect([fn](SynchronizationState sync_state, const CBlockIndex* block) {
             fn(sync_state, block->nHeight, block->GetBlockTime(),
-                GuessVerificationProgress(Params().TxData(), block));
->>>>>>> d44dd513
+                GuessVerificationProgress(block, Params().GetConsensus().nPowTargetSpacing));
         }));
     }
     std::unique_ptr<Handler> handleNotifyHeaderTip(NotifyHeaderTipFn fn) override
