--- conflicted
+++ resolved
@@ -312,11 +312,7 @@
         return MakeHandler(
             ::uiInterface.NotifyHeaderTip_connect([fn](bool initial_download, const CBlockIndex* block) {
                 fn(initial_download, block->nHeight, block->GetBlockTime(),
-<<<<<<< HEAD
-                    GuessVerificationProgress(block, Params().GetConsensus().nPowTargetSpacing));
-=======
                     /* verification progress is unused when a header was received */ 0);
->>>>>>> a2594531
             }));
     }
     InitInterfaces m_interfaces;
