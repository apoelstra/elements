// Copyright (c) 2018-2020 The Bitcoin Core developers
// Distributed under the MIT software license, see the accompanying
// file COPYING or http://www.opensource.org/licenses/mit-license.php.

#include <interfaces/wallet.h>

#include <amount.h>
#include <interfaces/chain.h>
#include <interfaces/handler.h>
#include <policy/fees.h>
#include <primitives/transaction.h>
#include <rpc/server.h>
#include <script/standard.h>
#include <support/allocators/secure.h>
#include <sync.h>
#include <uint256.h>
#include <util/check.h>
#include <util/ref.h>
#include <util/system.h>
#include <util/ui_change_type.h>
#include <wallet/context.h>
#include <wallet/feebumper.h>
#include <wallet/fees.h>
#include <wallet/ismine.h>
#include <wallet/load.h>
#include <wallet/rpcwallet.h>
#include <wallet/wallet.h>

#include <memory>
#include <string>
#include <utility>
#include <vector>

namespace interfaces {
namespace {

//! Construct wallet tx struct.
WalletTx MakeWalletTx(CWallet& wallet, const CWalletTx& wtx)
{
    LOCK(wallet.cs_wallet);
    WalletTx result;
    result.tx = wtx.tx;
    result.txin_is_mine.reserve(wtx.tx->vin.size());
    result.txin_issuance_asset.resize(wtx.tx->vin.size());
    result.txin_issuance_token.resize(wtx.tx->vin.size());
    for (unsigned int i = 0; i < wtx.tx->vin.size(); ++i) {
        const auto& txin = wtx.tx->vin[i];
        result.txin_is_mine.emplace_back(wallet.IsMine(txin));
        wtx.GetIssuanceAssets(i, &result.txin_issuance_asset[i], &result.txin_issuance_token[i]);
        result.txin_issuance_asset_amount.emplace_back(wtx.GetIssuanceAmount(i, false));
        result.txin_issuance_token_amount.emplace_back(wtx.GetIssuanceAmount(i, true));
    }
    result.txout_is_mine.reserve(wtx.tx->vout.size());
    result.txout_address.reserve(wtx.tx->vout.size());
    result.txout_address_is_mine.reserve(wtx.tx->vout.size());
    for (const auto& txout : wtx.tx->vout) {
        result.txout_is_mine.emplace_back(wallet.IsMine(txout));
        result.txout_address.emplace_back();
        result.txout_address_is_mine.emplace_back(ExtractDestination(txout.scriptPubKey, result.txout_address.back()) ?
                                                      wallet.IsMine(result.txout_address.back()) :
                                                      ISMINE_NO);
        result.txout_is_change.push_back(wallet.IsChange(txout));
    }
    // ELEMENTS: Retrieve unblinded information about outputs
    for (unsigned int i = 0; i < wtx.tx->vout.size(); ++i) {
        result.txout_amounts.emplace_back(wtx.GetOutputValueOut(i));
        result.txout_assets.emplace_back(wtx.GetOutputAsset(i));
    }
    result.credit = wtx.GetCredit(ISMINE_ALL);
    result.debit = wtx.GetDebit(ISMINE_ALL);
    result.change = wtx.GetChange();
    result.time = wtx.GetTxTime();
    result.value_map = wtx.mapValue;
    result.is_coinbase = wtx.IsCoinBase();
    return result;
}

//! Construct wallet tx status struct.
WalletTxStatus MakeWalletTxStatus(CWallet& wallet, const CWalletTx& wtx)
{
    WalletTxStatus result;
    result.block_height = wtx.m_confirm.block_height > 0 ? wtx.m_confirm.block_height : std::numeric_limits<int>::max();
    result.blocks_to_maturity = wtx.GetBlocksToMaturity();
    result.depth_in_main_chain = wtx.GetDepthInMainChain();
    result.time_received = wtx.nTimeReceived;
    result.lock_time = wtx.tx->nLockTime;
    result.is_final = wallet.chain().checkFinalTx(*wtx.tx);
    result.is_trusted = wtx.IsTrusted();
    result.is_abandoned = wtx.isAbandoned();
    result.is_coinbase = wtx.IsCoinBase();
    result.is_in_main_chain = wtx.IsInMainChain();
    return result;
}

//! Construct wallet TxOut struct.
WalletTxOut MakeWalletTxOut(CWallet& wallet,
    const CWalletTx& wtx,
    int n,
    int depth) EXCLUSIVE_LOCKS_REQUIRED(wallet.cs_wallet)
{
    WalletTxOut result;
    result.txout = wtx.tx->vout[n];
    result.time = wtx.GetTxTime();
    result.depth_in_main_chain = depth;
    result.is_spent = wallet.IsSpent(wtx.GetHash(), n);
    return result;
}

class WalletImpl : public Wallet
{
public:
    explicit WalletImpl(const std::shared_ptr<CWallet>& wallet) : m_wallet(wallet) {}

    bool encryptWallet(const SecureString& wallet_passphrase) override
    {
        return m_wallet->EncryptWallet(wallet_passphrase);
    }
    bool isCrypted() override { return m_wallet->IsCrypted(); }
    bool lock() override { return m_wallet->Lock(); }
    bool unlock(const SecureString& wallet_passphrase) override { return m_wallet->Unlock(wallet_passphrase); }
    bool isLocked() override { return m_wallet->IsLocked(); }
    bool changeWalletPassphrase(const SecureString& old_wallet_passphrase,
        const SecureString& new_wallet_passphrase) override
    {
        return m_wallet->ChangeWalletPassphrase(old_wallet_passphrase, new_wallet_passphrase);
    }
    void abortRescan() override { m_wallet->AbortRescan(); }
    bool backupWallet(const std::string& filename) override { return m_wallet->BackupWallet(filename); }
    std::string getWalletName() override { return m_wallet->GetName(); }
    bool getNewDestination(const OutputType type, const std::string label, CTxDestination& dest, bool add_blinding_key = false) override
    {
        LOCK(m_wallet->cs_wallet);
        std::string error;
        return m_wallet->GetNewDestination(type, label, dest, error, add_blinding_key);
    }
    bool getPubKey(const CScript& script, const CKeyID& address, CPubKey& pub_key) override
    {
        std::unique_ptr<SigningProvider> provider = m_wallet->GetSolvingProvider(script);
        if (provider) {
            return provider->GetPubKey(address, pub_key);
        }
        return false;
    }
    SigningResult signMessage(const std::string& message, const PKHash& pkhash, std::string& str_sig) override
    {
        return m_wallet->SignMessage(message, pkhash, str_sig);
    }
    bool isSpendable(const CTxDestination& dest) override
    {
        LOCK(m_wallet->cs_wallet);
        return m_wallet->IsMine(dest) & ISMINE_SPENDABLE;
    }
    bool haveWatchOnly() override
    {
        auto spk_man = m_wallet->GetLegacyScriptPubKeyMan();
        if (spk_man) {
            return spk_man->HaveWatchOnly();
        }
        return false;
    };
    bool setAddressBook(const CTxDestination& dest, const std::string& name, const std::string& purpose) override
    {
        return m_wallet->SetAddressBook(dest, name, purpose);
    }
    bool delAddressBook(const CTxDestination& dest) override
    {
        return m_wallet->DelAddressBook(dest);
    }
    bool getAddress(const CTxDestination& dest,
        std::string* name,
        isminetype* is_mine,
        std::string* purpose) override
    {
        LOCK(m_wallet->cs_wallet);
        auto it = m_wallet->m_address_book.find(dest);
        if (it == m_wallet->m_address_book.end() || it->second.IsChange()) {
            return false;
        }
        if (name) {
            *name = it->second.GetLabel();
        }
        if (is_mine) {
            *is_mine = m_wallet->IsMine(dest);
        }
        if (purpose) {
            *purpose = it->second.purpose;
        }
        return true;
    }
    std::vector<WalletAddress> getAddresses() override
    {
        LOCK(m_wallet->cs_wallet);
        std::vector<WalletAddress> result;
        for (const auto& item : m_wallet->m_address_book) {
            if (item.second.IsChange()) continue;
            result.emplace_back(item.first, m_wallet->IsMine(item.first), item.second.GetLabel(), item.second.purpose);
        }
        return result;
    }
    bool addDestData(const CTxDestination& dest, const std::string& key, const std::string& value) override
    {
        LOCK(m_wallet->cs_wallet);
        WalletBatch batch{m_wallet->GetDatabase()};
        return m_wallet->AddDestData(batch, dest, key, value);
    }
    bool eraseDestData(const CTxDestination& dest, const std::string& key) override
    {
        LOCK(m_wallet->cs_wallet);
        WalletBatch batch{m_wallet->GetDatabase()};
        return m_wallet->EraseDestData(batch, dest, key);
    }
    std::vector<std::string> getDestValues(const std::string& prefix) override
    {
        LOCK(m_wallet->cs_wallet);
        return m_wallet->GetDestValues(prefix);
    }
    void lockCoin(const COutPoint& output) override
    {
        LOCK(m_wallet->cs_wallet);
        return m_wallet->LockCoin(output);
    }
    void unlockCoin(const COutPoint& output) override
    {
        LOCK(m_wallet->cs_wallet);
        return m_wallet->UnlockCoin(output);
    }
    bool isLockedCoin(const COutPoint& output) override
    {
        LOCK(m_wallet->cs_wallet);
        return m_wallet->IsLockedCoin(output.hash, output.n);
    }
    void listLockedCoins(std::vector<COutPoint>& outputs) override
    {
        LOCK(m_wallet->cs_wallet);
        return m_wallet->ListLockedCoins(outputs);
    }
    CTransactionRef createTransaction(const std::vector<CRecipient>& recipients,
        const CCoinControl& coin_control,
        bool sign,
        int& change_pos,
        CAmount& fee,
        std::vector<CAmount>& out_amounts,
        bilingual_str& fail_reason) override
    {
        LOCK(m_wallet->cs_wallet);
        CTransactionRef tx;
<<<<<<< HEAD
        BlindDetails blind_details;
        if (!m_wallet->CreateTransaction(recipients, tx, fee, change_pos,
                fail_reason, coin_control, sign, gArgs.GetBoolArg("-blindedaddresses", g_con_elementsmode) ? &blind_details : nullptr)) {
=======
        FeeCalculation fee_calc_out;
        if (!m_wallet->CreateTransaction(recipients, tx, fee, change_pos,
                fail_reason, coin_control, fee_calc_out, sign)) {
>>>>>>> 17698286
            return {};
        }
        out_amounts = blind_details.o_amounts;
        return tx;
    }
    void commitTransaction(CTransactionRef tx,
        WalletValueMap value_map,
        WalletOrderForm order_form) override
    {
        LOCK(m_wallet->cs_wallet);
        m_wallet->CommitTransaction(std::move(tx), std::move(value_map), std::move(order_form));
    }
    bool transactionCanBeAbandoned(const uint256& txid) override { return m_wallet->TransactionCanBeAbandoned(txid); }
    bool abandonTransaction(const uint256& txid) override
    {
        LOCK(m_wallet->cs_wallet);
        return m_wallet->AbandonTransaction(txid);
    }
    bool transactionCanBeBumped(const uint256& txid) override
    {
        return feebumper::TransactionCanBeBumped(*m_wallet.get(), txid);
    }
    bool createBumpTransaction(const uint256& txid,
        const CCoinControl& coin_control,
        std::vector<bilingual_str>& errors,
        CAmount& old_fee,
        CAmount& new_fee,
        CMutableTransaction& mtx) override
    {
        return feebumper::CreateRateBumpTransaction(*m_wallet.get(), txid, coin_control, errors, old_fee, new_fee, mtx) == feebumper::Result::OK;
    }
    bool signBumpTransaction(CMutableTransaction& mtx) override { return feebumper::SignTransaction(*m_wallet.get(), mtx); }
    bool commitBumpTransaction(const uint256& txid,
        CMutableTransaction&& mtx,
        std::vector<bilingual_str>& errors,
        uint256& bumped_txid) override
    {
        return feebumper::CommitTransaction(*m_wallet.get(), txid, std::move(mtx), errors, bumped_txid) ==
               feebumper::Result::OK;
    }
    CTransactionRef getTx(const uint256& txid) override
    {
        LOCK(m_wallet->cs_wallet);
        auto mi = m_wallet->mapWallet.find(txid);
        if (mi != m_wallet->mapWallet.end()) {
            return mi->second.tx;
        }
        return {};
    }
    WalletTx getWalletTx(const uint256& txid) override
    {
        LOCK(m_wallet->cs_wallet);
        auto mi = m_wallet->mapWallet.find(txid);
        if (mi != m_wallet->mapWallet.end()) {
            return MakeWalletTx(*m_wallet, mi->second);
        }
        return {};
    }
    std::vector<WalletTx> getWalletTxs() override
    {
        LOCK(m_wallet->cs_wallet);
        std::vector<WalletTx> result;
        result.reserve(m_wallet->mapWallet.size());
        for (const auto& entry : m_wallet->mapWallet) {
            result.emplace_back(MakeWalletTx(*m_wallet, entry.second));
        }
        return result;
    }
    bool tryGetTxStatus(const uint256& txid,
        interfaces::WalletTxStatus& tx_status,
        int& num_blocks,
        int64_t& block_time) override
    {
        TRY_LOCK(m_wallet->cs_wallet, locked_wallet);
        if (!locked_wallet) {
            return false;
        }
        auto mi = m_wallet->mapWallet.find(txid);
        if (mi == m_wallet->mapWallet.end()) {
            return false;
        }
        num_blocks = m_wallet->GetLastBlockHeight();
        block_time = -1;
        CHECK_NONFATAL(m_wallet->chain().findBlock(m_wallet->GetLastBlockHash(), FoundBlock().time(block_time)));
        tx_status = MakeWalletTxStatus(*m_wallet, mi->second);
        return true;
    }
    WalletTx getWalletTxDetails(const uint256& txid,
        WalletTxStatus& tx_status,
        WalletOrderForm& order_form,
        bool& in_mempool,
        int& num_blocks) override
    {
        LOCK(m_wallet->cs_wallet);
        auto mi = m_wallet->mapWallet.find(txid);
        if (mi != m_wallet->mapWallet.end()) {
            num_blocks = m_wallet->GetLastBlockHeight();
            in_mempool = mi->second.InMempool();
            order_form = mi->second.vOrderForm;
            tx_status = MakeWalletTxStatus(*m_wallet, mi->second);
            return MakeWalletTx(*m_wallet, mi->second);
        }
        return {};
    }
    TransactionError fillPSBT(int sighash_type,
        bool sign,
        bool bip32derivs,
        PartiallySignedTransaction& psbtx,
        bool& complete,
        size_t* n_signed) override
    {
        return m_wallet->FillPSBT(psbtx, complete, sighash_type, sign, bip32derivs, n_signed);
    }
    WalletBalances getBalances() override
    {
        const auto bal = m_wallet->GetBalance();
        WalletBalances result;
        result.balance = bal.m_mine_trusted;
        result.unconfirmed_balance = bal.m_mine_untrusted_pending;
        result.immature_balance = bal.m_mine_immature;
        result.have_watch_only = haveWatchOnly();
        if (result.have_watch_only) {
            result.watch_only_balance = bal.m_watchonly_trusted;
            result.unconfirmed_watch_only_balance = bal.m_watchonly_untrusted_pending;
            result.immature_watch_only_balance = bal.m_watchonly_immature;
        }
        return result;
    }
    bool tryGetBalances(WalletBalances& balances, uint256& block_hash) override
    {
        TRY_LOCK(m_wallet->cs_wallet, locked_wallet);
        if (!locked_wallet) {
            return false;
        }
        block_hash = m_wallet->GetLastBlockHash();
        balances = getBalances();
        return true;
    }
    CAmountMap getBalance() override { return m_wallet->GetBalance().m_mine_trusted; }
    CAmountMap getAvailableBalance(const CCoinControl& coin_control) override
    {
        return m_wallet->GetAvailableBalance(&coin_control);
    }
    isminetype txinIsMine(const CTxIn& txin) override
    {
        LOCK(m_wallet->cs_wallet);
        return m_wallet->IsMine(txin);
    }
    isminetype txoutIsMine(const CTxOut& txout) override
    {
        LOCK(m_wallet->cs_wallet);
        return m_wallet->IsMine(txout);
    }
    CAmountMap getDebit(const CTxIn& txin, isminefilter filter) override
    {
        LOCK(m_wallet->cs_wallet);
        return m_wallet->GetDebit(txin, filter);
    }
    CAmountMap getCredit(const CTransaction& tx, const size_t out_index, isminefilter filter) override
    {
        LOCK(m_wallet->cs_wallet);
        return m_wallet->GetCredit(tx, out_index, filter);
    }
    CoinsList listCoins() override
    {
        LOCK(m_wallet->cs_wallet);
        CoinsList result;
        for (const auto& entry : m_wallet->ListCoins()) {
            auto& group = result[entry.first];
            for (const auto& coin : entry.second) {
                group.emplace_back(COutPoint(coin.tx->GetHash(), coin.i),
                    MakeWalletTxOut(*m_wallet, *coin.tx, coin.i, coin.nDepth));
            }
        }
        return result;
    }
    std::vector<WalletTxOut> getCoins(const std::vector<COutPoint>& outputs) override
    {
        LOCK(m_wallet->cs_wallet);
        std::vector<WalletTxOut> result;
        result.reserve(outputs.size());
        for (const auto& output : outputs) {
            result.emplace_back();
            auto it = m_wallet->mapWallet.find(output.hash);
            if (it != m_wallet->mapWallet.end()) {
                int depth = it->second.GetDepthInMainChain();
                if (depth >= 0) {
                    result.back() = MakeWalletTxOut(*m_wallet, it->second, output.n, depth);
                }
            }
        }
        return result;
    }
    CAmount getRequiredFee(unsigned int tx_bytes) override { return GetRequiredFee(*m_wallet, tx_bytes); }
    CAmount getMinimumFee(unsigned int tx_bytes,
        const CCoinControl& coin_control,
        int* returned_target,
        FeeReason* reason) override
    {
        FeeCalculation fee_calc;
        CAmount result;
        result = GetMinimumFee(*m_wallet, tx_bytes, coin_control, &fee_calc);
        if (returned_target) *returned_target = fee_calc.returnedTarget;
        if (reason) *reason = fee_calc.reason;
        return result;
    }
    unsigned int getConfirmTarget() override { return m_wallet->m_confirm_target; }
    bool hdEnabled() override { return m_wallet->IsHDEnabled(); }
    bool canGetAddresses() override { return m_wallet->CanGetAddresses(); }
    bool privateKeysDisabled() override { return m_wallet->IsWalletFlagSet(WALLET_FLAG_DISABLE_PRIVATE_KEYS); }
    OutputType getDefaultAddressType() override { return m_wallet->m_default_address_type; }
    CAmount getDefaultMaxTxFee() override { return m_wallet->m_default_max_tx_fee; }
    void remove() override
    {
        RemoveWallet(m_wallet, false /* load_on_start */);
    }
    bool isLegacy() override { return m_wallet->IsLegacy(); }
    std::unique_ptr<Handler> handleUnload(UnloadFn fn) override
    {
        return MakeHandler(m_wallet->NotifyUnload.connect(fn));
    }
    std::unique_ptr<Handler> handleShowProgress(ShowProgressFn fn) override
    {
        return MakeHandler(m_wallet->ShowProgress.connect(fn));
    }
    std::unique_ptr<Handler> handleStatusChanged(StatusChangedFn fn) override
    {
        return MakeHandler(m_wallet->NotifyStatusChanged.connect([fn](CWallet*) { fn(); }));
    }
    std::unique_ptr<Handler> handleAddressBookChanged(AddressBookChangedFn fn) override
    {
        return MakeHandler(m_wallet->NotifyAddressBookChanged.connect(
            [fn](CWallet*, const CTxDestination& address, const std::string& label, bool is_mine,
                const std::string& purpose, ChangeType status) { fn(address, label, is_mine, purpose, status); }));
    }
    std::unique_ptr<Handler> handleTransactionChanged(TransactionChangedFn fn) override
    {
        return MakeHandler(m_wallet->NotifyTransactionChanged.connect(
            [fn](CWallet*, const uint256& txid, ChangeType status) { fn(txid, status); }));
    }
    std::unique_ptr<Handler> handleWatchOnlyChanged(WatchOnlyChangedFn fn) override
    {
        return MakeHandler(m_wallet->NotifyWatchonlyChanged.connect(fn));
    }
    std::unique_ptr<Handler> handleCanGetAddressesChanged(CanGetAddressesChangedFn fn) override
    {
        return MakeHandler(m_wallet->NotifyCanGetAddressesChanged.connect(fn));
    }
    CWallet* wallet() override { return m_wallet.get(); }

    std::shared_ptr<CWallet> m_wallet;
};

class WalletClientImpl : public WalletClient
{
public:
    WalletClientImpl(Chain& chain, ArgsManager& args)
    {
        m_context.chain = &chain;
        m_context.args = &args;
    }
    ~WalletClientImpl() override { UnloadWallets(); }

    //! ChainClient methods
    void registerRpcs() override
    {
        for (const CRPCCommand& command : GetWalletRPCCommands()) {
            m_rpc_commands.emplace_back(command.category, command.name, [this, &command](const JSONRPCRequest& request, UniValue& result, bool last_handler) {
                return command.actor({request, m_context}, result, last_handler);
            }, command.argNames, command.unique_id);
            m_rpc_handlers.emplace_back(m_context.chain->handleRpc(m_rpc_commands.back()));
        }
    }
    bool verify() override { return VerifyWallets(*m_context.chain); }
    bool load() override { return LoadWallets(*m_context.chain); }
    void start(CScheduler& scheduler) override { return StartWallets(scheduler, *Assert(m_context.args)); }
    void flush() override { return FlushWallets(); }
    void stop() override { return StopWallets(); }
    void setMockTime(int64_t time) override { return SetMockTime(time); }

    //! WalletClient methods
    std::unique_ptr<Wallet> createWallet(const std::string& name, const SecureString& passphrase, uint64_t wallet_creation_flags, bilingual_str& error, std::vector<bilingual_str>& warnings) override
    {
        std::shared_ptr<CWallet> wallet;
        DatabaseOptions options;
        DatabaseStatus status;
        options.require_create = true;
        options.create_flags = wallet_creation_flags;
        options.create_passphrase = passphrase;
        return MakeWallet(CreateWallet(*m_context.chain, name, true /* load_on_start */, options, status, error, warnings));
    }
    std::unique_ptr<Wallet> loadWallet(const std::string& name, bilingual_str& error, std::vector<bilingual_str>& warnings) override
    {
        DatabaseOptions options;
        DatabaseStatus status;
        options.require_existing = true;
        return MakeWallet(LoadWallet(*m_context.chain, name, true /* load_on_start */, options, status, error, warnings));
    }
    std::string getWalletDir() override
    {
        return GetWalletDir().string();
    }
    std::vector<std::string> listWalletDir() override
    {
        std::vector<std::string> paths;
        for (auto& path : ListWalletDir()) {
            paths.push_back(path.string());
        }
        return paths;
    }
    std::vector<std::unique_ptr<Wallet>> getWallets() override
    {
        std::vector<std::unique_ptr<Wallet>> wallets;
        for (const auto& wallet : GetWallets()) {
            wallets.emplace_back(MakeWallet(wallet));
        }
        return wallets;
    }
    std::unique_ptr<Handler> handleLoadWallet(LoadWalletFn fn) override
    {
        return HandleLoadWallet(std::move(fn));
    }

    WalletContext m_context;
    const std::vector<std::string> m_wallet_filenames;
    std::vector<std::unique_ptr<Handler>> m_rpc_handlers;
    std::list<CRPCCommand> m_rpc_commands;
};

} // namespace

std::unique_ptr<Wallet> MakeWallet(const std::shared_ptr<CWallet>& wallet) { return wallet ? MakeUnique<WalletImpl>(wallet) : nullptr; }

std::unique_ptr<WalletClient> MakeWalletClient(Chain& chain, ArgsManager& args)
{
    return MakeUnique<WalletClientImpl>(chain, args);
}

} // namespace interfaces<|MERGE_RESOLUTION|>--- conflicted
+++ resolved
@@ -244,15 +244,10 @@
     {
         LOCK(m_wallet->cs_wallet);
         CTransactionRef tx;
-<<<<<<< HEAD
+        FeeCalculation fee_calc_out;
         BlindDetails blind_details;
         if (!m_wallet->CreateTransaction(recipients, tx, fee, change_pos,
-                fail_reason, coin_control, sign, gArgs.GetBoolArg("-blindedaddresses", g_con_elementsmode) ? &blind_details : nullptr)) {
-=======
-        FeeCalculation fee_calc_out;
-        if (!m_wallet->CreateTransaction(recipients, tx, fee, change_pos,
-                fail_reason, coin_control, fee_calc_out, sign)) {
->>>>>>> 17698286
+                fail_reason, coin_control, fee_calc_out, sign, gArgs.GetBoolArg("-blindedaddresses", g_con_elementsmode) ? &blind_details : nullptr)) {
             return {};
         }
         out_amounts = blind_details.o_amounts;
