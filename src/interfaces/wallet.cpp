// Copyright (c) 2018 The Bitcoin Core developers
// Distributed under the MIT software license, see the accompanying
// file COPYING or http://www.opensource.org/licenses/mit-license.php.

#include <interfaces/wallet.h>

#include <amount.h>
#include <consensus/validation.h>
#include <interfaces/chain.h>
#include <interfaces/handler.h>
#include <policy/feerate.h>
#include <policy/fees.h>
#include <primitives/transaction.h>
#include <script/standard.h>
#include <support/allocators/secure.h>
#include <sync.h>
#include <ui_interface.h>
#include <uint256.h>
#include <util/system.h>
#include <wallet/feebumper.h>
#include <wallet/fees.h>
#include <wallet/ismine.h>
#include <wallet/rpcwallet.h>
#include <wallet/load.h>
#include <wallet/wallet.h>
#include <wallet/walletutil.h>

#include <memory>
#include <string>
#include <utility>
#include <vector>

namespace interfaces {
namespace {

class PendingWalletTxImpl : public PendingWalletTx
{
public:
<<<<<<< HEAD
    explicit PendingWalletTxImpl(CWallet& wallet) : m_wallet(wallet) { m_dests.reserve(1); m_dests.emplace_back(new ReserveDestination(&wallet)); }
=======
    explicit PendingWalletTxImpl(CWallet& wallet) : m_wallet(wallet) {}
>>>>>>> 459baa17

    const CTransaction& get() override { return *m_tx; }

    bool commit(WalletValueMap value_map,
        WalletOrderForm order_form,
        std::string& reject_reason) override
    {
        auto locked_chain = m_wallet.chain().lock();
        LOCK(m_wallet.cs_wallet);
        CValidationState state;
<<<<<<< HEAD
        if (!m_wallet.CommitTransaction(m_tx, std::move(value_map), std::move(order_form), m_dests, state, g_con_elementsmode ? &m_blind_details : nullptr)) {
=======
        if (!m_wallet.CommitTransaction(m_tx, std::move(value_map), std::move(order_form), state)) {
>>>>>>> 459baa17
            reject_reason = state.GetRejectReason();
            return false;
        }
        return true;
    }

    BlindDetails m_blind_details;
    CTransactionRef m_tx;
    CWallet& m_wallet;
<<<<<<< HEAD
    std::vector<std::unique_ptr<ReserveDestination>> m_dests;
=======
>>>>>>> 459baa17
};

//! Construct wallet tx struct.
WalletTx MakeWalletTx(interfaces::Chain::Lock& locked_chain, CWallet& wallet, const CWalletTx& wtx)
{
    WalletTx result;
    result.tx = wtx.tx;
    result.txin_is_mine.reserve(wtx.tx->vin.size());
    result.txin_issuance_asset.resize(wtx.tx->vin.size());
    result.txin_issuance_token.resize(wtx.tx->vin.size());
    for (unsigned int i = 0; i < wtx.tx->vin.size(); ++i) {
        const auto& txin = wtx.tx->vin[i];
        result.txin_is_mine.emplace_back(wallet.IsMine(txin));
        wtx.GetIssuanceAssets(i, &result.txin_issuance_asset[i], &result.txin_issuance_token[i]);
        result.txin_issuance_asset_amount.emplace_back(wtx.GetIssuanceAmount(i, false));
        result.txin_issuance_token_amount.emplace_back(wtx.GetIssuanceAmount(i, true));
    }
    result.txout_is_mine.reserve(wtx.tx->vout.size());
    result.txout_address.reserve(wtx.tx->vout.size());
    result.txout_address_is_mine.reserve(wtx.tx->vout.size());
    for (const auto& txout : wtx.tx->vout) {
        result.txout_is_mine.emplace_back(wallet.IsMine(txout));
        result.txout_address.emplace_back();
        result.txout_address_is_mine.emplace_back(ExtractDestination(txout.scriptPubKey, result.txout_address.back()) ?
                                                      IsMine(wallet, result.txout_address.back()) :
                                                      ISMINE_NO);
        result.txout_is_change.push_back(wallet.IsChange(txout));
    }
    // ELEMENTS: Retrieve unblinded information about outputs
    for (unsigned int i = 0; i < wtx.tx->vout.size(); ++i) {
        result.txout_amounts.emplace_back(wtx.GetOutputValueOut(i));
        result.txout_assets.emplace_back(wtx.GetOutputAsset(i));
    }
    result.credit = wtx.GetCredit(locked_chain, ISMINE_ALL);
    result.debit = wtx.GetDebit(ISMINE_ALL);
    result.change = wtx.GetChange();
    result.time = wtx.GetTxTime();
    result.value_map = wtx.mapValue;
    result.is_coinbase = wtx.IsCoinBase();
    return result;
}

//! Construct wallet tx status struct.
WalletTxStatus MakeWalletTxStatus(interfaces::Chain::Lock& locked_chain, const CWalletTx& wtx)
{
    WalletTxStatus result;
    result.block_height = locked_chain.getBlockHeight(wtx.hashBlock).get_value_or(std::numeric_limits<int>::max());
    result.blocks_to_maturity = wtx.GetBlocksToMaturity(locked_chain);
    result.depth_in_main_chain = wtx.GetDepthInMainChain(locked_chain);
    result.time_received = wtx.nTimeReceived;
    result.lock_time = wtx.tx->nLockTime;
    result.is_final = locked_chain.checkFinalTx(*wtx.tx);
    result.is_trusted = wtx.IsTrusted(locked_chain);
    result.is_abandoned = wtx.isAbandoned();
    result.is_coinbase = wtx.IsCoinBase();
    result.is_in_main_chain = wtx.IsInMainChain(locked_chain);
    return result;
}

//! Construct wallet TxOut struct.
WalletTxOut MakeWalletTxOut(interfaces::Chain::Lock& locked_chain,
    CWallet& wallet,
    const CWalletTx& wtx,
    int n,
    int depth) EXCLUSIVE_LOCKS_REQUIRED(wallet.cs_wallet)
{
    WalletTxOut result;
    result.txout = wtx.tx->vout[n];
    result.time = wtx.GetTxTime();
    result.depth_in_main_chain = depth;
    result.is_spent = wallet.IsSpent(locked_chain, wtx.GetHash(), n);
    return result;
}

class WalletImpl : public Wallet
{
public:
    explicit WalletImpl(const std::shared_ptr<CWallet>& wallet) : m_wallet(wallet) {}

    bool encryptWallet(const SecureString& wallet_passphrase) override
    {
        return m_wallet->EncryptWallet(wallet_passphrase);
    }
    bool isCrypted() override { return m_wallet->IsCrypted(); }
    bool lock() override { return m_wallet->Lock(); }
    bool unlock(const SecureString& wallet_passphrase) override { return m_wallet->Unlock(wallet_passphrase); }
    bool isLocked() override { return m_wallet->IsLocked(); }
    bool changeWalletPassphrase(const SecureString& old_wallet_passphrase,
        const SecureString& new_wallet_passphrase) override
    {
        return m_wallet->ChangeWalletPassphrase(old_wallet_passphrase, new_wallet_passphrase);
    }
    void abortRescan() override { m_wallet->AbortRescan(); }
    bool backupWallet(const std::string& filename) override { return m_wallet->BackupWallet(filename); }
    std::string getWalletName() override { return m_wallet->GetName(); }
    bool getNewDestination(const OutputType type, const std::string label, CTxDestination& dest, bool add_blinding_key = false) override
    {
        LOCK(m_wallet->cs_wallet);
        std::string error;
        return m_wallet->GetNewDestination(type, label, dest, error, add_blinding_key);
    }
    bool getPubKey(const CKeyID& address, CPubKey& pub_key) override { return m_wallet->GetPubKey(address, pub_key); }
    bool getPrivKey(const CKeyID& address, CKey& key) override { return m_wallet->GetKey(address, key); }
    bool isSpendable(const CTxDestination& dest) override { return IsMine(*m_wallet, dest) & ISMINE_SPENDABLE; }
    bool haveWatchOnly() override { return m_wallet->HaveWatchOnly(); };
    bool setAddressBook(const CTxDestination& dest, const std::string& name, const std::string& purpose) override
    {
        return m_wallet->SetAddressBook(dest, name, purpose);
    }
    bool delAddressBook(const CTxDestination& dest) override
    {
        return m_wallet->DelAddressBook(dest);
    }
    bool getAddress(const CTxDestination& dest,
        std::string* name,
        isminetype* is_mine,
        std::string* purpose) override
    {
        LOCK(m_wallet->cs_wallet);
        auto it = m_wallet->mapAddressBook.find(dest);
        if (it == m_wallet->mapAddressBook.end()) {
            return false;
        }
        if (name) {
            *name = it->second.name;
        }
        if (is_mine) {
            *is_mine = IsMine(*m_wallet, dest);
        }
        if (purpose) {
            *purpose = it->second.purpose;
        }
        return true;
    }
    std::vector<WalletAddress> getAddresses() override
    {
        LOCK(m_wallet->cs_wallet);
        std::vector<WalletAddress> result;
        for (const auto& item : m_wallet->mapAddressBook) {
            result.emplace_back(item.first, IsMine(*m_wallet, item.first), item.second.name, item.second.purpose);
        }
        return result;
    }
    void learnRelatedScripts(const CPubKey& key, OutputType type) override { m_wallet->LearnRelatedScripts(key, type); }
    bool addDestData(const CTxDestination& dest, const std::string& key, const std::string& value) override
    {
        LOCK(m_wallet->cs_wallet);
        return m_wallet->AddDestData(dest, key, value);
    }
    bool eraseDestData(const CTxDestination& dest, const std::string& key) override
    {
        LOCK(m_wallet->cs_wallet);
        return m_wallet->EraseDestData(dest, key);
    }
    std::vector<std::string> getDestValues(const std::string& prefix) override
    {
        LOCK(m_wallet->cs_wallet);
        return m_wallet->GetDestValues(prefix);
    }
    void lockCoin(const COutPoint& output) override
    {
        auto locked_chain = m_wallet->chain().lock();
        LOCK(m_wallet->cs_wallet);
        return m_wallet->LockCoin(output);
    }
    void unlockCoin(const COutPoint& output) override
    {
        auto locked_chain = m_wallet->chain().lock();
        LOCK(m_wallet->cs_wallet);
        return m_wallet->UnlockCoin(output);
    }
    bool isLockedCoin(const COutPoint& output) override
    {
        auto locked_chain = m_wallet->chain().lock();
        LOCK(m_wallet->cs_wallet);
        return m_wallet->IsLockedCoin(output.hash, output.n);
    }
    void listLockedCoins(std::vector<COutPoint>& outputs) override
    {
        auto locked_chain = m_wallet->chain().lock();
        LOCK(m_wallet->cs_wallet);
        return m_wallet->ListLockedCoins(outputs);
    }
    std::unique_ptr<PendingWalletTx> createTransaction(const std::vector<CRecipient>& recipients,
        const CCoinControl& coin_control,
        bool sign,
        int& change_pos,
        CAmount& fee,
        std::vector<CAmount>& out_amounts,
        std::string& fail_reason) override
    {
        auto locked_chain = m_wallet->chain().lock();
        LOCK(m_wallet->cs_wallet);
        auto pending = MakeUnique<PendingWalletTxImpl>(*m_wallet);
<<<<<<< HEAD
        // Pad change keys to cover total possible number of assets
        // One already exists(for policyAsset), so one for each destination
        std::set<CAsset> assets_seen;
        for (const auto& rec : recipients) {
            if (assets_seen.insert(rec.asset).second) {
                pending->m_dests.emplace_back(new ReserveDestination(&*m_wallet));
            }
        }
        if (!m_wallet->CreateTransaction(*locked_chain, recipients, pending->m_tx, pending->m_dests, fee, change_pos,
=======
        if (!m_wallet->CreateTransaction(*locked_chain, recipients, pending->m_tx, fee, change_pos,
>>>>>>> 459baa17
                fail_reason, coin_control, sign)) {
            return {};
        }
        out_amounts = pending->m_blind_details.o_amounts;
        return std::move(pending);
    }
    bool transactionCanBeAbandoned(const uint256& txid) override { return m_wallet->TransactionCanBeAbandoned(txid); }
    bool abandonTransaction(const uint256& txid) override
    {
        auto locked_chain = m_wallet->chain().lock();
        LOCK(m_wallet->cs_wallet);
        return m_wallet->AbandonTransaction(*locked_chain, txid);
    }
    bool transactionCanBeBumped(const uint256& txid) override
    {
        return feebumper::TransactionCanBeBumped(m_wallet.get(), txid);
    }
    bool createBumpTransaction(const uint256& txid,
        const CCoinControl& coin_control,
        CAmount total_fee,
        std::vector<std::string>& errors,
        CAmount& old_fee,
        CAmount& new_fee,
        CMutableTransaction& mtx) override
    {
        if (total_fee > 0) {
            return feebumper::CreateTotalBumpTransaction(m_wallet.get(), txid, coin_control, total_fee, errors, old_fee, new_fee, mtx) ==
                feebumper::Result::OK;
        } else {
            return feebumper::CreateRateBumpTransaction(m_wallet.get(), txid, coin_control, errors, old_fee, new_fee, mtx) ==
                feebumper::Result::OK;
        }
    }
    bool signBumpTransaction(CMutableTransaction& mtx) override { return feebumper::SignTransaction(m_wallet.get(), mtx); }
    bool commitBumpTransaction(const uint256& txid,
        CMutableTransaction&& mtx,
        std::vector<std::string>& errors,
        uint256& bumped_txid) override
    {
        return feebumper::CommitTransaction(m_wallet.get(), txid, std::move(mtx), errors, bumped_txid) ==
               feebumper::Result::OK;
    }
    CTransactionRef getTx(const uint256& txid) override
    {
        auto locked_chain = m_wallet->chain().lock();
        LOCK(m_wallet->cs_wallet);
        auto mi = m_wallet->mapWallet.find(txid);
        if (mi != m_wallet->mapWallet.end()) {
            return mi->second.tx;
        }
        return {};
    }
    WalletTx getWalletTx(const uint256& txid) override
    {
        auto locked_chain = m_wallet->chain().lock();
        LOCK(m_wallet->cs_wallet);
        auto mi = m_wallet->mapWallet.find(txid);
        if (mi != m_wallet->mapWallet.end()) {
            return MakeWalletTx(*locked_chain, *m_wallet, mi->second);
        }
        return {};
    }
    std::vector<WalletTx> getWalletTxs() override
    {
        auto locked_chain = m_wallet->chain().lock();
        LOCK(m_wallet->cs_wallet);
        std::vector<WalletTx> result;
        result.reserve(m_wallet->mapWallet.size());
        for (const auto& entry : m_wallet->mapWallet) {
            result.emplace_back(MakeWalletTx(*locked_chain, *m_wallet, entry.second));
        }
        return result;
    }
    bool tryGetTxStatus(const uint256& txid,
        interfaces::WalletTxStatus& tx_status,
        int& num_blocks,
        int64_t& block_time) override
    {
        auto locked_chain = m_wallet->chain().lock(true /* try_lock */);
        if (!locked_chain) {
            return false;
        }
        TRY_LOCK(m_wallet->cs_wallet, locked_wallet);
        if (!locked_wallet) {
            return false;
        }
        auto mi = m_wallet->mapWallet.find(txid);
        if (mi == m_wallet->mapWallet.end()) {
            return false;
        }
        if (Optional<int> height = locked_chain->getHeight()) {
            num_blocks = *height;
            block_time = locked_chain->getBlockTime(*height);
        } else {
            num_blocks = -1;
            block_time = -1;
        }
        tx_status = MakeWalletTxStatus(*locked_chain, mi->second);
        return true;
    }
    WalletTx getWalletTxDetails(const uint256& txid,
        WalletTxStatus& tx_status,
        WalletOrderForm& order_form,
        bool& in_mempool,
        int& num_blocks) override
    {
        auto locked_chain = m_wallet->chain().lock();
        LOCK(m_wallet->cs_wallet);
        auto mi = m_wallet->mapWallet.find(txid);
        if (mi != m_wallet->mapWallet.end()) {
            num_blocks = locked_chain->getHeight().get_value_or(-1);
            in_mempool = mi->second.InMempool();
            order_form = mi->second.vOrderForm;
            tx_status = MakeWalletTxStatus(*locked_chain, mi->second);
            return MakeWalletTx(*locked_chain, *m_wallet, mi->second);
        }
        return {};
    }
    WalletBalances getBalances() override
    {
        const auto bal = m_wallet->GetBalance();
        WalletBalances result;
        result.balance = bal.m_mine_trusted;
        result.unconfirmed_balance = bal.m_mine_untrusted_pending;
        result.immature_balance = bal.m_mine_immature;
        result.have_watch_only = m_wallet->HaveWatchOnly();
        if (result.have_watch_only) {
            result.watch_only_balance = bal.m_watchonly_trusted;
            result.unconfirmed_watch_only_balance = bal.m_watchonly_untrusted_pending;
            result.immature_watch_only_balance = bal.m_watchonly_immature;
        }
        return result;
    }
    bool tryGetBalances(WalletBalances& balances, int& num_blocks) override
    {
        auto locked_chain = m_wallet->chain().lock(true /* try_lock */);
        if (!locked_chain) return false;
        TRY_LOCK(m_wallet->cs_wallet, locked_wallet);
        if (!locked_wallet) {
            return false;
        }
        balances = getBalances();
        num_blocks = locked_chain->getHeight().get_value_or(-1);
        return true;
    }
    CAmountMap getBalance() override { return m_wallet->GetBalance().m_mine_trusted; }
    CAmountMap getAvailableBalance(const CCoinControl& coin_control) override
    {
        return m_wallet->GetAvailableBalance(&coin_control);
    }
    isminetype txinIsMine(const CTxIn& txin) override
    {
        auto locked_chain = m_wallet->chain().lock();
        LOCK(m_wallet->cs_wallet);
        return m_wallet->IsMine(txin);
    }
    isminetype txoutIsMine(const CTxOut& txout) override
    {
        auto locked_chain = m_wallet->chain().lock();
        LOCK(m_wallet->cs_wallet);
        return m_wallet->IsMine(txout);
    }
    CAmountMap getDebit(const CTxIn& txin, isminefilter filter) override
    {
        auto locked_chain = m_wallet->chain().lock();
        LOCK(m_wallet->cs_wallet);
        return m_wallet->GetDebit(txin, filter);
    }
    CAmountMap getCredit(const CTransaction& tx, const size_t out_index, isminefilter filter) override
    {
        auto locked_chain = m_wallet->chain().lock();
        LOCK(m_wallet->cs_wallet);
        return m_wallet->GetCredit(tx, out_index, filter);
    }
    CoinsList listCoins() override
    {
        auto locked_chain = m_wallet->chain().lock();
        LOCK(m_wallet->cs_wallet);
        CoinsList result;
        for (const auto& entry : m_wallet->ListCoins(*locked_chain)) {
            auto& group = result[entry.first];
            for (const auto& coin : entry.second) {
                group.emplace_back(COutPoint(coin.tx->GetHash(), coin.i),
                    MakeWalletTxOut(*locked_chain, *m_wallet, *coin.tx, coin.i, coin.nDepth));
            }
        }
        return result;
    }
    std::vector<WalletTxOut> getCoins(const std::vector<COutPoint>& outputs) override
    {
        auto locked_chain = m_wallet->chain().lock();
        LOCK(m_wallet->cs_wallet);
        std::vector<WalletTxOut> result;
        result.reserve(outputs.size());
        for (const auto& output : outputs) {
            result.emplace_back();
            auto it = m_wallet->mapWallet.find(output.hash);
            if (it != m_wallet->mapWallet.end()) {
                int depth = it->second.GetDepthInMainChain(*locked_chain);
                if (depth >= 0) {
                    result.back() = MakeWalletTxOut(*locked_chain, *m_wallet, it->second, output.n, depth);
                }
            }
        }
        return result;
    }
    CAmount getRequiredFee(unsigned int tx_bytes) override { return GetRequiredFee(*m_wallet, tx_bytes); }
    CAmount getMinimumFee(unsigned int tx_bytes,
        const CCoinControl& coin_control,
        int* returned_target,
        FeeReason* reason) override
    {
        FeeCalculation fee_calc;
        CAmount result;
        result = GetMinimumFee(*m_wallet, tx_bytes, coin_control, &fee_calc);
        if (returned_target) *returned_target = fee_calc.returnedTarget;
        if (reason) *reason = fee_calc.reason;
        return result;
    }
    unsigned int getConfirmTarget() override { return m_wallet->m_confirm_target; }
    bool hdEnabled() override { return m_wallet->IsHDEnabled(); }
    bool canGetAddresses() override { return m_wallet->CanGetAddresses(); }
    bool IsWalletFlagSet(uint64_t flag) override { return m_wallet->IsWalletFlagSet(flag); }
    OutputType getDefaultAddressType() override { return m_wallet->m_default_address_type; }
    OutputType getDefaultChangeType() override { return m_wallet->m_default_change_type; }
    CAmount getDefaultMaxTxFee() override { return m_wallet->m_default_max_tx_fee; }
    void remove() override
    {
        RemoveWallet(m_wallet);
    }
    std::unique_ptr<Handler> handleUnload(UnloadFn fn) override
    {
        return MakeHandler(m_wallet->NotifyUnload.connect(fn));
    }
    std::unique_ptr<Handler> handleShowProgress(ShowProgressFn fn) override
    {
        return MakeHandler(m_wallet->ShowProgress.connect(fn));
    }
    std::unique_ptr<Handler> handleStatusChanged(StatusChangedFn fn) override
    {
        return MakeHandler(m_wallet->NotifyStatusChanged.connect([fn](CWallet*) { fn(); }));
    }
    std::unique_ptr<Handler> handleAddressBookChanged(AddressBookChangedFn fn) override
    {
        return MakeHandler(m_wallet->NotifyAddressBookChanged.connect(
            [fn](CWallet*, const CTxDestination& address, const std::string& label, bool is_mine,
                const std::string& purpose, ChangeType status) { fn(address, label, is_mine, purpose, status); }));
    }
    std::unique_ptr<Handler> handleTransactionChanged(TransactionChangedFn fn) override
    {
        return MakeHandler(m_wallet->NotifyTransactionChanged.connect(
            [fn](CWallet*, const uint256& txid, ChangeType status) { fn(txid, status); }));
    }
    std::unique_ptr<Handler> handleWatchOnlyChanged(WatchOnlyChangedFn fn) override
    {
        return MakeHandler(m_wallet->NotifyWatchonlyChanged.connect(fn));
    }
    std::unique_ptr<Handler> handleCanGetAddressesChanged(CanGetAddressesChangedFn fn) override
    {
        return MakeHandler(m_wallet->NotifyCanGetAddressesChanged.connect(fn));
    }

    std::shared_ptr<CWallet> m_wallet;
};

class WalletClientImpl : public ChainClient
{
public:
    WalletClientImpl(Chain& chain, std::vector<std::string> wallet_filenames)
        : m_chain(chain), m_wallet_filenames(std::move(wallet_filenames))
    {
    }
    void registerRpcs() override { return RegisterWalletRPCCommands(m_chain, m_rpc_handlers); }
    bool verify() override { return VerifyWallets(m_chain, m_wallet_filenames); }
    bool load() override { return LoadWallets(m_chain, m_wallet_filenames); }
    void start(CScheduler& scheduler) override { return StartWallets(scheduler); }
    void flush() override { return FlushWallets(); }
    void stop() override { return StopWallets(); }
    ~WalletClientImpl() override { UnloadWallets(); }

    Chain& m_chain;
    std::vector<std::string> m_wallet_filenames;
    std::vector<std::unique_ptr<Handler>> m_rpc_handlers;
};

} // namespace

std::unique_ptr<Wallet> MakeWallet(const std::shared_ptr<CWallet>& wallet) { return wallet ? MakeUnique<WalletImpl>(wallet) : nullptr; }

std::unique_ptr<ChainClient> MakeWalletClient(Chain& chain, std::vector<std::string> wallet_filenames)
{
    return MakeUnique<WalletClientImpl>(chain, std::move(wallet_filenames));
}

} // namespace interfaces<|MERGE_RESOLUTION|>--- conflicted
+++ resolved
@@ -36,11 +36,7 @@
 class PendingWalletTxImpl : public PendingWalletTx
 {
 public:
-<<<<<<< HEAD
-    explicit PendingWalletTxImpl(CWallet& wallet) : m_wallet(wallet) { m_dests.reserve(1); m_dests.emplace_back(new ReserveDestination(&wallet)); }
-=======
     explicit PendingWalletTxImpl(CWallet& wallet) : m_wallet(wallet) {}
->>>>>>> 459baa17
 
     const CTransaction& get() override { return *m_tx; }
 
@@ -51,11 +47,7 @@
         auto locked_chain = m_wallet.chain().lock();
         LOCK(m_wallet.cs_wallet);
         CValidationState state;
-<<<<<<< HEAD
-        if (!m_wallet.CommitTransaction(m_tx, std::move(value_map), std::move(order_form), m_dests, state, g_con_elementsmode ? &m_blind_details : nullptr)) {
-=======
-        if (!m_wallet.CommitTransaction(m_tx, std::move(value_map), std::move(order_form), state)) {
->>>>>>> 459baa17
+        if (!m_wallet.CommitTransaction(m_tx, std::move(value_map), std::move(order_form), state, g_con_elementsmode ? &m_blind_details : nullptr)) {
             reject_reason = state.GetRejectReason();
             return false;
         }
@@ -65,10 +57,6 @@
     BlindDetails m_blind_details;
     CTransactionRef m_tx;
     CWallet& m_wallet;
-<<<<<<< HEAD
-    std::vector<std::unique_ptr<ReserveDestination>> m_dests;
-=======
->>>>>>> 459baa17
 };
 
 //! Construct wallet tx struct.
@@ -263,19 +251,7 @@
         auto locked_chain = m_wallet->chain().lock();
         LOCK(m_wallet->cs_wallet);
         auto pending = MakeUnique<PendingWalletTxImpl>(*m_wallet);
-<<<<<<< HEAD
-        // Pad change keys to cover total possible number of assets
-        // One already exists(for policyAsset), so one for each destination
-        std::set<CAsset> assets_seen;
-        for (const auto& rec : recipients) {
-            if (assets_seen.insert(rec.asset).second) {
-                pending->m_dests.emplace_back(new ReserveDestination(&*m_wallet));
-            }
-        }
-        if (!m_wallet->CreateTransaction(*locked_chain, recipients, pending->m_tx, pending->m_dests, fee, change_pos,
-=======
         if (!m_wallet->CreateTransaction(*locked_chain, recipients, pending->m_tx, fee, change_pos,
->>>>>>> 459baa17
                 fail_reason, coin_control, sign)) {
             return {};
         }
