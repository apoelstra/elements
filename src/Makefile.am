--- conflicted
+++ resolved
@@ -269,11 +269,7 @@
   blockfilter.cpp \
   block_proof.cpp \
   chain.cpp \
-<<<<<<< HEAD
-  checkpoints.cpp \
   confidential_validation.cpp \
-=======
->>>>>>> ae2c19f5
   consensus/tx_verify.cpp \
   flatfile.cpp \
   httprpc.cpp \
