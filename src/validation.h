// Copyright (c) 2009-2010 Satoshi Nakamoto
// Copyright (c) 2009-2020 The Bitcoin Core developers
// Distributed under the MIT software license, see the accompanying
// file COPYING or http://www.opensource.org/licenses/mit-license.php.

#ifndef BITCOIN_VALIDATION_H
#define BITCOIN_VALIDATION_H

#if defined(HAVE_CONFIG_H)
#include <config/bitcoin-config.h>
#endif

#include <amount.h>
#include <coins.h>
#include <confidential_validation.h>
#include <crypto/common.h> // for ReadLE64
#include <fs.h>
#include <optional.h>
#include <policy/feerate.h>
#include <protocol.h> // For CMessageHeader::MessageStartChars
#include <script/script_error.h>
#include <sync.h>
#include <txmempool.h> // For CTxMemPool::cs
#include <txdb.h>
#include <versionbits.h>
#include <serialize.h>

#include <atomic>
#include <map>
#include <memory>
#include <set>
#include <stdint.h>
#include <string>
#include <utility>
#include <vector>

#include <atomic>

#include <primitives/pak.h> // CPAKList

class CChainState;
class BlockValidationState;
class CBlockIndex;
class CBlockTreeDB;
class CBlockUndo;
class CChainParams;
class CInv;
class CConnman;
class CScriptCheck;
class CBlockPolicyEstimator;
class CTxMemPool;
class ChainstateManager;
class TxValidationState;
struct ChainTxData;

struct DisconnectedBlockTransactions;
struct PrecomputedTransactionData;
struct LockPoints;

/** Default for -minrelaytxfee, minimum relay fee for transactions */
static const unsigned int DEFAULT_MIN_RELAY_TX_FEE = 100;
/** Default for -limitancestorcount, max number of in-mempool ancestors */
static const unsigned int DEFAULT_ANCESTOR_LIMIT = 25;
/** Default for -limitancestorsize, maximum kilobytes of tx + all in-mempool ancestors */
static const unsigned int DEFAULT_ANCESTOR_SIZE_LIMIT = 101;
/** Default for -limitdescendantcount, max number of in-mempool descendants */
static const unsigned int DEFAULT_DESCENDANT_LIMIT = 25;
/** Default for -limitdescendantsize, maximum kilobytes of in-mempool descendants */
static const unsigned int DEFAULT_DESCENDANT_SIZE_LIMIT = 101;
/** Default for -mempoolexpiry, expiration time for mempool transactions in hours */
static const unsigned int DEFAULT_MEMPOOL_EXPIRY = 336;
/** The maximum size of a blk?????.dat file (since 0.8) */
static const unsigned int MAX_BLOCKFILE_SIZE = 0x8000000; // 128 MiB
/** Maximum number of dedicated script-checking threads allowed */
static const int MAX_SCRIPTCHECK_THREADS = 15;
/** -par default (number of script-checking threads, 0 = auto) */
static const int DEFAULT_SCRIPTCHECK_THREADS = 0;
static const int64_t DEFAULT_MAX_TIP_AGE = 24 * 60 * 60;
static const bool DEFAULT_CHECKPOINTS_ENABLED = true;
static const bool DEFAULT_TXINDEX = false;
static const char* const DEFAULT_BLOCKFILTERINDEX = "0";
/** Default for -persistmempool */
static const bool DEFAULT_PERSIST_MEMPOOL = true;
/** Default for using fee filter */
static const bool DEFAULT_FEEFILTER = true;
/** Default for -stopatheight */
static const int DEFAULT_STOPATHEIGHT = 0;
/** Block files containing a block-height within MIN_BLOCKS_TO_KEEP of ::ChainActive().Tip() will not be pruned. */
static const unsigned int MIN_BLOCKS_TO_KEEP = 288;
static const signed int DEFAULT_CHECKBLOCKS = 6;
static const unsigned int DEFAULT_CHECKLEVEL = 3;
// Require that user allocate at least 550 MiB for block & undo files (blk???.dat and rev???.dat)
// At 1MB per block, 288 blocks = 288MB.
// Add 15% for Undo data = 331MB
// Add 20% for Orphan block rate = 397MB
// We want the low water mark after pruning to be at least 397 MB and since we prune in
// full block file chunks, we need the high water mark which triggers the prune to be
// one 128MB block file + added 15% undo data = 147MB greater for a total of 545MB
// Setting the target to >= 550 MiB will make it likely we can respect the target.
static const uint64_t MIN_DISK_SPACE_FOR_BLOCK_FILES = 550 * 1024 * 1024;

// ELEMENTS constants:
/** The minimum version for the mainchain node.
 *  We need v0.16.3 to get the nTx field in getblockheader and inflation fix.
 *  Note that Elements-based parent chains may not have fixes based on this
 *  version check! */
static const int MIN_MAINCHAIN_NODE_VERSION = 160300; // 0.16.3

struct BlockHasher
{
    // this used to call `GetCheapHash()` in uint256, which was later moved; the
    // cheap hash function simply calls ReadLE64() however, so the end result is
    // identical
    size_t operator()(const uint256& hash) const { return ReadLE64(hash.begin()); }
};

/** Current sync state passed to tip changed callbacks. */
enum class SynchronizationState {
    INIT_REINDEX,
    INIT_DOWNLOAD,
    POST_INIT
};

extern RecursiveMutex cs_main;
extern CBlockPolicyEstimator feeEstimator;
typedef std::unordered_map<uint256, CBlockIndex*, BlockHasher> BlockMap;
extern Mutex g_best_block_mutex;
extern std::condition_variable g_best_block_cv;
extern uint256 g_best_block;
extern std::atomic_bool fImporting;
extern std::atomic_bool fReindex;
/** Whether there are dedicated script-checking threads running.
 * False indicates all script checking is done on the main threadMessageHandler thread.
 */
extern bool g_parallel_script_checks;
extern bool fRequireStandard;
extern bool fCheckBlockIndex;
extern bool fCheckpointsEnabled;
/** A fee rate smaller than this is considered zero fee (for relaying, mining and transaction creation) */
extern CFeeRate minRelayTxFee;
/** If the tip is older than this (in seconds), the node is considered to be in initial block download. */
extern int64_t nMaxTipAge;

/** Block hash whose ancestors we will assume to have valid scripts without checking them. */
extern uint256 hashAssumeValid;

/** Minimum work we will assume exists on some valid chain. */
extern arith_uint256 nMinimumChainWork;

/** Best header we've seen so far (used for getheaders queries' starting points). */
extern CBlockIndex *pindexBestHeader;

/** Pruning-related variables and constants */
/** True if any block files have ever been pruned. */
extern bool fHavePruned;
/** True if we're running in -prune mode. */
extern bool fPruneMode;
/** Number of MiB of block files that we're trying to stay below. */
extern uint64_t nPruneTarget;
/** Documentation for argument 'checklevel'. */
extern const std::vector<std::string> CHECKLEVEL_DOC;

/** Open a block file (blk?????.dat) */
FILE* OpenBlockFile(const FlatFilePos &pos, bool fReadOnly = false);
/** Translation to a filesystem path */
fs::path GetBlockPosFilename(const FlatFilePos &pos);
/** Import blocks from an external file */
void LoadExternalBlockFile(const CChainParams& chainparams, FILE* fileIn, FlatFilePos* dbp = nullptr);
/** Ensures we have a genesis block in the block tree, possibly writing one to disk. */
bool LoadGenesisBlock(const CChainParams& chainparams);
/** Unload database information */
void UnloadBlockIndex(CTxMemPool* mempool);
/** Run an instance of the script checking thread */
void ThreadScriptCheck(int worker_num);
/**
 * Return transaction from the block at block_index.
 * If block_index is not provided, fall back to mempool.
 * If mempool is not provided or the tx couldn't be found in mempool, fall back to g_txindex.
 *
 * @param[in]  block_index     The block to read from disk, or nullptr
 * @param[in]  mempool         If block_index is not provided, look in the mempool, if provided
 * @param[in]  hash            The txid
 * @param[in]  consensusParams The params
 * @param[out] hashBlock       The hash of block_index, if the tx was found via block_index
 * @returns                    The tx if found, otherwise nullptr
 */
CTransactionRef GetTransaction(const CBlockIndex* const block_index, const CTxMemPool* const mempool, const uint256& hash, const Consensus::Params& consensusParams, uint256& hashBlock);
/**
 * Find the best known block, and make it the tip of the block chain
 *
 * May not be called with cs_main held. May not be called in a
 * validationinterface callback.
 */
bool ActivateBestChain(BlockValidationState& state, const CChainParams& chainparams, std::shared_ptr<const CBlock> pblock = std::shared_ptr<const CBlock>());
CAmount GetBlockSubsidy(int nHeight, const Consensus::Params& consensusParams);

/** Guess verification progress (as a fraction between 0.0=genesis and 1.0=current tip). */
double GuessVerificationProgress(const CBlockIndex* pindex, int64_t blockInterval);

/** Calculate the amount of disk space the block & undo files currently use */
uint64_t CalculateCurrentUsage();

/**
 *  Actually unlink the specified files
 */
void UnlinkPrunedFiles(const std::set<int>& setFilesToPrune);

/** Prune block files up to a given height */
void PruneBlockFilesManual(int nManualPruneHeight);

/** (try to) add transaction to memory pool
 * plTxnReplaced will be appended to with all transactions replaced from mempool
 * @param[out] fee_out optional argument to return tx fee to the caller **/
bool AcceptToMemoryPool(CTxMemPool& pool, TxValidationState &state, const CTransactionRef &tx,
                        std::list<CTransactionRef>* plTxnReplaced,
                        bool bypass_limits, const CAmount nAbsurdFee, bool test_accept=false, CAmount* fee_out=nullptr) EXCLUSIVE_LOCKS_REQUIRED(cs_main);

/** Get the BIP9 state for a given deployment at the current tip. */
ThresholdState VersionBitsTipState(const Consensus::Params& params, Consensus::DeploymentPos pos);

/** Get the numerical statistics for the BIP9 state for a given deployment at the current tip. */
BIP9Stats VersionBitsTipStatistics(const Consensus::Params& params, Consensus::DeploymentPos pos);

/** Get the block height at which the BIP9 deployment switched into the state for the block building on the current tip. */
int VersionBitsTipStateSinceHeight(const Consensus::Params& params, Consensus::DeploymentPos pos);


/** Apply the effects of this transaction on the UTXO set represented by view */
void UpdateCoins(const CTransaction& tx, CCoinsViewCache& inputs, int nHeight);

/** Transaction validation functions */

/**
 * Check if transaction will be final in the next block to be created.
 *
 * Calls IsFinalTx() with current block height and appropriate block time.
 *
 * See consensus/consensus.h for flag definitions.
 */
bool CheckFinalTx(const CTransaction &tx, int flags = -1) EXCLUSIVE_LOCKS_REQUIRED(cs_main);

/**
 * Test whether the LockPoints height and time are still valid on the current chain
 */
bool TestLockPointValidity(const LockPoints* lp) EXCLUSIVE_LOCKS_REQUIRED(cs_main);

/**
 * Check if transaction will be BIP 68 final in the next block to be created.
 *
 * Simulates calling SequenceLocks() with data from the tip of the current active chain.
 * Optionally stores in LockPoints the resulting height and time calculated and the hash
 * of the block needed for calculation or skips the calculation and uses the LockPoints
 * passed in for evaluation.
 * The LockPoints should not be considered valid if CheckSequenceLocks returns false.
 *
 * See consensus/consensus.h for flag definitions.
 */
bool CheckSequenceLocks(const CTxMemPool& pool, const CTransaction& tx, int flags, LockPoints* lp = nullptr, bool useExistingLockPoints = false) EXCLUSIVE_LOCKS_REQUIRED(::cs_main, pool.cs);

/**
 * Closure representing one script verification
 * Note that this stores references to the spending transaction
 */
class CScriptCheck : public CCheck
{
private:
    CTxOut m_tx_out;
    const CTransaction *ptxTo;
    unsigned int nIn;
    unsigned int nFlags;
    bool cacheStore;
    PrecomputedTransactionData *txdata;

public:
    CScriptCheck(): ptxTo(nullptr), nIn(0), nFlags(0), cacheStore(false) {}
    CScriptCheck(const CTxOut& outIn, const CTransaction& txToIn, unsigned int nInIn, unsigned int nFlagsIn, bool cacheIn, PrecomputedTransactionData* txdataIn) :
        m_tx_out(outIn), ptxTo(&txToIn), nIn(nInIn), nFlags(nFlagsIn), cacheStore(cacheIn), txdata(txdataIn) { }

    bool operator()() override;
};

/** Initializes the script-execution cache */
void InitScriptExecutionCache();


/** Functions for disk access for blocks */
bool ReadBlockFromDisk(CBlock& block, const FlatFilePos& pos, const Consensus::Params& consensusParams);
bool ReadBlockFromDisk(CBlock& block, const CBlockIndex* pindex, const Consensus::Params& consensusParams);
bool ReadRawBlockFromDisk(std::vector<uint8_t>& block, const FlatFilePos& pos, const CMessageHeader::MessageStartChars& message_start);
bool ReadRawBlockFromDisk(std::vector<uint8_t>& block, const CBlockIndex* pindex, const CMessageHeader::MessageStartChars& message_start);

bool UndoReadFromDisk(CBlockUndo& blockundo, const CBlockIndex* pindex);

/** Functions for validating blocks and updating the block tree */

/** Context-independent validity checks */
bool CheckBlock(const CBlock& block, BlockValidationState& state, const Consensus::Params& consensusParams, bool fCheckPOW = true, bool fCheckMerkleRoot = true);

/** Check a block is completely valid from start to finish (only works on top of our current best block) */
bool TestBlockValidity(BlockValidationState& state, const CChainParams& chainparams, const CBlock& block, CBlockIndex* pindexPrev, bool fCheckPOW = true, bool fCheckMerkleRoot = true) EXCLUSIVE_LOCKS_REQUIRED(cs_main);

/** Check whether witness commitments are required for a block, and whether to enforce NULLDUMMY (BIP 147) rules.
 *  Note that transaction witness validation rules are always enforced when P2SH is enforced. */
bool IsWitnessEnabled(const CBlockIndex* pindexPrev, const Consensus::Params& params);

<<<<<<< HEAD
/** Check whether Dynamic Federation has activated. */
bool IsDynaFedEnabled(const CBlockIndex* pindexPrev, const Consensus::Params& params);

/** Compute at which vout of the block's coinbase transaction the witness commitment occurs, or -1 if not found */
int GetWitnessCommitmentIndex(const CBlock& block);

=======
>>>>>>> 8c5f6811
/** Update uncommitted block structures (currently: only the witness reserved value). This is safe for submitted blocks. */
void UpdateUncommittedBlockStructures(CBlock& block, const CBlockIndex* pindexPrev, const Consensus::Params& consensusParams);

/** Produce the necessary coinbase commitment for a block (modifies the hash, don't call for mined blocks). */
std::vector<unsigned char> GenerateCoinbaseCommitment(CBlock& block, const CBlockIndex* pindexPrev, const Consensus::Params& consensusParams);

// ELEMENTS

/** RAII wrapper for VerifyDB: Verify consistency of the block and coin databases */
class CVerifyDB {
public:
    CVerifyDB();
    ~CVerifyDB();
    bool VerifyDB(const CChainParams& chainparams, CCoinsView *coinsview, int nCheckLevel, int nCheckDepth);
};

CBlockIndex* LookupBlockIndex(const uint256& hash) EXCLUSIVE_LOCKS_REQUIRED(cs_main);

/** Find the last common block between the parameter chain and a locator. */
CBlockIndex* FindForkInGlobalIndex(const CChain& chain, const CBlockLocator& locator) EXCLUSIVE_LOCKS_REQUIRED(cs_main);

enum DisconnectResult
{
    DISCONNECT_OK,      // All good.
    DISCONNECT_UNCLEAN, // Rolled back, but UTXO set was inconsistent with block.
    DISCONNECT_FAILED   // Something else went wrong.
};

class ConnectTrace;

/** @see CChainState::FlushStateToDisk */
enum class FlushStateMode {
    NONE,
    IF_NEEDED,
    PERIODIC,
    ALWAYS
};

struct CBlockIndexWorkComparator
{
    bool operator()(const CBlockIndex *pa, const CBlockIndex *pb) const;
};

/**
 * Maintains a tree of blocks (stored in `m_block_index`) which is consulted
 * to determine where the most-work tip is.
 *
 * This data is used mostly in `CChainState` - information about, e.g.,
 * candidate tips is not maintained here.
 */
class BlockManager {
public:
    BlockMap m_block_index GUARDED_BY(cs_main);

    /** In order to efficiently track invalidity of headers, we keep the set of
      * blocks which we tried to connect and found to be invalid here (ie which
      * were set to BLOCK_FAILED_VALID since the last restart). We can then
      * walk this set and check if a new header is a descendant of something in
      * this set, preventing us from having to walk m_block_index when we try
      * to connect a bad block and fail.
      *
      * While this is more complicated than marking everything which descends
      * from an invalid block as invalid at the time we discover it to be
      * invalid, doing so would require walking all of m_block_index to find all
      * descendants. Since this case should be very rare, keeping track of all
      * BLOCK_FAILED_VALID blocks in a set should be just fine and work just as
      * well.
      *
      * Because we already walk m_block_index in height-order at startup, we go
      * ahead and mark descendants of invalid blocks as FAILED_CHILD at that time,
      * instead of putting things in this set.
      */
    std::set<CBlockIndex*> m_failed_blocks;

    /**
     * All pairs A->B, where A (or one of its ancestors) misses transactions, but B has transactions.
     * Pruned nodes may have entries where B is missing data.
     */
    std::multimap<CBlockIndex*, CBlockIndex*> m_blocks_unlinked;

    /**
     * Load the blocktree off disk and into memory. Populate certain metadata
     * per index entry (nStatus, nChainWork, nTimeMax, etc.) as well as peripheral
     * collections like setDirtyBlockIndex.
     *
     * @param[out] block_index_candidates  Fill this set with any valid blocks for
     *                                     which we've downloaded all transactions.
     */
    bool LoadBlockIndex(
        const Consensus::Params& consensus_params,
        CBlockTreeDB& blocktree,
        std::set<CBlockIndex*, CBlockIndexWorkComparator>& block_index_candidates)
        EXCLUSIVE_LOCKS_REQUIRED(cs_main);

    /** Clear all data members. */
    void Unload() EXCLUSIVE_LOCKS_REQUIRED(cs_main);

    CBlockIndex* AddToBlockIndex(const CBlockHeader& block) EXCLUSIVE_LOCKS_REQUIRED(cs_main);
    /** Create a new block index entry for a given block hash */
    CBlockIndex* InsertBlockIndex(const uint256& hash) EXCLUSIVE_LOCKS_REQUIRED(cs_main);

    /**
     * If a block header hasn't already been seen, call CheckBlockHeader on it, ensure
     * that it doesn't descend from an invalid block, and then add it to m_block_index.
     */
    bool AcceptBlockHeader(
        const CBlockHeader& block,
        BlockValidationState& state,
        const CChainParams& chainparams,
        CBlockIndex** ppindex) EXCLUSIVE_LOCKS_REQUIRED(cs_main);
};

/**
 * A convenience class for constructing the CCoinsView* hierarchy used
 * to facilitate access to the UTXO set.
 *
 * This class consists of an arrangement of layered CCoinsView objects,
 * preferring to store and retrieve coins in memory via `m_cacheview` but
 * ultimately falling back on cache misses to the canonical store of UTXOs on
 * disk, `m_dbview`.
 */
class CoinsViews {

public:
    //! The lowest level of the CoinsViews cache hierarchy sits in a leveldb database on disk.
    //! All unspent coins reside in this store.
    CCoinsViewDB m_dbview GUARDED_BY(cs_main);

    //! This view wraps access to the leveldb instance and handles read errors gracefully.
    CCoinsViewErrorCatcher m_catcherview GUARDED_BY(cs_main);

    //! This is the top layer of the cache hierarchy - it keeps as many coins in memory as
    //! can fit per the dbcache setting.
    std::unique_ptr<CCoinsViewCache> m_cacheview GUARDED_BY(cs_main);

    //! This constructor initializes CCoinsViewDB and CCoinsViewErrorCatcher instances, but it
    //! *does not* create a CCoinsViewCache instance by default. This is done separately because the
    //! presence of the cache has implications on whether or not we're allowed to flush the cache's
    //! state to disk, which should not be done until the health of the database is verified.
    //!
    //! All arguments forwarded onto CCoinsViewDB.
    CoinsViews(std::string ldb_name, size_t cache_size_bytes, bool in_memory, bool should_wipe);

    //! Initialize the CCoinsViewCache member.
    void InitCache() EXCLUSIVE_LOCKS_REQUIRED(::cs_main);
};

enum class CoinsCacheSizeState
{
    //! The coins cache is in immediate need of a flush.
    CRITICAL = 2,
    //! The cache is at >= 90% capacity.
    LARGE = 1,
    OK = 0
};

/**
 * CChainState stores and provides an API to update our local knowledge of the
 * current best chain.
 *
 * Eventually, the API here is targeted at being exposed externally as a
 * consumable libconsensus library, so any functions added must only call
 * other class member functions, pure functions in other parts of the consensus
 * library, callbacks via the validation interface, or read/write-to-disk
 * functions (eventually this will also be via callbacks).
 *
 * Anything that is contingent on the current tip of the chain is stored here,
 * whereas block information and metadata independent of the current tip is
 * kept in `BlockMetadataManager`.
 */
class CChainState {
private:

    /**
     * Every received block is assigned a unique and increasing identifier, so we
     * know which one to give priority in case of a fork.
     */
    RecursiveMutex cs_nBlockSequenceId;
    /** Blocks loaded from disk are assigned id 0, so start the counter at 1. */
    int32_t nBlockSequenceId = 1;
    /** Decreasing counter (used by subsequent preciousblock calls). */
    int32_t nBlockReverseSequenceId = -1;
    /** chainwork for the last block that preciousblock has been applied to. */
    arith_uint256 nLastPreciousChainwork = 0;

    /**
     * the ChainState CriticalSection
     * A lock that must be held when modifying this ChainState - held in ActivateBestChain()
     */
    RecursiveMutex m_cs_chainstate;

    /**
     * Whether this chainstate is undergoing initial block download.
     *
     * Mutable because we need to be able to mark IsInitialBlockDownload()
     * const, which latches this for caching purposes.
     */
    mutable std::atomic<bool> m_cached_finished_ibd{false};

    //! Reference to a BlockManager instance which itself is shared across all
    //! CChainState instances. Keeping a local reference allows us to test more
    //! easily as opposed to referencing a global.
    BlockManager& m_blockman;

    //! mempool that is kept in sync with the chain
    CTxMemPool& m_mempool;

    //! Manages the UTXO set, which is a reflection of the contents of `m_chain`.
    std::unique_ptr<CoinsViews> m_coins_views;

public:
    explicit CChainState(CTxMemPool& mempool, BlockManager& blockman, uint256 from_snapshot_blockhash = uint256());

    /**
     * Initialize the CoinsViews UTXO set database management data structures. The in-memory
     * cache is initialized separately.
     *
     * All parameters forwarded to CoinsViews.
     */
    void InitCoinsDB(
        size_t cache_size_bytes,
        bool in_memory,
        bool should_wipe,
        std::string leveldb_name = "chainstate");

    //! Initialize the in-memory coins cache (to be done after the health of the on-disk database
    //! is verified).
    void InitCoinsCache(size_t cache_size_bytes) EXCLUSIVE_LOCKS_REQUIRED(::cs_main);

    //! @returns whether or not the CoinsViews object has been fully initialized and we can
    //!          safely flush this object to disk.
    bool CanFlushToDisk() EXCLUSIVE_LOCKS_REQUIRED(cs_main) {
        return m_coins_views && m_coins_views->m_cacheview;
    }

    //! The current chain of blockheaders we consult and build on.
    //! @see CChain, CBlockIndex.
    CChain m_chain;

    /**
     * The blockhash which is the base of the snapshot this chainstate was created from.
     *
     * IsNull() if this chainstate was not created from a snapshot.
     */
    const uint256 m_from_snapshot_blockhash{};

    /**
     * The set of all CBlockIndex entries with BLOCK_VALID_TRANSACTIONS (for itself and all ancestors) and
     * as good as our current tip or better. Entries may be failed, though, and pruning nodes may be
     * missing the data for the block.
     */
    std::set<CBlockIndex*, CBlockIndexWorkComparator> setBlockIndexCandidates;

    //! @returns A reference to the in-memory cache of the UTXO set.
    CCoinsViewCache& CoinsTip() EXCLUSIVE_LOCKS_REQUIRED(cs_main)
    {
        assert(m_coins_views->m_cacheview);
        return *m_coins_views->m_cacheview.get();
    }

    //! @returns A reference to the on-disk UTXO set database.
    CCoinsViewDB& CoinsDB() EXCLUSIVE_LOCKS_REQUIRED(cs_main)
    {
        return m_coins_views->m_dbview;
    }

    //! @returns A reference to a wrapped view of the in-memory UTXO set that
    //!     handles disk read errors gracefully.
    CCoinsViewErrorCatcher& CoinsErrorCatcher() EXCLUSIVE_LOCKS_REQUIRED(cs_main)
    {
        return m_coins_views->m_catcherview;
    }

    //! Destructs all objects related to accessing the UTXO set.
    void ResetCoinsViews() { m_coins_views.reset(); }

    //! The cache size of the on-disk coins view.
    size_t m_coinsdb_cache_size_bytes{0};

    //! The cache size of the in-memory coins view.
    size_t m_coinstip_cache_size_bytes{0};

    //! Resize the CoinsViews caches dynamically and flush state to disk.
    //! @returns true unless an error occurred during the flush.
    bool ResizeCoinsCaches(size_t coinstip_size, size_t coinsdb_size)
        EXCLUSIVE_LOCKS_REQUIRED(::cs_main);

    /**
     * Update the on-disk chain state.
     * The caches and indexes are flushed depending on the mode we're called with
     * if they're too large, if it's been a while since the last write,
     * or always and in all cases if we're in prune mode and are deleting files.
     *
     * If FlushStateMode::NONE is used, then FlushStateToDisk(...) won't do anything
     * besides checking if we need to prune.
     *
     * @returns true unless a system error occurred
     */
    bool FlushStateToDisk(
        const CChainParams& chainparams,
        BlockValidationState &state,
        FlushStateMode mode,
        int nManualPruneHeight = 0);

    //! Unconditionally flush all changes to disk.
    void ForceFlushStateToDisk();

    //! Prune blockfiles from the disk if necessary and then flush chainstate changes
    //! if we pruned.
    void PruneAndFlush();

    /**
     * Make the best chain active, in multiple steps. The result is either failure
     * or an activated best chain. pblock is either nullptr or a pointer to a block
     * that is already loaded (to avoid loading it again from disk).
     *
     * ActivateBestChain is split into steps (see ActivateBestChainStep) so that
     * we avoid holding cs_main for an extended period of time; the length of this
     * call may be quite long during reindexing or a substantial reorg.
     *
     * May not be called with cs_main held. May not be called in a
     * validationinterface callback.
     *
     * @returns true unless a system error occurred
     */
    bool ActivateBestChain(
        BlockValidationState& state,
        const CChainParams& chainparams,
        std::shared_ptr<const CBlock> pblock) LOCKS_EXCLUDED(cs_main);

    bool AcceptBlock(const std::shared_ptr<const CBlock>& pblock, BlockValidationState& state, const CChainParams& chainparams, CBlockIndex** ppindex, bool fRequested, const FlatFilePos* dbp, bool* fNewBlock) EXCLUSIVE_LOCKS_REQUIRED(cs_main);

    // Block (dis)connection on a given view:
    DisconnectResult DisconnectBlock(const CBlock& block, const CBlockIndex* pindex, CCoinsViewCache& view);
    bool ConnectBlock(const CBlock& block, BlockValidationState& state, CBlockIndex* pindex,
                      CCoinsViewCache& view, const CChainParams& chainparams, std::set<std::pair<uint256, COutPoint>>* setPeginsSpent, bool fJustCheck = false) EXCLUSIVE_LOCKS_REQUIRED(cs_main);

    // Apply the effects of a block disconnection on the UTXO set.
    bool DisconnectTip(BlockValidationState& state, const CChainParams& chainparams, DisconnectedBlockTransactions* disconnectpool) EXCLUSIVE_LOCKS_REQUIRED(cs_main, m_mempool.cs);

    // Manual block validity manipulation:
    bool PreciousBlock(BlockValidationState& state, const CChainParams& params, CBlockIndex* pindex) LOCKS_EXCLUDED(cs_main);
    bool InvalidateBlock(BlockValidationState& state, const CChainParams& chainparams, CBlockIndex* pindex) LOCKS_EXCLUDED(cs_main);
    void ResetBlockFailureFlags(CBlockIndex* pindex) EXCLUSIVE_LOCKS_REQUIRED(cs_main);

    /** Replay blocks that aren't fully applied to the database. */
    bool ReplayBlocks(const CChainParams& params);
    bool RewindBlockIndex(const CChainParams& params) LOCKS_EXCLUDED(cs_main);
    bool LoadGenesisBlock(const CChainParams& chainparams);

    void PruneBlockIndexCandidates();

    void UnloadBlockIndex();

    /** Check whether we are doing an initial block download (synchronizing from disk or network) */
    bool IsInitialBlockDownload() const;

    /**
     * Make various assertions about the state of the block index.
     *
     * By default this only executes fully when using the Regtest chain; see: fCheckBlockIndex.
     */
    void CheckBlockIndex(const Consensus::Params& consensusParams);

    /** Load the persisted mempool from disk */
    void LoadMempool(const ArgsManager& args);

    /** Update the chain tip based on database information, i.e. CoinsTip()'s best block. */
    bool LoadChainTip(const CChainParams& chainparams) EXCLUSIVE_LOCKS_REQUIRED(cs_main);

    //! Dictates whether we need to flush the cache to disk or not.
    //!
    //! @return the state of the size of the coins cache.
    CoinsCacheSizeState GetCoinsCacheSizeState(const CTxMemPool* tx_pool)
        EXCLUSIVE_LOCKS_REQUIRED(::cs_main);

    CoinsCacheSizeState GetCoinsCacheSizeState(
        const CTxMemPool* tx_pool,
        size_t max_coins_cache_size_bytes,
        size_t max_mempool_size_bytes) EXCLUSIVE_LOCKS_REQUIRED(::cs_main);

    std::string ToString() EXCLUSIVE_LOCKS_REQUIRED(::cs_main);

private:
    bool ActivateBestChainStep(BlockValidationState& state, const CChainParams& chainparams, CBlockIndex* pindexMostWork, const std::shared_ptr<const CBlock>& pblock, bool& fInvalidFound, ConnectTrace& connectTrace) EXCLUSIVE_LOCKS_REQUIRED(cs_main, m_mempool.cs);
    bool ConnectTip(BlockValidationState& state, const CChainParams& chainparams, CBlockIndex* pindexNew, const std::shared_ptr<const CBlock>& pblock, ConnectTrace& connectTrace, DisconnectedBlockTransactions& disconnectpool) EXCLUSIVE_LOCKS_REQUIRED(cs_main, m_mempool.cs);

    void InvalidBlockFound(CBlockIndex *pindex, const BlockValidationState &state) EXCLUSIVE_LOCKS_REQUIRED(cs_main);
    CBlockIndex* FindMostWorkChain() EXCLUSIVE_LOCKS_REQUIRED(cs_main);
    void ReceivedBlockTransactions(const CBlock& block, CBlockIndex* pindexNew, const FlatFilePos& pos, const Consensus::Params& consensusParams) EXCLUSIVE_LOCKS_REQUIRED(cs_main);

    bool RollforwardBlock(const CBlockIndex* pindex, CCoinsViewCache& inputs, const CChainParams& params) EXCLUSIVE_LOCKS_REQUIRED(cs_main);

    //! Mark a block as not having block data
    void EraseBlockData(CBlockIndex* index) EXCLUSIVE_LOCKS_REQUIRED(cs_main);

    friend ChainstateManager;
};

/** Mark a block as precious and reorganize.
 *
 * May not be called in a
 * validationinterface callback.
 */
bool PreciousBlock(BlockValidationState& state, const CChainParams& params, CBlockIndex *pindex) LOCKS_EXCLUDED(cs_main);

/** Mark a block as invalid. */
bool InvalidateBlock(BlockValidationState& state, const CChainParams& chainparams, CBlockIndex* pindex) LOCKS_EXCLUDED(cs_main);

/** Remove invalidity status from a block and its descendants. */
void ResetBlockFailureFlags(CBlockIndex* pindex) EXCLUSIVE_LOCKS_REQUIRED(cs_main);

/**
 * Provides an interface for creating and interacting with one or two
 * chainstates: an IBD chainstate generated by downloading blocks, and
 * an optional snapshot chainstate loaded from a UTXO snapshot. Managed
 * chainstates can be maintained at different heights simultaneously.
 *
 * This class provides abstractions that allow the retrieval of the current
 * most-work chainstate ("Active") as well as chainstates which may be in
 * background use to validate UTXO snapshots.
 *
 * Definitions:
 *
 * *IBD chainstate*: a chainstate whose current state has been "fully"
 *   validated by the initial block download process.
 *
 * *Snapshot chainstate*: a chainstate populated by loading in an
 *    assumeutxo UTXO snapshot.
 *
 * *Active chainstate*: the chainstate containing the current most-work
 *    chain. Consulted by most parts of the system (net_processing,
 *    wallet) as a reflection of the current chain and UTXO set.
 *    This may either be an IBD chainstate or a snapshot chainstate.
 *
 * *Background IBD chainstate*: an IBD chainstate for which the
 *    IBD process is happening in the background while use of the
 *    active (snapshot) chainstate allows the rest of the system to function.
 *
 * *Validated chainstate*: the most-work chainstate which has been validated
 *   locally via initial block download. This will be the snapshot chainstate
 *   if a snapshot was loaded and all blocks up to the snapshot starting point
 *   have been downloaded and validated (via background validation), otherwise
 *   it will be the IBD chainstate.
 */
class ChainstateManager
{
private:
    //! The chainstate used under normal operation (i.e. "regular" IBD) or, if
    //! a snapshot is in use, for background validation.
    //!
    //! Its contents (including on-disk data) will be deleted *upon shutdown*
    //! after background validation of the snapshot has completed. We do not
    //! free the chainstate contents immediately after it finishes validation
    //! to cautiously avoid a case where some other part of the system is still
    //! using this pointer (e.g. net_processing).
    //!
    //! Once this pointer is set to a corresponding chainstate, it will not
    //! be reset until init.cpp:Shutdown(). This means it is safe to acquire
    //! the contents of this pointer with ::cs_main held, release the lock,
    //! and then use the reference without concern of it being deconstructed.
    //!
    //! This is especially important when, e.g., calling ActivateBestChain()
    //! on all chainstates because we are not able to hold ::cs_main going into
    //! that call.
    std::unique_ptr<CChainState> m_ibd_chainstate;

    //! A chainstate initialized on the basis of a UTXO snapshot. If this is
    //! non-null, it is always our active chainstate.
    //!
    //! Once this pointer is set to a corresponding chainstate, it will not
    //! be reset until init.cpp:Shutdown(). This means it is safe to acquire
    //! the contents of this pointer with ::cs_main held, release the lock,
    //! and then use the reference without concern of it being deconstructed.
    //!
    //! This is especially important when, e.g., calling ActivateBestChain()
    //! on all chainstates because we are not able to hold ::cs_main going into
    //! that call.
    std::unique_ptr<CChainState> m_snapshot_chainstate;

    //! Points to either the ibd or snapshot chainstate; indicates our
    //! most-work chain.
    //!
    //! Once this pointer is set to a corresponding chainstate, it will not
    //! be reset until init.cpp:Shutdown(). This means it is safe to acquire
    //! the contents of this pointer with ::cs_main held, release the lock,
    //! and then use the reference without concern of it being deconstructed.
    //!
    //! This is especially important when, e.g., calling ActivateBestChain()
    //! on all chainstates because we are not able to hold ::cs_main going into
    //! that call.
    CChainState* m_active_chainstate{nullptr};

    //! If true, the assumed-valid chainstate has been fully validated
    //! by the background validation chainstate.
    bool m_snapshot_validated{false};

    // For access to m_active_chainstate.
    friend CChainState& ChainstateActive();
    friend CChain& ChainActive();

public:
    //! A single BlockManager instance is shared across each constructed
    //! chainstate to avoid duplicating block metadata.
    BlockManager m_blockman GUARDED_BY(::cs_main);

    //! The total number of bytes available for us to use across all in-memory
    //! coins caches. This will be split somehow across chainstates.
    int64_t m_total_coinstip_cache{0};
    //
    //! The total number of bytes available for us to use across all leveldb
    //! coins databases. This will be split somehow across chainstates.
    int64_t m_total_coinsdb_cache{0};

    //! Instantiate a new chainstate and assign it based upon whether it is
    //! from a snapshot.
    //!
    //! @param[in] mempool              The mempool to pass to the chainstate
    //                                  constructor
    //! @param[in] snapshot_blockhash   If given, signify that this chainstate
    //!                                 is based on a snapshot.
    CChainState& InitializeChainstate(CTxMemPool& mempool, const uint256& snapshot_blockhash = uint256())
        EXCLUSIVE_LOCKS_REQUIRED(::cs_main);

    //! Get all chainstates currently being used.
    std::vector<CChainState*> GetAll();

    //! The most-work chain.
    CChainState& ActiveChainstate() const;
    CChain& ActiveChain() const { return ActiveChainstate().m_chain; }
    int ActiveHeight() const { return ActiveChain().Height(); }
    CBlockIndex* ActiveTip() const { return ActiveChain().Tip(); }

    BlockMap& BlockIndex() EXCLUSIVE_LOCKS_REQUIRED(::cs_main)
    {
        return m_blockman.m_block_index;
    }

    bool IsSnapshotActive() const;

    Optional<uint256> SnapshotBlockhash() const;

    //! Is there a snapshot in use and has it been fully validated?
    bool IsSnapshotValidated() const { return m_snapshot_validated; }

    //! @returns true if this chainstate is being used to validate an active
    //!          snapshot in the background.
    bool IsBackgroundIBD(CChainState* chainstate) const;

    //! Return the most-work chainstate that has been fully validated.
    //!
    //! During background validation of a snapshot, this is the IBD chain. After
    //! background validation has completed, this is the snapshot chain.
    CChainState& ValidatedChainstate() const;

    CChain& ValidatedChain() const { return ValidatedChainstate().m_chain; }
    CBlockIndex* ValidatedTip() const { return ValidatedChain().Tip(); }

    /**
     * Process an incoming block. This only returns after the best known valid
     * block is made active. Note that it does not, however, guarantee that the
     * specific block passed to it has been checked for validity!
     *
     * If you want to *possibly* get feedback on whether pblock is valid, you must
     * install a CValidationInterface (see validationinterface.h) - this will have
     * its BlockChecked method called whenever *any* block completes validation.
     *
     * Note that we guarantee that either the proof-of-work is valid on pblock, or
     * (and possibly also) BlockChecked will have been called.
     *
     * May not be called in a
     * validationinterface callback.
     *
     * @param[in]   pblock  The block we want to process.
     * @param[in]   fForceProcessing Process this block even if unrequested; used for non-network block sources.
     * @param[out]  fNewBlock A boolean which is set to indicate if the block was first received via this call
     * @returns     If the block was processed, independently of block validity
     */
    bool ProcessNewBlock(const CChainParams& chainparams, const std::shared_ptr<const CBlock> pblock, bool fForceProcessing, bool* fNewBlock) LOCKS_EXCLUDED(cs_main);

    /**
     * Process incoming block headers.
     *
     * May not be called in a
     * validationinterface callback.
     *
     * @param[in]  block The block headers themselves
     * @param[out] state This may be set to an Error state if any error occurred processing them
     * @param[in]  chainparams The params for the chain we want to connect to
     * @param[out] ppindex If set, the pointer will be set to point to the last new block index object for the given headers
     */
    bool ProcessNewBlockHeaders(const std::vector<CBlockHeader>& block, BlockValidationState& state, const CChainParams& chainparams, const CBlockIndex** ppindex = nullptr) LOCKS_EXCLUDED(cs_main);

    //! Mark one block file as pruned (modify associated database entries)
    void PruneOneBlockFile(const int fileNumber) EXCLUSIVE_LOCKS_REQUIRED(cs_main);

    //! Load the block tree and coins database from disk, initializing state if we're running with -reindex
    bool LoadBlockIndex(const CChainParams& chainparams) EXCLUSIVE_LOCKS_REQUIRED(cs_main);

    //! Unload block index and chain data before shutdown.
    void Unload() EXCLUSIVE_LOCKS_REQUIRED(::cs_main);

    //! Clear (deconstruct) chainstate data.
    void Reset();

    //! Check to see if caches are out of balance and if so, call
    //! ResizeCoinsCaches() as needed.
    void MaybeRebalanceCaches() EXCLUSIVE_LOCKS_REQUIRED(::cs_main);
};

/** DEPRECATED! Please use node.chainman instead. May only be used in validation.cpp internally */
extern ChainstateManager g_chainman GUARDED_BY(::cs_main);

/** Please prefer the identical ChainstateManager::ActiveChainstate */
CChainState& ChainstateActive();

/** Please prefer the identical ChainstateManager::ActiveChain */
CChain& ChainActive();

/** Global variable that points to the active block tree (protected by cs_main) */
extern std::unique_ptr<CBlockTreeDB> pblocktree;

/**
 * Return the spend height, which is one more than the inputs.GetBestBlock().
 * While checking, GetBestBlock() refers to the parent block. (protected by cs_main)
 * This is also true for mempool checks.
 */
int GetSpendHeight(const CCoinsViewCache& inputs);

extern VersionBitsCache versionbitscache;

/**
 * Determine what nVersion a new block should use.
 */
int32_t ComputeBlockVersion(const CBlockIndex* pindexPrev, const Consensus::Params& params);

/** Get block file info entry for one block file */
CBlockFileInfo* GetBlockFileInfo(size_t n);

/** Dump the mempool to disk. */
bool DumpMempool(const CTxMemPool& pool);

/** Load the mempool from disk. */
bool LoadMempool(CTxMemPool& pool);

//! Check whether the block associated with this index entry is pruned or not.
inline bool IsBlockPruned(const CBlockIndex* pblockindex)
{
    return (fHavePruned && !(pblockindex->nStatus & BLOCK_HAVE_DATA) && pblockindex->nTx > 0);
}

// ELEMENTS:
/** Check if bitcoind connection via RPC is correctly working*/
bool MainchainRPCCheck(bool init);

#endif // BITCOIN_VALIDATION_H<|MERGE_RESOLUTION|>--- conflicted
+++ resolved
@@ -303,15 +303,9 @@
  *  Note that transaction witness validation rules are always enforced when P2SH is enforced. */
 bool IsWitnessEnabled(const CBlockIndex* pindexPrev, const Consensus::Params& params);
 
-<<<<<<< HEAD
 /** Check whether Dynamic Federation has activated. */
 bool IsDynaFedEnabled(const CBlockIndex* pindexPrev, const Consensus::Params& params);
 
-/** Compute at which vout of the block's coinbase transaction the witness commitment occurs, or -1 if not found */
-int GetWitnessCommitmentIndex(const CBlock& block);
-
-=======
->>>>>>> 8c5f6811
 /** Update uncommitted block structures (currently: only the witness reserved value). This is safe for submitted blocks. */
 void UpdateUncommittedBlockStructures(CBlock& block, const CBlockIndex* pindexPrev, const Consensus::Params& consensusParams);
 
