--- conflicted
+++ resolved
@@ -34,12 +34,8 @@
 #include <utility>
 #include <vector>
 
-<<<<<<< HEAD
-#include <boost/optional.hpp> // GetPAKKeysFromCommitment
-=======
 #include <atomic>
 
->>>>>>> 5b2fe556
 #include <primitives/pak.h> // CPAKList
 
 class CChainState;
@@ -386,15 +382,9 @@
  *  Note that transaction witness validation rules are always enforced when P2SH is enforced. */
 bool IsWitnessEnabled(const CBlockIndex* pindexPrev, const Consensus::Params& params);
 
-<<<<<<< HEAD
-=======
-/** Check whether NULLDUMMY (BIP 147) has activated. */
-bool IsNullDummyEnabled(const CBlockIndex* pindexPrev, const Consensus::Params& params);
-
 /** Check whether Dynamic Federation has activated. */
 bool IsDynaFedEnabled(const CBlockIndex* pindexPrev, const Consensus::Params& params);
 
->>>>>>> 5b2fe556
 /** When there are blocks in the active chain with missing data, rewind the chainstate and remove them from the block index */
 bool RewindBlockIndex(const CChainParams& params) LOCKS_EXCLUDED(cs_main);
 
