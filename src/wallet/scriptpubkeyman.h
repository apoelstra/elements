// Copyright (c) 2019-2020 The Bitcoin Core developers
// Distributed under the MIT software license, see the accompanying
// file COPYING or http://www.opensource.org/licenses/mit-license.php.

#ifndef BITCOIN_WALLET_SCRIPTPUBKEYMAN_H
#define BITCOIN_WALLET_SCRIPTPUBKEYMAN_H

#include <script/signingprovider.h>
#include <script/standard.h>
#include <wallet/crypter.h>
#include <wallet/ismine.h>
#include <wallet/walletdb.h>
#include <wallet/walletutil.h>

#include <boost/signals2/signal.hpp>

enum class OutputType;

// Wallet storage things that ScriptPubKeyMans need in order to be able to store things to the wallet database.
// It provides access to things that are part of the entire wallet and not specific to a ScriptPubKeyMan such as
// wallet flags, wallet version, encryption keys, encryption status, and the database itself. This allows a
// ScriptPubKeyMan to have callbacks into CWallet without causing a circular dependency.
// WalletStorage should be the same for all ScriptPubKeyMans of a wallet.
class WalletStorage
{
public:
    virtual ~WalletStorage() = default;
    virtual const std::string GetDisplayName() const = 0;
    virtual WalletDatabase& GetDatabase() = 0;
    virtual bool IsWalletFlagSet(uint64_t) const = 0;
    virtual void UnsetBlankWalletFlag(WalletBatch&) = 0;
    virtual bool CanSupportFeature(enum WalletFeature) const = 0;
    virtual void SetMinVersion(enum WalletFeature, WalletBatch* = nullptr, bool = false) = 0;
    virtual const CKeyingMaterial& GetEncryptionKey() const = 0;
    virtual bool HasEncryptionKeys() const = 0;
    virtual bool IsLocked() const = 0;
};

//! Default for -keypool
static const unsigned int DEFAULT_KEYPOOL_SIZE = 1000;

std::vector<CKeyID> GetAffectedKeys(const CScript& spk, const SigningProvider& provider);

/** A key from a CWallet's keypool
 *
 * The wallet holds one (for pre HD-split wallets) or several keypools. These
 * are sets of keys that have not yet been used to provide addresses or receive
 * change.
 *
 * The Bitcoin Core wallet was originally a collection of unrelated private
 * keys with their associated addresses. If a non-HD wallet generated a
 * key/address, gave that address out and then restored a backup from before
 * that key's generation, then any funds sent to that address would be
 * lost definitively.
 *
 * The keypool was implemented to avoid this scenario (commit: 10384941). The
 * wallet would generate a set of keys (100 by default). When a new public key
 * was required, either to give out as an address or to use in a change output,
 * it would be drawn from the keypool. The keypool would then be topped up to
 * maintain 100 keys. This ensured that as long as the wallet hadn't used more
 * than 100 keys since the previous backup, all funds would be safe, since a
 * restored wallet would be able to scan for all owned addresses.
 *
 * A keypool also allowed encrypted wallets to give out addresses without
 * having to be decrypted to generate a new private key.
 *
 * With the introduction of HD wallets (commit: f1902510), the keypool
 * essentially became an address look-ahead pool. Restoring old backups can no
 * longer definitively lose funds as long as the addresses used were from the
 * wallet's HD seed (since all private keys can be rederived from the seed).
 * However, if many addresses were used since the backup, then the wallet may
 * not know how far ahead in the HD chain to look for its addresses. The
 * keypool is used to implement a 'gap limit'. The keypool maintains a set of
 * keys (by default 1000) ahead of the last used key and scans for the
 * addresses of those keys.  This avoids the risk of not seeing transactions
 * involving the wallet's addresses, or of re-using the same address.
 * In the unlikely case where none of the addresses in the `gap limit` are
 * used on-chain, the look-ahead will not be incremented to keep
 * a constant size and addresses beyond this range will not be detected by an
 * old backup. For this reason, it is not recommended to decrease keypool size
 * lower than default value.
 *
 * The HD-split wallet feature added a second keypool (commit: 02592f4c). There
 * is an external keypool (for addresses to hand out) and an internal keypool
 * (for change addresses).
 *
 * Keypool keys are stored in the wallet/keystore's keymap. The keypool data is
 * stored as sets of indexes in the wallet (setInternalKeyPool,
 * setExternalKeyPool and set_pre_split_keypool), and a map from the key to the
 * index (m_pool_key_to_index). The CKeyPool object is used to
 * serialize/deserialize the pool data to/from the database.
 */
class CKeyPool
{
public:
    //! The time at which the key was generated. Set in AddKeypoolPubKeyWithDB
    int64_t nTime;
    //! The public key
    CPubKey vchPubKey;
    //! Whether this keypool entry is in the internal keypool (for change outputs)
    bool fInternal;
    //! Whether this key was generated for a keypool before the wallet was upgraded to HD-split
    bool m_pre_split;

    CKeyPool();
    CKeyPool(const CPubKey& vchPubKeyIn, bool internalIn);

    ADD_SERIALIZE_METHODS;

    template <typename Stream, typename Operation>
    inline void SerializationOp(Stream& s, Operation ser_action) {
        int nVersion = s.GetVersion();
        if (!(s.GetType() & SER_GETHASH))
            READWRITE(nVersion);
        READWRITE(nTime);
        READWRITE(vchPubKey);
        if (ser_action.ForRead()) {
            try {
                READWRITE(fInternal);
            }
            catch (std::ios_base::failure&) {
                /* flag as external address if we can't read the internal boolean
                   (this will be the case for any wallet before the HD chain split version) */
                fInternal = false;
            }
            try {
                READWRITE(m_pre_split);
            }
            catch (std::ios_base::failure&) {
                /* flag as postsplit address if we can't read the m_pre_split boolean
                   (this will be the case for any wallet that upgrades to HD chain split)*/
                m_pre_split = false;
            }
        }
        else {
            READWRITE(fInternal);
            READWRITE(m_pre_split);
        }
    }
};

/*
 * A class implementing ScriptPubKeyMan manages some (or all) scriptPubKeys used in a wallet.
 * It contains the scripts and keys related to the scriptPubKeys it manages.
 * A ScriptPubKeyMan will be able to give out scriptPubKeys to be used, as well as marking
 * when a scriptPubKey has been used. It also handles when and how to store a scriptPubKey
 * and its related scripts and keys, including encryption.
 */
class ScriptPubKeyMan
{
protected:
    WalletStorage& m_storage;

public:
    ScriptPubKeyMan(WalletStorage& storage) : m_storage(storage) {}
    virtual ~ScriptPubKeyMan() {};
    virtual bool GetNewDestination(const OutputType type, CTxDestination& dest, std::string& error, bool add_blinding_key) { return false; }
    virtual isminetype IsMine(const CScript& script) const { return ISMINE_NO; }

    //! Check that the given decryption key is valid for this ScriptPubKeyMan, i.e. it decrypts all of the keys handled by it.
    virtual bool CheckDecryptionKey(const CKeyingMaterial& master_key, bool accept_no_keys = false) { return false; }
    virtual bool Encrypt(const CKeyingMaterial& master_key, WalletBatch* batch) { return false; }

    virtual bool GetReservedDestination(const OutputType type, bool internal, CTxDestination& address, int64_t& index, CKeyPool& keypool) { return false; }
    virtual void KeepDestination(int64_t index, const OutputType& type) {}
    virtual void ReturnDestination(int64_t index, bool internal, const CTxDestination& addr) {}

    /** Fills internal address pool. Use within ScriptPubKeyMan implementations should be used sparingly and only
      * when something from the address pool is removed, excluding GetNewDestination and GetReservedDestination.
      * External wallet code is primarily responsible for topping up prior to fetching new addresses
      */
    virtual bool TopUp(unsigned int size = 0) { return false; }

    //! Mark unused addresses as being used
    virtual void MarkUnusedAddresses(const CScript& script) {}

    /** Sets up the key generation stuff, i.e. generates new HD seeds and sets them as active.
      * Returns false if already setup or setup fails, true if setup is successful
      * Set force=true to make it re-setup if already setup, used for upgrades
      */
    virtual bool SetupGeneration(bool force = false) { return false; }

    /* Returns true if HD is enabled */
    virtual bool IsHDEnabled() const { return false; }

    /* Returns true if the wallet can give out new addresses. This means it has keys in the keypool or can generate new keys */
    virtual bool CanGetAddresses(bool internal = false) { return false; }

    /** Upgrades the wallet to the specified version */
    virtual bool Upgrade(int prev_version, std::string& error) { return false; }

    virtual bool HavePrivateKeys() const { return false; }

    //! The action to do when the DB needs rewrite
    virtual void RewriteDB() {}

    virtual int64_t GetOldestKeyPoolTime() { return GetTime(); }

    virtual size_t KeypoolCountExternalKeys() { return 0; }
    virtual unsigned int GetKeyPoolSize() const { return 0; }

    virtual int64_t GetTimeFirstKey() const { return 0; }

    virtual const CKeyMetadata* GetMetadata(const CTxDestination& dest) const { return nullptr; }

    virtual std::unique_ptr<SigningProvider> GetSigningProvider(const CScript& script) const { return nullptr; }

    /** Whether this ScriptPubKeyMan can provide a SigningProvider (via GetSigningProvider) that, combined with
      * sigdata, can produce a valid signature.
      */
    virtual bool CanProvide(const CScript& script, SignatureData& sigdata) { return false; }

    virtual uint256 GetID() const { return uint256(); }

    /** Prepends the wallet name in logging output to ease debugging in multi-wallet use cases */
    template<typename... Params>
    void WalletLogPrintf(std::string fmt, Params... parameters) const {
        LogPrintf(("%s " + fmt).c_str(), m_storage.GetDisplayName(), parameters...);
    };

    /** Watch-only address added */
    boost::signals2::signal<void (bool fHaveWatchOnly)> NotifyWatchonlyChanged;

    /** Keypool has new keys */
    boost::signals2::signal<void ()> NotifyCanGetAddressesChanged;
};

class LegacyScriptPubKeyMan : public ScriptPubKeyMan, public FillableSigningProvider
{
private:
    //! keeps track of whether Unlock has run a thorough check before
    bool fDecryptionThoroughlyChecked = false;

    using WatchOnlySet = std::set<CScript>;
    using WatchKeyMap = std::map<CKeyID, CPubKey>;

    WalletBatch *encrypted_batch GUARDED_BY(cs_KeyStore) = nullptr;

    using CryptedKeyMap = std::map<CKeyID, std::pair<CPubKey, std::vector<unsigned char>>>;

    CryptedKeyMap mapCryptedKeys GUARDED_BY(cs_KeyStore);
    WatchOnlySet setWatchOnly GUARDED_BY(cs_KeyStore);
    WatchKeyMap mapWatchKeys GUARDED_BY(cs_KeyStore);

    int64_t nTimeFirstKey GUARDED_BY(cs_KeyStore) = 0;

    bool AddKeyPubKeyInner(const CKey& key, const CPubKey &pubkey);
    bool AddCryptedKeyInner(const CPubKey &vchPubKey, const std::vector<unsigned char> &vchCryptedSecret);

    /**
     * Private version of AddWatchOnly method which does not accept a
     * timestamp, and which will reset the wallet's nTimeFirstKey value to 1 if
     * the watch key did not previously have a timestamp associated with it.
     * Because this is an inherited virtual method, it is accessible despite
     * being marked private, but it is marked private anyway to encourage use
     * of the other AddWatchOnly which accepts a timestamp and sets
     * nTimeFirstKey more intelligently for more efficient rescans.
     */
    bool AddWatchOnly(const CScript& dest) EXCLUSIVE_LOCKS_REQUIRED(cs_KeyStore);
    bool AddWatchOnlyWithDB(WalletBatch &batch, const CScript& dest) EXCLUSIVE_LOCKS_REQUIRED(cs_KeyStore);
    bool AddWatchOnlyInMem(const CScript &dest);
    //! Adds a watch-only address to the store, and saves it to disk.
    bool AddWatchOnlyWithDB(WalletBatch &batch, const CScript& dest, int64_t create_time) EXCLUSIVE_LOCKS_REQUIRED(cs_KeyStore);

    //! Adds a key to the store, and saves it to disk.
    bool AddKeyPubKeyWithDB(WalletBatch &batch,const CKey& key, const CPubKey &pubkey) EXCLUSIVE_LOCKS_REQUIRED(cs_KeyStore);

    void AddKeypoolPubkeyWithDB(const CPubKey& pubkey, const bool internal, WalletBatch& batch);

    //! Adds a script to the store and saves it to disk
    bool AddCScriptWithDB(WalletBatch& batch, const CScript& script);

    /** Add a KeyOriginInfo to the wallet */
    bool AddKeyOriginWithDB(WalletBatch& batch, const CPubKey& pubkey, const KeyOriginInfo& info);

    /* the HD chain data model (external chain counters) */
    CHDChain hdChain;

    /* HD derive new child key (on internal or external chain) */
    void DeriveNewChildKey(WalletBatch& batch, CKeyMetadata& metadata, CKey& secret, bool internal = false) EXCLUSIVE_LOCKS_REQUIRED(cs_KeyStore);

    std::set<int64_t> setInternalKeyPool GUARDED_BY(cs_KeyStore);
    std::set<int64_t> setExternalKeyPool GUARDED_BY(cs_KeyStore);
    std::set<int64_t> set_pre_split_keypool GUARDED_BY(cs_KeyStore);
    int64_t m_max_keypool_index GUARDED_BY(cs_KeyStore) = 0;
    std::map<CKeyID, int64_t> m_pool_key_to_index;
    // Tracks keypool indexes to CKeyIDs of keys that have been taken out of the keypool but may be returned to it
    std::map<int64_t, CKeyID> m_index_to_reserved_key;

    //! Fetches a key from the keypool
    bool GetKeyFromPool(CPubKey &key, const OutputType type, bool internal = false);

    /**
     * Reserves a key from the keypool and sets nIndex to its index
     *
     * @param[out] nIndex the index of the key in keypool
     * @param[out] keypool the keypool the key was drawn from, which could be the
     *     the pre-split pool if present, or the internal or external pool
     * @param fRequestedInternal true if the caller would like the key drawn
     *     from the internal keypool, false if external is preferred
     *
     * @return true if succeeded, false if failed due to empty keypool
     * @throws std::runtime_error if keypool read failed, key was invalid,
     *     was not found in the wallet, or was misclassified in the internal
     *     or external keypool
     */
    bool ReserveKeyFromKeyPool(int64_t& nIndex, CKeyPool& keypool, bool fRequestedInternal);

public:
<<<<<<< HEAD
    bool GetNewDestination(const OutputType type, CTxDestination& dest, std::string& error, bool add_blinding_key) override;
=======
    using ScriptPubKeyMan::ScriptPubKeyMan;

    bool GetNewDestination(const OutputType type, CTxDestination& dest, std::string& error) override;
>>>>>>> 2d6e76af
    isminetype IsMine(const CScript& script) const override;

    bool CheckDecryptionKey(const CKeyingMaterial& master_key, bool accept_no_keys = false) override;
    bool Encrypt(const CKeyingMaterial& master_key, WalletBatch* batch) override;

    bool GetReservedDestination(const OutputType type, bool internal, CTxDestination& address, int64_t& index, CKeyPool& keypool) override;
    void KeepDestination(int64_t index, const OutputType& type) override;
    void ReturnDestination(int64_t index, bool internal, const CTxDestination&) override;

    bool TopUp(unsigned int size = 0) override;

    void MarkUnusedAddresses(const CScript& script) override;

    //! Upgrade stored CKeyMetadata objects to store key origin info as KeyOriginInfo
    void UpgradeKeyMetadata();

    bool IsHDEnabled() const override;

    bool SetupGeneration(bool force = false) override;

    bool Upgrade(int prev_version, std::string& error) override;

    bool HavePrivateKeys() const override;

    void RewriteDB() override;

    int64_t GetOldestKeyPoolTime() override;
    size_t KeypoolCountExternalKeys() override;
    unsigned int GetKeyPoolSize() const override;

    int64_t GetTimeFirstKey() const override;

    const CKeyMetadata* GetMetadata(const CTxDestination& dest) const override;

    bool CanGetAddresses(bool internal = false) override;

    std::unique_ptr<SigningProvider> GetSigningProvider(const CScript& script) const override;

    bool CanProvide(const CScript& script, SignatureData& sigdata) override;

    uint256 GetID() const override;

    // Map from Key ID to key metadata.
    std::map<CKeyID, CKeyMetadata> mapKeyMetadata GUARDED_BY(cs_KeyStore);

    // Map from Script ID to key metadata (for watch-only keys).
    std::map<CScriptID, CKeyMetadata> m_script_metadata GUARDED_BY(cs_KeyStore);

    //! Adds a key to the store, and saves it to disk.
    bool AddKeyPubKey(const CKey& key, const CPubKey &pubkey) override;
    //! Adds a key to the store, without saving it to disk (used by LoadWallet)
    bool LoadKey(const CKey& key, const CPubKey &pubkey);
    //! Adds an encrypted key to the store, and saves it to disk.
    bool AddCryptedKey(const CPubKey &vchPubKey, const std::vector<unsigned char> &vchCryptedSecret);
    //! Adds an encrypted key to the store, without saving it to disk (used by LoadWallet)
    bool LoadCryptedKey(const CPubKey &vchPubKey, const std::vector<unsigned char> &vchCryptedSecret);
    void UpdateTimeFirstKey(int64_t nCreateTime) EXCLUSIVE_LOCKS_REQUIRED(cs_KeyStore);
    //! Adds a CScript to the store
    bool LoadCScript(const CScript& redeemScript);
    //! Load metadata (used by LoadWallet)
    void LoadKeyMetadata(const CKeyID& keyID, const CKeyMetadata &metadata);
    void LoadScriptMetadata(const CScriptID& script_id, const CKeyMetadata &metadata);
    //! Generate a new key
    CPubKey GenerateNewKey(WalletBatch& batch, bool internal = false) EXCLUSIVE_LOCKS_REQUIRED(cs_KeyStore);

    /* Set the HD chain model (chain child index counters) */
    void SetHDChain(const CHDChain& chain, bool memonly);
    const CHDChain& GetHDChain() const { return hdChain; }

    //! Adds a watch-only address to the store, without saving it to disk (used by LoadWallet)
    bool LoadWatchOnly(const CScript &dest);
    //! Returns whether the watch-only script is in the wallet
    bool HaveWatchOnly(const CScript &dest) const;
    //! Returns whether there are any watch-only things in the wallet
    bool HaveWatchOnly() const;
    //! Remove a watch only script from the keystore
    bool RemoveWatchOnly(const CScript &dest);
    bool AddWatchOnly(const CScript& dest, int64_t nCreateTime) EXCLUSIVE_LOCKS_REQUIRED(cs_KeyStore);

    //! Fetches a pubkey from mapWatchKeys if it exists there
    bool GetWatchPubKey(const CKeyID &address, CPubKey &pubkey_out) const;

    /* SigningProvider overrides */
    bool HaveKey(const CKeyID &address) const override;
    bool GetKey(const CKeyID &address, CKey& keyOut) const override;
    bool GetPubKey(const CKeyID &address, CPubKey& vchPubKeyOut) const override;
    bool AddCScript(const CScript& redeemScript) override;
    bool GetKeyOrigin(const CKeyID& keyid, KeyOriginInfo& info) const override;

    //! Load a keypool entry
    void LoadKeyPool(int64_t nIndex, const CKeyPool &keypool);
    bool NewKeyPool();
    void MarkPreSplitKeys() EXCLUSIVE_LOCKS_REQUIRED(cs_KeyStore);

    bool ImportScripts(const std::set<CScript> scripts, int64_t timestamp) EXCLUSIVE_LOCKS_REQUIRED(cs_KeyStore);
    bool ImportPrivKeys(const std::map<CKeyID, CKey>& privkey_map, const int64_t timestamp) EXCLUSIVE_LOCKS_REQUIRED(cs_KeyStore);
    bool ImportPubKeys(const std::vector<CKeyID>& ordered_pubkeys, const std::map<CKeyID, CPubKey>& pubkey_map, const std::map<CKeyID, std::pair<CPubKey, KeyOriginInfo>>& key_origins, const bool add_keypool, const bool internal, const int64_t timestamp) EXCLUSIVE_LOCKS_REQUIRED(cs_KeyStore);
    bool ImportScriptPubKeys(const std::set<CScript>& script_pub_keys, const bool have_solving_data, const int64_t timestamp) EXCLUSIVE_LOCKS_REQUIRED(cs_KeyStore);

    /* Returns true if the wallet can generate new keys */
    bool CanGenerateKeys();

    /* Generates a new HD seed (will not be activated) */
    CPubKey GenerateNewSeed();

    /* Derives a new HD seed (will not be activated) */
    CPubKey DeriveNewSeed(const CKey& key);

    /* Set the current HD seed (will reset the chain child index counters)
       Sets the seed's version based on the current wallet version (so the
       caller must ensure the current wallet version is correct before calling
       this function). */
    void SetHDSeed(const CPubKey& key);

    /**
     * Explicitly make the wallet learn the related scripts for outputs to the
     * given key. This is purely to make the wallet file compatible with older
     * software, as FillableSigningProvider automatically does this implicitly for all
     * keys now.
     */
    void LearnRelatedScripts(const CPubKey& key, OutputType);

    /**
     * Same as LearnRelatedScripts, but when the OutputType is not known (and could
     * be anything).
     */
    void LearnAllRelatedScripts(const CPubKey& key);

    /**
     * Marks all keys in the keypool up to and including reserve_key as used.
     */
    void MarkReserveKeysAsUsed(int64_t keypool_id) EXCLUSIVE_LOCKS_REQUIRED(cs_KeyStore);
    const std::map<CKeyID, int64_t>& GetAllReserveKeys() const { return m_pool_key_to_index; }

    std::set<CKeyID> GetKeys() const override;
<<<<<<< HEAD
    // Temporary CWallet accessors and aliases.
    friend class CWallet;
    friend class ReserveDestination;
    LegacyScriptPubKeyMan(CWallet& wallet);
    void NotifyWatchonlyChanged(bool fHaveWatchOnly) const;
    void NotifyCanGetAddressesChanged() const;
    template<typename... Params> void WalletLogPrintf(const std::string& fmt, const Params&... parameters) const;
    CWallet& m_wallet;
    RecursiveMutex& cs_wallet;
    CPubKey GetBlindingPubKey(const CScript& script) const;
=======
};

/** Wraps a LegacyScriptPubKeyMan so that it can be returned in a new unique_ptr */
class LegacySigningProvider : public SigningProvider
{
private:
    const LegacyScriptPubKeyMan& m_spk_man;
public:
    LegacySigningProvider(const LegacyScriptPubKeyMan& spk_man) : m_spk_man(spk_man) {}

    bool GetCScript(const CScriptID &scriptid, CScript& script) const override { return m_spk_man.GetCScript(scriptid, script); }
    bool HaveCScript(const CScriptID &scriptid) const override { return m_spk_man.HaveCScript(scriptid); }
    bool GetPubKey(const CKeyID &address, CPubKey& pubkey) const override { return m_spk_man.GetPubKey(address, pubkey); }
    bool GetKey(const CKeyID &address, CKey& key) const override { return m_spk_man.GetKey(address, key); }
    bool HaveKey(const CKeyID &address) const override { return m_spk_man.HaveKey(address); }
    bool GetKeyOrigin(const CKeyID& keyid, KeyOriginInfo& info) const override { return m_spk_man.GetKeyOrigin(keyid, info); }
>>>>>>> 2d6e76af
};

#endif // BITCOIN_WALLET_SCRIPTPUBKEYMAN_H<|MERGE_RESOLUTION|>--- conflicted
+++ resolved
@@ -154,7 +154,7 @@
 public:
     ScriptPubKeyMan(WalletStorage& storage) : m_storage(storage) {}
     virtual ~ScriptPubKeyMan() {};
-    virtual bool GetNewDestination(const OutputType type, CTxDestination& dest, std::string& error, bool add_blinding_key) { return false; }
+    virtual bool GetNewDestination(const OutputType type, CTxDestination& dest, std::string& error) { return false; }
     virtual isminetype IsMine(const CScript& script) const { return ISMINE_NO; }
 
     //! Check that the given decryption key is valid for this ScriptPubKeyMan, i.e. it decrypts all of the keys handled by it.
@@ -307,13 +307,9 @@
     bool ReserveKeyFromKeyPool(int64_t& nIndex, CKeyPool& keypool, bool fRequestedInternal);
 
 public:
-<<<<<<< HEAD
-    bool GetNewDestination(const OutputType type, CTxDestination& dest, std::string& error, bool add_blinding_key) override;
-=======
     using ScriptPubKeyMan::ScriptPubKeyMan;
 
     bool GetNewDestination(const OutputType type, CTxDestination& dest, std::string& error) override;
->>>>>>> 2d6e76af
     isminetype IsMine(const CScript& script) const override;
 
     bool CheckDecryptionKey(const CKeyingMaterial& master_key, bool accept_no_keys = false) override;
@@ -449,18 +445,12 @@
     const std::map<CKeyID, int64_t>& GetAllReserveKeys() const { return m_pool_key_to_index; }
 
     std::set<CKeyID> GetKeys() const override;
-<<<<<<< HEAD
-    // Temporary CWallet accessors and aliases.
-    friend class CWallet;
-    friend class ReserveDestination;
-    LegacyScriptPubKeyMan(CWallet& wallet);
-    void NotifyWatchonlyChanged(bool fHaveWatchOnly) const;
-    void NotifyCanGetAddressesChanged() const;
-    template<typename... Params> void WalletLogPrintf(const std::string& fmt, const Params&... parameters) const;
-    CWallet& m_wallet;
-    RecursiveMutex& cs_wallet;
-    CPubKey GetBlindingPubKey(const CScript& script) const;
-=======
+
+    // ELEMENTS: get blinding pubkey
+//    CPubKey GetBlindingPubKey(const CScript& script) const;
+
+    /// ELEMENTS: get PAK online key
+    bool GetOnlinePakKey(CPubKey& online_pubkey, std::string& error);
 };
 
 /** Wraps a LegacyScriptPubKeyMan so that it can be returned in a new unique_ptr */
@@ -477,7 +467,6 @@
     bool GetKey(const CKeyID &address, CKey& key) const override { return m_spk_man.GetKey(address, key); }
     bool HaveKey(const CKeyID &address) const override { return m_spk_man.HaveKey(address); }
     bool GetKeyOrigin(const CKeyID& keyid, KeyOriginInfo& info) const override { return m_spk_man.GetKeyOrigin(keyid, info); }
->>>>>>> 2d6e76af
 };
 
 #endif // BITCOIN_WALLET_SCRIPTPUBKEYMAN_H