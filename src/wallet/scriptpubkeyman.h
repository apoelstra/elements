// Copyright (c) 2019-2020 The Bitcoin Core developers
// Distributed under the MIT software license, see the accompanying
// file COPYING or http://www.opensource.org/licenses/mit-license.php.

#ifndef BITCOIN_WALLET_SCRIPTPUBKEYMAN_H
#define BITCOIN_WALLET_SCRIPTPUBKEYMAN_H

#include <script/signingprovider.h>
#include <script/standard.h>
#include <wallet/crypter.h>
#include <wallet/ismine.h>
#include <wallet/walletdb.h>
#include <wallet/walletutil.h>

#include <boost/signals2/signal.hpp>

enum class OutputType;

// Wallet storage things that ScriptPubKeyMans need in order to be able to store things to the wallet database.
// It provides access to things that are part of the entire wallet and not specific to a ScriptPubKeyMan such as
// wallet flags, wallet version, encryption keys, encryption status, and the database itself. This allows a
// ScriptPubKeyMan to have callbacks into CWallet without causing a circular dependency.
// WalletStorage should be the same for all ScriptPubKeyMans of a wallet.
class WalletStorage
{
public:
    virtual ~WalletStorage() = default;
    virtual const std::string GetDisplayName() const = 0;
    virtual WalletDatabase& GetDatabase() = 0;
    virtual bool IsWalletFlagSet(uint64_t) const = 0;
    virtual void UnsetBlankWalletFlag(WalletBatch&) = 0;
    virtual bool CanSupportFeature(enum WalletFeature) const = 0;
    virtual void SetMinVersion(enum WalletFeature, WalletBatch* = nullptr, bool = false) = 0;
    virtual const CKeyingMaterial& GetEncryptionKey() const = 0;
    virtual bool HasEncryptionKeys() const = 0;
    virtual bool IsLocked() const = 0;
};

//! Default for -keypool
static const unsigned int DEFAULT_KEYPOOL_SIZE = 1000;

std::vector<CKeyID> GetAffectedKeys(const CScript& spk, const SigningProvider& provider);

/** A key from a CWallet's keypool
 *
 * The wallet holds one (for pre HD-split wallets) or several keypools. These
 * are sets of keys that have not yet been used to provide addresses or receive
 * change.
 *
 * The Bitcoin Core wallet was originally a collection of unrelated private
 * keys with their associated addresses. If a non-HD wallet generated a
 * key/address, gave that address out and then restored a backup from before
 * that key's generation, then any funds sent to that address would be
 * lost definitively.
 *
 * The keypool was implemented to avoid this scenario (commit: 10384941). The
 * wallet would generate a set of keys (100 by default). When a new public key
 * was required, either to give out as an address or to use in a change output,
 * it would be drawn from the keypool. The keypool would then be topped up to
 * maintain 100 keys. This ensured that as long as the wallet hadn't used more
 * than 100 keys since the previous backup, all funds would be safe, since a
 * restored wallet would be able to scan for all owned addresses.
 *
 * A keypool also allowed encrypted wallets to give out addresses without
 * having to be decrypted to generate a new private key.
 *
 * With the introduction of HD wallets (commit: f1902510), the keypool
 * essentially became an address look-ahead pool. Restoring old backups can no
 * longer definitively lose funds as long as the addresses used were from the
 * wallet's HD seed (since all private keys can be rederived from the seed).
 * However, if many addresses were used since the backup, then the wallet may
 * not know how far ahead in the HD chain to look for its addresses. The
 * keypool is used to implement a 'gap limit'. The keypool maintains a set of
 * keys (by default 1000) ahead of the last used key and scans for the
 * addresses of those keys.  This avoids the risk of not seeing transactions
 * involving the wallet's addresses, or of re-using the same address.
 *
 * The HD-split wallet feature added a second keypool (commit: 02592f4c). There
 * is an external keypool (for addresses to hand out) and an internal keypool
 * (for change addresses).
 *
 * Keypool keys are stored in the wallet/keystore's keymap. The keypool data is
 * stored as sets of indexes in the wallet (setInternalKeyPool,
 * setExternalKeyPool and set_pre_split_keypool), and a map from the key to the
 * index (m_pool_key_to_index). The CKeyPool object is used to
 * serialize/deserialize the pool data to/from the database.
 */
class CKeyPool
{
public:
    //! The time at which the key was generated. Set in AddKeypoolPubKeyWithDB
    int64_t nTime;
    //! The public key
    CPubKey vchPubKey;
    //! Whether this keypool entry is in the internal keypool (for change outputs)
    bool fInternal;
    //! Whether this key was generated for a keypool before the wallet was upgraded to HD-split
    bool m_pre_split;

    CKeyPool();
    CKeyPool(const CPubKey& vchPubKeyIn, bool internalIn);

    ADD_SERIALIZE_METHODS;

    template <typename Stream, typename Operation>
    inline void SerializationOp(Stream& s, Operation ser_action) {
        int nVersion = s.GetVersion();
        if (!(s.GetType() & SER_GETHASH))
            READWRITE(nVersion);
        READWRITE(nTime);
        READWRITE(vchPubKey);
        if (ser_action.ForRead()) {
            try {
                READWRITE(fInternal);
            }
            catch (std::ios_base::failure&) {
                /* flag as external address if we can't read the internal boolean
                   (this will be the case for any wallet before the HD chain split version) */
                fInternal = false;
            }
            try {
                READWRITE(m_pre_split);
            }
            catch (std::ios_base::failure&) {
                /* flag as postsplit address if we can't read the m_pre_split boolean
                   (this will be the case for any wallet that upgrades to HD chain split)*/
                m_pre_split = false;
            }
        }
        else {
            READWRITE(fInternal);
            READWRITE(m_pre_split);
        }
    }
};

/*
 * A class implementing ScriptPubKeyMan manages some (or all) scriptPubKeys used in a wallet.
 * It contains the scripts and keys related to the scriptPubKeys it manages.
 * A ScriptPubKeyMan will be able to give out scriptPubKeys to be used, as well as marking
 * when a scriptPubKey has been used. It also handles when and how to store a scriptPubKey
 * and its related scripts and keys, including encryption.
 */
class ScriptPubKeyMan
{
protected:
    WalletStorage& m_storage;

public:
    ScriptPubKeyMan(WalletStorage& storage) : m_storage(storage) {}
    virtual ~ScriptPubKeyMan() {};
    virtual bool GetNewDestination(const OutputType type, CTxDestination& dest, std::string& error, bool add_blinding_key) { return false; }
    virtual isminetype IsMine(const CScript& script) const { return ISMINE_NO; }

    //! Check that the given decryption key is valid for this ScriptPubKeyMan, i.e. it decrypts all of the keys handled by it.
    virtual bool CheckDecryptionKey(const CKeyingMaterial& master_key, bool accept_no_keys = false) { return false; }
    virtual bool Encrypt(const CKeyingMaterial& master_key, WalletBatch* batch) { return false; }

    virtual bool GetReservedDestination(const OutputType type, bool internal, CTxDestination& address, int64_t& index, CKeyPool& keypool) { return false; }
    virtual void KeepDestination(int64_t index, const OutputType& type) {}
    virtual void ReturnDestination(int64_t index, bool internal, const CTxDestination& addr) {}

    /** Fills internal address pool. Use within ScriptPubKeyMan implementations should be used sparingly and only
      * when something from the address pool is removed, excluding GetNewDestination and GetReservedDestination.
      * External wallet code is primarily responsible for topping up prior to fetching new addresses
      */
    virtual bool TopUp(unsigned int size = 0) { return false; }

    //! Mark unused addresses as being used
    virtual void MarkUnusedAddresses(const CScript& script) {}

    /** Sets up the key generation stuff, i.e. generates new HD seeds and sets them as active.
      * Returns false if already setup or setup fails, true if setup is successful
      * Set force=true to make it re-setup if already setup, used for upgrades
      */
    virtual bool SetupGeneration(bool force = false) { return false; }

    /* Returns true if HD is enabled */
    virtual bool IsHDEnabled() const { return false; }

    /* Returns true if the wallet can give out new addresses. This means it has keys in the keypool or can generate new keys */
    virtual bool CanGetAddresses(bool internal = false) { return false; }

    /** Upgrades the wallet to the specified version */
    virtual bool Upgrade(int prev_version, std::string& error) { return false; }

    virtual bool HavePrivateKeys() const { return false; }

    //! The action to do when the DB needs rewrite
    virtual void RewriteDB() {}

    virtual int64_t GetOldestKeyPoolTime() { return GetTime(); }

    virtual size_t KeypoolCountExternalKeys() { return 0; }
    virtual unsigned int GetKeyPoolSize() const { return 0; }

    virtual int64_t GetTimeFirstKey() const { return 0; }

    //! Return address metadata
    virtual const CKeyMetadata* GetMetadata(const CTxDestination& dest) const { return nullptr; }
};

class LegacyScriptPubKeyMan : public ScriptPubKeyMan, public FillableSigningProvider
{
private:
    //! keeps track of whether Unlock has run a thorough check before
    bool fDecryptionThoroughlyChecked = false;

    using WatchOnlySet = std::set<CScript>;
    using WatchKeyMap = std::map<CKeyID, CPubKey>;

    WalletBatch *encrypted_batch GUARDED_BY(cs_wallet) = nullptr;

    using CryptedKeyMap = std::map<CKeyID, std::pair<CPubKey, std::vector<unsigned char>>>;

    CryptedKeyMap mapCryptedKeys GUARDED_BY(cs_KeyStore);
    WatchOnlySet setWatchOnly GUARDED_BY(cs_KeyStore);
    WatchKeyMap mapWatchKeys GUARDED_BY(cs_KeyStore);

    int64_t nTimeFirstKey GUARDED_BY(cs_wallet) = 0;

    bool AddKeyPubKeyInner(const CKey& key, const CPubKey &pubkey);
    bool AddCryptedKeyInner(const CPubKey &vchPubKey, const std::vector<unsigned char> &vchCryptedSecret);

    /**
     * Private version of AddWatchOnly method which does not accept a
     * timestamp, and which will reset the wallet's nTimeFirstKey value to 1 if
     * the watch key did not previously have a timestamp associated with it.
     * Because this is an inherited virtual method, it is accessible despite
     * being marked private, but it is marked private anyway to encourage use
     * of the other AddWatchOnly which accepts a timestamp and sets
     * nTimeFirstKey more intelligently for more efficient rescans.
     */
    bool AddWatchOnly(const CScript& dest) EXCLUSIVE_LOCKS_REQUIRED(cs_wallet);
    bool AddWatchOnlyWithDB(WalletBatch &batch, const CScript& dest) EXCLUSIVE_LOCKS_REQUIRED(cs_wallet);
    bool AddWatchOnlyInMem(const CScript &dest);
    //! Adds a watch-only address to the store, and saves it to disk.
    bool AddWatchOnlyWithDB(WalletBatch &batch, const CScript& dest, int64_t create_time) EXCLUSIVE_LOCKS_REQUIRED(cs_wallet);

    //! Adds a key to the store, and saves it to disk.
    bool AddKeyPubKeyWithDB(WalletBatch &batch,const CKey& key, const CPubKey &pubkey) EXCLUSIVE_LOCKS_REQUIRED(cs_wallet);

    void AddKeypoolPubkeyWithDB(const CPubKey& pubkey, const bool internal, WalletBatch& batch);

    //! Adds a script to the store and saves it to disk
    bool AddCScriptWithDB(WalletBatch& batch, const CScript& script);

    /** Add a KeyOriginInfo to the wallet */
    bool AddKeyOriginWithDB(WalletBatch& batch, const CPubKey& pubkey, const KeyOriginInfo& info);

    /* the HD chain data model (external chain counters) */
    CHDChain hdChain;

    /* HD derive new child key (on internal or external chain) */
    void DeriveNewChildKey(WalletBatch& batch, CKeyMetadata& metadata, CKey& secret, bool internal = false) EXCLUSIVE_LOCKS_REQUIRED(cs_wallet);

    std::set<int64_t> setInternalKeyPool GUARDED_BY(cs_wallet);
    std::set<int64_t> setExternalKeyPool GUARDED_BY(cs_wallet);
    std::set<int64_t> set_pre_split_keypool GUARDED_BY(cs_wallet);
    int64_t m_max_keypool_index GUARDED_BY(cs_wallet) = 0;
    std::map<CKeyID, int64_t> m_pool_key_to_index;
    // Tracks keypool indexes to CKeyIDs of keys that have been taken out of the keypool but may be returned to it
    std::map<int64_t, CKeyID> m_index_to_reserved_key;

    //! Fetches a key from the keypool
    bool GetKeyFromPool(CPubKey &key, const OutputType type, bool internal = false);

    /**
     * Reserves a key from the keypool and sets nIndex to its index
     *
     * @param[out] nIndex the index of the key in keypool
     * @param[out] keypool the keypool the key was drawn from, which could be the
     *     the pre-split pool if present, or the internal or external pool
     * @param fRequestedInternal true if the caller would like the key drawn
     *     from the internal keypool, false if external is preferred
     *
     * @return true if succeeded, false if failed due to empty keypool
     * @throws std::runtime_error if keypool read failed, key was invalid,
     *     was not found in the wallet, or was misclassified in the internal
     *     or external keypool
     */
    bool ReserveKeyFromKeyPool(int64_t& nIndex, CKeyPool& keypool, bool fRequestedInternal);

public:
    bool GetNewDestination(const OutputType type, CTxDestination& dest, std::string& error, bool add_blinding_key) override;
    isminetype IsMine(const CScript& script) const override;

    bool CheckDecryptionKey(const CKeyingMaterial& master_key, bool accept_no_keys = false) override;
    bool Encrypt(const CKeyingMaterial& master_key, WalletBatch* batch) override;

    bool GetReservedDestination(const OutputType type, bool internal, CTxDestination& address, int64_t& index, CKeyPool& keypool) override;
    void KeepDestination(int64_t index, const OutputType& type) override;
    void ReturnDestination(int64_t index, bool internal, const CTxDestination&) override;

    bool TopUp(unsigned int size = 0) override;

    void MarkUnusedAddresses(const CScript& script) override;

    //! Upgrade stored CKeyMetadata objects to store key origin info as KeyOriginInfo
    void UpgradeKeyMetadata() EXCLUSIVE_LOCKS_REQUIRED(cs_wallet);

    bool IsHDEnabled() const override;

    bool SetupGeneration(bool force = false) override;

    bool Upgrade(int prev_version, std::string& error) override;

    bool HavePrivateKeys() const override;

    void RewriteDB() override;

    int64_t GetOldestKeyPoolTime() override;
    size_t KeypoolCountExternalKeys() override EXCLUSIVE_LOCKS_REQUIRED(cs_wallet);
    unsigned int GetKeyPoolSize() const override;

    int64_t GetTimeFirstKey() const override;

    const CKeyMetadata* GetMetadata(const CTxDestination& dest) const override;

    bool CanGetAddresses(bool internal = false) override;

    // Map from Key ID to key metadata.
    std::map<CKeyID, CKeyMetadata> mapKeyMetadata GUARDED_BY(cs_wallet);

    // Map from Script ID to key metadata (for watch-only keys).
    std::map<CScriptID, CKeyMetadata> m_script_metadata GUARDED_BY(cs_wallet);

    //! Adds a key to the store, and saves it to disk.
    bool AddKeyPubKey(const CKey& key, const CPubKey &pubkey) override EXCLUSIVE_LOCKS_REQUIRED(cs_wallet);
    //! Adds a key to the store, without saving it to disk (used by LoadWallet)
    bool LoadKey(const CKey& key, const CPubKey &pubkey);
    //! Adds an encrypted key to the store, and saves it to disk.
    bool AddCryptedKey(const CPubKey &vchPubKey, const std::vector<unsigned char> &vchCryptedSecret);
    //! Adds an encrypted key to the store, without saving it to disk (used by LoadWallet)
    bool LoadCryptedKey(const CPubKey &vchPubKey, const std::vector<unsigned char> &vchCryptedSecret);
    void UpdateTimeFirstKey(int64_t nCreateTime) EXCLUSIVE_LOCKS_REQUIRED(cs_wallet);
    //! Adds a CScript to the store
    bool LoadCScript(const CScript& redeemScript);
    //! Load metadata (used by LoadWallet)
    void LoadKeyMetadata(const CKeyID& keyID, const CKeyMetadata &metadata) EXCLUSIVE_LOCKS_REQUIRED(cs_wallet);
    void LoadScriptMetadata(const CScriptID& script_id, const CKeyMetadata &metadata) EXCLUSIVE_LOCKS_REQUIRED(cs_wallet);
    //! Generate a new key
    CPubKey GenerateNewKey(WalletBatch& batch, bool internal = false) EXCLUSIVE_LOCKS_REQUIRED(cs_wallet);

    /* Set the HD chain model (chain child index counters) */
    void SetHDChain(const CHDChain& chain, bool memonly);
    const CHDChain& GetHDChain() const { return hdChain; }

    //! Adds a watch-only address to the store, without saving it to disk (used by LoadWallet)
    bool LoadWatchOnly(const CScript &dest);
    //! Returns whether the watch-only script is in the wallet
    bool HaveWatchOnly(const CScript &dest) const;
    //! Returns whether there are any watch-only things in the wallet
    bool HaveWatchOnly() const;
    //! Remove a watch only script from the keystore
    bool RemoveWatchOnly(const CScript &dest) EXCLUSIVE_LOCKS_REQUIRED(cs_wallet);
    bool AddWatchOnly(const CScript& dest, int64_t nCreateTime) EXCLUSIVE_LOCKS_REQUIRED(cs_wallet);

    //! Fetches a pubkey from mapWatchKeys if it exists there
    bool GetWatchPubKey(const CKeyID &address, CPubKey &pubkey_out) const;

    /* SigningProvider overrides */
    bool HaveKey(const CKeyID &address) const override;
    bool GetKey(const CKeyID &address, CKey& keyOut) const override;
    bool GetPubKey(const CKeyID &address, CPubKey& vchPubKeyOut) const override;
    bool AddCScript(const CScript& redeemScript) override;
    bool GetKeyOrigin(const CKeyID& keyid, KeyOriginInfo& info) const override;

    //! Load a keypool entry
    void LoadKeyPool(int64_t nIndex, const CKeyPool &keypool) EXCLUSIVE_LOCKS_REQUIRED(cs_wallet);
    bool NewKeyPool();
    void MarkPreSplitKeys() EXCLUSIVE_LOCKS_REQUIRED(cs_wallet);

    bool ImportScripts(const std::set<CScript> scripts, int64_t timestamp) EXCLUSIVE_LOCKS_REQUIRED(cs_wallet);
    bool ImportPrivKeys(const std::map<CKeyID, CKey>& privkey_map, const int64_t timestamp) EXCLUSIVE_LOCKS_REQUIRED(cs_wallet);
    bool ImportPubKeys(const std::vector<CKeyID>& ordered_pubkeys, const std::map<CKeyID, CPubKey>& pubkey_map, const std::map<CKeyID, std::pair<CPubKey, KeyOriginInfo>>& key_origins, const bool add_keypool, const bool internal, const int64_t timestamp) EXCLUSIVE_LOCKS_REQUIRED(cs_wallet);
    bool ImportScriptPubKeys(const std::set<CScript>& script_pub_keys, const bool have_solving_data, const int64_t timestamp) EXCLUSIVE_LOCKS_REQUIRED(cs_wallet);

    /* Returns true if the wallet can generate new keys */
    bool CanGenerateKeys();

    /* Generates a new HD seed (will not be activated) */
    CPubKey GenerateNewSeed();

    /* Derives a new HD seed (will not be activated) */
    CPubKey DeriveNewSeed(const CKey& key);

    /* Set the current HD seed (will reset the chain child index counters)
       Sets the seed's version based on the current wallet version (so the
       caller must ensure the current wallet version is correct before calling
       this function). */
    void SetHDSeed(const CPubKey& key);

    /**
     * Explicitly make the wallet learn the related scripts for outputs to the
     * given key. This is purely to make the wallet file compatible with older
     * software, as FillableSigningProvider automatically does this implicitly for all
     * keys now.
     */
    void LearnRelatedScripts(const CPubKey& key, OutputType);

    /**
     * Same as LearnRelatedScripts, but when the OutputType is not known (and could
     * be anything).
     */
    void LearnAllRelatedScripts(const CPubKey& key);

    /**
     * Marks all keys in the keypool up to and including reserve_key as used.
     */
    void MarkReserveKeysAsUsed(int64_t keypool_id) EXCLUSIVE_LOCKS_REQUIRED(cs_wallet);
    const std::map<CKeyID, int64_t>& GetAllReserveKeys() const { return m_pool_key_to_index; }

    std::set<CKeyID> GetKeys() const override;
    // Temporary CWallet accessors and aliases.
    friend class CWallet;
    friend class ReserveDestination;
    LegacyScriptPubKeyMan(CWallet& wallet);
    void NotifyWatchonlyChanged(bool fHaveWatchOnly) const;
    void NotifyCanGetAddressesChanged() const;
    template<typename... Params> void WalletLogPrintf(const std::string& fmt, const Params&... parameters) const;
    CWallet& m_wallet;
<<<<<<< HEAD
    CCriticalSection& cs_wallet;
    CPubKey GetBlindingPubKey(const CScript& script) const;
=======
    RecursiveMutex& cs_wallet;
>>>>>>> af05bd9e
};

#endif // BITCOIN_WALLET_SCRIPTPUBKEYMAN_H<|MERGE_RESOLUTION|>--- conflicted
+++ resolved
@@ -420,12 +420,8 @@
     void NotifyCanGetAddressesChanged() const;
     template<typename... Params> void WalletLogPrintf(const std::string& fmt, const Params&... parameters) const;
     CWallet& m_wallet;
-<<<<<<< HEAD
-    CCriticalSection& cs_wallet;
+    RecursiveMutex& cs_wallet;
     CPubKey GetBlindingPubKey(const CScript& script) const;
-=======
-    RecursiveMutex& cs_wallet;
->>>>>>> af05bd9e
 };
 
 #endif // BITCOIN_WALLET_SCRIPTPUBKEYMAN_H