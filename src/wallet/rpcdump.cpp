// Copyright (c) 2009-2020 The Bitcoin Core developers
// Distributed under the MIT software license, see the accompanying
// file COPYING or http://www.opensource.org/licenses/mit-license.php.

#include <chain.h>
#include <core_io.h>
#include <interfaces/chain.h>
#include <key_io.h>
#include <merkleblock.h>
#include <rpc/util.h>
#include <script/descriptor.h>
#include <script/script.h>
#include <script/standard.h>
#include <sync.h>
#include <util/bip32.h>
#include <util/system.h>
#include <util/time.h>
#include <util/translation.h>
#include <wallet/rpcwallet.h>
#include <wallet/wallet.h>

#include <stdint.h>
#include <tuple>

#include <boost/algorithm/string.hpp>

#include <univalue.h>

#include <script/descriptor.h> // getwalletpakinfo
#include <rpc/util.h> // IsBlindDestination



using interfaces::FoundBlock;

std::string static EncodeDumpString(const std::string &str) {
    std::stringstream ret;
    for (const unsigned char c : str) {
        if (c <= 32 || c >= 128 || c == '%') {
            ret << '%' << HexStr(Span<const unsigned char>(&c, 1));
        } else {
            ret << c;
        }
    }
    return ret.str();
}

static std::string DecodeDumpString(const std::string &str) {
    std::stringstream ret;
    for (unsigned int pos = 0; pos < str.length(); pos++) {
        unsigned char c = str[pos];
        if (c == '%' && pos+2 < str.length()) {
            c = (((str[pos+1]>>6)*9+((str[pos+1]-'0')&15)) << 4) |
                ((str[pos+2]>>6)*9+((str[pos+2]-'0')&15));
            pos += 2;
        }
        ret << c;
    }
    return ret.str();
}

static bool GetWalletAddressesForKey(LegacyScriptPubKeyMan* spk_man, const CWallet* const pwallet, const CKeyID& keyid, std::string& strAddr, std::string& strLabel) EXCLUSIVE_LOCKS_REQUIRED(pwallet->cs_wallet)
{
    bool fLabelFound = false;
    CKey key;
    spk_man->GetKey(keyid, key);
    for (const auto& dest : GetAllDestinationsForKey(key.GetPubKey())) {
        const auto* address_book_entry = pwallet->FindAddressBookEntry(dest);
        if (address_book_entry) {
            if (!strAddr.empty()) {
                strAddr += ",";
            }
            strAddr += EncodeDestination(dest);
            strLabel = EncodeDumpString(address_book_entry->GetLabel());
            fLabelFound = true;
        }
    }
    if (!fLabelFound) {
        strAddr = EncodeDestination(GetDestinationForKey(key.GetPubKey(), pwallet->m_default_address_type));
    }
    return fLabelFound;
}

static const int64_t TIMESTAMP_MIN = 0;

static void RescanWallet(CWallet& wallet, const WalletRescanReserver& reserver, int64_t time_begin = TIMESTAMP_MIN, bool update = true)
{
    int64_t scanned_time = wallet.RescanFromTime(time_begin, reserver, update);
    if (wallet.IsAbortingRescan()) {
        throw JSONRPCError(RPC_MISC_ERROR, "Rescan aborted by user.");
    } else if (scanned_time > time_begin) {
        throw JSONRPCError(RPC_WALLET_ERROR, "Rescan was unable to fully rescan the blockchain. Some transactions may be missing.");
    }
}

RPCHelpMan importprivkey()
{
    return RPCHelpMan{"importprivkey",
                "\nAdds a private key (as returned by dumpprivkey) to your wallet. Requires a new wallet backup.\n"
                "Hint: use importmulti to import more than one private key.\n"
            "\nNote: This call can take over an hour to complete if rescan is true, during that time, other rpc calls\n"
            "may report that the imported key exists but related transactions are still missing, leading to temporarily incorrect/bogus balances and unspent outputs until rescan completes.\n"
            "Note: Use \"getwalletinfo\" to query the scanning progress.\n",
                {
                    {"privkey", RPCArg::Type::STR, RPCArg::Optional::NO, "The private key (see dumpprivkey)"},
                    {"label", RPCArg::Type::STR, /* default */ "current label if address exists, otherwise \"\"", "An optional label"},
                    {"rescan", RPCArg::Type::BOOL, /* default */ "true", "Rescan the wallet for transactions"},
                },
                RPCResult{RPCResult::Type::NONE, "", ""},
                RPCExamples{
            "\nDump a private key\n"
            + HelpExampleCli("dumpprivkey", "\"myaddress\"") +
            "\nImport the private key with rescan\n"
            + HelpExampleCli("importprivkey", "\"mykey\"") +
            "\nImport using a label and without rescan\n"
            + HelpExampleCli("importprivkey", "\"mykey\" \"testing\" false") +
            "\nImport using default blank label and without rescan\n"
            + HelpExampleCli("importprivkey", "\"mykey\" \"\" false") +
            "\nAs a JSON-RPC call\n"
            + HelpExampleRpc("importprivkey", "\"mykey\", \"testing\", false")
                },
        [&](const RPCHelpMan& self, const JSONRPCRequest& request) -> UniValue
{
    std::shared_ptr<CWallet> const wallet = GetWalletForJSONRPCRequest(request);
    if (!wallet) return NullUniValue;
    CWallet* const pwallet = wallet.get();

    if (pwallet->IsWalletFlagSet(WALLET_FLAG_DISABLE_PRIVATE_KEYS)) {
        throw JSONRPCError(RPC_WALLET_ERROR, "Cannot import private keys to a wallet with private keys disabled");
    }

    EnsureLegacyScriptPubKeyMan(*wallet, true);

    WalletRescanReserver reserver(*pwallet);
    bool fRescan = true;
    {
        LOCK(pwallet->cs_wallet);

        EnsureWalletIsUnlocked(pwallet);

        std::string strSecret = request.params[0].get_str();
        std::string strLabel = "";
        if (!request.params[1].isNull())
            strLabel = request.params[1].get_str();

        // Whether to perform rescan after import
        if (!request.params[2].isNull())
            fRescan = request.params[2].get_bool();

        if (fRescan && pwallet->chain().havePruned()) {
            // Exit early and print an error.
            // If a block is pruned after this check, we will import the key(s),
            // but fail the rescan with a generic error.
            throw JSONRPCError(RPC_WALLET_ERROR, "Rescan is disabled when blocks are pruned");
        }

        if (fRescan && !reserver.reserve()) {
            throw JSONRPCError(RPC_WALLET_ERROR, "Wallet is currently rescanning. Abort existing rescan or wait.");
        }

        CKey key = DecodeSecret(strSecret);
        if (!key.IsValid()) throw JSONRPCError(RPC_INVALID_ADDRESS_OR_KEY, "Invalid private key encoding");

        CPubKey pubkey = key.GetPubKey();
        CHECK_NONFATAL(key.VerifyPubKey(pubkey));
        CKeyID vchAddress = pubkey.GetID();
        {
            pwallet->MarkDirty();

            // We don't know which corresponding address will be used;
            // label all new addresses, and label existing addresses if a
            // label was passed.
            for (const auto& dest : GetAllDestinationsForKey(pubkey)) {
                if (!request.params[1].isNull() || !pwallet->FindAddressBookEntry(dest)) {
                    pwallet->SetAddressBook(dest, strLabel, "receive");
                }
            }

            // Use timestamp of 1 to scan the whole chain
            if (!pwallet->ImportPrivKeys({{vchAddress, key}}, 1)) {
                throw JSONRPCError(RPC_WALLET_ERROR, "Error adding key to wallet");
            }

            // Add the wpkh script for this key if possible
            if (pubkey.IsCompressed()) {
                pwallet->ImportScripts({GetScriptForDestination(WitnessV0KeyHash(vchAddress))}, 0 /* timestamp */);
            }
        }
    }
    if (fRescan) {
        RescanWallet(*pwallet, reserver);
    }

    return NullUniValue;
},
    };
}

RPCHelpMan abortrescan()
{
    return RPCHelpMan{"abortrescan",
                "\nStops current wallet rescan triggered by an RPC call, e.g. by an importprivkey call.\n"
                "Note: Use \"getwalletinfo\" to query the scanning progress.\n",
                {},
                RPCResult{RPCResult::Type::BOOL, "", "Whether the abort was successful"},
                RPCExamples{
            "\nImport a private key\n"
            + HelpExampleCli("importprivkey", "\"mykey\"") +
            "\nAbort the running wallet rescan\n"
            + HelpExampleCli("abortrescan", "") +
            "\nAs a JSON-RPC call\n"
            + HelpExampleRpc("abortrescan", "")
                },
        [&](const RPCHelpMan& self, const JSONRPCRequest& request) -> UniValue
{
    std::shared_ptr<CWallet> const wallet = GetWalletForJSONRPCRequest(request);
    if (!wallet) return NullUniValue;
    CWallet* const pwallet = wallet.get();

    if (!pwallet->IsScanning() || pwallet->IsAbortingRescan()) return false;
    pwallet->AbortRescan();
    return true;
},
    };
}

RPCHelpMan importaddress()
{
    return RPCHelpMan{"importaddress",
                "\nAdds an address or script (in hex) that can be watched as if it were in your wallet but cannot be used to spend. Requires a new wallet backup.\n"
            "\nNote: This call can take over an hour to complete if rescan is true, during that time, other rpc calls\n"
            "may report that the imported address exists but related transactions are still missing, leading to temporarily incorrect/bogus balances and unspent outputs until rescan completes.\n"
            "If you have the full public key, you should call importpubkey instead of this.\n"
            "Hint: use importmulti to import more than one address.\n"
            "\nNote: If you import a non-standard raw script in hex form, outputs sending to it will be treated\n"
            "as change, and not show up in many RPCs.\n"
            "Note: Use \"getwalletinfo\" to query the scanning progress.\n",
                {
                    {"address", RPCArg::Type::STR, RPCArg::Optional::NO, "The Bitcoin address (or hex-encoded script)"},
                    {"label", RPCArg::Type::STR, /* default */ "\"\"", "An optional label"},
                    {"rescan", RPCArg::Type::BOOL, /* default */ "true", "Rescan the wallet for transactions"},
                    {"p2sh", RPCArg::Type::BOOL, /* default */ "false", "Add the P2SH version of the script as well"},
                },
                RPCResult{RPCResult::Type::NONE, "", ""},
                RPCExamples{
            "\nImport an address with rescan\n"
            + HelpExampleCli("importaddress", "\"myaddress\"") +
            "\nImport using a label without rescan\n"
            + HelpExampleCli("importaddress", "\"myaddress\" \"testing\" false") +
            "\nAs a JSON-RPC call\n"
            + HelpExampleRpc("importaddress", "\"myaddress\", \"testing\", false")
                },
        [&](const RPCHelpMan& self, const JSONRPCRequest& request) -> UniValue
{
    std::shared_ptr<CWallet> const wallet = GetWalletForJSONRPCRequest(request);
    if (!wallet) return NullUniValue;
    CWallet* const pwallet = wallet.get();

    EnsureLegacyScriptPubKeyMan(*pwallet, true);

    std::string strLabel;
    if (!request.params[1].isNull())
        strLabel = request.params[1].get_str();

    // Whether to perform rescan after import
    bool fRescan = true;
    if (!request.params[2].isNull())
        fRescan = request.params[2].get_bool();

    if (fRescan && pwallet->chain().havePruned()) {
        // Exit early and print an error.
        // If a block is pruned after this check, we will import the key(s),
        // but fail the rescan with a generic error.
        throw JSONRPCError(RPC_WALLET_ERROR, "Rescan is disabled when blocks are pruned");
    }

    WalletRescanReserver reserver(*pwallet);
    if (fRescan && !reserver.reserve()) {
        throw JSONRPCError(RPC_WALLET_ERROR, "Wallet is currently rescanning. Abort existing rescan or wait.");
    }

    // Whether to import a p2sh version, too
    bool fP2SH = false;
    if (!request.params[3].isNull())
        fP2SH = request.params[3].get_bool();

    {
        LOCK(pwallet->cs_wallet);

        CTxDestination dest = DecodeDestination(request.params[0].get_str());
        if (IsValidDestination(dest)) {
            if (fP2SH) {
                throw JSONRPCError(RPC_INVALID_ADDRESS_OR_KEY, "Cannot use the p2sh flag with an address - use a script instead");
            }

            pwallet->MarkDirty();

            pwallet->ImportScriptPubKeys(strLabel, {GetScriptForDestination(dest)}, false /* have_solving_data */, true /* apply_label */, 1 /* timestamp */);
        } else if (IsHex(request.params[0].get_str())) {
            std::vector<unsigned char> data(ParseHex(request.params[0].get_str()));
            CScript redeem_script(data.begin(), data.end());

            std::set<CScript> scripts = {redeem_script};
            pwallet->ImportScripts(scripts, 0 /* timestamp */);

            if (fP2SH) {
                scripts.insert(GetScriptForDestination(ScriptHash(redeem_script)));
            }

            pwallet->ImportScriptPubKeys(strLabel, scripts, false /* have_solving_data */, true /* apply_label */, 1 /* timestamp */);
        } else {
            throw JSONRPCError(RPC_INVALID_ADDRESS_OR_KEY, "Invalid Bitcoin address or script");
        }
    }
    if (fRescan)
    {
        RescanWallet(*pwallet, reserver);
        {
            LOCK(pwallet->cs_wallet);
            pwallet->ReacceptWalletTransactions();
        }
    }

    return NullUniValue;
},
    };
}

RPCHelpMan importprunedfunds()
{
    return RPCHelpMan{"importprunedfunds",
                "\nImports funds without rescan. Corresponding address or script must previously be included in wallet. Aimed towards pruned wallets. The end-user is responsible to import additional transactions that subsequently spend the imported outputs or rescan after the point in the blockchain the transaction is included.\n",
                {
                    {"rawtransaction", RPCArg::Type::STR_HEX, RPCArg::Optional::NO, "A raw transaction in hex funding an already-existing address in wallet"},
                    {"txoutproof", RPCArg::Type::STR_HEX, RPCArg::Optional::NO, "The hex output from gettxoutproof that contains the transaction"},
                },
                RPCResult{RPCResult::Type::NONE, "", ""},
                RPCExamples{""},
        [&](const RPCHelpMan& self, const JSONRPCRequest& request) -> UniValue
{
    std::shared_ptr<CWallet> const wallet = GetWalletForJSONRPCRequest(request);
    if (!wallet) return NullUniValue;
    CWallet* const pwallet = wallet.get();

    CMutableTransaction tx;
    if (!DecodeHexTx(tx, request.params[0].get_str()))
        throw JSONRPCError(RPC_DESERIALIZATION_ERROR, "TX decode failed");
    uint256 hashTx = tx.GetHash();

    CDataStream ssMB(ParseHexV(request.params[1], "proof"), SER_NETWORK, PROTOCOL_VERSION);
    CMerkleBlock merkleBlock;
    ssMB >> merkleBlock;

    //Search partial merkle tree in proof for our transaction and index in valid block
    std::vector<uint256> vMatch;
    std::vector<unsigned int> vIndex;
    if (merkleBlock.txn.ExtractMatches(vMatch, vIndex) != merkleBlock.header.hashMerkleRoot) {
        throw JSONRPCError(RPC_INVALID_ADDRESS_OR_KEY, "Something wrong with merkleblock");
    }

    LOCK(pwallet->cs_wallet);
    int height;
    if (!pwallet->chain().findAncestorByHash(pwallet->GetLastBlockHash(), merkleBlock.header.GetHash(), FoundBlock().height(height))) {
        throw JSONRPCError(RPC_INVALID_ADDRESS_OR_KEY, "Block not found in chain");
    }

    std::vector<uint256>::const_iterator it;
    if ((it = std::find(vMatch.begin(), vMatch.end(), hashTx)) == vMatch.end()) {
        throw JSONRPCError(RPC_INVALID_ADDRESS_OR_KEY, "Transaction given doesn't exist in proof");
    }

    unsigned int txnIndex = vIndex[it - vMatch.begin()];

    CWalletTx::Confirmation confirm(CWalletTx::Status::CONFIRMED, height, merkleBlock.header.GetHash(), txnIndex);

    CTransactionRef tx_ref = MakeTransactionRef(tx);
    if (pwallet->IsMine(*tx_ref)) {
        pwallet->AddToWallet(std::move(tx_ref), confirm);
        return NullUniValue;
    }

    throw JSONRPCError(RPC_INVALID_ADDRESS_OR_KEY, "No addresses in wallet correspond to included transaction");
},
    };
}

RPCHelpMan removeprunedfunds()
{
    return RPCHelpMan{"removeprunedfunds",
                "\nDeletes the specified transaction from the wallet. Meant for use with pruned wallets and as a companion to importprunedfunds. This will affect wallet balances.\n",
                {
                    {"txid", RPCArg::Type::STR_HEX, RPCArg::Optional::NO, "The hex-encoded id of the transaction you are deleting"},
                },
                RPCResult{RPCResult::Type::NONE, "", ""},
                RPCExamples{
                    HelpExampleCli("removeprunedfunds", "\"a8d0c0184dde994a09ec054286f1ce581bebf46446a512166eae7628734ea0a5\"") +
            "\nAs a JSON-RPC call\n"
            + HelpExampleRpc("removeprunedfunds", "\"a8d0c0184dde994a09ec054286f1ce581bebf46446a512166eae7628734ea0a5\"")
                },
        [&](const RPCHelpMan& self, const JSONRPCRequest& request) -> UniValue
{
    std::shared_ptr<CWallet> const wallet = GetWalletForJSONRPCRequest(request);
    if (!wallet) return NullUniValue;
    CWallet* const pwallet = wallet.get();

    LOCK(pwallet->cs_wallet);

    uint256 hash(ParseHashV(request.params[0], "txid"));
    std::vector<uint256> vHash;
    vHash.push_back(hash);
    std::vector<uint256> vHashOut;

    if (pwallet->ZapSelectTx(vHash, vHashOut) != DBErrors::LOAD_OK) {
        throw JSONRPCError(RPC_WALLET_ERROR, "Could not properly delete the transaction.");
    }

    if(vHashOut.empty()) {
        throw JSONRPCError(RPC_INVALID_PARAMETER, "Transaction does not exist in wallet.");
    }

    return NullUniValue;
},
    };
}

RPCHelpMan importpubkey()
{
    return RPCHelpMan{"importpubkey",
                "\nAdds a public key (in hex) that can be watched as if it were in your wallet but cannot be used to spend. Requires a new wallet backup.\n"
                "Hint: use importmulti to import more than one public key.\n"
            "\nNote: This call can take over an hour to complete if rescan is true, during that time, other rpc calls\n"
            "may report that the imported pubkey exists but related transactions are still missing, leading to temporarily incorrect/bogus balances and unspent outputs until rescan completes.\n"
            "Note: Use \"getwalletinfo\" to query the scanning progress.\n",
                {
                    {"pubkey", RPCArg::Type::STR, RPCArg::Optional::NO, "The hex-encoded public key"},
                    {"label", RPCArg::Type::STR, /* default */ "\"\"", "An optional label"},
                    {"rescan", RPCArg::Type::BOOL, /* default */ "true", "Rescan the wallet for transactions"},
                },
                RPCResult{RPCResult::Type::NONE, "", ""},
                RPCExamples{
            "\nImport a public key with rescan\n"
            + HelpExampleCli("importpubkey", "\"mypubkey\"") +
            "\nImport using a label without rescan\n"
            + HelpExampleCli("importpubkey", "\"mypubkey\" \"testing\" false") +
            "\nAs a JSON-RPC call\n"
            + HelpExampleRpc("importpubkey", "\"mypubkey\", \"testing\", false")
                },
        [&](const RPCHelpMan& self, const JSONRPCRequest& request) -> UniValue
{
    std::shared_ptr<CWallet> const wallet = GetWalletForJSONRPCRequest(request);
    if (!wallet) return NullUniValue;
    CWallet* const pwallet = wallet.get();

    EnsureLegacyScriptPubKeyMan(*wallet, true);

    std::string strLabel;
    if (!request.params[1].isNull())
        strLabel = request.params[1].get_str();

    // Whether to perform rescan after import
    bool fRescan = true;
    if (!request.params[2].isNull())
        fRescan = request.params[2].get_bool();

    if (fRescan && pwallet->chain().havePruned()) {
        // Exit early and print an error.
        // If a block is pruned after this check, we will import the key(s),
        // but fail the rescan with a generic error.
        throw JSONRPCError(RPC_WALLET_ERROR, "Rescan is disabled when blocks are pruned");
    }

    WalletRescanReserver reserver(*pwallet);
    if (fRescan && !reserver.reserve()) {
        throw JSONRPCError(RPC_WALLET_ERROR, "Wallet is currently rescanning. Abort existing rescan or wait.");
    }

    if (!IsHex(request.params[0].get_str()))
        throw JSONRPCError(RPC_INVALID_ADDRESS_OR_KEY, "Pubkey must be a hex string");
    std::vector<unsigned char> data(ParseHex(request.params[0].get_str()));
    CPubKey pubKey(data.begin(), data.end());
    if (!pubKey.IsFullyValid())
        throw JSONRPCError(RPC_INVALID_ADDRESS_OR_KEY, "Pubkey is not a valid public key");

    {
        LOCK(pwallet->cs_wallet);

        std::set<CScript> script_pub_keys;
        for (const auto& dest : GetAllDestinationsForKey(pubKey)) {
            script_pub_keys.insert(GetScriptForDestination(dest));
        }

        pwallet->MarkDirty();

        pwallet->ImportScriptPubKeys(strLabel, script_pub_keys, true /* have_solving_data */, true /* apply_label */, 1 /* timestamp */);

        pwallet->ImportPubKeys({pubKey.GetID()}, {{pubKey.GetID(), pubKey}} , {} /* key_origins */, false /* add_keypool */, false /* internal */, 1 /* timestamp */);
    }
    if (fRescan)
    {
        RescanWallet(*pwallet, reserver);
        {
            LOCK(pwallet->cs_wallet);
            pwallet->ReacceptWalletTransactions();
        }
    }

    return NullUniValue;
},
    };
}


RPCHelpMan importwallet()
{
    return RPCHelpMan{"importwallet",
                "\nImports keys from a wallet dump file (see dumpwallet). Requires a new wallet backup to include imported keys.\n"
                "Note: Use \"getwalletinfo\" to query the scanning progress.\n",
                {
                    {"filename", RPCArg::Type::STR, RPCArg::Optional::NO, "The wallet file"},
                },
                RPCResult{RPCResult::Type::NONE, "", ""},
                RPCExamples{
            "\nDump the wallet\n"
            + HelpExampleCli("dumpwallet", "\"test\"") +
            "\nImport the wallet\n"
            + HelpExampleCli("importwallet", "\"test\"") +
            "\nImport using the json rpc call\n"
            + HelpExampleRpc("importwallet", "\"test\"")
                },
        [&](const RPCHelpMan& self, const JSONRPCRequest& request) -> UniValue
{
    std::shared_ptr<CWallet> const wallet = GetWalletForJSONRPCRequest(request);
    if (!wallet) return NullUniValue;
    CWallet* const pwallet = wallet.get();

    EnsureLegacyScriptPubKeyMan(*wallet, true);

    if (pwallet->chain().havePruned()) {
        // Exit early and print an error.
        // If a block is pruned after this check, we will import the key(s),
        // but fail the rescan with a generic error.
        throw JSONRPCError(RPC_WALLET_ERROR, "Importing wallets is disabled when blocks are pruned");
    }

    WalletRescanReserver reserver(*pwallet);
    if (!reserver.reserve()) {
        throw JSONRPCError(RPC_WALLET_ERROR, "Wallet is currently rescanning. Abort existing rescan or wait.");
    }

    int64_t nTimeBegin = 0;
    bool fGood = true;
    {
        LOCK(pwallet->cs_wallet);

        EnsureWalletIsUnlocked(pwallet);

        fsbridge::ifstream file;
        file.open(request.params[0].get_str(), std::ios::in | std::ios::ate);
        if (!file.is_open()) {
            throw JSONRPCError(RPC_INVALID_PARAMETER, "Cannot open wallet dump file");
        }
        CHECK_NONFATAL(pwallet->chain().findBlock(pwallet->GetLastBlockHash(), FoundBlock().time(nTimeBegin)));

        int64_t nFilesize = std::max((int64_t)1, (int64_t)file.tellg());
        file.seekg(0, file.beg);

        // Use uiInterface.ShowProgress instead of pwallet.ShowProgress because pwallet.ShowProgress has a cancel button tied to AbortRescan which
        // we don't want for this progress bar showing the import progress. uiInterface.ShowProgress does not have a cancel button.
        pwallet->chain().showProgress(strprintf("%s " + _("Importing...").translated, pwallet->GetDisplayName()), 0, false); // show progress dialog in GUI
        std::vector<std::tuple<CKey, int64_t, bool, std::string>> keys;
        std::vector<std::pair<CScript, int64_t>> scripts;
        while (file.good()) {
            pwallet->chain().showProgress("", std::max(1, std::min(50, (int)(((double)file.tellg() / (double)nFilesize) * 100))), false);
            std::string line;
            std::getline(file, line);
            if (line.empty() || line[0] == '#')
                continue;

            std::vector<std::string> vstr;
            boost::split(vstr, line, boost::is_any_of(" "));
            if (vstr.size() < 2)
                continue;
            CKey key = DecodeSecret(vstr[0]);
            if (key.IsValid()) {
                int64_t nTime = ParseISO8601DateTime(vstr[1]);
                std::string strLabel;
                bool fLabel = true;
                for (unsigned int nStr = 2; nStr < vstr.size(); nStr++) {
                    if (vstr[nStr].front() == '#')
                        break;
                    if (vstr[nStr] == "change=1")
                        fLabel = false;
                    if (vstr[nStr] == "reserve=1")
                        fLabel = false;
                    if (vstr[nStr].substr(0,6) == "label=") {
                        strLabel = DecodeDumpString(vstr[nStr].substr(6));
                        fLabel = true;
                    }
                }
                keys.push_back(std::make_tuple(key, nTime, fLabel, strLabel));
            } else if(IsHex(vstr[0])) {
                std::vector<unsigned char> vData(ParseHex(vstr[0]));
                CScript script = CScript(vData.begin(), vData.end());
                int64_t birth_time = ParseISO8601DateTime(vstr[1]);
                scripts.push_back(std::pair<CScript, int64_t>(script, birth_time));
            }
        }
        file.close();
        // We now know whether we are importing private keys, so we can error if private keys are disabled
        if (keys.size() > 0 && pwallet->IsWalletFlagSet(WALLET_FLAG_DISABLE_PRIVATE_KEYS)) {
            pwallet->chain().showProgress("", 100, false); // hide progress dialog in GUI
            throw JSONRPCError(RPC_WALLET_ERROR, "Importing wallets is disabled when private keys are disabled");
        }
        double total = (double)(keys.size() + scripts.size());
        double progress = 0;
        for (const auto& key_tuple : keys) {
            pwallet->chain().showProgress("", std::max(50, std::min(75, (int)((progress / total) * 100) + 50)), false);
            const CKey& key = std::get<0>(key_tuple);
            int64_t time = std::get<1>(key_tuple);
            bool has_label = std::get<2>(key_tuple);
            std::string label = std::get<3>(key_tuple);

            CPubKey pubkey = key.GetPubKey();
            CHECK_NONFATAL(key.VerifyPubKey(pubkey));
            CKeyID keyid = pubkey.GetID();

            pwallet->WalletLogPrintf("Importing %s...\n", EncodeDestination(PKHash(keyid)));

            if (!pwallet->ImportPrivKeys({{keyid, key}}, time)) {
                pwallet->WalletLogPrintf("Error importing key for %s\n", EncodeDestination(PKHash(keyid)));
                fGood = false;
                continue;
            }

            if (has_label)
                pwallet->SetAddressBook(PKHash(keyid), label, "receive");

            nTimeBegin = std::min(nTimeBegin, time);
            progress++;
        }
        for (const auto& script_pair : scripts) {
            pwallet->chain().showProgress("", std::max(50, std::min(75, (int)((progress / total) * 100) + 50)), false);
            const CScript& script = script_pair.first;
            int64_t time = script_pair.second;

            if (!pwallet->ImportScripts({script}, time)) {
                pwallet->WalletLogPrintf("Error importing script %s\n", HexStr(script));
                fGood = false;
                continue;
            }
            if (time > 0) {
                nTimeBegin = std::min(nTimeBegin, time);
            }

            progress++;
        }
        pwallet->chain().showProgress("", 100, false); // hide progress dialog in GUI
    }
    pwallet->chain().showProgress("", 100, false); // hide progress dialog in GUI
    RescanWallet(*pwallet, reserver, nTimeBegin, false /* update */);
    pwallet->MarkDirty();

    if (!fGood)
        throw JSONRPCError(RPC_WALLET_ERROR, "Error adding some keys/scripts to wallet");

    return NullUniValue;
},
    };
}

RPCHelpMan dumpprivkey()
{
    return RPCHelpMan{"dumpprivkey",
                "\nReveals the private key corresponding to 'address'.\n"
                "Then the importprivkey can be used with this output\n",
                {
                    {"address", RPCArg::Type::STR, RPCArg::Optional::NO, "The bitcoin address for the private key"},
                },
                RPCResult{
                    RPCResult::Type::STR, "key", "The private key"
                },
                RPCExamples{
                    HelpExampleCli("dumpprivkey", "\"myaddress\"")
            + HelpExampleCli("importprivkey", "\"mykey\"")
            + HelpExampleRpc("dumpprivkey", "\"myaddress\"")
                },
        [&](const RPCHelpMan& self, const JSONRPCRequest& request) -> UniValue
{
    std::shared_ptr<CWallet> const wallet = GetWalletForJSONRPCRequest(request);
    if (!wallet) return NullUniValue;
    const CWallet* const pwallet = wallet.get();

    LegacyScriptPubKeyMan& spk_man = EnsureLegacyScriptPubKeyMan(*wallet);

    LOCK2(pwallet->cs_wallet, spk_man.cs_KeyStore);

    EnsureWalletIsUnlocked(pwallet);

    std::string strAddress = request.params[0].get_str();
    CTxDestination dest = DecodeDestination(strAddress);
    if (!IsValidDestination(dest)) {
        throw JSONRPCError(RPC_INVALID_ADDRESS_OR_KEY, "Invalid Bitcoin address");
    }
    auto keyid = GetKeyForDestination(spk_man, dest);
    if (keyid.IsNull()) {
        throw JSONRPCError(RPC_TYPE_ERROR, "Address does not refer to a key");
    }
    CKey vchSecret;
    if (!spk_man.GetKey(keyid, vchSecret)) {
        throw JSONRPCError(RPC_WALLET_ERROR, "Private key for address " + strAddress + " is not known");
    }
    return EncodeSecret(vchSecret);
},
    };
}


RPCHelpMan dumpwallet()
{
    return RPCHelpMan{"dumpwallet",
                "\nDumps all wallet keys in a human-readable format to a server-side file. This does not allow overwriting existing files.\n"
                "Imported scripts are included in the dumpfile, but corresponding BIP173 addresses, etc. may not be added automatically by importwallet.\n"
                "Note that if your wallet contains keys which are not derived from your HD seed (e.g. imported keys), these are not covered by\n"
                "only backing up the seed itself, and must be backed up too (e.g. ensure you back up the whole dumpfile).\n",
                {
                    {"filename", RPCArg::Type::STR, RPCArg::Optional::NO, "The filename with path (absolute path recommended)"},
                },
                RPCResult{
                    RPCResult::Type::OBJ, "", "",
                    {
                        {RPCResult::Type::STR, "filename", "The filename with full absolute path"},
                    }
                },
                RPCExamples{
                    HelpExampleCli("dumpwallet", "\"test\"")
            + HelpExampleRpc("dumpwallet", "\"test\"")
                },
        [&](const RPCHelpMan& self, const JSONRPCRequest& request) -> UniValue
{
    std::shared_ptr<CWallet> const pwallet = GetWalletForJSONRPCRequest(request);
    if (!pwallet) return NullUniValue;

    CWallet& wallet = *pwallet;
    LegacyScriptPubKeyMan& spk_man = EnsureLegacyScriptPubKeyMan(wallet);

    // Make sure the results are valid at least up to the most recent block
    // the user could have gotten from another RPC command prior to now
    wallet.BlockUntilSyncedToCurrentChain();

    LOCK2(wallet.cs_wallet, spk_man.cs_KeyStore);

    EnsureWalletIsUnlocked(&wallet);

    fs::path filepath = request.params[0].get_str();
    filepath = fs::absolute(filepath);

    /* Prevent arbitrary files from being overwritten. There have been reports
     * that users have overwritten wallet files this way:
     * https://github.com/bitcoin/bitcoin/issues/9934
     * It may also avoid other security issues.
     */
    if (fs::exists(filepath)) {
        throw JSONRPCError(RPC_INVALID_PARAMETER, filepath.string() + " already exists. If you are sure this is what you want, move it out of the way first");
    }

    fsbridge::ofstream file;
    file.open(filepath);
    if (!file.is_open())
        throw JSONRPCError(RPC_INVALID_PARAMETER, "Cannot open wallet dump file");

    std::map<CKeyID, int64_t> mapKeyBirth;
    const std::map<CKeyID, int64_t>& mapKeyPool = spk_man.GetAllReserveKeys();
    wallet.GetKeyBirthTimes(mapKeyBirth);

    std::set<CScriptID> scripts = spk_man.GetCScripts();

    // sort time/key pairs
    std::vector<std::pair<int64_t, CKeyID> > vKeyBirth;
    for (const auto& entry : mapKeyBirth) {
        vKeyBirth.push_back(std::make_pair(entry.second, entry.first));
    }
    mapKeyBirth.clear();
    std::sort(vKeyBirth.begin(), vKeyBirth.end());

    // produce output
    file << strprintf("# Wallet dump created by Bitcoin %s\n", CLIENT_BUILD);
    file << strprintf("# * Created on %s\n", FormatISO8601DateTime(GetTime()));
    file << strprintf("# * Best block at time of backup was %i (%s),\n", wallet.GetLastBlockHeight(), wallet.GetLastBlockHash().ToString());
    int64_t block_time = 0;
    CHECK_NONFATAL(wallet.chain().findBlock(wallet.GetLastBlockHash(), FoundBlock().time(block_time)));
    file << strprintf("#   mined on %s\n", FormatISO8601DateTime(block_time));
    file << "\n";

    // add the base58check encoded extended master if the wallet uses HD
    CKeyID seed_id = spk_man.GetHDChain().seed_id;
    if (!seed_id.IsNull())
    {
        CKey seed;
        if (spk_man.GetKey(seed_id, seed)) {
            CExtKey masterKey;
            masterKey.SetSeed(seed.begin(), seed.size());

            file << "# extended private masterkey: " << EncodeExtKey(masterKey) << "\n\n";
        }
    }
    // ELEMENTS: Dump the master blinding key in hex as well
    if (!pwallet->blinding_derivation_key.IsNull()) {
        file << ("# Master private blinding key: " + HexStr(pwallet->blinding_derivation_key) + "\n\n");
    }
    for (std::vector<std::pair<int64_t, CKeyID> >::const_iterator it = vKeyBirth.begin(); it != vKeyBirth.end(); it++) {
        const CKeyID &keyid = it->second;
        std::string strTime = FormatISO8601DateTime(it->first);
        std::string strAddr;
        std::string strLabel;
        CKey key;
        if (spk_man.GetKey(keyid, key)) {
            file << strprintf("%s %s ", EncodeSecret(key), strTime);
            if (GetWalletAddressesForKey(&spk_man, &wallet, keyid, strAddr, strLabel)) {
                file << strprintf("label=%s", strLabel);
            } else if (keyid == seed_id) {
                file << "hdseed=1";
            } else if (mapKeyPool.count(keyid)) {
                file << "reserve=1";
            } else if (spk_man.mapKeyMetadata[keyid].hdKeypath == "s") {
                file << "inactivehdseed=1";
            } else {
                file << "change=1";
            }
            file << strprintf(" # addr=%s%s\n", strAddr, (spk_man.mapKeyMetadata[keyid].has_key_origin ? " hdkeypath="+WriteHDKeypath(spk_man.mapKeyMetadata[keyid].key_origin.path) : ""));
        }
    }
    file << "\n";
    for (const CScriptID &scriptid : scripts) {
        CScript script;
        std::string create_time = "0";
        std::string address = EncodeDestination(ScriptHash(scriptid));
        // get birth times for scripts with metadata
        auto it = spk_man.m_script_metadata.find(scriptid);
        if (it != spk_man.m_script_metadata.end()) {
            create_time = FormatISO8601DateTime(it->second.nCreateTime);
        }
        if(spk_man.GetCScript(scriptid, script)) {
            file << strprintf("%s %s script=1", HexStr(script), create_time);
            file << strprintf(" # addr=%s\n", address);
        }
    }
    file << "\n";
    file << "# End of dump\n";
    file.close();

    UniValue reply(UniValue::VOBJ);
    reply.pushKV("filename", filepath.string());

    return reply;
},
    };
}

struct ImportData
{
    // Input data
    std::unique_ptr<CScript> redeemscript; //!< Provided redeemScript; will be moved to `import_scripts` if relevant.
    std::unique_ptr<CScript> witnessscript; //!< Provided witnessScript; will be moved to `import_scripts` if relevant.

    // Output data
    std::set<CScript> import_scripts;
    std::map<CKeyID, bool> used_keys; //!< Import these private keys if available (the value indicates whether if the key is required for solvability)
    std::map<CKeyID, std::pair<CPubKey, KeyOriginInfo>> key_origins;
};

enum class ScriptContext
{
    TOP, //!< Top-level scriptPubKey
    P2SH, //!< P2SH redeemScript
    WITNESS_V0, //!< P2WSH witnessScript
};

// Analyse the provided scriptPubKey, determining which keys and which redeem scripts from the ImportData struct are needed to spend it, and mark them as used.
// Returns an error string, or the empty string for success.
static std::string RecurseImportData(const CScript& script, ImportData& import_data, const ScriptContext script_ctx)
{
    // Use Solver to obtain script type and parsed pubkeys or hashes:
    std::vector<std::vector<unsigned char>> solverdata;
    TxoutType script_type = Solver(script, solverdata);

    switch (script_type) {
    case TxoutType::PUBKEY: {
        CPubKey pubkey(solverdata[0].begin(), solverdata[0].end());
        import_data.used_keys.emplace(pubkey.GetID(), false);
        return "";
    }
    case TxoutType::PUBKEYHASH: {
        CKeyID id = CKeyID(uint160(solverdata[0]));
        import_data.used_keys[id] = true;
        return "";
    }
    case TxoutType::SCRIPTHASH: {
        if (script_ctx == ScriptContext::P2SH) throw JSONRPCError(RPC_INVALID_ADDRESS_OR_KEY, "Trying to nest P2SH inside another P2SH");
        if (script_ctx == ScriptContext::WITNESS_V0) throw JSONRPCError(RPC_INVALID_ADDRESS_OR_KEY, "Trying to nest P2SH inside a P2WSH");
        CHECK_NONFATAL(script_ctx == ScriptContext::TOP);
        CScriptID id = CScriptID(uint160(solverdata[0]));
        auto subscript = std::move(import_data.redeemscript); // Remove redeemscript from import_data to check for superfluous script later.
        if (!subscript) return "missing redeemscript";
        if (CScriptID(*subscript) != id) return "redeemScript does not match the scriptPubKey";
        import_data.import_scripts.emplace(*subscript);
        return RecurseImportData(*subscript, import_data, ScriptContext::P2SH);
    }
    case TxoutType::MULTISIG: {
        for (size_t i = 1; i + 1< solverdata.size(); ++i) {
            CPubKey pubkey(solverdata[i].begin(), solverdata[i].end());
            import_data.used_keys.emplace(pubkey.GetID(), false);
        }
        return "";
    }
    case TxoutType::WITNESS_V0_SCRIPTHASH: {
        if (script_ctx == ScriptContext::WITNESS_V0) throw JSONRPCError(RPC_INVALID_ADDRESS_OR_KEY, "Trying to nest P2WSH inside another P2WSH");
        uint256 fullid(solverdata[0]);
        CScriptID id;
        CRIPEMD160().Write(fullid.begin(), fullid.size()).Finalize(id.begin());
        auto subscript = std::move(import_data.witnessscript); // Remove redeemscript from import_data to check for superfluous script later.
        if (!subscript) return "missing witnessscript";
        if (CScriptID(*subscript) != id) return "witnessScript does not match the scriptPubKey or redeemScript";
        if (script_ctx == ScriptContext::TOP) {
            import_data.import_scripts.emplace(script); // Special rule for IsMine: native P2WSH requires the TOP script imported (see script/ismine.cpp)
        }
        import_data.import_scripts.emplace(*subscript);
        return RecurseImportData(*subscript, import_data, ScriptContext::WITNESS_V0);
    }
    case TxoutType::WITNESS_V0_KEYHASH: {
        if (script_ctx == ScriptContext::WITNESS_V0) throw JSONRPCError(RPC_INVALID_ADDRESS_OR_KEY, "Trying to nest P2WPKH inside P2WSH");
        CKeyID id = CKeyID(uint160(solverdata[0]));
        import_data.used_keys[id] = true;
        if (script_ctx == ScriptContext::TOP) {
            import_data.import_scripts.emplace(script); // Special rule for IsMine: native P2WPKH requires the TOP script imported (see script/ismine.cpp)
        }
        return "";
    }
    case TxoutType::NULL_DATA:
        return "unspendable script";
    case TxoutType::NONSTANDARD:
    case TxoutType::WITNESS_UNKNOWN:
    default:
        return "unrecognized script";
    }
}

static UniValue ProcessImportLegacy(ImportData& import_data, std::map<CKeyID, CPubKey>& pubkey_map, std::map<CKeyID, CKey>& privkey_map, std::set<CScript>& script_pub_keys, bool& have_solving_data, const UniValue& data, std::vector<CKeyID>& ordered_pubkeys)
{
    UniValue warnings(UniValue::VARR);

    // First ensure scriptPubKey has either a script or JSON with "address" string
    const UniValue& scriptPubKey = data["scriptPubKey"];
    bool isScript = scriptPubKey.getType() == UniValue::VSTR;
    if (!isScript && !(scriptPubKey.getType() == UniValue::VOBJ && scriptPubKey.exists("address"))) {
        throw JSONRPCError(RPC_INVALID_PARAMETER, "scriptPubKey must be string with script or JSON with address string");
    }
    const std::string& output = isScript ? scriptPubKey.get_str() : scriptPubKey["address"].get_str();

    // Optional fields.
    const std::string& strRedeemScript = data.exists("redeemscript") ? data["redeemscript"].get_str() : "";
    const std::string& witness_script_hex = data.exists("witnessscript") ? data["witnessscript"].get_str() : "";
    const UniValue& pubKeys = data.exists("pubkeys") ? data["pubkeys"].get_array() : UniValue();
    const UniValue& keys = data.exists("keys") ? data["keys"].get_array() : UniValue();
    const bool internal = data.exists("internal") ? data["internal"].get_bool() : false;
    const bool watchOnly = data.exists("watchonly") ? data["watchonly"].get_bool() : false;

    if (data.exists("range")) {
        throw JSONRPCError(RPC_INVALID_PARAMETER, "Range should not be specified for a non-descriptor import");
    }

    // Generate the script and destination for the scriptPubKey provided
    CScript script;
    if (!isScript) {
        CTxDestination dest = DecodeDestination(output);
        if (!IsValidDestination(dest)) {
            throw JSONRPCError(RPC_INVALID_ADDRESS_OR_KEY, "Invalid address \"" + output + "\"");
        }
        script = GetScriptForDestination(dest);
    } else {
        if (!IsHex(output)) {
            throw JSONRPCError(RPC_INVALID_ADDRESS_OR_KEY, "Invalid scriptPubKey \"" + output + "\"");
        }
        std::vector<unsigned char> vData(ParseHex(output));
        script = CScript(vData.begin(), vData.end());
        CTxDestination dest;
        if (!ExtractDestination(script, dest) && !internal) {
            throw JSONRPCError(RPC_INVALID_PARAMETER, "Internal must be set to true for nonstandard scriptPubKey imports.");
        }
    }
    script_pub_keys.emplace(script);

    // Parse all arguments
    if (strRedeemScript.size()) {
        if (!IsHex(strRedeemScript)) {
            throw JSONRPCError(RPC_INVALID_ADDRESS_OR_KEY, "Invalid redeem script \"" + strRedeemScript + "\": must be hex string");
        }
        auto parsed_redeemscript = ParseHex(strRedeemScript);
        import_data.redeemscript = MakeUnique<CScript>(parsed_redeemscript.begin(), parsed_redeemscript.end());
    }
    if (witness_script_hex.size()) {
        if (!IsHex(witness_script_hex)) {
            throw JSONRPCError(RPC_INVALID_ADDRESS_OR_KEY, "Invalid witness script \"" + witness_script_hex + "\": must be hex string");
        }
        auto parsed_witnessscript = ParseHex(witness_script_hex);
        import_data.witnessscript = MakeUnique<CScript>(parsed_witnessscript.begin(), parsed_witnessscript.end());
    }
    for (size_t i = 0; i < pubKeys.size(); ++i) {
        const auto& str = pubKeys[i].get_str();
        if (!IsHex(str)) {
            throw JSONRPCError(RPC_INVALID_ADDRESS_OR_KEY, "Pubkey \"" + str + "\" must be a hex string");
        }
        auto parsed_pubkey = ParseHex(str);
        CPubKey pubkey(parsed_pubkey.begin(), parsed_pubkey.end());
        if (!pubkey.IsFullyValid()) {
            throw JSONRPCError(RPC_INVALID_ADDRESS_OR_KEY, "Pubkey \"" + str + "\" is not a valid public key");
        }
        pubkey_map.emplace(pubkey.GetID(), pubkey);
        ordered_pubkeys.push_back(pubkey.GetID());
    }

    for (size_t i = 0; i < keys.size(); ++i) {
        const auto& str = keys[i].get_str();
        CKey key = DecodeSecret(str);
        if (!key.IsValid()) {
            throw JSONRPCError(RPC_INVALID_ADDRESS_OR_KEY, "Invalid private key encoding");
        }
        CPubKey pubkey = key.GetPubKey();
        CKeyID id = pubkey.GetID();
        if (pubkey_map.count(id)) {
            pubkey_map.erase(id);
        }
        privkey_map.emplace(id, key);
    }


    // Verify and process input data
    have_solving_data = import_data.redeemscript || import_data.witnessscript || pubkey_map.size() || privkey_map.size();
    if (have_solving_data) {
        // Match up data in import_data with the scriptPubKey in script.
        auto error = RecurseImportData(script, import_data, ScriptContext::TOP);

        // Verify whether the watchonly option corresponds to the availability of private keys.
        bool spendable = std::all_of(import_data.used_keys.begin(), import_data.used_keys.end(), [&](const std::pair<CKeyID, bool>& used_key){ return privkey_map.count(used_key.first) > 0; });
        if (!watchOnly && !spendable) {
            warnings.push_back("Some private keys are missing, outputs will be considered watchonly. If this is intentional, specify the watchonly flag.");
        }
        if (watchOnly && spendable) {
            warnings.push_back("All private keys are provided, outputs will be considered spendable. If this is intentional, do not specify the watchonly flag.");
        }

        // Check that all required keys for solvability are provided.
        if (error.empty()) {
            for (const auto& require_key : import_data.used_keys) {
                if (!require_key.second) continue; // Not a required key
                if (pubkey_map.count(require_key.first) == 0 && privkey_map.count(require_key.first) == 0) {
                    error = "some required keys are missing";
                }
            }
        }

        if (!error.empty()) {
            warnings.push_back("Importing as non-solvable: " + error + ". If this is intentional, don't provide any keys, pubkeys, witnessscript, or redeemscript.");
            import_data = ImportData();
            pubkey_map.clear();
            privkey_map.clear();
            have_solving_data = false;
        } else {
            // RecurseImportData() removes any relevant redeemscript/witnessscript from import_data, so we can use that to discover if a superfluous one was provided.
            if (import_data.redeemscript) warnings.push_back("Ignoring redeemscript as this is not a P2SH script.");
            if (import_data.witnessscript) warnings.push_back("Ignoring witnessscript as this is not a (P2SH-)P2WSH script.");
            for (auto it = privkey_map.begin(); it != privkey_map.end(); ) {
                auto oldit = it++;
                if (import_data.used_keys.count(oldit->first) == 0) {
                    warnings.push_back("Ignoring irrelevant private key.");
                    privkey_map.erase(oldit);
                }
            }
            for (auto it = pubkey_map.begin(); it != pubkey_map.end(); ) {
                auto oldit = it++;
                auto key_data_it = import_data.used_keys.find(oldit->first);
                if (key_data_it == import_data.used_keys.end() || !key_data_it->second) {
                    warnings.push_back("Ignoring public key \"" + HexStr(oldit->first) + "\" as it doesn't appear inside P2PKH or P2WPKH.");
                    pubkey_map.erase(oldit);
                }
            }
        }
    }

    return warnings;
}

static UniValue ProcessImportDescriptor(ImportData& import_data, std::map<CKeyID, CPubKey>& pubkey_map, std::map<CKeyID, CKey>& privkey_map, std::set<CScript>& script_pub_keys, bool& have_solving_data, const UniValue& data, std::vector<CKeyID>& ordered_pubkeys)
{
    UniValue warnings(UniValue::VARR);

    const std::string& descriptor = data["desc"].get_str();
    FlatSigningProvider keys;
    std::string error;
    auto parsed_desc = Parse(descriptor, keys, error, /* require_checksum = */ true);
    if (!parsed_desc) {
        throw JSONRPCError(RPC_INVALID_ADDRESS_OR_KEY, error);
    }

    have_solving_data = parsed_desc->IsSolvable();
    const bool watch_only = data.exists("watchonly") ? data["watchonly"].get_bool() : false;

    int64_t range_start = 0, range_end = 0;
    if (!parsed_desc->IsRange() && data.exists("range")) {
        throw JSONRPCError(RPC_INVALID_PARAMETER, "Range should not be specified for an un-ranged descriptor");
    } else if (parsed_desc->IsRange()) {
        if (!data.exists("range")) {
            throw JSONRPCError(RPC_INVALID_PARAMETER, "Descriptor is ranged, please specify the range");
        }
        std::tie(range_start, range_end) = ParseDescriptorRange(data["range"]);
    }

    const UniValue& priv_keys = data.exists("keys") ? data["keys"].get_array() : UniValue();

    // Expand all descriptors to get public keys and scripts, and private keys if available.
    for (int i = range_start; i <= range_end; ++i) {
        FlatSigningProvider out_keys;
        std::vector<CScript> scripts_temp;
        parsed_desc->Expand(i, keys, scripts_temp, out_keys);
        std::copy(scripts_temp.begin(), scripts_temp.end(), std::inserter(script_pub_keys, script_pub_keys.end()));
        for (const auto& key_pair : out_keys.pubkeys) {
            ordered_pubkeys.push_back(key_pair.first);
        }

        for (const auto& x : out_keys.scripts) {
            import_data.import_scripts.emplace(x.second);
        }

        parsed_desc->ExpandPrivate(i, keys, out_keys);

        std::copy(out_keys.pubkeys.begin(), out_keys.pubkeys.end(), std::inserter(pubkey_map, pubkey_map.end()));
        std::copy(out_keys.keys.begin(), out_keys.keys.end(), std::inserter(privkey_map, privkey_map.end()));
        import_data.key_origins.insert(out_keys.origins.begin(), out_keys.origins.end());
    }

    for (size_t i = 0; i < priv_keys.size(); ++i) {
        const auto& str = priv_keys[i].get_str();
        CKey key = DecodeSecret(str);
        if (!key.IsValid()) {
            throw JSONRPCError(RPC_INVALID_ADDRESS_OR_KEY, "Invalid private key encoding");
        }
        CPubKey pubkey = key.GetPubKey();
        CKeyID id = pubkey.GetID();

        // Check if this private key corresponds to a public key from the descriptor
        if (!pubkey_map.count(id)) {
            warnings.push_back("Ignoring irrelevant private key.");
        } else {
            privkey_map.emplace(id, key);
        }
    }

    // Check if all the public keys have corresponding private keys in the import for spendability.
    // This does not take into account threshold multisigs which could be spendable without all keys.
    // Thus, threshold multisigs without all keys will be considered not spendable here, even if they are,
    // perhaps triggering a false warning message. This is consistent with the current wallet IsMine check.
    bool spendable = std::all_of(pubkey_map.begin(), pubkey_map.end(),
        [&](const std::pair<CKeyID, CPubKey>& used_key) {
            return privkey_map.count(used_key.first) > 0;
        }) && std::all_of(import_data.key_origins.begin(), import_data.key_origins.end(),
        [&](const std::pair<CKeyID, std::pair<CPubKey, KeyOriginInfo>>& entry) {
            return privkey_map.count(entry.first) > 0;
        });
    if (!watch_only && !spendable) {
        warnings.push_back("Some private keys are missing, outputs will be considered watchonly. If this is intentional, specify the watchonly flag.");
    }
    if (watch_only && spendable) {
        warnings.push_back("All private keys are provided, outputs will be considered spendable. If this is intentional, do not specify the watchonly flag.");
    }

    return warnings;
}

static UniValue ProcessImport(CWallet * const pwallet, const UniValue& data, const int64_t timestamp) EXCLUSIVE_LOCKS_REQUIRED(pwallet->cs_wallet)
{
    UniValue warnings(UniValue::VARR);
    UniValue result(UniValue::VOBJ);

    try {
        const bool internal = data.exists("internal") ? data["internal"].get_bool() : false;
        // Internal addresses should not have a label
        if (internal && data.exists("label")) {
            throw JSONRPCError(RPC_INVALID_PARAMETER, "Internal addresses should not have a label");
        }
        const std::string& label = data.exists("label") ? data["label"].get_str() : "";
        const bool add_keypool = data.exists("keypool") ? data["keypool"].get_bool() : false;

        // Add to keypool only works with privkeys disabled
        if (add_keypool && !pwallet->IsWalletFlagSet(WALLET_FLAG_DISABLE_PRIVATE_KEYS)) {
            throw JSONRPCError(RPC_INVALID_PARAMETER, "Keys can only be imported to the keypool when private keys are disabled");
        }

        ImportData import_data;
        std::map<CKeyID, CPubKey> pubkey_map;
        std::map<CKeyID, CKey> privkey_map;
        std::set<CScript> script_pub_keys;
        std::vector<CKeyID> ordered_pubkeys;
        bool have_solving_data;

        if (data.exists("scriptPubKey") && data.exists("desc")) {
            throw JSONRPCError(RPC_INVALID_PARAMETER, "Both a descriptor and a scriptPubKey should not be provided.");
        } else if (data.exists("scriptPubKey")) {
            warnings = ProcessImportLegacy(import_data, pubkey_map, privkey_map, script_pub_keys, have_solving_data, data, ordered_pubkeys);
        } else if (data.exists("desc")) {
            warnings = ProcessImportDescriptor(import_data, pubkey_map, privkey_map, script_pub_keys, have_solving_data, data, ordered_pubkeys);
        } else {
            throw JSONRPCError(RPC_INVALID_PARAMETER, "Either a descriptor or scriptPubKey must be provided.");
        }

        // ELEMENTS:
        // Get blinding privkey
        const std::string& str_blinding_key = data.exists("blinding_privkey") ? data["blinding_privkey"].get_str() : "";
        if (!str_blinding_key.empty() &&
                (!IsHex(str_blinding_key) || str_blinding_key.size() != 64)) {
            throw JSONRPCError(RPC_INVALID_ADDRESS_OR_KEY, "Invalid blinding privkey");
        }
        uint256 blinding_privkey;
        if (!str_blinding_key.empty()) {
            std::vector<unsigned char> blind_bytes = ParseHex(str_blinding_key);
            memcpy(blinding_privkey.begin(), blind_bytes.data(), 32);
        }

        // If private keys are disabled, abort if private keys are being imported
        if (pwallet->IsWalletFlagSet(WALLET_FLAG_DISABLE_PRIVATE_KEYS) && !privkey_map.empty()) {
            throw JSONRPCError(RPC_WALLET_ERROR, "Cannot import private keys to a wallet with private keys disabled");
        }
        if (pwallet->IsWalletFlagSet(WALLET_FLAG_DISABLE_PRIVATE_KEYS) && !str_blinding_key.empty()) {
            throw JSONRPCError(RPC_WALLET_ERROR, "Cannot import blinding keys to a wallet with private keys disabled");
        }

        // Check whether we have any work to do
        for (const CScript& script : script_pub_keys) {
            if (pwallet->IsMine(script) & ISMINE_SPENDABLE) {
                throw JSONRPCError(RPC_WALLET_ERROR, "The wallet already contains the private key for this address or script (\"" + HexStr(script) + "\")");
            }

            // ELEMENTS:
            // If dest import is valid, import blinding key
            CTxDestination dest;
            ExtractDestination(script, dest);
            if (!str_blinding_key.empty() && !pwallet->AddSpecificBlindingKey(CScriptID(GetScriptForDestination(dest)), blinding_privkey)) {
                throw JSONRPCError(RPC_WALLET_ERROR, "Error adding blinding key to wallet");
            }
        }

        // All good, time to import
        pwallet->MarkDirty();
        if (!pwallet->ImportScripts(import_data.import_scripts, timestamp)) {
            throw JSONRPCError(RPC_WALLET_ERROR, "Error adding script to wallet");
        }
        if (!pwallet->ImportPrivKeys(privkey_map, timestamp)) {
            throw JSONRPCError(RPC_WALLET_ERROR, "Error adding key to wallet");
        }
        if (!pwallet->ImportPubKeys(ordered_pubkeys, pubkey_map, import_data.key_origins, add_keypool, internal, timestamp)) {
            throw JSONRPCError(RPC_WALLET_ERROR, "Error adding address to wallet");
        }
        if (!pwallet->ImportScriptPubKeys(label, script_pub_keys, have_solving_data, !internal, timestamp)) {
            throw JSONRPCError(RPC_WALLET_ERROR, "Error adding address to wallet");
        }

        result.pushKV("success", UniValue(true));
    } catch (const UniValue& e) {
        result.pushKV("success", UniValue(false));
        result.pushKV("error", e);
    } catch (...) {
        result.pushKV("success", UniValue(false));

        result.pushKV("error", JSONRPCError(RPC_MISC_ERROR, "Missing required fields"));
    }
    if (warnings.size()) result.pushKV("warnings", warnings);
    return result;
}

static int64_t GetImportTimestamp(const UniValue& data, int64_t now)
{
    if (data.exists("timestamp")) {
        const UniValue& timestamp = data["timestamp"];
        if (timestamp.isNum()) {
            return timestamp.get_int64();
        } else if (timestamp.isStr() && timestamp.get_str() == "now") {
            return now;
        }
        throw JSONRPCError(RPC_TYPE_ERROR, strprintf("Expected number or \"now\" timestamp value for key. got type %s", uvTypeName(timestamp.type())));
    }
    throw JSONRPCError(RPC_TYPE_ERROR, "Missing required timestamp field for key");
}

RPCHelpMan importmulti()
{
    return RPCHelpMan{"importmulti",
                "\nImport addresses/scripts (with private or public keys, redeem script (P2SH)), optionally rescanning the blockchain from the earliest creation time of the imported scripts. Requires a new wallet backup.\n"
                "If an address/script is imported without all of the private keys required to spend from that address, it will be watchonly. The 'watchonly' option must be set to true in this case or a warning will be returned.\n"
                "Conversely, if all the private keys are provided and the address/script is spendable, the watchonly option must be set to false, or a warning will be returned.\n"
            "\nNote: This call can take over an hour to complete if rescan is true, during that time, other rpc calls\n"
            "may report that the imported keys, addresses or scripts exist but related transactions are still missing.\n"
            "Note: Use \"getwalletinfo\" to query the scanning progress.\n",
                {
                    {"requests", RPCArg::Type::ARR, RPCArg::Optional::NO, "Data to be imported",
                        {
                            {"", RPCArg::Type::OBJ, RPCArg::Optional::OMITTED, "",
                                {
                                    {"desc", RPCArg::Type::STR, RPCArg::Optional::OMITTED, "Descriptor to import. If using descriptor, do not also provide address/scriptPubKey, scripts, or pubkeys"},
                                    {"scriptPubKey", RPCArg::Type::STR, RPCArg::Optional::NO, "Type of scriptPubKey (string for script, json for address). Should not be provided if using a descriptor",
                                        /* oneline_description */ "", {"\"<script>\" | { \"address\":\"<address>\" }", "string / json"}
                                    },
                                    {"timestamp", RPCArg::Type::NUM, RPCArg::Optional::NO, "Creation time of the key expressed in " + UNIX_EPOCH_TIME + ",\n"
        "                                                              or the string \"now\" to substitute the current synced blockchain time. The timestamp of the oldest\n"
        "                                                              key will determine how far back blockchain rescans need to begin for missing wallet transactions.\n"
        "                                                              \"now\" can be specified to bypass scanning, for keys which are known to never have been used, and\n"
        "                                                              0 can be specified to scan the entire blockchain. Blocks up to 2 hours before the earliest key\n"
        "                                                              creation time of all keys being imported by the importmulti call will be scanned.",
                                        /* oneline_description */ "", {"timestamp | \"now\"", "integer / string"}
                                    },
                                    {"redeemscript", RPCArg::Type::STR, RPCArg::Optional::OMITTED, "Allowed only if the scriptPubKey is a P2SH or P2SH-P2WSH address/scriptPubKey"},
                                    {"witnessscript", RPCArg::Type::STR, RPCArg::Optional::OMITTED, "Allowed only if the scriptPubKey is a P2SH-P2WSH or P2WSH address/scriptPubKey"},
                                    {"pubkeys", RPCArg::Type::ARR, /* default */ "empty array", "Array of strings giving pubkeys to import. They must occur in P2PKH or P2WPKH scripts. They are not required when the private key is also provided (see the \"keys\" argument).",
                                        {
                                            {"pubKey", RPCArg::Type::STR, RPCArg::Optional::OMITTED, ""},
                                        }
                                    },
                                    {"blinding_privkey", RPCArg::Type::STR, RPCArg::Optional::OMITTED, "String giving blinding key in hex that is used to unblind outputs going to `scriptPubKey`"},
                                    {"keys", RPCArg::Type::ARR, /* default */ "empty array", "Array of strings giving private keys to import. The corresponding public keys must occur in the output or redeemscript.",
                                        {
                                            {"key", RPCArg::Type::STR, RPCArg::Optional::OMITTED, ""},
                                        }
                                    },
                                    {"range", RPCArg::Type::RANGE, RPCArg::Optional::OMITTED, "If a ranged descriptor is used, this specifies the end or the range (in the form [begin,end]) to import"},
                                    {"internal", RPCArg::Type::BOOL, /* default */ "false", "Stating whether matching outputs should be treated as not incoming payments (also known as change)"},
                                    {"watchonly", RPCArg::Type::BOOL, /* default */ "false", "Stating whether matching outputs should be considered watchonly."},
                                    {"label", RPCArg::Type::STR, /* default */ "''", "Label to assign to the address, only allowed with internal=false"},
                                    {"keypool", RPCArg::Type::BOOL, /* default */ "false", "Stating whether imported public keys should be added to the keypool for when users request new addresses. Only allowed when wallet private keys are disabled"},
                                },
                            },
                        },
                        "\"requests\""},
                    {"options", RPCArg::Type::OBJ, RPCArg::Optional::OMITTED_NAMED_ARG, "",
                        {
                            {"rescan", RPCArg::Type::BOOL, /* default */ "true", "Stating if should rescan the blockchain after all imports"},
                        },
                        "\"options\""},
                },
                RPCResult{
                    RPCResult::Type::ARR, "", "Response is an array with the same size as the input that has the execution result",
                    {
                        {RPCResult::Type::OBJ, "", "",
                        {
                            {RPCResult::Type::BOOL, "success", ""},
                            {RPCResult::Type::ARR, "warnings", /* optional */ true, "",
                            {
                                {RPCResult::Type::STR, "", ""},
                            }},
                            {RPCResult::Type::OBJ, "error", /* optional */ true, "",
                            {
                                {RPCResult::Type::ELISION, "", "JSONRPC error"},
                            }},
                        }},
                    }
                },
                RPCExamples{
                    HelpExampleCli("importmulti", "'[{ \"scriptPubKey\": { \"address\": \"<my address>\" }, \"timestamp\":1455191478 }, "
                                          "{ \"scriptPubKey\": { \"address\": \"<my 2nd address>\" }, \"label\": \"example 2\", \"timestamp\": 1455191480 }]'") +
                    HelpExampleCli("importmulti", "'[{ \"scriptPubKey\": { \"address\": \"<my address>\" }, \"timestamp\":1455191478 }]' '{ \"rescan\": false}'")
                },
        [&](const RPCHelpMan& self, const JSONRPCRequest& mainRequest) -> UniValue
{
    std::shared_ptr<CWallet> const wallet = GetWalletForJSONRPCRequest(mainRequest);
    if (!wallet) return NullUniValue;
    CWallet* const pwallet = wallet.get();

    RPCTypeCheck(mainRequest.params, {UniValue::VARR, UniValue::VOBJ});

    EnsureLegacyScriptPubKeyMan(*wallet, true);

    const UniValue& requests = mainRequest.params[0];

    //Default options
    bool fRescan = true;

    if (!mainRequest.params[1].isNull()) {
        const UniValue& options = mainRequest.params[1];

        if (options.exists("rescan")) {
            fRescan = options["rescan"].get_bool();
        }
    }

    WalletRescanReserver reserver(*pwallet);
    if (fRescan && !reserver.reserve()) {
        throw JSONRPCError(RPC_WALLET_ERROR, "Wallet is currently rescanning. Abort existing rescan or wait.");
    }

    int64_t now = 0;
    bool fRunScan = false;
    int64_t nLowestTimestamp = 0;
    UniValue response(UniValue::VARR);
    {
        LOCK(pwallet->cs_wallet);
        EnsureWalletIsUnlocked(pwallet);

        // Verify all timestamps are present before importing any keys.
        CHECK_NONFATAL(pwallet->chain().findBlock(pwallet->GetLastBlockHash(), FoundBlock().time(nLowestTimestamp).mtpTime(now)));
        for (const UniValue& data : requests.getValues()) {
            GetImportTimestamp(data, now);
        }

        const int64_t minimumTimestamp = 1;

        for (const UniValue& data : requests.getValues()) {
            const int64_t timestamp = std::max(GetImportTimestamp(data, now), minimumTimestamp);
            const UniValue result = ProcessImport(pwallet, data, timestamp);
            response.push_back(result);

            if (!fRescan) {
                continue;
            }

            // If at least one request was successful then allow rescan.
            if (result["success"].get_bool()) {
                fRunScan = true;
            }

            // Get the lowest timestamp.
            if (timestamp < nLowestTimestamp) {
                nLowestTimestamp = timestamp;
            }
        }
    }
    if (fRescan && fRunScan && requests.size()) {
        int64_t scannedTime = pwallet->RescanFromTime(nLowestTimestamp, reserver, true /* update */);
        {
            LOCK(pwallet->cs_wallet);
            pwallet->ReacceptWalletTransactions();
        }

        if (pwallet->IsAbortingRescan()) {
            throw JSONRPCError(RPC_MISC_ERROR, "Rescan aborted by user.");
        }
        if (scannedTime > nLowestTimestamp) {
            std::vector<UniValue> results = response.getValues();
            response.clear();
            response.setArray();
            size_t i = 0;
            for (const UniValue& request : requests.getValues()) {
                // If key creation date is within the successfully scanned
                // range, or if the import result already has an error set, let
                // the result stand unmodified. Otherwise replace the result
                // with an error message.
                if (scannedTime <= GetImportTimestamp(request, now) || results.at(i).exists("error")) {
                    response.push_back(results.at(i));
                } else {
                    UniValue result = UniValue(UniValue::VOBJ);
                    result.pushKV("success", UniValue(false));
                    result.pushKV(
                        "error",
                        JSONRPCError(
                            RPC_MISC_ERROR,
                            strprintf("Rescan failed for key with creation timestamp %d. There was an error reading a "
                                      "block from time %d, which is after or within %d seconds of key creation, and "
                                      "could contain transactions pertaining to the key. As a result, transactions "
                                      "and coins using this key may not appear in the wallet. This error could be "
                                      "caused by pruning or data corruption (see daemon log for details) and could "
                                      "be dealt with by downloading and rescanning the relevant blocks (see -reindex "
                                      "and -rescan options).",
                                GetImportTimestamp(request, now), scannedTime - TIMESTAMP_WINDOW - 1, TIMESTAMP_WINDOW)));
                    response.push_back(std::move(result));
                }
                ++i;
            }
        }
    }

    return response;
},
    };
}

static UniValue ProcessDescriptorImport(CWallet * const pwallet, const UniValue& data, const int64_t timestamp) EXCLUSIVE_LOCKS_REQUIRED(pwallet->cs_wallet)
{
    UniValue warnings(UniValue::VARR);
    UniValue result(UniValue::VOBJ);

    try {
        if (!data.exists("desc")) {
            throw JSONRPCError(RPC_INVALID_PARAMETER, "Descriptor not found.");
        }

        const std::string& descriptor = data["desc"].get_str();
        const bool active = data.exists("active") ? data["active"].get_bool() : false;
        const bool internal = data.exists("internal") ? data["internal"].get_bool() : false;
        const std::string& label = data.exists("label") ? data["label"].get_str() : "";

        // Parse descriptor string
        FlatSigningProvider keys;
        std::string error;
        auto parsed_desc = Parse(descriptor, keys, error, /* require_checksum = */ true);
        if (!parsed_desc) {
            throw JSONRPCError(RPC_INVALID_ADDRESS_OR_KEY, error);
        }

        // Range check
        int64_t range_start = 0, range_end = 1, next_index = 0;
        if (!parsed_desc->IsRange() && data.exists("range")) {
            throw JSONRPCError(RPC_INVALID_PARAMETER, "Range should not be specified for an un-ranged descriptor");
        } else if (parsed_desc->IsRange()) {
            if (data.exists("range")) {
                auto range = ParseDescriptorRange(data["range"]);
                range_start = range.first;
                range_end = range.second + 1; // Specified range end is inclusive, but we need range end as exclusive
            } else {
                warnings.push_back("Range not given, using default keypool range");
                range_start = 0;
                range_end = gArgs.GetArg("-keypool", DEFAULT_KEYPOOL_SIZE);
            }
            next_index = range_start;

            if (data.exists("next_index")) {
                next_index = data["next_index"].get_int64();
                // bound checks
                if (next_index < range_start || next_index >= range_end) {
                    throw JSONRPCError(RPC_INVALID_PARAMETER, "next_index is out of range");
                }
            }
        }

        // Active descriptors must be ranged
        if (active && !parsed_desc->IsRange()) {
            throw JSONRPCError(RPC_INVALID_PARAMETER, "Active descriptors must be ranged");
        }

        // Ranged descriptors should not have a label
        if (data.exists("range") && data.exists("label")) {
            throw JSONRPCError(RPC_INVALID_PARAMETER, "Ranged descriptors should not have a label");
        }

        // Internal addresses should not have a label either
        if (internal && data.exists("label")) {
            throw JSONRPCError(RPC_INVALID_PARAMETER, "Internal addresses should not have a label");
        }

        // Combo descriptor check
        if (active && !parsed_desc->IsSingleType()) {
            throw JSONRPCError(RPC_WALLET_ERROR, "Combo descriptors cannot be set to active");
        }

        // If the wallet disabled private keys, abort if private keys exist
        if (pwallet->IsWalletFlagSet(WALLET_FLAG_DISABLE_PRIVATE_KEYS) && !keys.keys.empty()) {
            throw JSONRPCError(RPC_WALLET_ERROR, "Cannot import private keys to a wallet with private keys disabled");
        }

        // Need to ExpandPrivate to check if private keys are available for all pubkeys
        FlatSigningProvider expand_keys;
        std::vector<CScript> scripts;
        parsed_desc->Expand(0, keys, scripts, expand_keys);
        parsed_desc->ExpandPrivate(0, keys, expand_keys);

        // Check if all private keys are provided
        bool have_all_privkeys = !expand_keys.keys.empty();
        for (const auto& entry : expand_keys.origins) {
            const CKeyID& key_id = entry.first;
            CKey key;
            if (!expand_keys.GetKey(key_id, key)) {
                have_all_privkeys = false;
                break;
            }
        }

        // If private keys are enabled, check some things.
        if (!pwallet->IsWalletFlagSet(WALLET_FLAG_DISABLE_PRIVATE_KEYS)) {
           if (keys.keys.empty()) {
                throw JSONRPCError(RPC_WALLET_ERROR, "Cannot import descriptor without private keys to a wallet with private keys enabled");
           }
           if (!have_all_privkeys) {
               warnings.push_back("Not all private keys provided. Some wallet functionality may return unexpected errors");
           }
        }

        WalletDescriptor w_desc(std::move(parsed_desc), timestamp, range_start, range_end, next_index);

        // Check if the wallet already contains the descriptor
        auto existing_spk_manager = pwallet->GetDescriptorScriptPubKeyMan(w_desc);
        if (existing_spk_manager) {
            LOCK(existing_spk_manager->cs_desc_man);
            if (range_start > existing_spk_manager->GetWalletDescriptor().range_start) {
                throw JSONRPCError(RPC_INVALID_PARAMS, strprintf("range_start can only decrease; current range = [%d,%d]", existing_spk_manager->GetWalletDescriptor().range_start, existing_spk_manager->GetWalletDescriptor().range_end));
            }
        }

        // Add descriptor to the wallet
        auto spk_manager = pwallet->AddWalletDescriptor(w_desc, keys, label);
        if (spk_manager == nullptr) {
            throw JSONRPCError(RPC_WALLET_ERROR, strprintf("Could not add descriptor '%s'", descriptor));
        }

        // Set descriptor as active if necessary
        if (active) {
            if (!w_desc.descriptor->GetOutputType()) {
                warnings.push_back("Unknown output type, cannot set descriptor to active.");
            } else {
                pwallet->AddActiveScriptPubKeyMan(spk_manager->GetID(), *w_desc.descriptor->GetOutputType(), internal);
            }
        }

        result.pushKV("success", UniValue(true));
    } catch (const UniValue& e) {
        result.pushKV("success", UniValue(false));
        result.pushKV("error", e);
    } catch (...) {
        result.pushKV("success", UniValue(false));

        result.pushKV("error", JSONRPCError(RPC_MISC_ERROR, "Missing required fields"));
    }
    if (warnings.size()) result.pushKV("warnings", warnings);
    return result;
}

RPCHelpMan importdescriptors()
{
    return RPCHelpMan{"importdescriptors",
                "\nImport descriptors. This will trigger a rescan of the blockchain based on the earliest timestamp of all descriptors being imported. Requires a new wallet backup.\n"
            "\nNote: This call can take over an hour to complete if using an early timestamp; during that time, other rpc calls\n"
            "may report that the imported keys, addresses or scripts exist but related transactions are still missing.\n",
                {
                    {"requests", RPCArg::Type::ARR, RPCArg::Optional::NO, "Data to be imported",
                        {
                            {"", RPCArg::Type::OBJ, RPCArg::Optional::OMITTED, "",
                                {
                                    {"desc", RPCArg::Type::STR, RPCArg::Optional::NO, "Descriptor to import."},
                                    {"active", RPCArg::Type::BOOL, /* default */ "false", "Set this descriptor to be the active descriptor for the corresponding output type/externality"},
                                    {"range", RPCArg::Type::RANGE, RPCArg::Optional::OMITTED, "If a ranged descriptor is used, this specifies the end or the range (in the form [begin,end]) to import"},
                                    {"next_index", RPCArg::Type::NUM, RPCArg::Optional::OMITTED, "If a ranged descriptor is set to active, this specifies the next index to generate addresses from"},
                                    {"timestamp", RPCArg::Type::NUM, RPCArg::Optional::NO, "Time from which to start rescanning the blockchain for this descriptor, in " + UNIX_EPOCH_TIME + "\n"
        "                                                              Use the string \"now\" to substitute the current synced blockchain time.\n"
        "                                                              \"now\" can be specified to bypass scanning, for outputs which are known to never have been used, and\n"
        "                                                              0 can be specified to scan the entire blockchain. Blocks up to 2 hours before the earliest timestamp\n"
        "                                                              of all descriptors being imported will be scanned.",
                                        /* oneline_description */ "", {"timestamp | \"now\"", "integer / string"}
                                    },
                                    {"internal", RPCArg::Type::BOOL, /* default */ "false", "Whether matching outputs should be treated as not incoming payments (e.g. change)"},
                                    {"label", RPCArg::Type::STR, /* default */ "''", "Label to assign to the address, only allowed with internal=false"},
                                },
                            },
                        },
                        "\"requests\""},
                },
                RPCResult{
                    RPCResult::Type::ARR, "", "Response is an array with the same size as the input that has the execution result",
                    {
                        {RPCResult::Type::OBJ, "", "",
                        {
                            {RPCResult::Type::BOOL, "success", ""},
                            {RPCResult::Type::ARR, "warnings", /* optional */ true, "",
                            {
                                {RPCResult::Type::STR, "", ""},
                            }},
                            {RPCResult::Type::OBJ, "error", /* optional */ true, "",
                            {
                                {RPCResult::Type::ELISION, "", "JSONRPC error"},
                            }},
                        }},
                    }
                },
                RPCExamples{
                    HelpExampleCli("importdescriptors", "'[{ \"desc\": \"<my descriptor>\", \"timestamp\":1455191478, \"internal\": true }, "
                                          "{ \"desc\": \"<my desccriptor 2>\", \"label\": \"example 2\", \"timestamp\": 1455191480 }]'") +
                    HelpExampleCli("importdescriptors", "'[{ \"desc\": \"<my descriptor>\", \"timestamp\":1455191478, \"active\": true, \"range\": [0,100], \"label\": \"<my bech32 wallet>\" }]'")
                },
        [&](const RPCHelpMan& self, const JSONRPCRequest& main_request) -> UniValue
{
    std::shared_ptr<CWallet> const wallet = GetWalletForJSONRPCRequest(main_request);
    if (!wallet) return NullUniValue;
    CWallet* const pwallet = wallet.get();

    //  Make sure wallet is a descriptor wallet
    if (!pwallet->IsWalletFlagSet(WALLET_FLAG_DESCRIPTORS)) {
        throw JSONRPCError(RPC_WALLET_ERROR, "importdescriptors is not available for non-descriptor wallets");
    }

    RPCTypeCheck(main_request.params, {UniValue::VARR, UniValue::VOBJ});

    WalletRescanReserver reserver(*pwallet);
    if (!reserver.reserve()) {
        throw JSONRPCError(RPC_WALLET_ERROR, "Wallet is currently rescanning. Abort existing rescan or wait.");
    }

    const UniValue& requests = main_request.params[0];
    const int64_t minimum_timestamp = 1;
    int64_t now = 0;
    int64_t lowest_timestamp = 0;
    bool rescan = false;
    UniValue response(UniValue::VARR);
    {
        LOCK(pwallet->cs_wallet);
        EnsureWalletIsUnlocked(pwallet);

        CHECK_NONFATAL(pwallet->chain().findBlock(pwallet->GetLastBlockHash(), FoundBlock().time(lowest_timestamp).mtpTime(now)));

        // Get all timestamps and extract the lowest timestamp
        for (const UniValue& request : requests.getValues()) {
            // This throws an error if "timestamp" doesn't exist
            const int64_t timestamp = std::max(GetImportTimestamp(request, now), minimum_timestamp);
            const UniValue result = ProcessDescriptorImport(pwallet, request, timestamp);
            response.push_back(result);

            if (lowest_timestamp > timestamp ) {
                lowest_timestamp = timestamp;
            }

            // If we know the chain tip, and at least one request was successful then allow rescan
            if (!rescan && result["success"].get_bool()) {
                rescan = true;
            }
        }
        pwallet->ConnectScriptPubKeyManNotifiers();
    }

    // Rescan the blockchain using the lowest timestamp
    if (rescan) {
        int64_t scanned_time = pwallet->RescanFromTime(lowest_timestamp, reserver, true /* update */);
        {
            LOCK(pwallet->cs_wallet);
            pwallet->ReacceptWalletTransactions();
        }

        if (pwallet->IsAbortingRescan()) {
            throw JSONRPCError(RPC_MISC_ERROR, "Rescan aborted by user.");
        }

        if (scanned_time > lowest_timestamp) {
            std::vector<UniValue> results = response.getValues();
            response.clear();
            response.setArray();

            // Compose the response
            for (unsigned int i = 0; i < requests.size(); ++i) {
                const UniValue& request = requests.getValues().at(i);

                // If the descriptor timestamp is within the successfully scanned
                // range, or if the import result already has an error set, let
                // the result stand unmodified. Otherwise replace the result
                // with an error message.
                if (scanned_time <= GetImportTimestamp(request, now) || results.at(i).exists("error")) {
                    response.push_back(results.at(i));
                } else {
                    UniValue result = UniValue(UniValue::VOBJ);
                    result.pushKV("success", UniValue(false));
                    result.pushKV(
                        "error",
                        JSONRPCError(
                            RPC_MISC_ERROR,
                            strprintf("Rescan failed for descriptor with timestamp %d. There was an error reading a "
                                      "block from time %d, which is after or within %d seconds of key creation, and "
                                      "could contain transactions pertaining to the desc. As a result, transactions "
                                      "and coins using this desc may not appear in the wallet. This error could be "
                                      "caused by pruning or data corruption (see bitcoind log for details) and could "
                                      "be dealt with by downloading and rescanning the relevant blocks (see -reindex "
                                      "and -rescan options).",
                                GetImportTimestamp(request, now), scanned_time - TIMESTAMP_WINDOW - 1, TIMESTAMP_WINDOW)));
                    response.push_back(std::move(result));
                }
            }
        }
    }

    return response;
<<<<<<< HEAD
}

//
// ELEMENTS:

UniValue getwalletpakinfo(const JSONRPCRequest& request)
{
    if (request.fHelp || request.params.size() != 0)
        throw std::runtime_error(
            RPCHelpMan{"getwalletpakinfo",
                "\nReturns relevant pegout authorization key (PAK) information about this wallet. Throws an error if initpegoutwallet` has not been invoked on this wallet.\n",
                {},
                RPCResult{
                    RPCResult::Type::OBJ, "", "",
                    {
                        {RPCResult::Type::STR, "bip32_counter", "next index to be used by the wallet for `sendtomainchain`"},
                        {RPCResult::Type::STR, "bitcoin_descriptor", "Bitcoin script descriptor loaded in the wallet for pegouts"},
                        {RPCResult::Type::STR_HEX, "liquid_pak", "pubkey corresponding to the Liquid PAK loaded in the wallet for pegouts"},
                        {RPCResult::Type::STR, "liquid_pak_address", "corresponding address for `liquid_pak`. Useful for `dumpprivkey` for wallet backup or transfer"},
                        {RPCResult::Type::ARR_FIXED, "address_lookahead", "the three next Bitcoin addresses the wallet will use for `sendtomainchain` based on the internal counter",
                            {RPCResult{RPCResult::Type::STR, "", ""}}},
                    }
                },
                RPCExamples{""},
            }.ToString());

    std::shared_ptr<CWallet> const wallet = GetWalletForJSONRPCRequest(request);
    if (!wallet) return NullUniValue;
    CWallet* const pwallet = wallet.get();

    LOCK(pwallet->cs_wallet);

    if (pwallet->offline_counter == -1) {
        throw JSONRPCError(RPC_MISC_ERROR, "This wallet has not been initialized for PAK-enforced peg-outs.");
    }

    UniValue ret(UniValue::VOBJ);
    std::stringstream ss;
    ss << pwallet->offline_counter;
    ret.pushKV("bip32_counter", ss.str());

    const std::string desc_str = pwallet->offline_desc;

    FlatSigningProvider provider;
    std::string error;
    const auto& desc = Parse(desc_str, provider, error);

    ret.pushKV("bitcoin_descriptor", desc_str);
    ret.pushKV("liquid_pak", HexStr(pwallet->online_key));
    ret.pushKV("liquid_pak_address", EncodeDestination(PKHash(pwallet->online_key)));

    // We know that the number is non-negative from earlier check
    unsigned int counter = (unsigned int)pwallet->offline_counter;

    UniValue address_list(UniValue::VARR);
    for (unsigned int i = counter; i < counter+3; i++) {
        std::vector<CScript> scripts;
        if (!desc->Expand(i, provider, scripts, provider)) {
            throw JSONRPCError(RPC_WALLET_ERROR, "Could not generate lookahead addresses with descriptor. This is a bug.");
        }
        CTxDestination destination;
        ExtractDestination(scripts[0], destination);
        address_list.push_back(EncodeParentDestination(destination));
    }

    ret.pushKV("address_lookahead", address_list);
    return ret;
}

UniValue importblindingkey(const JSONRPCRequest& request)
{
    if (request.fHelp || request.params.size() != 2)
        throw std::runtime_error(
            RPCHelpMan{"importblindingkey",
                "\nImports a private blinding key in hex for a CT address.",
                {
                    {"address", RPCArg::Type::STR, RPCArg::Optional::NO, "The CT address"},
                    {"hexkey", RPCArg::Type::STR, RPCArg::Optional::NO, "The blinding key in hex"},
                },
                RPCResults{},
                RPCExamples{
                    HelpExampleCli("importblindingkey", "\"my blinded CT address\" <blindinghex>")
                },
            }.ToString());

    std::shared_ptr<CWallet> const wallet = GetWalletForJSONRPCRequest(request);
    if (!wallet) return NullUniValue;
    CWallet* const pwallet = wallet.get();

    LOCK(pwallet->cs_wallet);

    CTxDestination dest = DecodeDestination(request.params[0].get_str());
    if (!IsValidDestination(dest)) {
        throw JSONRPCError(RPC_INVALID_ADDRESS_OR_KEY, "Invalid Bitcoin address.");
    }
    if (!IsBlindDestination(dest)) {
        throw JSONRPCError(RPC_INVALID_ADDRESS_OR_KEY, "Address is not confidential.");
    }

    if (!IsHex(request.params[1].get_str())) {
        throw JSONRPCError(RPC_INVALID_ADDRESS_OR_KEY, "Invalid hexadecimal for key");
    }
    std::vector<unsigned char> keydata = ParseHex(request.params[1].get_str());
    if (keydata.size() != 32) {
        throw JSONRPCError(RPC_INVALID_ADDRESS_OR_KEY, "Invalid hexadecimal key length");
    }

    CKey key;
    key.Set(keydata.begin(), keydata.end(), true);
    if (!key.IsValid() || key.GetPubKey() != GetDestinationBlindingKey(dest)) {
        throw JSONRPCError(RPC_INVALID_ADDRESS_OR_KEY, "Address and key do not match");
    }

    uint256 keyval;
    memcpy(keyval.begin(), &keydata[0], 32);
    if (!pwallet->AddSpecificBlindingKey(CScriptID(GetScriptForDestination(dest)), keyval)) {
        throw JSONRPCError(RPC_WALLET_ERROR, "Failed to import blinding key");
    }
    pwallet->MarkDirty();

    return NullUniValue;
}

UniValue importmasterblindingkey(const JSONRPCRequest& request)
{
    if (request.fHelp || request.params.size() != 1)
        throw std::runtime_error(
            RPCHelpMan{"importmasterblindingkey",
                "\nImports a master private blinding key in hex for the wallet."
                "\nNote: wallets can only have one master blinding key at a time. Funds could be permanently lost if user doesn't know what they are doing. Recommended use is only for wallet recovery using this in conjunction with `sethdseed`.\n",
                {
                    {"hexkey", RPCArg::Type::STR_HEX, RPCArg::Optional::NO, "The blinding key in hex"},
                },
                RPCResults{},
                RPCExamples{
                    HelpExampleCli("importmasterblindingkey", "<hexkey>")
                },
            }.ToString());

    std::shared_ptr<CWallet> const wallet = GetWalletForJSONRPCRequest(request);
    if (!wallet) return NullUniValue;
    CWallet* const pwallet = wallet.get();

    LOCK(pwallet->cs_wallet);

    if (!IsHex(request.params[0].get_str())) {
        throw JSONRPCError(RPC_INVALID_ADDRESS_OR_KEY, "Invalid hexadecimal for key");
    }
    std::vector<unsigned char> keydata = ParseHex(request.params[0].get_str());
    if (keydata.size() != 32) {
        throw JSONRPCError(RPC_INVALID_ADDRESS_OR_KEY, "Invalid hexadecimal key length");
    }

    uint256 keyval;
    memcpy(keyval.begin(), &keydata[0], 32);

    if (!pwallet->SetMasterBlindingKey(keyval)) {
        throw JSONRPCError(RPC_WALLET_ERROR, "Failed to import master blinding key");
    }

    pwallet->MarkDirty();

    return NullUniValue;
}

UniValue importissuanceblindingkey(const JSONRPCRequest& request)
{
    if (request.fHelp || request.params.size() != 3)
        throw std::runtime_error(
            RPCHelpMan{"importissuanceblindingkey",
                "\nImports a private blinding key in hex for an asset issuance.",
                {
                    {"txid", RPCArg::Type::STR_HEX, RPCArg::Optional::NO, "The transaction id of the issuance"},
                    {"vin", RPCArg::Type::NUM, RPCArg::Optional::NO, "The input number of the issuance in the transaction."},
                    {"blindingkey", RPCArg::Type::STR_HEX, RPCArg::Optional::NO, "The blinding key in hex"},
                },
                RPCResults{},
                RPCExamples{
                    HelpExampleCli("importblindingkey", "\"my blinded CT address\" <blindinghex>")
                },
            }.ToString());

    std::shared_ptr<CWallet> const wallet = GetWalletForJSONRPCRequest(request);
    if (!wallet) return NullUniValue;
    CWallet* const pwallet = wallet.get();

    LOCK(pwallet->cs_wallet);

    if (!request.params[0].isStr() || !IsHex(request.params[0].get_str()) || request.params[0].get_str().size() != 64) {
        throw JSONRPCError(RPC_TYPE_ERROR, "First argument must be a txid string");
    }
    std::string txidstr = request.params[0].get_str();
    uint256 txid;
    txid.SetHex(txidstr);

    uint32_t vindex;
    if (!request.params[1].isNum()) {
        throw JSONRPCError(RPC_TYPE_ERROR, "vin must be an integer");
    }
    vindex = request.params[1].get_int();

    if (!request.params[2].isStr() || !IsHex(request.params[2].get_str()) || request.params[2].get_str().size() != 64) {
        throw JSONRPCError(RPC_TYPE_ERROR, "blinding key must be a hex string of length 64");
    }

    std::vector<unsigned char> keydata = ParseHex(request.params[2].get_str());
    if (keydata.size() != 32) {
        throw JSONRPCError(RPC_INVALID_ADDRESS_OR_KEY, "Invalid hexadecimal key length");
    }
    CKey key;
    key.Set(keydata.begin(), keydata.end(), true);

    // Process as issuance key dump
    for (std::map<uint256, CWalletTx>::const_iterator it = pwallet->mapWallet.begin(); it != pwallet->mapWallet.end(); ++it) {
        const CWalletTx* pcoin = &(*it).second;
        if (pcoin->GetHash() != txid) {
            continue;
        }
        if (pcoin->tx->vin.size() <= vindex) {
            throw JSONRPCError(RPC_WALLET_ERROR, "Transaction is in wallet but vin does not exist");
        }
        if (pcoin->tx->vin[vindex].assetIssuance.IsNull()) {
            throw JSONRPCError(RPC_WALLET_ERROR, "Transaction input has no issuance");
        }

        // Import the key in that slot
        uint256 keyval;
        memcpy(keyval.begin(), &keydata[0], 32);
        CScript blindingScript(CScript() << OP_RETURN << std::vector<unsigned char>(pcoin->tx->vin[vindex].prevout.hash.begin(), pcoin->tx->vin[vindex].prevout.hash.end()) << pcoin->tx->vin[vindex].prevout.n);
        if (!pwallet->AddSpecificBlindingKey(CScriptID(blindingScript), keyval)) {
            throw JSONRPCError(RPC_WALLET_ERROR, "Failed to import blinding key");
        }
        pwallet->MarkDirty();
        return NullUniValue;
    }

    throw JSONRPCError(RPC_WALLET_ERROR, "Transaction is unknown to wallet.");
}

UniValue dumpblindingkey(const JSONRPCRequest& request)
{
    if (request.fHelp || request.params.size() != 1)
        throw std::runtime_error(
            RPCHelpMan{"dumpblindingkey",
                "\nDumps the private blinding key for a CT address in hex.",
                {
                    {"address", RPCArg::Type::STR, RPCArg::Optional::NO, "The CT address"},
                },
                RPCResult{
                    RPCResult::Type::STR, "blindingkey", "the blinding key",
                },
                RPCExamples{
                    HelpExampleCli("dumpblindingkey", "\"my address\"")
                },
            }.ToString());

    std::shared_ptr<CWallet> const wallet = GetWalletForJSONRPCRequest(request);
    if (!wallet) return NullUniValue;
    CWallet* const pwallet = wallet.get();

    LOCK(pwallet->cs_wallet);

    CTxDestination dest = DecodeDestination(request.params[0].get_str());
    if (!IsValidDestination(dest)) {
        throw JSONRPCError(RPC_INVALID_ADDRESS_OR_KEY, "Invalid Bitcoin address");
    }
    if (!IsBlindDestination(dest)) {
        throw JSONRPCError(RPC_INVALID_ADDRESS_OR_KEY, "Not a CT address");
    }
    CScript script = GetScriptForDestination(dest);
    CKey key;
    key = pwallet->GetBlindingKey(&script);
    if (key.IsValid()) {
        CPubKey pubkey(key.GetPubKey());
        if (pubkey == GetDestinationBlindingKey(dest)) {
            return HexStr(Span<const unsigned char>(key.begin(), key.size()));
        }
    }

    throw JSONRPCError(RPC_WALLET_ERROR, "Blinding key for address is unknown");
}

UniValue dumpmasterblindingkey(const JSONRPCRequest& request)
{
    if (request.fHelp || request.params.size() != 0)
        throw std::runtime_error(
            RPCHelpMan{"dumpmasterblindingkey",
                "\nDumps the master private blinding key in hex.",
                {},
                RPCResult{
                    RPCResult::Type::STR, "blindingkey", "the master blinding key",
                },
                RPCExamples{
                    HelpExampleCli("dumpmasterblindingkey", "")
                },
            }.ToString());

    std::shared_ptr<CWallet> const wallet = GetWalletForJSONRPCRequest(request);
    if (!wallet) return NullUniValue;
    CWallet* const pwallet = wallet.get();

    LOCK(pwallet->cs_wallet);

    if (!pwallet->blinding_derivation_key.IsNull()) {
        return HexStr(pwallet->blinding_derivation_key);
    } else {
        throw JSONRPCError(RPC_WALLET_ERROR, "Master blinding key is uninitialized.");
    }
}

UniValue dumpissuanceblindingkey(const JSONRPCRequest& request)
{
    if (request.fHelp || request.params.size() != 2)
        throw std::runtime_error(
            RPCHelpMan{"dumpissuanceblindingkey",
                "\nDumps the private blinding key for an asset issuance in wallet.",
                {
                    {"txid", RPCArg::Type::STR_HEX, RPCArg::Optional::NO, "The transaction id of the issuance"},
                    {"vin", RPCArg::Type::NUM, RPCArg::Optional::NO, "The input number of the issuance in the transaction."},
                },
                RPCResult{
                    RPCResult::Type::STR, "blindingkey", "the issuance blinding key",
                },
                RPCExamples{
                    HelpExampleCli("dumpissuanceblindingkey", "\"<txid>\", 0")
                },
            }.ToString());

    std::shared_ptr<CWallet> const wallet = GetWalletForJSONRPCRequest(request);
    if (!wallet) return NullUniValue;
    CWallet* const pwallet = wallet.get();

    LOCK(pwallet->cs_wallet);

    if (!request.params[0].isStr() || !IsHex(request.params[0].get_str()) || request.params[0].get_str().size() != 64) {
        throw JSONRPCError(RPC_TYPE_ERROR, "First argument must be a txid string");
    }
    std::string txidstr = request.params[0].get_str();
    uint256 txid;
    txid.SetHex(txidstr);

    uint32_t vindex;
    if (!request.params[1].isNum()) {
        throw JSONRPCError(RPC_TYPE_ERROR, "vin must be an integer");
    }
    vindex = request.params[1].get_int();

    // Process as issuance key dump
    for (std::map<uint256, CWalletTx>::const_iterator it = pwallet->mapWallet.begin(); it != pwallet->mapWallet.end(); ++it) {
        const CWalletTx* pcoin = &(*it).second;
        if (pcoin->tx->GetHash() != txid) {
            continue;
        }
        if (pcoin->tx->vin.size() <= vindex) {
            throw JSONRPCError(RPC_WALLET_ERROR, "Transaction is in wallet but vin does not exist");
        }
        if (pcoin->tx->vin[vindex].assetIssuance.IsNull()) {
            throw JSONRPCError(RPC_WALLET_ERROR, "Transaction input has no issuance");
        }
        // We can actually deblind the input
        if (pcoin->GetIssuanceAmount(vindex, false) != -1 ) {
            CScript blindingScript(CScript() << OP_RETURN << std::vector<unsigned char>(pcoin->tx->vin[vindex].prevout.hash.begin(), pcoin->tx->vin[vindex].prevout.hash.end()) << pcoin->tx->vin[vindex].prevout.n);
            CKey key;
            key = pwallet->GetBlindingKey(&blindingScript);
            return HexStr(Span<const unsigned char>(key.begin(), key.size()));
        } else {
            // We don't know how to deblind this using our wallet
            throw JSONRPCError(RPC_WALLET_ERROR, "Unable to unblind issuance with wallet blinding key.");
        }
    }
    throw JSONRPCError(RPC_WALLET_ERROR, "Transaction is unknown to wallet.");
}

// END ELEMENTS
//
=======
},
    };
}
>>>>>>> 89a8299a
<|MERGE_RESOLUTION|>--- conflicted
+++ resolved
@@ -1766,17 +1766,16 @@
     }
 
     return response;
-<<<<<<< HEAD
+},
+    };
 }
 
 //
 // ELEMENTS:
 
-UniValue getwalletpakinfo(const JSONRPCRequest& request)
-{
-    if (request.fHelp || request.params.size() != 0)
-        throw std::runtime_error(
-            RPCHelpMan{"getwalletpakinfo",
+RPCHelpMan getwalletpakinfo()
+{
+    return RPCHelpMan{"getwalletpakinfo",
                 "\nReturns relevant pegout authorization key (PAK) information about this wallet. Throws an error if initpegoutwallet` has not been invoked on this wallet.\n",
                 {},
                 RPCResult{
@@ -1791,7 +1790,8 @@
                     }
                 },
                 RPCExamples{""},
-            }.ToString());
+        [&](const RPCHelpMan& self, const JSONRPCRequest& request) -> UniValue
+{
 
     std::shared_ptr<CWallet> const wallet = GetWalletForJSONRPCRequest(request);
     if (!wallet) return NullUniValue;
@@ -1834,13 +1834,13 @@
 
     ret.pushKV("address_lookahead", address_list);
     return ret;
-}
-
-UniValue importblindingkey(const JSONRPCRequest& request)
-{
-    if (request.fHelp || request.params.size() != 2)
-        throw std::runtime_error(
-            RPCHelpMan{"importblindingkey",
+},
+    };
+}
+
+RPCHelpMan importblindingkey()
+{
+    return RPCHelpMan{"importblindingkey",
                 "\nImports a private blinding key in hex for a CT address.",
                 {
                     {"address", RPCArg::Type::STR, RPCArg::Optional::NO, "The CT address"},
@@ -1850,8 +1850,8 @@
                 RPCExamples{
                     HelpExampleCli("importblindingkey", "\"my blinded CT address\" <blindinghex>")
                 },
-            }.ToString());
-
+        [&](const RPCHelpMan& self, const JSONRPCRequest& request) -> UniValue
+{
     std::shared_ptr<CWallet> const wallet = GetWalletForJSONRPCRequest(request);
     if (!wallet) return NullUniValue;
     CWallet* const pwallet = wallet.get();
@@ -1888,13 +1888,13 @@
     pwallet->MarkDirty();
 
     return NullUniValue;
-}
-
-UniValue importmasterblindingkey(const JSONRPCRequest& request)
-{
-    if (request.fHelp || request.params.size() != 1)
-        throw std::runtime_error(
-            RPCHelpMan{"importmasterblindingkey",
+},
+    };
+}
+
+RPCHelpMan importmasterblindingkey()
+{
+    return RPCHelpMan{"importmasterblindingkey",
                 "\nImports a master private blinding key in hex for the wallet."
                 "\nNote: wallets can only have one master blinding key at a time. Funds could be permanently lost if user doesn't know what they are doing. Recommended use is only for wallet recovery using this in conjunction with `sethdseed`.\n",
                 {
@@ -1904,8 +1904,8 @@
                 RPCExamples{
                     HelpExampleCli("importmasterblindingkey", "<hexkey>")
                 },
-            }.ToString());
-
+        [&](const RPCHelpMan& self, const JSONRPCRequest& request) -> UniValue
+{
     std::shared_ptr<CWallet> const wallet = GetWalletForJSONRPCRequest(request);
     if (!wallet) return NullUniValue;
     CWallet* const pwallet = wallet.get();
@@ -1930,13 +1930,13 @@
     pwallet->MarkDirty();
 
     return NullUniValue;
-}
-
-UniValue importissuanceblindingkey(const JSONRPCRequest& request)
-{
-    if (request.fHelp || request.params.size() != 3)
-        throw std::runtime_error(
-            RPCHelpMan{"importissuanceblindingkey",
+},
+    };
+}
+
+RPCHelpMan importissuanceblindingkey()
+{
+    return RPCHelpMan{"importissuanceblindingkey",
                 "\nImports a private blinding key in hex for an asset issuance.",
                 {
                     {"txid", RPCArg::Type::STR_HEX, RPCArg::Optional::NO, "The transaction id of the issuance"},
@@ -1947,8 +1947,8 @@
                 RPCExamples{
                     HelpExampleCli("importblindingkey", "\"my blinded CT address\" <blindinghex>")
                 },
-            }.ToString());
-
+        [&](const RPCHelpMan& self, const JSONRPCRequest& request) -> UniValue
+{
     std::shared_ptr<CWallet> const wallet = GetWalletForJSONRPCRequest(request);
     if (!wallet) return NullUniValue;
     CWallet* const pwallet = wallet.get();
@@ -2004,13 +2004,13 @@
     }
 
     throw JSONRPCError(RPC_WALLET_ERROR, "Transaction is unknown to wallet.");
-}
-
-UniValue dumpblindingkey(const JSONRPCRequest& request)
-{
-    if (request.fHelp || request.params.size() != 1)
-        throw std::runtime_error(
-            RPCHelpMan{"dumpblindingkey",
+},
+    };
+}
+
+RPCHelpMan dumpblindingkey()
+{
+    return RPCHelpMan{"dumpblindingkey",
                 "\nDumps the private blinding key for a CT address in hex.",
                 {
                     {"address", RPCArg::Type::STR, RPCArg::Optional::NO, "The CT address"},
@@ -2021,8 +2021,8 @@
                 RPCExamples{
                     HelpExampleCli("dumpblindingkey", "\"my address\"")
                 },
-            }.ToString());
-
+        [&](const RPCHelpMan& self, const JSONRPCRequest& request) -> UniValue
+{
     std::shared_ptr<CWallet> const wallet = GetWalletForJSONRPCRequest(request);
     if (!wallet) return NullUniValue;
     CWallet* const pwallet = wallet.get();
@@ -2047,13 +2047,13 @@
     }
 
     throw JSONRPCError(RPC_WALLET_ERROR, "Blinding key for address is unknown");
-}
-
-UniValue dumpmasterblindingkey(const JSONRPCRequest& request)
-{
-    if (request.fHelp || request.params.size() != 0)
-        throw std::runtime_error(
-            RPCHelpMan{"dumpmasterblindingkey",
+},
+    };
+}
+
+RPCHelpMan dumpmasterblindingkey()
+{
+    return RPCHelpMan{"dumpmasterblindingkey",
                 "\nDumps the master private blinding key in hex.",
                 {},
                 RPCResult{
@@ -2062,8 +2062,8 @@
                 RPCExamples{
                     HelpExampleCli("dumpmasterblindingkey", "")
                 },
-            }.ToString());
-
+        [&](const RPCHelpMan& self, const JSONRPCRequest& request) -> UniValue
+{
     std::shared_ptr<CWallet> const wallet = GetWalletForJSONRPCRequest(request);
     if (!wallet) return NullUniValue;
     CWallet* const pwallet = wallet.get();
@@ -2075,13 +2075,13 @@
     } else {
         throw JSONRPCError(RPC_WALLET_ERROR, "Master blinding key is uninitialized.");
     }
-}
-
-UniValue dumpissuanceblindingkey(const JSONRPCRequest& request)
-{
-    if (request.fHelp || request.params.size() != 2)
-        throw std::runtime_error(
-            RPCHelpMan{"dumpissuanceblindingkey",
+},
+    };
+}
+
+RPCHelpMan dumpissuanceblindingkey()
+{
+    return RPCHelpMan{"dumpissuanceblindingkey",
                 "\nDumps the private blinding key for an asset issuance in wallet.",
                 {
                     {"txid", RPCArg::Type::STR_HEX, RPCArg::Optional::NO, "The transaction id of the issuance"},
@@ -2093,8 +2093,8 @@
                 RPCExamples{
                     HelpExampleCli("dumpissuanceblindingkey", "\"<txid>\", 0")
                 },
-            }.ToString());
-
+        [&](const RPCHelpMan& self, const JSONRPCRequest& request) -> UniValue
+{
     std::shared_ptr<CWallet> const wallet = GetWalletForJSONRPCRequest(request);
     if (!wallet) return NullUniValue;
     CWallet* const pwallet = wallet.get();
@@ -2138,12 +2138,9 @@
         }
     }
     throw JSONRPCError(RPC_WALLET_ERROR, "Transaction is unknown to wallet.");
+},
+    };
 }
 
 // END ELEMENTS
 //
-=======
-},
-    };
-}
->>>>>>> 89a8299a
