--- conflicted
+++ resolved
@@ -1761,13 +1761,8 @@
             "  \"transactions\" : [          (json array)\n"
             "  {                           (json object)\n"
             "    \"involvesWatchonly\": xxx, (bool) Only returns true if imported addresses were involved in transaction.\n"
-<<<<<<< HEAD
-            "    \"address\":\"address\",    (string) The address of the transaction.\n"
-            "    \"category\":               (string) The transaction category.\n"
-=======
-            "    \"address\" : \"str\",        (string) The bitcoin address of the transaction.\n"
+            "    \"address\" : \"str\",        (string) The address of the transaction.\n"
             "    \"category\" : \"str\",       (string) The transaction category.\n"
->>>>>>> 712b7d9b
             "                \"send\"                  Transactions sent.\n"
             "                \"receive\"               Non-coinbase transactions received.\n"
             "                \"generate\"              Coinbase transactions received with more than 100 confirmations.\n"
@@ -4582,16 +4577,9 @@
                     {"bip32derivs", RPCArg::Type::BOOL, /* default */ "false", "If true, includes the BIP 32 derivation paths for public keys if we know them"},
                 },
                 RPCResult{
-<<<<<<< HEAD
                     "{\n"
-                    "  \"psbt\" : \"value\",        (string) The base64-encoded partially signed transaction\n"
+                    "  \"psbt\" : \"str\",        (string) The base64-encoded partially signed transaction\n"
                     "}\n"
-=======
-            "{                            (json object)\n"
-            "  \"psbt\" : \"str\",            (string) The base64-encoded partially signed transaction\n"
-            "  \"complete\" : true|false,   (boolean) If the transaction has a complete set of signatures\n"
-            "}\n"
->>>>>>> 712b7d9b
                 },
                 RPCExamples{
                     HelpExampleCli("walletfillpsbtdata", "\"psbt\"")
@@ -4649,10 +4637,10 @@
                     {"imbalance_ok", RPCArg::Type::BOOL, /* default */ "false", "Sign even if the transaction amounts do not balance"},
                 },
                 RPCResult{
-                    "{\n"
-                    "  \"psbt\" : \"value\",          (string) The base64-encoded partially signed transaction\n"
-                    "  \"complete\" : true|false,   (boolean) If the transaction has a complete set of signatures\n"
-                    "}\n"
+            "{                            (json object)\n"
+            "  \"psbt\" : \"str\",            (string) The base64-encoded partially signed transaction\n"
+            "  \"complete\" : true|false,   (boolean) If the transaction has a complete set of signatures\n"
+            "}\n"
                 },
                 RPCExamples{
                     HelpExampleCli("walletsignpsbt", "\"psbt\"")
