// Copyright (c) 2010 Satoshi Nakamoto
// Copyright (c) 2009-2020 The Bitcoin Core developers
// Distributed under the MIT software license, see the accompanying
// file COPYING or http://www.opensource.org/licenses/mit-license.php.

#include <amount.h>
#include <asset.h>
#include <assetsdir.h>
#include <block_proof.h>
#include <consensus/validation.h>
#include <core_io.h>
#include <interfaces/chain.h>
#include <key_io.h>
#include <mainchainrpc.h>
#include <merkleblock.h>
#include <node/context.h>
#include <outputtype.h>
#include <pegins.h>
#include <policy/feerate.h>
#include <policy/fees.h>
#include <policy/policy.h>
#include <policy/rbf.h>
#include <pow.h>
#include <primitives/bitcoin/merkleblock.h>
#include <primitives/bitcoin/transaction.h>
#include <rpc/rawtransaction_util.h>
#include <rpc/server.h>
#include <rpc/util.h>
#include <script/descriptor.h>
#include <script/pegins.h>  // for GetPeginOutputFromWitness()
#include <script/sign.h>
#include <secp256k1.h>
#include <util/bip32.h>
#include <util/fees.h>
#include <util/message.h> // For MessageSign()
#include <util/moneystr.h>
#include <util/ref.h>
#include <util/string.h>
#include <util/system.h>
#include <util/translation.h>
#include <util/url.h>
#include <util/vector.h>
#include <validation.h>
#include <wallet/coincontrol.h>
#include <wallet/context.h>
#include <wallet/feebumper.h>
#include <wallet/fees.h>
#include <wallet/rpcwallet.h>
#include <wallet/wallet.h>
#include <wallet/walletdb.h>
#include <wallet/walletutil.h>

#include <stdint.h>

#include <univalue.h>

#include <script/generic.hpp> // signblock
#include <script/descriptor.h> // initpegoutwallet
#include <span.h> // sendtomainchain_pak
#include <blind.h>
#include <issuance.h>

using interfaces::FoundBlock;

static const std::string WALLET_ENDPOINT_BASE = "/wallet/";
static const std::string HELP_REQUIRING_PASSPHRASE{"\nRequires wallet passphrase to be set with walletpassphrase call if wallet is encrypted.\n"};

static const uint32_t WALLET_BTC_KB_TO_SAT_B = COIN / 1000; // 1 sat / B = 0.00001 BTC / kB

static inline bool GetAvoidReuseFlag(const CWallet* const pwallet, const UniValue& param) {
    bool can_avoid_reuse = pwallet->IsWalletFlagSet(WALLET_FLAG_AVOID_REUSE);
    bool avoid_reuse = param.isNull() ? can_avoid_reuse : param.get_bool();

    if (avoid_reuse && !can_avoid_reuse) {
        throw JSONRPCError(RPC_WALLET_ERROR, "wallet does not have the \"avoid reuse\" feature enabled");
    }

    return avoid_reuse;
}


/** Used by RPC commands that have an include_watchonly parameter.
 *  We default to true for watchonly wallets if include_watchonly isn't
 *  explicitly set.
 */
static bool ParseIncludeWatchonly(const UniValue& include_watchonly, const CWallet& pwallet)
{
    if (include_watchonly.isNull()) {
        // if include_watchonly isn't explicitly set, then check if we have a watchonly wallet
        return pwallet.IsWalletFlagSet(WALLET_FLAG_DISABLE_PRIVATE_KEYS);
    }

    // otherwise return whatever include_watchonly was set to
    return include_watchonly.get_bool();
}


/** Checks if a CKey is in the given CWallet compressed or otherwise*/
bool HaveKey(const SigningProvider& wallet, const CKey& key)
{
    CKey key2;
    key2.Set(key.begin(), key.end(), !key.IsCompressed());
    return wallet.HaveKey(key.GetPubKey().GetID()) || wallet.HaveKey(key2.GetPubKey().GetID());
}

bool GetWalletNameFromJSONRPCRequest(const JSONRPCRequest& request, std::string& wallet_name)
{
    if (URL_DECODE && request.URI.substr(0, WALLET_ENDPOINT_BASE.size()) == WALLET_ENDPOINT_BASE) {
        // wallet endpoint was used
        wallet_name = URL_DECODE(request.URI.substr(WALLET_ENDPOINT_BASE.size()));
        return true;
    }
    return false;
}

std::shared_ptr<CWallet> GetWalletForJSONRPCRequest(const JSONRPCRequest& request)
{
    CHECK_NONFATAL(!request.fHelp);
    std::string wallet_name;
    if (GetWalletNameFromJSONRPCRequest(request, wallet_name)) {
        std::shared_ptr<CWallet> pwallet = GetWallet(wallet_name);
        if (!pwallet) throw JSONRPCError(RPC_WALLET_NOT_FOUND, "Requested wallet does not exist or is not loaded");
        return pwallet;
    }

    std::vector<std::shared_ptr<CWallet>> wallets = GetWallets();
    if (wallets.size() == 1) {
        return wallets[0];
    }

    if (wallets.empty()) {
        throw JSONRPCError(
            RPC_METHOD_NOT_FOUND, "Method not found (wallet method is disabled because no wallet is loaded)");
    }
    throw JSONRPCError(RPC_WALLET_NOT_SPECIFIED,
        "Wallet file not specified (must request wallet RPC through /wallet/<filename> uri-path).");
}

void EnsureWalletIsUnlocked(const CWallet* pwallet)
{
    if (pwallet->IsLocked()) {
        throw JSONRPCError(RPC_WALLET_UNLOCK_NEEDED, "Error: Please enter the wallet passphrase with walletpassphrase first.");
    }
}

WalletContext& EnsureWalletContext(const util::Ref& context)
{
    if (!context.Has<WalletContext>()) {
        throw JSONRPCError(RPC_INTERNAL_ERROR, "Wallet context not found");
    }
    return context.Get<WalletContext>();
}

// also_create should only be set to true only when the RPC is expected to add things to a blank wallet and make it no longer blank
LegacyScriptPubKeyMan& EnsureLegacyScriptPubKeyMan(CWallet& wallet, bool also_create)
{
    LegacyScriptPubKeyMan* spk_man = wallet.GetLegacyScriptPubKeyMan();
    if (!spk_man && also_create) {
        spk_man = wallet.GetOrCreateLegacyScriptPubKeyMan();
    }
    if (!spk_man) {
        throw JSONRPCError(RPC_WALLET_ERROR, "This type of wallet does not support this command");
    }
    return *spk_man;
}

static void WalletTxToJSON(interfaces::Chain& chain, const CWalletTx& wtx, UniValue& entry)
{
    int confirms = wtx.GetDepthInMainChain();
    entry.pushKV("confirmations", confirms);
    if (wtx.IsCoinBase())
        entry.pushKV("generated", true);
    if (confirms > 0)
    {
        entry.pushKV("blockhash", wtx.m_confirm.hashBlock.GetHex());
        entry.pushKV("blockheight", wtx.m_confirm.block_height);
        entry.pushKV("blockindex", wtx.m_confirm.nIndex);
        int64_t block_time;
        CHECK_NONFATAL(chain.findBlock(wtx.m_confirm.hashBlock, FoundBlock().time(block_time)));
        entry.pushKV("blocktime", block_time);
    } else {
        entry.pushKV("trusted", wtx.IsTrusted());
    }
    uint256 hash = wtx.GetHash();
    entry.pushKV("txid", hash.GetHex());
    UniValue conflicts(UniValue::VARR);
    for (const uint256& conflict : wtx.GetConflicts())
        conflicts.push_back(conflict.GetHex());
    entry.pushKV("walletconflicts", conflicts);
    entry.pushKV("time", wtx.GetTxTime());
    entry.pushKV("timereceived", (int64_t)wtx.nTimeReceived);

    // Add opt-in RBF status
    std::string rbfStatus = "no";
    if (confirms <= 0) {
        RBFTransactionState rbfState = chain.isRBFOptIn(*wtx.tx);
        if (rbfState == RBFTransactionState::UNKNOWN)
            rbfStatus = "unknown";
        else if (rbfState == RBFTransactionState::REPLACEABLE_BIP125)
            rbfStatus = "yes";
    }
    entry.pushKV("bip125-replaceable", rbfStatus);

    for (const std::pair<const std::string, std::string>& item : wtx.mapValue) {
        // Skip blinding data which isn't parseable
        if (item.first != "blindingdata") {
            entry.pushKV(item.first, item.second);
        }
    }
}

static std::string LabelFromValue(const UniValue& value)
{
    std::string label = value.get_str();
    if (label == "*")
        throw JSONRPCError(RPC_WALLET_INVALID_LABEL_NAME, "Invalid label name");
    return label;
}

/**
 * Update coin control with fee estimation based on the given parameters
 *
 * @param[in]     pwallet        Wallet pointer
 * @param[in,out] cc             Coin control which is to be updated
 * @param[in]     estimate_mode  String value (e.g. "ECONOMICAL")
 * @param[in]     estimate_param Parameter (blocks to confirm, explicit fee rate, etc)
 * @throws a JSONRPCError if estimate_mode is unknown, or if estimate_param is missing when required
 */
static void SetFeeEstimateMode(const CWallet* pwallet, CCoinControl& cc, const UniValue& estimate_mode, const UniValue& estimate_param)
{
    if (!estimate_mode.isNull()) {
        if (!FeeModeFromString(estimate_mode.get_str(), cc.m_fee_mode)) {
            throw JSONRPCError(RPC_INVALID_PARAMETER, "Invalid estimate_mode parameter");
        }
    }

    if (cc.m_fee_mode == FeeEstimateMode::BTC_KB || cc.m_fee_mode == FeeEstimateMode::SAT_B) {
        if (estimate_param.isNull()) {
            throw JSONRPCError(RPC_INVALID_PARAMETER, "Selected estimate_mode requires a fee rate");
        }

        CAmount fee_rate = AmountFromValue(estimate_param);
        if (cc.m_fee_mode == FeeEstimateMode::SAT_B) {
            fee_rate /= WALLET_BTC_KB_TO_SAT_B;
        }

        cc.m_feerate = CFeeRate(fee_rate);

        // default RBF to true for explicit fee rate modes
        if (cc.m_signal_bip125_rbf == nullopt) cc.m_signal_bip125_rbf = true;
    } else if (!estimate_param.isNull()) {
        cc.m_confirm_target = ParseConfirmTarget(estimate_param, pwallet->chain().estimateMaxBlocks());
    }
}

static UniValue getnewaddress(const JSONRPCRequest& request)
{
            RPCHelpMan{"getnewaddress",
                "\nReturns a new address for receiving payments.\n"
                "If 'label' is specified, it is added to the address book \n"
                "so payments received with the address will be associated with 'label'.\n"
                "When the wallet doesn't give blinded addresses by default (-blindedaddresses=0), \n"
                "the address type \"blech32\" can still be used to get a blinded address.\n",
                {
                    {"label", RPCArg::Type::STR, /* default */ "\"\"", "The label name for the address to be linked to. It can also be set to the empty string \"\" to represent the default label. The label does not need to exist, it will be created if there is no label by the given name."},
                    {"address_type", RPCArg::Type::STR, /* default */ "set by -addresstype", "The address type to use. Options are \"legacy\", \"p2sh-segwit\", and \"bech32\". Default is set by -addresstype."},
                },
                RPCResult{
                    RPCResult::Type::STR, "address", "The new address"
                },
                RPCExamples{
                    HelpExampleCli("getnewaddress", "")
            + HelpExampleRpc("getnewaddress", "")
                },
            }.Check(request);

    std::shared_ptr<CWallet> const wallet = GetWalletForJSONRPCRequest(request);
    if (!wallet) return NullUniValue;
    CWallet* const pwallet = wallet.get();

    LOCK(pwallet->cs_wallet);

    if (!pwallet->CanGetAddresses()) {
        throw JSONRPCError(RPC_WALLET_ERROR, "Error: This wallet has no available keys");
    }

    // Parse the label first so we don't generate a key if there's an error
    std::string label;
    if (!request.params[0].isNull())
        label = LabelFromValue(request.params[0]);

    OutputType output_type = pwallet->m_default_address_type;
    bool force_blind = false;
    if (!request.params[1].isNull()) {
        if (!ParseOutputType(request.params[1].get_str(), output_type)) {
            throw JSONRPCError(RPC_INVALID_ADDRESS_OR_KEY, strprintf("Unknown address type '%s'", request.params[1].get_str()));
        }
        // Special case for "blech32" when `-blindedaddresses=0` in the config.
        if (request.params[1].get_str() == "blech32") {
            force_blind = true;
        }
    }

    CTxDestination dest;
    std::string error;
    bool add_blinding_key = force_blind || gArgs.GetBoolArg("-blindedaddresses", g_con_elementsmode);
    if (!pwallet->GetNewDestination(output_type, label, dest, error, add_blinding_key)) {
        throw JSONRPCError(RPC_WALLET_KEYPOOL_RAN_OUT, error);
    }

    return EncodeDestination(dest);
}

static UniValue getrawchangeaddress(const JSONRPCRequest& request)
{
            RPCHelpMan{"getrawchangeaddress",
                "\nReturns a new Bitcoin address, for receiving change.\n"
                "This is for use with raw transactions, NOT normal use.\n",
                {
                    {"address_type", RPCArg::Type::STR, /* default */ "set by -changetype", "The address type to use. Options are \"legacy\", \"p2sh-segwit\", and \"bech32\". Default is set by -changetype."},
                },
                RPCResult{
                    RPCResult::Type::STR, "address", "The address"
                },
                RPCExamples{
                    HelpExampleCli("getrawchangeaddress", "")
            + HelpExampleRpc("getrawchangeaddress", "")
                },
            }.Check(request);

    std::shared_ptr<CWallet> const wallet = GetWalletForJSONRPCRequest(request);
    if (!wallet) return NullUniValue;
    CWallet* const pwallet = wallet.get();

    LOCK(pwallet->cs_wallet);

    if (!pwallet->CanGetAddresses(true)) {
        throw JSONRPCError(RPC_WALLET_ERROR, "Error: This wallet has no available keys");
    }

<<<<<<< HEAD
    OutputType output_type = pwallet->m_default_change_type != OutputType::CHANGE_AUTO ? pwallet->m_default_change_type : pwallet->m_default_address_type;
    bool force_blind = false;
=======
    OutputType output_type = pwallet->m_default_change_type.get_value_or(pwallet->m_default_address_type);
>>>>>>> 7173a3c7
    if (!request.params[0].isNull()) {
        if (!ParseOutputType(request.params[0].get_str(), output_type)) {
            throw JSONRPCError(RPC_INVALID_ADDRESS_OR_KEY, strprintf("Unknown address type '%s'", request.params[0].get_str()));
        }
        // Special case for "blech32" when `-blindedaddresses=0` in the config.
        if (request.params[0].get_str() == "blech32") {
            force_blind = true;
        }
    }

    CTxDestination dest;
    std::string error;
    bool add_blinding_key = force_blind || gArgs.GetBoolArg("-blindedaddresses", g_con_elementsmode);
    if (!pwallet->GetNewChangeDestination(output_type, dest, error, add_blinding_key)) {
        throw JSONRPCError(RPC_WALLET_KEYPOOL_RAN_OUT, error);
    }
    return EncodeDestination(dest);
}


static UniValue setlabel(const JSONRPCRequest& request)
{
            RPCHelpMan{"setlabel",
                "\nSets the label associated with the given address.\n",
                {
                    {"address", RPCArg::Type::STR, RPCArg::Optional::NO, "The address to be associated with a label."},
                    {"label", RPCArg::Type::STR, RPCArg::Optional::NO, "The label to assign to the address."},
                },
                RPCResult{RPCResult::Type::NONE, "", ""},
                RPCExamples{
                    HelpExampleCli("setlabel", "\"" + EXAMPLE_ADDRESS[0] + "\" \"tabby\"")
            + HelpExampleRpc("setlabel", "\"" + EXAMPLE_ADDRESS[0] + "\", \"tabby\"")
                },
            }.Check(request);

    std::shared_ptr<CWallet> const wallet = GetWalletForJSONRPCRequest(request);
    if (!wallet) return NullUniValue;
    CWallet* const pwallet = wallet.get();

    LOCK(pwallet->cs_wallet);

    CTxDestination dest = DecodeDestination(request.params[0].get_str());
    if (!IsValidDestination(dest)) {
        throw JSONRPCError(RPC_INVALID_ADDRESS_OR_KEY, "Invalid Bitcoin address");
    }

    std::string label = LabelFromValue(request.params[1]);

    if (pwallet->IsMine(dest)) {
        pwallet->SetAddressBook(dest, label, "receive");
    } else {
        pwallet->SetAddressBook(dest, label, "send");
    }

    return NullUniValue;
}


static CTransactionRef SendMoney(CWallet * const pwallet, const CTxDestination &address, CAmount nValue, const CAsset& asset, bool fSubtractFeeFromAmount, const CCoinControl& coin_control, mapValue_t mapValue, bool ignore_blind_fail)
{
    CAmountMap curBalance = pwallet->GetBalance(0, coin_control.m_avoid_address_reuse).m_mine_trusted;

    // Check amount
    if (nValue <= 0)
        throw JSONRPCError(RPC_INVALID_PARAMETER, "Invalid amount");

    if (nValue > curBalance[asset])
        throw JSONRPCError(RPC_WALLET_INSUFFICIENT_FUNDS, "Insufficient funds");

    // Parse Bitcoin address
    CScript scriptPubKey = GetScriptForDestination(address);

    // Create the lower bound number of reserve keys.
    std::vector<COutPoint> vPresetInputs;
    coin_control.ListSelected(vPresetInputs);

    // Create and send the transaction
    CAmount nFeeRequired = 0;
    bilingual_str error;
    std::vector<CRecipient> vecSend;
    int nChangePosRet = -1;
    CRecipient recipient = {scriptPubKey, nValue, asset, GetDestinationBlindingKey(address), fSubtractFeeFromAmount};
    vecSend.push_back(recipient);
    CTransactionRef tx;
    BlindDetails* blind_details = g_con_elementsmode ? new BlindDetails() : NULL;
    if (blind_details) blind_details->ignore_blind_failure = ignore_blind_fail;
    if (!pwallet->CreateTransaction(vecSend, tx, nFeeRequired, nChangePosRet, error, coin_control, true, blind_details)) {
        if (!fSubtractFeeFromAmount && nValue + nFeeRequired > curBalance[policyAsset])
            error = strprintf(Untranslated("Error: This transaction requires a transaction fee of at least %s"), FormatMoney(nFeeRequired));
        throw JSONRPCError(RPC_WALLET_ERROR, error.original);
    }
    pwallet->CommitTransaction(tx, std::move(mapValue), {} /* orderForm */, blind_details);
    return tx;
}

static UniValue sendtoaddress(const JSONRPCRequest& request)
{
            RPCHelpMan{"sendtoaddress",
                "\nSend an amount to a given address." +
        HELP_REQUIRING_PASSPHRASE,
                {
                    {"address", RPCArg::Type::STR, RPCArg::Optional::NO, "The address to send to."},
                    {"amount", RPCArg::Type::AMOUNT, RPCArg::Optional::NO, "The amount in " + CURRENCY_UNIT + " to send. eg 0.1"},
                    {"comment", RPCArg::Type::STR, RPCArg::Optional::OMITTED_NAMED_ARG, "A comment used to store what the transaction is for.\n"
            "                             This is not part of the transaction, just kept in your wallet."},
                    {"comment_to", RPCArg::Type::STR, RPCArg::Optional::OMITTED_NAMED_ARG, "A comment to store the name of the person or organization\n"
            "                             to which you're sending the transaction. This is not part of the \n"
            "                             transaction, just kept in your wallet."},
                    {"subtractfeefromamount", RPCArg::Type::BOOL, /* default */ "false", "The fee will be deducted from the amount being sent.\n"
            "                             The recipient will receive less bitcoins than you enter in the amount field."},
                    {"replaceable", RPCArg::Type::BOOL, /* default */ "wallet default", "Allow this transaction to be replaced by a transaction with higher fees via BIP 125"},
                    {"conf_target", RPCArg::Type::NUM, /* default */ "wallet default", "Confirmation target (in blocks), or fee rate (for " + CURRENCY_UNIT + "/kB or " + CURRENCY_ATOM + "/B estimate modes)"},
                    {"estimate_mode", RPCArg::Type::STR, /* default */ "unset", std::string() + "The fee estimate mode, must be one of (case insensitive):\n"
            "       \"" + FeeModes("\"\n\"") + "\""},
                    {"avoid_reuse", RPCArg::Type::BOOL, /* default */ "true", "(only available if avoid_reuse wallet flag is set) Avoid spending from dirty addresses; addresses are considered\n"
            "                             dirty if they have previously been used in a transaction."},
                    {"assetlabel", RPCArg::Type::STR, RPCArg::Optional::OMITTED_NAMED_ARG, "Hex asset id or asset label for balance."},
                    {"ignoreblindfail", RPCArg::Type::BOOL, /* default */ "true", "Return a transaction even when a blinding attempt fails due to number of blinded inputs/outputs."},
                },
                RPCResult{
                    RPCResult::Type::STR_HEX, "txid", "The transaction id."
                },
                RPCExamples{
                    HelpExampleCli("sendtoaddress", "\"" + EXAMPLE_ADDRESS[0] + "\" 0.1")
            + HelpExampleCli("sendtoaddress", "\"" + EXAMPLE_ADDRESS[0] + "\" 0.1 \"donation\" \"seans outpost\"")
            + HelpExampleCli("sendtoaddress", "\"" + EXAMPLE_ADDRESS[0] + "\" 0.1 \"\" \"\" true")
            + HelpExampleCli("sendtoaddress", "\"" + EXAMPLE_ADDRESS[0] + "\" 0.1 \"\" \"\" false true 0.00002 " + (CURRENCY_UNIT + "/kB"))
            + HelpExampleCli("sendtoaddress", "\"" + EXAMPLE_ADDRESS[0] + "\" 0.1 \"\" \"\" false true 2 " + (CURRENCY_ATOM + "/B"))
            + HelpExampleRpc("sendtoaddress", "\"" + EXAMPLE_ADDRESS[0] + "\", 0.1, \"donation\", \"seans outpost\"")
                },
            }.Check(request);

    std::shared_ptr<CWallet> const wallet = GetWalletForJSONRPCRequest(request);
    if (!wallet) return NullUniValue;
    CWallet* const pwallet = wallet.get();

    // Make sure the results are valid at least up to the most recent block
    // the user could have gotten from another RPC command prior to now
    pwallet->BlockUntilSyncedToCurrentChain();

    LOCK(pwallet->cs_wallet);

    CTxDestination dest = DecodeDestination(request.params[0].get_str());
    if (!IsValidDestination(dest)) {
        throw JSONRPCError(RPC_INVALID_ADDRESS_OR_KEY, "Invalid address");
    }

    // Amount
    CAmount nAmount = AmountFromValue(request.params[1]);
    if (nAmount <= 0)
        throw JSONRPCError(RPC_TYPE_ERROR, "Invalid amount for send");

    // Wallet comments
    mapValue_t mapValue;
    if (!request.params[2].isNull() && !request.params[2].get_str().empty())
        mapValue["comment"] = request.params[2].get_str();
    if (!request.params[3].isNull() && !request.params[3].get_str().empty())
        mapValue["to"] = request.params[3].get_str();

    bool fSubtractFeeFromAmount = false;
    if (!request.params[4].isNull()) {
        fSubtractFeeFromAmount = request.params[4].get_bool();
    }

    CCoinControl coin_control;
    if (!request.params[5].isNull()) {
        coin_control.m_signal_bip125_rbf = request.params[5].get_bool();
    }

    coin_control.m_avoid_address_reuse = GetAvoidReuseFlag(pwallet, request.params[8]);
    // We also enable partial spend avoidance if reuse avoidance is set.
    coin_control.m_avoid_partial_spends |= coin_control.m_avoid_address_reuse;

    std::string strasset = Params().GetConsensus().pegged_asset.GetHex();
    if (request.params.size() > 9 && request.params[9].isStr() && !request.params[9].get_str().empty()) {
        strasset = request.params[9].get_str();
    }
    CAsset asset = GetAssetFromString(strasset);
    if (asset.IsNull() && g_con_elementsmode) {
        throw JSONRPCError(RPC_WALLET_ERROR, strprintf("Unknown label and invalid asset hex: %s", asset.GetHex()));
    }

    bool ignore_blind_fail = true;
    if (request.params.size() > 10) {
        ignore_blind_fail = request.params[10].get_bool();
    }

    SetFeeEstimateMode(pwallet, coin_control, request.params[7], request.params[6]);

    EnsureWalletIsUnlocked(pwallet);

    CTransactionRef tx = SendMoney(pwallet, dest, nAmount, asset, fSubtractFeeFromAmount, coin_control, std::move(mapValue), ignore_blind_fail);
    return tx->GetHash().GetHex();
}

static UniValue listaddressgroupings(const JSONRPCRequest& request)
{
            RPCHelpMan{"listaddressgroupings",
                "\nLists groups of addresses which have had their common ownership\n"
                "made public by common use as inputs or as the resulting change\n"
                "in past transactions\n",
                {},
                RPCResult{
                    RPCResult::Type::ARR, "", "",
                    {
                        {RPCResult::Type::ARR, "", "",
                        {
                            {RPCResult::Type::ARR, "", "",
                            {
                                {RPCResult::Type::STR, "address", "The address"},
                                {RPCResult::Type::STR_AMOUNT, "amount", "The amount in " + CURRENCY_UNIT},
                                {RPCResult::Type::STR, "label", /* optional */ true, "The label"},
                            }},
                        }},
                    }
                },
                RPCExamples{
                    HelpExampleCli("listaddressgroupings", "")
            + HelpExampleRpc("listaddressgroupings", "")
                },
            }.Check(request);

    std::shared_ptr<CWallet> const wallet = GetWalletForJSONRPCRequest(request);
    if (!wallet) return NullUniValue;
    const CWallet* const pwallet = wallet.get();

    // Make sure the results are valid at least up to the most recent block
    // the user could have gotten from another RPC command prior to now
    pwallet->BlockUntilSyncedToCurrentChain();

    LOCK(pwallet->cs_wallet);

    UniValue jsonGroupings(UniValue::VARR);
    std::map<CTxDestination, CAmount> balances = pwallet->GetAddressBalances();
    for (const std::set<CTxDestination>& grouping : pwallet->GetAddressGroupings()) {
        UniValue jsonGrouping(UniValue::VARR);
        for (const CTxDestination& address : grouping)
        {
            UniValue addressInfo(UniValue::VARR);
            addressInfo.push_back(EncodeDestination(address));
            addressInfo.push_back(ValueFromAmount(balances[address]));
            {
                const auto* address_book_entry = pwallet->FindAddressBookEntry(address);
                if (address_book_entry) {
                    addressInfo.push_back(address_book_entry->GetLabel());
                }
            }
            jsonGrouping.push_back(addressInfo);
        }
        jsonGroupings.push_back(jsonGrouping);
    }
    return jsonGroupings;
}

static UniValue signmessage(const JSONRPCRequest& request)
{
            RPCHelpMan{"signmessage",
                "\nSign a message with the private key of an address" +
        HELP_REQUIRING_PASSPHRASE,
                {
                    {"address", RPCArg::Type::STR, RPCArg::Optional::NO, "The address to use for the private key."},
                    {"message", RPCArg::Type::STR, RPCArg::Optional::NO, "The message to create a signature of."},
                },
                RPCResult{
                    RPCResult::Type::STR, "signature", "The signature of the message encoded in base 64"
                },
                RPCExamples{
            "\nUnlock the wallet for 30 seconds\n"
            + HelpExampleCli("walletpassphrase", "\"mypassphrase\" 30") +
            "\nCreate the signature\n"
            + HelpExampleCli("signmessage", "\"1D1ZrZNe3JUo7ZycKEYQQiQAWd9y54F4XX\" \"my message\"") +
            "\nVerify the signature\n"
            + HelpExampleCli("verifymessage", "\"1D1ZrZNe3JUo7ZycKEYQQiQAWd9y54F4XX\" \"signature\" \"my message\"") +
            "\nAs a JSON-RPC call\n"
            + HelpExampleRpc("signmessage", "\"1D1ZrZNe3JUo7ZycKEYQQiQAWd9y54F4XX\", \"my message\"")
                },
            }.Check(request);

    std::shared_ptr<CWallet> const wallet = GetWalletForJSONRPCRequest(request);
    if (!wallet) return NullUniValue;
    const CWallet* const pwallet = wallet.get();

    LOCK(pwallet->cs_wallet);

    EnsureWalletIsUnlocked(pwallet);

    std::string strAddress = request.params[0].get_str();
    std::string strMessage = request.params[1].get_str();

    CTxDestination dest = DecodeDestination(strAddress);
    if (!IsValidDestination(dest)) {
        throw JSONRPCError(RPC_TYPE_ERROR, "Invalid address");
    }

    const PKHash *pkhash = boost::get<PKHash>(&dest);
    if (!pkhash) {
        throw JSONRPCError(RPC_TYPE_ERROR, "Address does not refer to key");
    }

    std::string signature;
    SigningResult err = pwallet->SignMessage(strMessage, *pkhash, signature);
    if (err == SigningResult::SIGNING_FAILED) {
        throw JSONRPCError(RPC_INVALID_ADDRESS_OR_KEY, SigningResultString(err));
    } else if (err != SigningResult::OK){
        throw JSONRPCError(RPC_WALLET_ERROR, SigningResultString(err));
    }

    return signature;
}

static CAmountMap GetReceived(const CWallet& wallet, const UniValue& params, bool by_label) EXCLUSIVE_LOCKS_REQUIRED(wallet.cs_wallet)
{
    std::set<CTxDestination> address_set;

    if (by_label) {
        // Get the set of addresses assigned to label
        std::string label = LabelFromValue(params[0]);
        address_set = wallet.GetLabelAddresses(label);
    } else {
        // Get the address
        CTxDestination dest = DecodeDestination(params[0].get_str());
        if (!IsValidDestination(dest)) {
            throw JSONRPCError(RPC_INVALID_ADDRESS_OR_KEY, "Invalid Bitcoin address");
        }
        CScript script_pub_key = GetScriptForDestination(dest);
        if (!wallet.IsMine(script_pub_key)) {
            throw JSONRPCError(RPC_WALLET_ERROR, "Address not found in wallet");
        }
        address_set.insert(dest);
    }

    // Minimum confirmations
    int min_depth = 1;
    if (!params[1].isNull())
        min_depth = params[1].get_int();

    // Tally
    CAmountMap amounts;
    for (auto& pairWtx : wallet.mapWallet) {
        const CWalletTx& wtx = pairWtx.second;
        if (wtx.IsCoinBase() || !wallet.chain().checkFinalTx(*wtx.tx)) {
            continue;
        }

        for (unsigned int i = 0; i < wtx.tx->vout.size(); i++) {
            const CTxOut& txout = wtx.tx->vout[i];
            CTxDestination address;
            if (ExtractDestination(txout.scriptPubKey, address) && wallet.IsMine(address) && address_set.count(address)) {
                if (wtx.GetDepthInMainChain() >= min_depth) {
                    CAmountMap wtxValue;
                    CAmount amt = wtx.GetOutputValueOut(i);
                    if (amt < 0) {
                        continue;
                    }
                    wtxValue[wtx.GetOutputAsset(i)] = amt;
                    amounts += wtxValue;
                }
            }
        }
    }

    return amounts;
}


static UniValue getreceivedbyaddress(const JSONRPCRequest& request)
{
            RPCHelpMan{"getreceivedbyaddress",
                "\nReturns the total amount received by the given address in transactions with at least minconf confirmations.\n",
                {
                    {"address", RPCArg::Type::STR, RPCArg::Optional::NO, "The address for transactions."},
                    {"minconf", RPCArg::Type::NUM, /* default */ "1", "Only include transactions confirmed at least this many times."},
                    {"assetlabel", RPCArg::Type::STR, RPCArg::Optional::OMITTED_NAMED_ARG, "Hex asset id or asset label for balance."},
                },
                RPCResult{
                    RPCResult::Type::STR_AMOUNT, "amount", "The total amount in " + CURRENCY_UNIT + " received at this address."
                },
                RPCExamples{
            "\nThe amount from transactions with at least 1 confirmation\n"
            + HelpExampleCli("getreceivedbyaddress", "\"" + EXAMPLE_ADDRESS[0] + "\"") +
            "\nThe amount including unconfirmed transactions, zero confirmations\n"
            + HelpExampleCli("getreceivedbyaddress", "\"" + EXAMPLE_ADDRESS[0] + "\" 0") +
            "\nThe amount with at least 6 confirmations\n"
            + HelpExampleCli("getreceivedbyaddress", "\"" + EXAMPLE_ADDRESS[0] + "\" 6") +
            "\nAs a JSON-RPC call\n"
            + HelpExampleRpc("getreceivedbyaddress", "\"" + EXAMPLE_ADDRESS[0] + "\", 6")
                },
            }.Check(request);

    std::shared_ptr<CWallet> const wallet = GetWalletForJSONRPCRequest(request);
    if (!wallet) return NullUniValue;
    const CWallet* const pwallet = wallet.get();

    // Make sure the results are valid at least up to the most recent block
    // the user could have gotten from another RPC command prior to now
    pwallet->BlockUntilSyncedToCurrentChain();

    LOCK(pwallet->cs_wallet);

    std::string asset = "";
    if (request.params.size() > 2 && request.params[2].isStr()) {
        asset = request.params[2].get_str();
    }

    return AmountMapToUniv(GetReceived(*pwallet, request.params, /* by_label */ false), asset);
}


static UniValue getreceivedbylabel(const JSONRPCRequest& request)
{
            RPCHelpMan{"getreceivedbylabel",
                "\nReturns the total amount received by addresses with <label> in transactions with at least [minconf] confirmations.\n",
                {
                    {"label", RPCArg::Type::STR, RPCArg::Optional::NO, "The selected label, may be the default label using \"\"."},
                    {"minconf", RPCArg::Type::NUM, /* default */ "1", "Only include transactions confirmed at least this many times."},
                    {"assetlabel", RPCArg::Type::STR, RPCArg::Optional::OMITTED_NAMED_ARG, "Hex asset id or asset label for balance."},
                },
                RPCResult{
                    RPCResult::Type::STR_AMOUNT, "amount", "The total amount in " + CURRENCY_UNIT + " received for this label."
                },
                RPCExamples{
            "\nAmount received by the default label with at least 1 confirmation\n"
            + HelpExampleCli("getreceivedbylabel", "\"\"") +
            "\nAmount received at the tabby label including unconfirmed amounts with zero confirmations\n"
            + HelpExampleCli("getreceivedbylabel", "\"tabby\" 0") +
            "\nThe amount with at least 6 confirmations\n"
            + HelpExampleCli("getreceivedbylabel", "\"tabby\" 6") +
            "\nAs a JSON-RPC call\n"
            + HelpExampleRpc("getreceivedbylabel", "\"tabby\", 6")
                },
            }.Check(request);

    std::shared_ptr<CWallet> const wallet = GetWalletForJSONRPCRequest(request);
    if (!wallet) return NullUniValue;
    const CWallet* const pwallet = wallet.get();

    // Make sure the results are valid at least up to the most recent block
    // the user could have gotten from another RPC command prior to now
    pwallet->BlockUntilSyncedToCurrentChain();

    LOCK(pwallet->cs_wallet);

    std::string asset = "";
    if (request.params.size() > 2 && request.params[2].isStr()) {
        asset = request.params[2].get_str();
    }

    return AmountMapToUniv(GetReceived(*pwallet, request.params, /* by_label */ true), asset);
}


static UniValue getbalance(const JSONRPCRequest& request)
{
            RPCHelpMan{"getbalance",
                "\nReturns the total available balance.\n"
                "The available balance is what the wallet considers currently spendable, and is\n"
                "thus affected by options which limit spendability such as -spendzeroconfchange.\n",
                {
                    {"dummy", RPCArg::Type::STR, RPCArg::Optional::OMITTED_NAMED_ARG, "Remains for backward compatibility. Must be excluded or set to \"*\"."},
                    {"minconf", RPCArg::Type::NUM, /* default */ "0", "Only include transactions confirmed at least this many times."},
                    {"include_watchonly", RPCArg::Type::BOOL, /* default */ "true for watch-only wallets, otherwise false", "Also include balance in watch-only addresses (see 'importaddress')"},
                    {"avoid_reuse", RPCArg::Type::BOOL, /* default */ "true", "(only available if avoid_reuse wallet flag is set) Do not include balance in dirty outputs; addresses are considered dirty if they have previously been used in a transaction."},
                    {"assetlabel", RPCArg::Type::STR, RPCArg::Optional::OMITTED_NAMED_ARG, "Hex asset id or asset label for balance."},
                },
                RPCResult{
                    RPCResult::Type::STR_AMOUNT, "amount", "The total amount in " + CURRENCY_UNIT + " received for this wallet."
                },
                RPCExamples{
            "\nThe total amount in the wallet with 0 or more confirmations\n"
            + HelpExampleCli("getbalance", "") +
            "\nThe total amount in the wallet with at least 6 confirmations\n"
            + HelpExampleCli("getbalance", "\"*\" 6") +
            "\nAs a JSON-RPC call\n"
            + HelpExampleRpc("getbalance", "\"*\", 6")
                },
            }.Check(request);

    std::shared_ptr<CWallet> const wallet = GetWalletForJSONRPCRequest(request);
    if (!wallet) return NullUniValue;
    const CWallet* const pwallet = wallet.get();

    // Make sure the results are valid at least up to the most recent block
    // the user could have gotten from another RPC command prior to now
    pwallet->BlockUntilSyncedToCurrentChain();

    LOCK(pwallet->cs_wallet);

    const UniValue& dummy_value = request.params[0];
    if (!dummy_value.isNull() && dummy_value.get_str() != "*") {
        throw JSONRPCError(RPC_METHOD_DEPRECATED, "dummy first argument must be excluded or set to \"*\".");
    }

    int min_depth = 0;
    if (!request.params[1].isNull()) {
        min_depth = request.params[1].get_int();
    }

    bool include_watchonly = ParseIncludeWatchonly(request.params[2], *pwallet);

    bool avoid_reuse = GetAvoidReuseFlag(pwallet, request.params[3]);

    std::string asset = "";
    if (!request.params[4].isNull() && request.params[4].isStr()) {
        asset = request.params[4].get_str();
    }

    const auto bal = pwallet->GetBalance(min_depth, avoid_reuse);

    if (include_watchonly) {
        return AmountMapToUniv(bal.m_mine_trusted + bal.m_watchonly_trusted, asset);
    } else {
        return AmountMapToUniv(bal.m_mine_trusted, asset);
    }
}

static UniValue getunconfirmedbalance(const JSONRPCRequest &request)
{
            RPCHelpMan{"getunconfirmedbalance",
                "DEPRECATED\nIdentical to getbalances().mine.untrusted_pending\n",
                {},
                RPCResult{RPCResult::Type::NUM, "", "The balance"},
                RPCExamples{""},
            }.Check(request);

    std::shared_ptr<CWallet> const wallet = GetWalletForJSONRPCRequest(request);
    if (!wallet) return NullUniValue;
    const CWallet* const pwallet = wallet.get();

    // Make sure the results are valid at least up to the most recent block
    // the user could have gotten from another RPC command prior to now
    pwallet->BlockUntilSyncedToCurrentChain();

    LOCK(pwallet->cs_wallet);

    return AmountMapToUniv(pwallet->GetBalance().m_mine_untrusted_pending, "");
}


static UniValue sendmany(const JSONRPCRequest& request)
{
    RPCHelpMan{"sendmany",
                "\nSend multiple times. Amounts are double-precision floating point numbers." +
        HELP_REQUIRING_PASSPHRASE,
                {
                    {"dummy", RPCArg::Type::STR, RPCArg::Optional::NO, "Must be set to \"\" for backwards compatibility.", "\"\""},
                    {"amounts", RPCArg::Type::OBJ, RPCArg::Optional::NO, "The addresses and amounts",
                        {
                            {"address", RPCArg::Type::AMOUNT, RPCArg::Optional::NO, "The address is the key, the numeric amount (can be string) in " + CURRENCY_UNIT + " is the value"},
                        },
                    },
                    {"minconf", RPCArg::Type::NUM, RPCArg::Optional::OMITTED_NAMED_ARG, "Ignored dummy value"},
                    {"comment", RPCArg::Type::STR, RPCArg::Optional::OMITTED_NAMED_ARG, "A comment"},
                    {"subtractfeefrom", RPCArg::Type::ARR, RPCArg::Optional::OMITTED_NAMED_ARG, "The addresses.\n"
            "                           The fee will be equally deducted from the amount of each selected address.\n"
            "                           Those recipients will receive less bitcoins than you enter in their corresponding amount field.\n"
            "                           If no addresses are specified here, the sender pays the fee.",
                        {
                            {"address", RPCArg::Type::STR, RPCArg::Optional::OMITTED, "Subtract fee from this address"},
                        },
                    },
                    {"replaceable", RPCArg::Type::BOOL, /* default */ "wallet default", "Allow this transaction to be replaced by a transaction with higher fees via BIP 125"},
                    {"conf_target", RPCArg::Type::NUM, /* default */ "wallet default", "Confirmation target (in blocks), or fee rate (for " + CURRENCY_UNIT + "/kB or " + CURRENCY_ATOM + "/B estimate modes)"},
                    {"estimate_mode", RPCArg::Type::STR, /* default */ "unset", std::string() + "The fee estimate mode, must be one of (case insensitive):\n"
            "       \"" + FeeModes("\"\n\"") + "\""},
                    {"output_assets", RPCArg::Type::OBJ, RPCArg::Optional::OMITTED, "A json object of addresses to assets.",
                        {
                            {"address", RPCArg::Type::STR, RPCArg::Optional::NO, "A key-value pair where the key is the address used and the value is an asset label or hex asset ID."},
                        },
                    },
                    {"ignoreblindfail", RPCArg::Type::BOOL, /* default */ "true", "Return a transaction even when a blinding attempt fails due to number of blinded inputs/outputs."},
                },
                 RPCResult{
                     RPCResult::Type::STR_HEX, "txid", "The transaction id for the send. Only 1 transaction is created regardless of\n"
            "the number of addresses."
                 },
                RPCExamples{
            "\nSend two amounts to two different addresses:\n"
            + HelpExampleCli("sendmany", "\"\" \"{\\\"" + EXAMPLE_ADDRESS[0] + "\\\":0.01,\\\"" + EXAMPLE_ADDRESS[1] + "\\\":0.02}\"") +
            "\nSend two amounts to two different addresses setting the confirmation and comment:\n"
            + HelpExampleCli("sendmany", "\"\" \"{\\\"" + EXAMPLE_ADDRESS[0] + "\\\":0.01,\\\"" + EXAMPLE_ADDRESS[1] + "\\\":0.02}\" 6 \"testing\"") +
            "\nSend two amounts to two different addresses, subtract fee from amount:\n"
            + HelpExampleCli("sendmany", "\"\" \"{\\\"" + EXAMPLE_ADDRESS[0] + "\\\":0.01,\\\"" + EXAMPLE_ADDRESS[1] + "\\\":0.02}\" 1 \"\" \"[\\\"" + EXAMPLE_ADDRESS[0] + "\\\",\\\"" + EXAMPLE_ADDRESS[1] + "\\\"]\"") +
            "\nAs a JSON-RPC call\n"
            + HelpExampleRpc("sendmany", "\"\", {\"" + EXAMPLE_ADDRESS[0] + "\":0.01,\"" + EXAMPLE_ADDRESS[1] + "\":0.02}, 6, \"testing\"")
                },
    }.Check(request);

    std::shared_ptr<CWallet> const wallet = GetWalletForJSONRPCRequest(request);
    if (!wallet) return NullUniValue;
    CWallet* const pwallet = wallet.get();

    // Make sure the results are valid at least up to the most recent block
    // the user could have gotten from another RPC command prior to now
    pwallet->BlockUntilSyncedToCurrentChain();

    LOCK(pwallet->cs_wallet);

    if (!request.params[0].isNull() && !request.params[0].get_str().empty()) {
        throw JSONRPCError(RPC_INVALID_PARAMETER, "Dummy value must be set to \"\"");
    }
    UniValue sendTo = request.params[1].get_obj();

    mapValue_t mapValue;
    if (!request.params[3].isNull() && !request.params[3].get_str().empty())
        mapValue["comment"] = request.params[3].get_str();

    UniValue subtractFeeFromAmount(UniValue::VARR);
    if (!request.params[4].isNull())
        subtractFeeFromAmount = request.params[4].get_array();

    CCoinControl coin_control;
    if (!request.params[5].isNull()) {
        coin_control.m_signal_bip125_rbf = request.params[5].get_bool();
    }

    SetFeeEstimateMode(pwallet, coin_control, request.params[7], request.params[6]);

    UniValue assets;
    if (!request.params[8].isNull()) {
        if (!g_con_elementsmode) {
            throw JSONRPCError(RPC_TYPE_ERROR, "Asset argument cannot be given for Bitcoin serialization.");
        }
        assets = request.params[8].get_obj();
    }

    bool ignore_blind_fail = true;
    if (request.params.size() > 9) {
        ignore_blind_fail = request.params[9].get_bool();
    }

    std::set<CTxDestination> destinations;
    std::vector<CRecipient> vecSend;

    std::vector<std::string> keys = sendTo.getKeys();
    for (const std::string& name_ : keys) {
        std::string strasset = Params().GetConsensus().pegged_asset.GetHex();
        if (!assets.isNull() && assets[name_].isStr()) {
            strasset = assets[name_].get_str();
        }
        CAsset asset = GetAssetFromString(strasset);
        if (asset.IsNull() && g_con_elementsmode) {
            throw JSONRPCError(RPC_WALLET_ERROR, strprintf("Unknown label and invalid asset hex: %s", asset.GetHex()));
        }

        CTxDestination dest = DecodeDestination(name_);
        if (!IsValidDestination(dest)) {
            throw JSONRPCError(RPC_INVALID_ADDRESS_OR_KEY, std::string("Invalid Bitcoin address: ") + name_);
        }

        if (destinations.count(dest)) {
            throw JSONRPCError(RPC_INVALID_PARAMETER, std::string("Invalid parameter, duplicated address: ") + name_);
        }
        destinations.insert(dest);

        CScript scriptPubKey = GetScriptForDestination(dest);
        CAmount nAmount = AmountFromValue(sendTo[name_]);
        if (nAmount <= 0)
            throw JSONRPCError(RPC_TYPE_ERROR, "Invalid amount for send");

        bool fSubtractFeeFromAmount = false;
        for (unsigned int idx = 0; idx < subtractFeeFromAmount.size(); idx++) {
            const UniValue& addr = subtractFeeFromAmount[idx];
            if (addr.get_str() == name_)
                fSubtractFeeFromAmount = true;
        }

        CRecipient recipient = {scriptPubKey, nAmount, asset, GetDestinationBlindingKey(dest), fSubtractFeeFromAmount};
        vecSend.push_back(recipient);
    }

    EnsureWalletIsUnlocked(pwallet);

    // Shuffle recipient list
    std::shuffle(vecSend.begin(), vecSend.end(), FastRandomContext());

    // Send
    CAmount nFeeRequired = 0;
    int nChangePosRet = -1;
    bilingual_str error;
    CTransactionRef tx;
    BlindDetails* blind_details = g_con_elementsmode ? new BlindDetails() : NULL;
    if (g_con_elementsmode) {
        blind_details->ignore_blind_failure = ignore_blind_fail;
    }
    bool fCreated = pwallet->CreateTransaction(vecSend, tx, nFeeRequired, nChangePosRet, error, coin_control, true, blind_details);
    if (!fCreated) {
        throw JSONRPCError(RPC_WALLET_INSUFFICIENT_FUNDS, error.original);
    }

    pwallet->CommitTransaction(tx, std::move(mapValue), {} /* orderForm */, blind_details);
    return tx->GetHash().GetHex();
}

static UniValue addmultisigaddress(const JSONRPCRequest& request)
{
            RPCHelpMan{"addmultisigaddress",
                "\nAdd an nrequired-to-sign multisignature address to the wallet. Requires a new wallet backup.\n"
                "Each key is a Bitcoin address or hex-encoded public key.\n"
                "This functionality is only intended for use with non-watchonly addresses.\n"
                "See `importaddress` for watchonly p2sh address support.\n"
                "If 'label' is specified, assign address to that label.\n",
                {
                    {"nrequired", RPCArg::Type::NUM, RPCArg::Optional::NO, "The number of required signatures out of the n keys or addresses."},
                    {"keys", RPCArg::Type::ARR, RPCArg::Optional::NO, "The addresses or hex-encoded public keys",
                        {
                            {"key", RPCArg::Type::STR, RPCArg::Optional::OMITTED, "address or hex-encoded public key"},
                        },
                        },
                    {"label", RPCArg::Type::STR, RPCArg::Optional::OMITTED_NAMED_ARG, "A label to assign the addresses to."},
                    {"address_type", RPCArg::Type::STR, /* default */ "set by -addresstype", "The address type to use. Options are \"legacy\", \"p2sh-segwit\", and \"bech32\"."},
                },
                RPCResult{
                    RPCResult::Type::OBJ, "", "",
                    {
                        {RPCResult::Type::STR, "address", "The value of the new multisig address"},
                        {RPCResult::Type::STR_HEX, "redeemScript", "The string value of the hex-encoded redemption script"},
                        {RPCResult::Type::STR, "descriptor", "The descriptor for this multisig"},
                    },
                },
                RPCExamples{
            "\nAdd a multisig address from 2 addresses\n"
            + HelpExampleCli("addmultisigaddress", "2 \"[\\\"" + EXAMPLE_ADDRESS[0] + "\\\",\\\"" + EXAMPLE_ADDRESS[1] + "\\\"]\"") +
            "\nAs a JSON-RPC call\n"
            + HelpExampleRpc("addmultisigaddress", "2, \"[\\\"" + EXAMPLE_ADDRESS[0] + "\\\",\\\"" + EXAMPLE_ADDRESS[1] + "\\\"]\"")
                },
            }.Check(request);

    std::shared_ptr<CWallet> const wallet = GetWalletForJSONRPCRequest(request);
    if (!wallet) return NullUniValue;
    CWallet* const pwallet = wallet.get();

    LegacyScriptPubKeyMan& spk_man = EnsureLegacyScriptPubKeyMan(*pwallet);

    LOCK2(pwallet->cs_wallet, spk_man.cs_KeyStore);

    std::string label;
    if (!request.params[2].isNull())
        label = LabelFromValue(request.params[2]);

    int required = request.params[0].get_int();

    // Get the public keys
    const UniValue& keys_or_addrs = request.params[1].get_array();
    std::vector<CPubKey> pubkeys;
    for (unsigned int i = 0; i < keys_or_addrs.size(); ++i) {
        if (IsHex(keys_or_addrs[i].get_str()) && (keys_or_addrs[i].get_str().length() == 66 || keys_or_addrs[i].get_str().length() == 130)) {
            pubkeys.push_back(HexToPubKey(keys_or_addrs[i].get_str()));
        } else {
            pubkeys.push_back(AddrToPubKey(spk_man, keys_or_addrs[i].get_str()));
        }
    }

    OutputType output_type = pwallet->m_default_address_type;
    if (!request.params[3].isNull()) {
        if (!ParseOutputType(request.params[3].get_str(), output_type)) {
            throw JSONRPCError(RPC_INVALID_ADDRESS_OR_KEY, strprintf("Unknown address type '%s'", request.params[3].get_str()));
        }
    }

    // Construct using pay-to-script-hash:
    CScript inner;
    CTxDestination dest = AddAndGetMultisigDestination(required, pubkeys, output_type, spk_man, inner);
    pwallet->SetAddressBook(dest, label, "send");

    // Make the descriptor
    std::unique_ptr<Descriptor> descriptor = InferDescriptor(GetScriptForDestination(dest), spk_man);

    UniValue result(UniValue::VOBJ);
    result.pushKV("address", EncodeDestination(dest));
    result.pushKV("redeemScript", HexStr(inner));
    result.pushKV("descriptor", descriptor->ToString());
    return result;
}

class Witnessifier : public boost::static_visitor<bool>
{
public:
    const SigningProvider * const provider;
    CTxDestination result;
    bool already_witness;

    explicit Witnessifier(const SigningProvider *_provider) : provider(_provider), already_witness(false) {}

    bool operator()(const PKHash &keyID) {
        if (provider) {
            CScript basescript = GetScriptForDestination(keyID);
            CScript witscript = GetScriptForWitness(basescript);
            if (!IsSolvable(*provider, witscript)) {
                return false;
            }
            return ExtractDestination(witscript, result);
        }
        return false;
    }

    bool operator()(const ScriptHash &scripthash) {
        CScript subscript;
        if (provider && provider->GetCScript(CScriptID(scripthash), subscript)) {
            int witnessversion;
            std::vector<unsigned char> witprog;
            if (subscript.IsWitnessProgram(witnessversion, witprog)) {
                ExtractDestination(subscript, result);
                already_witness = true;
                return true;
            }
            CScript witscript = GetScriptForWitness(subscript);
            if (!IsSolvable(*provider, witscript)) {
                return false;
            }
            return ExtractDestination(witscript, result);
        }
        return false;
    }

    bool operator()(const WitnessV0KeyHash& id)
    {
        already_witness = true;
        result = id;
        return true;
    }

    bool operator()(const WitnessV0ScriptHash& id)
    {
        already_witness = true;
        result = id;
        return true;
    }

    template<typename T>
    bool operator()(const T& dest) { return false; }
};

struct tallyitem
{
    CAmountMap mapAmount;
    int nConf{std::numeric_limits<int>::max()};
    std::vector<uint256> txids;
    bool fIsWatchonly{false};
    tallyitem()
    {
    }
};

static UniValue ListReceived(const CWallet* const pwallet, const UniValue& params, bool by_label) EXCLUSIVE_LOCKS_REQUIRED(pwallet->cs_wallet)
{
    // Minimum confirmations
    int nMinDepth = 1;
    if (!params[0].isNull())
        nMinDepth = params[0].get_int();

    // Whether to include empty labels
    bool fIncludeEmpty = false;
    if (!params[1].isNull())
        fIncludeEmpty = params[1].get_bool();

    isminefilter filter = ISMINE_SPENDABLE;

    if (ParseIncludeWatchonly(params[2], *pwallet)) {
        filter |= ISMINE_WATCH_ONLY;
    }

    bool has_filtered_address = false;
    CTxDestination filtered_address = CNoDestination();
    if (!by_label && params[3].isStr() && params[3].get_str() != "") {
        if (!IsValidDestinationString(params[3].get_str())) {
            throw JSONRPCError(RPC_WALLET_ERROR, "address_filter parameter was invalid");
        }
        filtered_address = DecodeDestination(params[3].get_str());
        has_filtered_address = true;
    }

    std::string strasset = "";
    if (params.size() > 4 && params[4].isStr()) {
        strasset = params[4].get_str();
    }
    CAsset asset;
    if (!strasset.empty()) {
        asset = GetAssetFromString(strasset);
    }

    // Tally
    std::map<CTxDestination, tallyitem> mapTally;
    for (const std::pair<const uint256, CWalletTx>& pairWtx : pwallet->mapWallet) {
        const CWalletTx& wtx = pairWtx.second;

        if (wtx.IsCoinBase() || !pwallet->chain().checkFinalTx(*wtx.tx)) {
            continue;
        }

        int nDepth = wtx.GetDepthInMainChain();
        if (nDepth < nMinDepth)
            continue;

        for (size_t index = 0; index < wtx.tx->vout.size(); ++index)
        {
            const CTxOut& txout = wtx.tx->vout[index];

            CTxDestination address;
            if (!ExtractDestination(txout.scriptPubKey, address))
                continue;

            if (has_filtered_address && !(filtered_address == address)) {
                continue;
            }

            isminefilter mine = pwallet->IsMine(address);
            if(!(mine & filter))
                continue;

            CAmount amt = wtx.GetOutputValueOut(index);
            if (amt < 0) {
                continue;
            }

            if (strasset != "" && wtx.GetOutputAsset(index) != asset) {
                continue;
            }

            tallyitem& item = mapTally[address];
            item.mapAmount[wtx.GetOutputAsset(index)] += amt;
            item.nConf = std::min(item.nConf, nDepth);
            item.txids.push_back(wtx.GetHash());
            if (mine & ISMINE_WATCH_ONLY)
                item.fIsWatchonly = true;
        }
    }

    // Reply
    UniValue ret(UniValue::VARR);
    std::map<std::string, tallyitem> label_tally;

    // Create m_address_book iterator
    // If we aren't filtering, go from begin() to end()
    auto start = pwallet->m_address_book.begin();
    auto end = pwallet->m_address_book.end();
    // If we are filtering, find() the applicable entry
    if (has_filtered_address) {
        start = pwallet->m_address_book.find(filtered_address);
        if (start != end) {
            end = std::next(start);
        }
    }

    for (auto item_it = start; item_it != end; ++item_it)
    {
        if (item_it->second.IsChange()) continue;
        const CTxDestination& address = item_it->first;
        const std::string& label = item_it->second.GetLabel();
        auto it = mapTally.find(address);
        if (it == mapTally.end() && !fIncludeEmpty)
            continue;

        CAmountMap mapAmount;
        int nConf = std::numeric_limits<int>::max();
        bool fIsWatchonly = false;
        if (it != mapTally.end())
        {
            mapAmount = (*it).second.mapAmount;
            nConf = (*it).second.nConf;
            fIsWatchonly = (*it).second.fIsWatchonly;
        }

        if (by_label)
        {
            tallyitem& _item = label_tally[label];
            _item.mapAmount += mapAmount;
            _item.nConf = std::min(_item.nConf, nConf);
            _item.fIsWatchonly = fIsWatchonly;
        }
        else
        {
            UniValue obj(UniValue::VOBJ);
            if(fIsWatchonly)
                obj.pushKV("involvesWatchonly", true);
            obj.pushKV("address",       EncodeDestination(address));
            obj.pushKV("amount",        AmountMapToUniv(mapAmount, strasset));
            obj.pushKV("confirmations", (nConf == std::numeric_limits<int>::max() ? 0 : nConf));
            obj.pushKV("label", label);
            UniValue transactions(UniValue::VARR);
            if (it != mapTally.end())
            {
                for (const uint256& _item : (*it).second.txids)
                {
                    transactions.push_back(_item.GetHex());
                }
            }
            obj.pushKV("txids", transactions);
            ret.push_back(obj);
        }
    }

    if (by_label)
    {
        for (const auto& entry : label_tally)
        {
            CAmountMap mapAmount = entry.second.mapAmount;
            int nConf = entry.second.nConf;
            UniValue obj(UniValue::VOBJ);
            if (entry.second.fIsWatchonly)
                obj.pushKV("involvesWatchonly", true);
            obj.pushKV("amount",        AmountMapToUniv(mapAmount, ""));
            obj.pushKV("confirmations", (nConf == std::numeric_limits<int>::max() ? 0 : nConf));
            obj.pushKV("label",         entry.first);
            ret.push_back(obj);
        }
    }

    return ret;
}

static UniValue listreceivedbyaddress(const JSONRPCRequest& request)
{
            RPCHelpMan{"listreceivedbyaddress",
                "\nList balances by receiving address.\n",
                {
                    {"minconf", RPCArg::Type::NUM, /* default */ "1", "The minimum number of confirmations before payments are included."},
                    {"include_empty", RPCArg::Type::BOOL, /* default */ "false", "Whether to include addresses that haven't received any payments."},
                    {"include_watchonly", RPCArg::Type::BOOL, /* default */ "true for watch-only wallets, otherwise false", "Whether to include watch-only addresses (see 'importaddress')"},
                    {"address_filter", RPCArg::Type::STR, RPCArg::Optional::OMITTED_NAMED_ARG, "If present, only return information on this address."},
                    {"assetlabel", RPCArg::Type::STR, RPCArg::Optional::OMITTED_NAMED_ARG, "Hex asset id or asset label for balance."},
                },
                RPCResult{
                    RPCResult::Type::ARR, "", "",
                    {
                        {RPCResult::Type::OBJ, "", "",
                        {
                            {RPCResult::Type::BOOL, "involvesWatchonly", "Only returns true if imported addresses were involved in transaction"},
                            {RPCResult::Type::STR, "address", "The receiving address"},
                            {RPCResult::Type::STR_AMOUNT, "amount", "The total amount in " + CURRENCY_UNIT + " received by the address"},
                            {RPCResult::Type::NUM, "confirmations", "The number of confirmations of the most recent transaction included"},
                            {RPCResult::Type::STR, "label", "The label of the receiving address. The default label is \"\""},
                            {RPCResult::Type::ARR, "txids", "",
                            {
                                {RPCResult::Type::STR_HEX, "txid", "The ids of transactions received with the address"},
                            }},
                        }},
                    }
                },
                RPCExamples{
                    HelpExampleCli("listreceivedbyaddress", "")
            + HelpExampleCli("listreceivedbyaddress", "6 true")
            + HelpExampleRpc("listreceivedbyaddress", "6, true, true")
            + HelpExampleRpc("listreceivedbyaddress", "6, true, true, \"" + EXAMPLE_ADDRESS[0] + "\"")
                },
            }.Check(request);

    std::shared_ptr<CWallet> const wallet = GetWalletForJSONRPCRequest(request);
    if (!wallet) return NullUniValue;
    const CWallet* const pwallet = wallet.get();

    // Make sure the results are valid at least up to the most recent block
    // the user could have gotten from another RPC command prior to now
    pwallet->BlockUntilSyncedToCurrentChain();

    LOCK(pwallet->cs_wallet);

    return ListReceived(pwallet, request.params, false);
}

static UniValue listreceivedbylabel(const JSONRPCRequest& request)
{
            RPCHelpMan{"listreceivedbylabel",
                "\nList received transactions by label.\n",
                {
                    {"minconf", RPCArg::Type::NUM, /* default */ "1", "The minimum number of confirmations before payments are included."},
                    {"include_empty", RPCArg::Type::BOOL, /* default */ "false", "Whether to include labels that haven't received any payments."},
                    {"include_watchonly", RPCArg::Type::BOOL, /* default */ "true for watch-only wallets, otherwise false", "Whether to include watch-only addresses (see 'importaddress')"},
                },
                RPCResult{
                    RPCResult::Type::ARR, "", "",
                    {
                        {RPCResult::Type::OBJ, "", "",
                        {
                            {RPCResult::Type::BOOL, "involvesWatchonly", "Only returns true if imported addresses were involved in transaction"},
                            {RPCResult::Type::STR_AMOUNT, "amount", "The total amount received by addresses with this label"},
                            {RPCResult::Type::NUM, "confirmations", "The number of confirmations of the most recent transaction included"},
                            {RPCResult::Type::STR, "label", "The label of the receiving address. The default label is \"\""},
                        }},
                    }
                },
                RPCExamples{
                    HelpExampleCli("listreceivedbylabel", "")
            + HelpExampleCli("listreceivedbylabel", "6 true")
            + HelpExampleRpc("listreceivedbylabel", "6, true, true")
                },
            }.Check(request);

    std::shared_ptr<CWallet> const wallet = GetWalletForJSONRPCRequest(request);
    if (!wallet) return NullUniValue;
    const CWallet* const pwallet = wallet.get();

    // Make sure the results are valid at least up to the most recent block
    // the user could have gotten from another RPC command prior to now
    pwallet->BlockUntilSyncedToCurrentChain();

    LOCK(pwallet->cs_wallet);

    return ListReceived(pwallet, request.params, true);
}

static void MaybePushAddress(UniValue & entry, const CTxDestination &dest)
{
    if (IsValidDestination(dest)) {
        entry.pushKV("address", EncodeDestination(dest));
    }
}

/**
 * List transactions based on the given criteria.
 *
 * @param  pwallet        The wallet.
 * @param  wtx            The wallet transaction.
 * @param  nMinDepth      The minimum confirmation depth.
 * @param  fLong          Whether to include the JSON version of the transaction.
 * @param  ret            The UniValue into which the result is stored.
 * @param  filter_ismine  The "is mine" filter flags.
 * @param  filter_label   Optional label string to filter incoming transactions.
 */
static void ListTransactions(const CWallet* const pwallet, const CWalletTx& wtx, int nMinDepth, bool fLong, UniValue& ret, const isminefilter& filter_ismine, const std::string* filter_label) EXCLUSIVE_LOCKS_REQUIRED(pwallet->cs_wallet)
{
    CAmount nFee;
    std::list<COutputEntry> listReceived;
    std::list<COutputEntry> listSent;

    wtx.GetAmounts(listReceived, listSent, nFee, filter_ismine);

    bool involvesWatchonly = wtx.IsFromMe(ISMINE_WATCH_ONLY);

    // Sent
    if (!filter_label)
    {
        for (const COutputEntry& s : listSent)
        {
            UniValue entry(UniValue::VOBJ);
            if (involvesWatchonly || (pwallet->IsMine(s.destination) & ISMINE_WATCH_ONLY)) {
                entry.pushKV("involvesWatchonly", true);
            }
            MaybePushAddress(entry, s.destination);
            entry.pushKV("category", "send");
            entry.pushKV("amount", ValueFromAmount(-s.amount));
            if (g_con_elementsmode) {
                entry.pushKV("amountblinder", s.amount_blinding_factor.GetHex());
                entry.pushKV("asset", s.asset.GetHex());
                entry.pushKV("assetblinder", s.asset_blinding_factor.GetHex());
            }
            const auto* address_book_entry = pwallet->FindAddressBookEntry(s.destination);
            if (address_book_entry) {
                entry.pushKV("label", address_book_entry->GetLabel());
            }
            entry.pushKV("vout", s.vout);
            entry.pushKV("fee", ValueFromAmount(-nFee));
            if (fLong)
                WalletTxToJSON(pwallet->chain(), wtx, entry);
            entry.pushKV("abandoned", wtx.isAbandoned());
            ret.push_back(entry);
        }
    }

    // Received
    if (listReceived.size() > 0 && wtx.GetDepthInMainChain() >= nMinDepth) {
        for (const COutputEntry& r : listReceived)
        {
            std::string label;
            const auto* address_book_entry = pwallet->FindAddressBookEntry(r.destination);
            if (address_book_entry) {
                label = address_book_entry->GetLabel();
            }
            if (filter_label && label != *filter_label) {
                continue;
            }
            UniValue entry(UniValue::VOBJ);
            if (involvesWatchonly || (pwallet->IsMine(r.destination) & ISMINE_WATCH_ONLY)) {
                entry.pushKV("involvesWatchonly", true);
            }
            MaybePushAddress(entry, r.destination);
            if (wtx.IsCoinBase())
            {
                if (wtx.GetDepthInMainChain() < 1)
                    entry.pushKV("category", "orphan");
                else if (wtx.IsImmatureCoinBase())
                    entry.pushKV("category", "immature");
                else
                    entry.pushKV("category", "generate");
            }
            else
            {
                entry.pushKV("category", "receive");
            }
            entry.pushKV("amount", ValueFromAmount(r.amount));
            if (g_con_elementsmode) {
                entry.pushKV("amountblinder", r.amount_blinding_factor.GetHex());
                entry.pushKV("asset", r.asset.GetHex());
                entry.pushKV("assetblinder", r.asset_blinding_factor.GetHex());
            }
            if (address_book_entry) {
                entry.pushKV("label", label);
            }
            entry.pushKV("vout", r.vout);
            if (fLong)
                WalletTxToJSON(pwallet->chain(), wtx, entry);
            ret.push_back(entry);
        }
    }
}

static const std::vector<RPCResult> TransactionDescriptionString()
{
    return{{RPCResult::Type::NUM, "confirmations", "The number of confirmations for the transaction. Negative confirmations means the\n"
               "transaction conflicted that many blocks ago."},
           {RPCResult::Type::BOOL, "generated", "Only present if transaction only input is a coinbase one."},
           {RPCResult::Type::BOOL, "trusted", "Only present if we consider transaction to be trusted and so safe to spend from."},
           {RPCResult::Type::STR_HEX, "blockhash", "The block hash containing the transaction."},
           {RPCResult::Type::NUM, "blockheight", "The block height containing the transaction."},
           {RPCResult::Type::NUM, "blockindex", "The index of the transaction in the block that includes it."},
           {RPCResult::Type::NUM_TIME, "blocktime", "The block time expressed in " + UNIX_EPOCH_TIME + "."},
           {RPCResult::Type::STR_HEX, "txid", "The transaction id."},
           {RPCResult::Type::ARR, "walletconflicts", "Conflicting transaction ids.",
           {
               {RPCResult::Type::STR_HEX, "txid", "The transaction id."},
           }},
           {RPCResult::Type::NUM_TIME, "time", "The transaction time expressed in " + UNIX_EPOCH_TIME + "."},
           {RPCResult::Type::NUM_TIME, "timereceived", "The time received expressed in " + UNIX_EPOCH_TIME + "."},
           {RPCResult::Type::STR, "comment", "If a comment is associated with the transaction, only present if not empty."},
           {RPCResult::Type::STR, "bip125-replaceable", "(\"yes|no|unknown\") Whether this transaction could be replaced due to BIP125 (replace-by-fee);\n"
               "may be unknown for unconfirmed transactions not in the mempool"}};
}

UniValue listtransactions(const JSONRPCRequest& request)
{
            RPCHelpMan{"listtransactions",
                "\nIf a label name is provided, this will return only incoming transactions paying to addresses with the specified label.\n"
                "\nReturns up to 'count' most recent transactions skipping the first 'from' transactions.\n",
                {
                    {"label|dummy", RPCArg::Type::STR, RPCArg::Optional::OMITTED_NAMED_ARG, "If set, should be a valid label name to return only incoming transactions\n"
                          "with the specified label, or \"*\" to disable filtering and return all transactions."},
                    {"count", RPCArg::Type::NUM, /* default */ "10", "The number of transactions to return"},
                    {"skip", RPCArg::Type::NUM, /* default */ "0", "The number of transactions to skip"},
                    {"include_watchonly", RPCArg::Type::BOOL, /* default */ "true for watch-only wallets, otherwise false", "Include transactions to watch-only addresses (see 'importaddress')"},
                },
                RPCResult{
                    RPCResult::Type::ARR, "", "",
                    {
                        {RPCResult::Type::OBJ, "", "", Cat(Cat<std::vector<RPCResult>>(
                        {
                            {RPCResult::Type::BOOL, "involvesWatchonly", "Only returns true if imported addresses were involved in transaction."},
                            {RPCResult::Type::STR, "address", "The address of the transaction."},
                            {RPCResult::Type::STR, "category", "The transaction category.\n"
                                "\"send\"                  Transactions sent.\n"
                                "\"receive\"               Non-coinbase transactions received.\n"
                                "\"generate\"              Coinbase transactions received with more than 100 confirmations.\n"
                                "\"immature\"              Coinbase transactions received with 100 or fewer confirmations.\n"
                                "\"orphan\"                Orphaned coinbase transactions received."},
                            {RPCResult::Type::STR_AMOUNT, "amount", "The amount in " + CURRENCY_UNIT + ". This is negative for the 'send' category, and is positive\n"
                                "for all other categories"},
                            {RPCResult::Type::STR, "label", "A comment for the address/transaction, if any"},
                            {RPCResult::Type::NUM, "vout", "the vout value"},
                            {RPCResult::Type::STR_AMOUNT, "fee", "The amount of the fee in " + CURRENCY_UNIT + ". This is negative and only available for the\n"
                                 "'send' category of transactions."},
                        },
                        TransactionDescriptionString()),
                        {
                            {RPCResult::Type::BOOL, "abandoned", "'true' if the transaction has been abandoned (inputs are respendable). Only available for the \n"
                                 "'send' category of transactions."},
                        })},
                    }
                },
                RPCExamples{
            "\nList the most recent 10 transactions in the systems\n"
            + HelpExampleCli("listtransactions", "") +
            "\nList transactions 100 to 120\n"
            + HelpExampleCli("listtransactions", "\"*\" 20 100") +
            "\nAs a JSON-RPC call\n"
            + HelpExampleRpc("listtransactions", "\"*\", 20, 100")
                },
            }.Check(request);

    std::shared_ptr<CWallet> const wallet = GetWalletForJSONRPCRequest(request);
    if (!wallet) return NullUniValue;
    const CWallet* const pwallet = wallet.get();

    // Make sure the results are valid at least up to the most recent block
    // the user could have gotten from another RPC command prior to now
    pwallet->BlockUntilSyncedToCurrentChain();

    const std::string* filter_label = nullptr;
    if (!request.params[0].isNull() && request.params[0].get_str() != "*") {
        filter_label = &request.params[0].get_str();
        if (filter_label->empty()) {
            throw JSONRPCError(RPC_INVALID_PARAMETER, "Label argument must be a valid label name or \"*\".");
        }
    }
    int nCount = 10;
    if (!request.params[1].isNull())
        nCount = request.params[1].get_int();
    int nFrom = 0;
    if (!request.params[2].isNull())
        nFrom = request.params[2].get_int();
    isminefilter filter = ISMINE_SPENDABLE;

    if (ParseIncludeWatchonly(request.params[3], *pwallet)) {
        filter |= ISMINE_WATCH_ONLY;
    }

    if (nCount < 0)
        throw JSONRPCError(RPC_INVALID_PARAMETER, "Negative count");
    if (nFrom < 0)
        throw JSONRPCError(RPC_INVALID_PARAMETER, "Negative from");

    UniValue ret(UniValue::VARR);

    {
        LOCK(pwallet->cs_wallet);

        const CWallet::TxItems & txOrdered = pwallet->wtxOrdered;

        // iterate backwards until we have nCount items to return:
        for (CWallet::TxItems::const_reverse_iterator it = txOrdered.rbegin(); it != txOrdered.rend(); ++it)
        {
            CWalletTx *const pwtx = (*it).second;
            ListTransactions(pwallet, *pwtx, 0, true, ret, filter, filter_label);
            if ((int)ret.size() >= (nCount+nFrom)) break;
        }
    }

    // ret is newest to oldest

    if (nFrom > (int)ret.size())
        nFrom = ret.size();
    if ((nFrom + nCount) > (int)ret.size())
        nCount = ret.size() - nFrom;

    const std::vector<UniValue>& txs = ret.getValues();
    UniValue result{UniValue::VARR};
    result.push_backV({ txs.rend() - nFrom - nCount, txs.rend() - nFrom }); // Return oldest to newest
    return result;
}

static UniValue listsinceblock(const JSONRPCRequest& request)
{
            RPCHelpMan{"listsinceblock",
                "\nGet all transactions in blocks since block [blockhash], or all transactions if omitted.\n"
                "If \"blockhash\" is no longer a part of the main chain, transactions from the fork point onward are included.\n"
                "Additionally, if include_removed is set, transactions affecting the wallet which were removed are returned in the \"removed\" array.\n",
                {
                    {"blockhash", RPCArg::Type::STR, RPCArg::Optional::OMITTED_NAMED_ARG, "If set, the block hash to list transactions since, otherwise list all transactions."},
                    {"target_confirmations", RPCArg::Type::NUM, /* default */ "1", "Return the nth block hash from the main chain. e.g. 1 would mean the best block hash. Note: this is not used as a filter, but only affects [lastblock] in the return value"},
                    {"include_watchonly", RPCArg::Type::BOOL, /* default */ "true for watch-only wallets, otherwise false", "Include transactions to watch-only addresses (see 'importaddress')"},
                    {"include_removed", RPCArg::Type::BOOL, /* default */ "true", "Show transactions that were removed due to a reorg in the \"removed\" array\n"
            "                                                           (not guaranteed to work on pruned nodes)"},
                },
                RPCResult{
                    RPCResult::Type::OBJ, "", "",
                    {
                        {RPCResult::Type::ARR, "transactions", "",
                        {
                            {RPCResult::Type::OBJ, "", "", Cat(Cat<std::vector<RPCResult>>(
                            {
                                {RPCResult::Type::BOOL, "involvesWatchonly", "Only returns true if imported addresses were involved in transaction."},
                                {RPCResult::Type::STR, "address", "The address of the transaction."},
                                {RPCResult::Type::STR, "category", "The transaction category.\n"
                                    "\"send\"                  Transactions sent.\n"
                                    "\"receive\"               Non-coinbase transactions received.\n"
                                    "\"generate\"              Coinbase transactions received with more than 100 confirmations.\n"
                                    "\"immature\"              Coinbase transactions received with 100 or fewer confirmations.\n"
                                    "\"orphan\"                Orphaned coinbase transactions received."},
                                {RPCResult::Type::STR_AMOUNT, "amount", "The amount in " + CURRENCY_UNIT + ". This is negative for the 'send' category, and is positive\n"
                                    "for all other categories"},
                                {RPCResult::Type::NUM, "vout", "the vout value"},
                                {RPCResult::Type::STR_AMOUNT, "fee", "The amount of the fee in " + CURRENCY_UNIT + ". This is negative and only available for the\n"
                                     "'send' category of transactions."},
                            },
                            TransactionDescriptionString()),
                            {
                                {RPCResult::Type::BOOL, "abandoned", "'true' if the transaction has been abandoned (inputs are respendable). Only available for the \n"
                                     "'send' category of transactions."},
                                {RPCResult::Type::STR, "label", "A comment for the address/transaction, if any"},
                                {RPCResult::Type::STR, "to", "If a comment to is associated with the transaction."},
                            })},
                        }},
                        {RPCResult::Type::ARR, "removed", "<structure is the same as \"transactions\" above, only present if include_removed=true>\n"
                            "Note: transactions that were re-added in the active chain will appear as-is in this array, and may thus have a positive confirmation count."
                        , {{RPCResult::Type::ELISION, "", ""},}},
                        {RPCResult::Type::STR_HEX, "lastblock", "The hash of the block (target_confirmations-1) from the best block on the main chain. This is typically used to feed back into listsinceblock the next time you call it. So you would generally use a target_confirmations of say 6, so you will be continually re-notified of transactions until they've reached 6 confirmations plus any new ones"},
                    }
                },
                RPCExamples{
                    HelpExampleCli("listsinceblock", "")
            + HelpExampleCli("listsinceblock", "\"000000000000000bacf66f7497b7dc45ef753ee9a7d38571037cdb1a57f663ad\" 6")
            + HelpExampleRpc("listsinceblock", "\"000000000000000bacf66f7497b7dc45ef753ee9a7d38571037cdb1a57f663ad\", 6")
                },
            }.Check(request);

    std::shared_ptr<CWallet> const pwallet = GetWalletForJSONRPCRequest(request);
    if (!pwallet) return NullUniValue;

    const CWallet& wallet = *pwallet;
    // Make sure the results are valid at least up to the most recent block
    // the user could have gotten from another RPC command prior to now
    wallet.BlockUntilSyncedToCurrentChain();

    LOCK(wallet.cs_wallet);

    // The way the 'height' is initialized is just a workaround for the gcc bug #47679 since version 4.6.0.
    Optional<int> height = MakeOptional(false, int()); // Height of the specified block or the common ancestor, if the block provided was in a deactivated chain.
    Optional<int> altheight; // Height of the specified block, even if it's in a deactivated chain.
    int target_confirms = 1;
    isminefilter filter = ISMINE_SPENDABLE;

    uint256 blockId;
    if (!request.params[0].isNull() && !request.params[0].get_str().empty()) {
        blockId = ParseHashV(request.params[0], "blockhash");
        height = int{};
        altheight = int{};
        if (!wallet.chain().findCommonAncestor(blockId, wallet.GetLastBlockHash(), /* ancestor out */ FoundBlock().height(*height), /* blockId out */ FoundBlock().height(*altheight))) {
            throw JSONRPCError(RPC_INVALID_ADDRESS_OR_KEY, "Block not found");
        }
    }

    if (!request.params[1].isNull()) {
        target_confirms = request.params[1].get_int();

        if (target_confirms < 1) {
            throw JSONRPCError(RPC_INVALID_PARAMETER, "Invalid parameter");
        }
    }

    if (ParseIncludeWatchonly(request.params[2], wallet)) {
        filter |= ISMINE_WATCH_ONLY;
    }

    bool include_removed = (request.params[3].isNull() || request.params[3].get_bool());

    int depth = height ? wallet.GetLastBlockHeight() + 1 - *height : -1;

    UniValue transactions(UniValue::VARR);

    for (const std::pair<const uint256, CWalletTx>& pairWtx : wallet.mapWallet) {
        const CWalletTx& tx = pairWtx.second;

        if (depth == -1 || abs(tx.GetDepthInMainChain()) < depth) {
            ListTransactions(&wallet, tx, 0, true, transactions, filter, nullptr /* filter_label */);
        }
    }

    // when a reorg'd block is requested, we also list any relevant transactions
    // in the blocks of the chain that was detached
    UniValue removed(UniValue::VARR);
    while (include_removed && altheight && *altheight > *height) {
        CBlock block;
        if (!wallet.chain().findBlock(blockId, FoundBlock().data(block)) || block.IsNull()) {
            throw JSONRPCError(RPC_INTERNAL_ERROR, "Can't read block from disk");
        }
        for (const CTransactionRef& tx : block.vtx) {
            auto it = wallet.mapWallet.find(tx->GetHash());
            if (it != wallet.mapWallet.end()) {
                // We want all transactions regardless of confirmation count to appear here,
                // even negative confirmation ones, hence the big negative.
                ListTransactions(&wallet, it->second, -100000000, true, removed, filter, nullptr /* filter_label */);
            }
        }
        blockId = block.hashPrevBlock;
        --*altheight;
    }

    uint256 lastblock;
    CHECK_NONFATAL(wallet.chain().findAncestorByHeight(wallet.GetLastBlockHash(), wallet.GetLastBlockHeight() + 1 - target_confirms, FoundBlock().hash(lastblock)));

    UniValue ret(UniValue::VOBJ);
    ret.pushKV("transactions", transactions);
    if (include_removed) ret.pushKV("removed", removed);
    ret.pushKV("lastblock", lastblock.GetHex());

    return ret;
}

static UniValue gettransaction(const JSONRPCRequest& request)
{
            RPCHelpMan{"gettransaction",
                "\nGet detailed information about in-wallet transaction <txid>\n",
                {
                    {"txid", RPCArg::Type::STR, RPCArg::Optional::NO, "The transaction id"},
                    {"include_watchonly", RPCArg::Type::BOOL, /* default */ "true for watch-only wallets, otherwise false",
                            "Whether to include watch-only addresses in balance calculation and details[]"},
                    {"verbose", RPCArg::Type::BOOL, /* default */ "false",
                            "Whether to include a `decoded` field containing the decoded transaction (equivalent to RPC decoderawtransaction)"},
                    {"assetlabel", RPCArg::Type::STR, RPCArg::Optional::OMITTED_NAMED_ARG, "Hex asset id or asset label for balance."},
                },
                RPCResult{
                    RPCResult::Type::OBJ, "", "", Cat(Cat<std::vector<RPCResult>>(
                    {
                        {RPCResult::Type::STR_AMOUNT, "amount", "The amount in " + CURRENCY_UNIT},
                        {RPCResult::Type::STR_AMOUNT, "fee", "The amount of the fee in " + CURRENCY_UNIT + ". This is negative and only available for the\n"
                                     "'send' category of transactions."},
                    },
                    TransactionDescriptionString()),
                    {
                        {RPCResult::Type::ARR, "details", "",
                        {
                            {RPCResult::Type::OBJ, "", "",
                            {
                                {RPCResult::Type::BOOL, "involvesWatchonly", "Only returns true if imported addresses were involved in transaction."},
                                {RPCResult::Type::STR, "address", "The address involved in the transaction."},
                                {RPCResult::Type::STR, "category", "The transaction category.\n"
                                    "\"send\"                  Transactions sent.\n"
                                    "\"receive\"               Non-coinbase transactions received.\n"
                                    "\"generate\"              Coinbase transactions received with more than 100 confirmations.\n"
                                    "\"immature\"              Coinbase transactions received with 100 or fewer confirmations.\n"
                                    "\"orphan\"                Orphaned coinbase transactions received."},
                                {RPCResult::Type::STR_AMOUNT, "amount", "The amount in " + CURRENCY_UNIT},
                                {RPCResult::Type::STR, "label", "A comment for the address/transaction, if any"},
                                {RPCResult::Type::NUM, "vout", "the vout value"},
                                {RPCResult::Type::STR_AMOUNT, "fee", "The amount of the fee in " + CURRENCY_UNIT + ". This is negative and only available for the \n"
                                    "'send' category of transactions."},
                                {RPCResult::Type::BOOL, "abandoned", "'true' if the transaction has been abandoned (inputs are respendable). Only available for the \n"
                                     "'send' category of transactions."},
                            }},
                        }},
                        {RPCResult::Type::STR_HEX, "hex", "Raw data for transaction"},
                        {RPCResult::Type::OBJ, "decoded", "Optional, the decoded transaction (only present when `verbose` is passed)",
                        {
                            {RPCResult::Type::ELISION, "", "Equivalent to the RPC decoderawtransaction method, or the RPC getrawtransaction method when `verbose` is passed."},
                        }},
                    })
                },
                RPCExamples{
                    HelpExampleCli("gettransaction", "\"1075db55d416d3ca199f55b6084e2115b9345e16c5cf302fc80e9d5fbf5d48d\"")
            + HelpExampleCli("gettransaction", "\"1075db55d416d3ca199f55b6084e2115b9345e16c5cf302fc80e9d5fbf5d48d\" true")
            + HelpExampleCli("gettransaction", "\"1075db55d416d3ca199f55b6084e2115b9345e16c5cf302fc80e9d5fbf5d48d\" false true")
            + HelpExampleRpc("gettransaction", "\"1075db55d416d3ca199f55b6084e2115b9345e16c5cf302fc80e9d5fbf5d48d\"")
                },
            }.Check(request);

    std::shared_ptr<CWallet> const wallet = GetWalletForJSONRPCRequest(request);
    if (!wallet) return NullUniValue;
    const CWallet* const pwallet = wallet.get();

    // Make sure the results are valid at least up to the most recent block
    // the user could have gotten from another RPC command prior to now
    pwallet->BlockUntilSyncedToCurrentChain();

    LOCK(pwallet->cs_wallet);

    uint256 hash(ParseHashV(request.params[0], "txid"));

    isminefilter filter = ISMINE_SPENDABLE;

    if (ParseIncludeWatchonly(request.params[1], *pwallet)) {
        filter |= ISMINE_WATCH_ONLY;
    }

    bool verbose = request.params[2].isNull() ? false : request.params[2].get_bool();

    std::string asset = "";
    if (request.params[3].isStr() && !request.params[3].get_str().empty()) {
        asset = request.params[3].get_str();
    }

    UniValue entry(UniValue::VOBJ);
    auto it = pwallet->mapWallet.find(hash);
    if (it == pwallet->mapWallet.end()) {
        throw JSONRPCError(RPC_INVALID_ADDRESS_OR_KEY, "Invalid or non-wallet transaction id");
    }
    const CWalletTx& wtx = it->second;

    CAmountMap nCredit = wtx.GetCredit(filter);
    CAmountMap nDebit = wtx.GetDebit(filter);
    CAmountMap nNet = nCredit - nDebit;
    assert(HasValidFee(*wtx.tx));
    CAmountMap nFee = wtx.IsFromMe(filter) ? CAmountMap() - GetFeeMap(*wtx.tx) : CAmountMap();
    if (!g_con_elementsmode) {
        CAmount total_out = 0;
        for (const auto& output : wtx.tx->vout) {
            total_out += output.nValue.GetAmount();
        }
        nFee = CAmountMap();
        nFee[::policyAsset] = wtx.IsFromMe(filter) ? total_out - nDebit[::policyAsset] : 0;
    }

    entry.pushKV("amount", AmountMapToUniv(nNet - nFee, asset));
    if (wtx.IsFromMe(filter))
        entry.pushKV("fee", AmountMapToUniv(nFee, ""));

    WalletTxToJSON(pwallet->chain(), wtx, entry);

    UniValue details(UniValue::VARR);
    ListTransactions(pwallet, wtx, 0, false, details, filter, nullptr /* filter_label */);
    entry.pushKV("details", details);

    std::string strHex = EncodeHexTx(*wtx.tx, pwallet->chain().rpcSerializationFlags());
    entry.pushKV("hex", strHex);

    if (verbose) {
        UniValue decoded(UniValue::VOBJ);
        TxToUniv(*wtx.tx, uint256(), decoded, false);
        entry.pushKV("decoded", decoded);
    }

    return entry;
}

static UniValue abandontransaction(const JSONRPCRequest& request)
{
            RPCHelpMan{"abandontransaction",
                "\nMark in-wallet transaction <txid> as abandoned\n"
                "This will mark this transaction and all its in-wallet descendants as abandoned which will allow\n"
                "for their inputs to be respent.  It can be used to replace \"stuck\" or evicted transactions.\n"
                "It only works on transactions which are not included in a block and are not currently in the mempool.\n"
                "It has no effect on transactions which are already abandoned.\n",
                {
                    {"txid", RPCArg::Type::STR_HEX, RPCArg::Optional::NO, "The transaction id"},
                },
                RPCResult{RPCResult::Type::NONE, "", ""},
                RPCExamples{
                    HelpExampleCli("abandontransaction", "\"1075db55d416d3ca199f55b6084e2115b9345e16c5cf302fc80e9d5fbf5d48d\"")
            + HelpExampleRpc("abandontransaction", "\"1075db55d416d3ca199f55b6084e2115b9345e16c5cf302fc80e9d5fbf5d48d\"")
                },
            }.Check(request);

    std::shared_ptr<CWallet> const wallet = GetWalletForJSONRPCRequest(request);
    if (!wallet) return NullUniValue;
    CWallet* const pwallet = wallet.get();

    // Make sure the results are valid at least up to the most recent block
    // the user could have gotten from another RPC command prior to now
    pwallet->BlockUntilSyncedToCurrentChain();

    LOCK(pwallet->cs_wallet);

    uint256 hash(ParseHashV(request.params[0], "txid"));

    if (!pwallet->mapWallet.count(hash)) {
        throw JSONRPCError(RPC_INVALID_ADDRESS_OR_KEY, "Invalid or non-wallet transaction id");
    }
    if (!pwallet->AbandonTransaction(hash)) {
        throw JSONRPCError(RPC_INVALID_ADDRESS_OR_KEY, "Transaction not eligible for abandonment");
    }

    return NullUniValue;
}


static UniValue backupwallet(const JSONRPCRequest& request)
{
            RPCHelpMan{"backupwallet",
                "\nSafely copies current wallet file to destination, which can be a directory or a path with filename.\n",
                {
                    {"destination", RPCArg::Type::STR, RPCArg::Optional::NO, "The destination directory or file"},
                },
                RPCResult{RPCResult::Type::NONE, "", ""},
                RPCExamples{
                    HelpExampleCli("backupwallet", "\"backup.dat\"")
            + HelpExampleRpc("backupwallet", "\"backup.dat\"")
                },
            }.Check(request);

    std::shared_ptr<CWallet> const wallet = GetWalletForJSONRPCRequest(request);
    if (!wallet) return NullUniValue;
    const CWallet* const pwallet = wallet.get();

    // Make sure the results are valid at least up to the most recent block
    // the user could have gotten from another RPC command prior to now
    pwallet->BlockUntilSyncedToCurrentChain();

    LOCK(pwallet->cs_wallet);

    std::string strDest = request.params[0].get_str();
    if (!pwallet->BackupWallet(strDest)) {
        throw JSONRPCError(RPC_WALLET_ERROR, "Error: Wallet backup failed!");
    }

    return NullUniValue;
}


static UniValue keypoolrefill(const JSONRPCRequest& request)
{
            RPCHelpMan{"keypoolrefill",
                "\nFills the keypool."+
        HELP_REQUIRING_PASSPHRASE,
                {
                    {"newsize", RPCArg::Type::NUM, /* default */ "100", "The new keypool size"},
                },
                RPCResult{RPCResult::Type::NONE, "", ""},
                RPCExamples{
                    HelpExampleCli("keypoolrefill", "")
            + HelpExampleRpc("keypoolrefill", "")
                },
            }.Check(request);

    std::shared_ptr<CWallet> const wallet = GetWalletForJSONRPCRequest(request);
    if (!wallet) return NullUniValue;
    CWallet* const pwallet = wallet.get();

    if (pwallet->IsLegacy() && pwallet->IsWalletFlagSet(WALLET_FLAG_DISABLE_PRIVATE_KEYS)) {
        throw JSONRPCError(RPC_WALLET_ERROR, "Error: Private keys are disabled for this wallet");
    }

    LOCK(pwallet->cs_wallet);

    // 0 is interpreted by TopUpKeyPool() as the default keypool size given by -keypool
    unsigned int kpSize = 0;
    if (!request.params[0].isNull()) {
        if (request.params[0].get_int() < 0)
            throw JSONRPCError(RPC_INVALID_PARAMETER, "Invalid parameter, expected valid size.");
        kpSize = (unsigned int)request.params[0].get_int();
    }

    EnsureWalletIsUnlocked(pwallet);
    pwallet->TopUpKeyPool(kpSize);

    if (pwallet->GetKeyPoolSize() < kpSize) {
        throw JSONRPCError(RPC_WALLET_ERROR, "Error refreshing keypool.");
    }

    return NullUniValue;
}


static UniValue walletpassphrase(const JSONRPCRequest& request)
{
            RPCHelpMan{"walletpassphrase",
                "\nStores the wallet decryption key in memory for 'timeout' seconds.\n"
                "This is needed prior to performing transactions related to private keys such as sending bitcoins\n"
            "\nNote:\n"
            "Issuing the walletpassphrase command while the wallet is already unlocked will set a new unlock\n"
            "time that overrides the old one.\n",
                {
                    {"passphrase", RPCArg::Type::STR, RPCArg::Optional::NO, "The wallet passphrase"},
                    {"timeout", RPCArg::Type::NUM, RPCArg::Optional::NO, "The time to keep the decryption key in seconds; capped at 100000000 (~3 years)."},
                },
                RPCResult{RPCResult::Type::NONE, "", ""},
                RPCExamples{
            "\nUnlock the wallet for 60 seconds\n"
            + HelpExampleCli("walletpassphrase", "\"my pass phrase\" 60") +
            "\nLock the wallet again (before 60 seconds)\n"
            + HelpExampleCli("walletlock", "") +
            "\nAs a JSON-RPC call\n"
            + HelpExampleRpc("walletpassphrase", "\"my pass phrase\", 60")
                },
            }.Check(request);

    std::shared_ptr<CWallet> const wallet = GetWalletForJSONRPCRequest(request);
    if (!wallet) return NullUniValue;
    CWallet* const pwallet = wallet.get();

    int64_t nSleepTime;
    int64_t relock_time;
    // Prevent concurrent calls to walletpassphrase with the same wallet.
    LOCK(pwallet->m_unlock_mutex);
    {
        LOCK(pwallet->cs_wallet);

        if (!pwallet->IsCrypted()) {
            throw JSONRPCError(RPC_WALLET_WRONG_ENC_STATE, "Error: running with an unencrypted wallet, but walletpassphrase was called.");
        }

        // Note that the walletpassphrase is stored in request.params[0] which is not mlock()ed
        SecureString strWalletPass;
        strWalletPass.reserve(100);
        // TODO: get rid of this .c_str() by implementing SecureString::operator=(std::string)
        // Alternately, find a way to make request.params[0] mlock()'d to begin with.
        strWalletPass = request.params[0].get_str().c_str();

        // Get the timeout
        nSleepTime = request.params[1].get_int64();
        // Timeout cannot be negative, otherwise it will relock immediately
        if (nSleepTime < 0) {
            throw JSONRPCError(RPC_INVALID_PARAMETER, "Timeout cannot be negative.");
        }
        // Clamp timeout
        constexpr int64_t MAX_SLEEP_TIME = 100000000; // larger values trigger a macos/libevent bug?
        if (nSleepTime > MAX_SLEEP_TIME) {
            nSleepTime = MAX_SLEEP_TIME;
        }

        if (strWalletPass.empty()) {
            throw JSONRPCError(RPC_INVALID_PARAMETER, "passphrase can not be empty");
        }

        if (!pwallet->Unlock(strWalletPass)) {
            throw JSONRPCError(RPC_WALLET_PASSPHRASE_INCORRECT, "Error: The wallet passphrase entered was incorrect.");
        }

        pwallet->TopUpKeyPool();

        pwallet->nRelockTime = GetTime() + nSleepTime;
        relock_time = pwallet->nRelockTime;
    }

    // rpcRunLater must be called without cs_wallet held otherwise a deadlock
    // can occur. The deadlock would happen when RPCRunLater removes the
    // previous timer (and waits for the callback to finish if already running)
    // and the callback locks cs_wallet.
    AssertLockNotHeld(wallet->cs_wallet);
    // Keep a weak pointer to the wallet so that it is possible to unload the
    // wallet before the following callback is called. If a valid shared pointer
    // is acquired in the callback then the wallet is still loaded.
    std::weak_ptr<CWallet> weak_wallet = wallet;
    pwallet->chain().rpcRunLater(strprintf("lockwallet(%s)", pwallet->GetName()), [weak_wallet, relock_time] {
        if (auto shared_wallet = weak_wallet.lock()) {
            LOCK(shared_wallet->cs_wallet);
            // Skip if this is not the most recent rpcRunLater callback.
            if (shared_wallet->nRelockTime != relock_time) return;
            shared_wallet->Lock();
            shared_wallet->nRelockTime = 0;
        }
    }, nSleepTime);

    return NullUniValue;
}


static UniValue walletpassphrasechange(const JSONRPCRequest& request)
{
            RPCHelpMan{"walletpassphrasechange",
                "\nChanges the wallet passphrase from 'oldpassphrase' to 'newpassphrase'.\n",
                {
                    {"oldpassphrase", RPCArg::Type::STR, RPCArg::Optional::NO, "The current passphrase"},
                    {"newpassphrase", RPCArg::Type::STR, RPCArg::Optional::NO, "The new passphrase"},
                },
                RPCResult{RPCResult::Type::NONE, "", ""},
                RPCExamples{
                    HelpExampleCli("walletpassphrasechange", "\"old one\" \"new one\"")
            + HelpExampleRpc("walletpassphrasechange", "\"old one\", \"new one\"")
                },
            }.Check(request);

    std::shared_ptr<CWallet> const wallet = GetWalletForJSONRPCRequest(request);
    if (!wallet) return NullUniValue;
    CWallet* const pwallet = wallet.get();

    LOCK(pwallet->cs_wallet);

    if (!pwallet->IsCrypted()) {
        throw JSONRPCError(RPC_WALLET_WRONG_ENC_STATE, "Error: running with an unencrypted wallet, but walletpassphrasechange was called.");
    }

    // TODO: get rid of these .c_str() calls by implementing SecureString::operator=(std::string)
    // Alternately, find a way to make request.params[0] mlock()'d to begin with.
    SecureString strOldWalletPass;
    strOldWalletPass.reserve(100);
    strOldWalletPass = request.params[0].get_str().c_str();

    SecureString strNewWalletPass;
    strNewWalletPass.reserve(100);
    strNewWalletPass = request.params[1].get_str().c_str();

    if (strOldWalletPass.empty() || strNewWalletPass.empty()) {
        throw JSONRPCError(RPC_INVALID_PARAMETER, "passphrase can not be empty");
    }

    if (!pwallet->ChangeWalletPassphrase(strOldWalletPass, strNewWalletPass)) {
        throw JSONRPCError(RPC_WALLET_PASSPHRASE_INCORRECT, "Error: The wallet passphrase entered was incorrect.");
    }

    return NullUniValue;
}


static UniValue walletlock(const JSONRPCRequest& request)
{
            RPCHelpMan{"walletlock",
                "\nRemoves the wallet encryption key from memory, locking the wallet.\n"
                "After calling this method, you will need to call walletpassphrase again\n"
                "before being able to call any methods which require the wallet to be unlocked.\n",
                {},
                RPCResult{RPCResult::Type::NONE, "", ""},
                RPCExamples{
            "\nSet the passphrase for 2 minutes to perform a transaction\n"
            + HelpExampleCli("walletpassphrase", "\"my pass phrase\" 120") +
            "\nPerform a send (requires passphrase set)\n"
            + HelpExampleCli("sendtoaddress", "\"" + EXAMPLE_ADDRESS[0] + "\" 1.0") +
            "\nClear the passphrase since we are done before 2 minutes is up\n"
            + HelpExampleCli("walletlock", "") +
            "\nAs a JSON-RPC call\n"
            + HelpExampleRpc("walletlock", "")
                },
            }.Check(request);

    std::shared_ptr<CWallet> const wallet = GetWalletForJSONRPCRequest(request);
    if (!wallet) return NullUniValue;
    CWallet* const pwallet = wallet.get();

    LOCK(pwallet->cs_wallet);

    if (!pwallet->IsCrypted()) {
        throw JSONRPCError(RPC_WALLET_WRONG_ENC_STATE, "Error: running with an unencrypted wallet, but walletlock was called.");
    }

    pwallet->Lock();
    pwallet->nRelockTime = 0;

    return NullUniValue;
}


static UniValue encryptwallet(const JSONRPCRequest& request)
{
            RPCHelpMan{"encryptwallet",
                "\nEncrypts the wallet with 'passphrase'. This is for first time encryption.\n"
                "After this, any calls that interact with private keys such as sending or signing \n"
                "will require the passphrase to be set prior the making these calls.\n"
                "Use the walletpassphrase call for this, and then walletlock call.\n"
                "If the wallet is already encrypted, use the walletpassphrasechange call.\n",
                {
                    {"passphrase", RPCArg::Type::STR, RPCArg::Optional::NO, "The pass phrase to encrypt the wallet with. It must be at least 1 character, but should be long."},
                },
                RPCResult{RPCResult::Type::STR, "", "A string with further instructions"},
                RPCExamples{
            "\nEncrypt your wallet\n"
            + HelpExampleCli("encryptwallet", "\"my pass phrase\"") +
            "\nNow set the passphrase to use the wallet, such as for signing or sending bitcoin\n"
            + HelpExampleCli("walletpassphrase", "\"my pass phrase\"") +
            "\nNow we can do something like sign\n"
            + HelpExampleCli("signmessage", "\"address\" \"test message\"") +
            "\nNow lock the wallet again by removing the passphrase\n"
            + HelpExampleCli("walletlock", "") +
            "\nAs a JSON-RPC call\n"
            + HelpExampleRpc("encryptwallet", "\"my pass phrase\"")
                },
            }.Check(request);

    std::shared_ptr<CWallet> const wallet = GetWalletForJSONRPCRequest(request);
    if (!wallet) return NullUniValue;
    CWallet* const pwallet = wallet.get();

    LOCK(pwallet->cs_wallet);

    if (pwallet->IsWalletFlagSet(WALLET_FLAG_DISABLE_PRIVATE_KEYS)) {
        throw JSONRPCError(RPC_WALLET_ENCRYPTION_FAILED, "Error: wallet does not contain private keys, nothing to encrypt.");
    }

    if (pwallet->IsCrypted()) {
        throw JSONRPCError(RPC_WALLET_WRONG_ENC_STATE, "Error: running with an encrypted wallet, but encryptwallet was called.");
    }

    // TODO: get rid of this .c_str() by implementing SecureString::operator=(std::string)
    // Alternately, find a way to make request.params[0] mlock()'d to begin with.
    SecureString strWalletPass;
    strWalletPass.reserve(100);
    strWalletPass = request.params[0].get_str().c_str();

    if (strWalletPass.empty()) {
        throw JSONRPCError(RPC_INVALID_PARAMETER, "passphrase can not be empty");
    }

    if (!pwallet->EncryptWallet(strWalletPass)) {
        throw JSONRPCError(RPC_WALLET_ENCRYPTION_FAILED, "Error: Failed to encrypt the wallet.");
    }

    return "wallet encrypted; The keypool has been flushed and a new HD seed was generated (if you are using HD). You need to make a new backup.";
}

static UniValue lockunspent(const JSONRPCRequest& request)
{
            RPCHelpMan{"lockunspent",
                "\nUpdates list of temporarily unspendable outputs.\n"
                "Temporarily lock (unlock=false) or unlock (unlock=true) specified transaction outputs.\n"
                "If no transaction outputs are specified when unlocking then all current locked transaction outputs are unlocked.\n"
                "A locked transaction output will not be chosen by automatic coin selection, when spending bitcoins.\n"
                "Locks are stored in memory only. Nodes start with zero locked outputs, and the locked output list\n"
                "is always cleared (by virtue of process exit) when a node stops or fails.\n"
                "Also see the listunspent call\n",
                {
                    {"unlock", RPCArg::Type::BOOL, RPCArg::Optional::NO, "Whether to unlock (true) or lock (false) the specified transactions"},
                    {"transactions", RPCArg::Type::ARR, /* default */ "empty array", "The transaction outputs and within each, the txid (string) vout (numeric).",
                        {
                            {"", RPCArg::Type::OBJ, RPCArg::Optional::OMITTED, "",
                                {
                                    {"txid", RPCArg::Type::STR_HEX, RPCArg::Optional::NO, "The transaction id"},
                                    {"vout", RPCArg::Type::NUM, RPCArg::Optional::NO, "The output number"},
                                },
                            },
                        },
                    },
                },
                RPCResult{
                    RPCResult::Type::BOOL, "", "Whether the command was successful or not"
                },
                RPCExamples{
            "\nList the unspent transactions\n"
            + HelpExampleCli("listunspent", "") +
            "\nLock an unspent transaction\n"
            + HelpExampleCli("lockunspent", "false \"[{\\\"txid\\\":\\\"a08e6907dbbd3d809776dbfc5d82e371b764ed838b5655e72f463568df1aadf0\\\",\\\"vout\\\":1}]\"") +
            "\nList the locked transactions\n"
            + HelpExampleCli("listlockunspent", "") +
            "\nUnlock the transaction again\n"
            + HelpExampleCli("lockunspent", "true \"[{\\\"txid\\\":\\\"a08e6907dbbd3d809776dbfc5d82e371b764ed838b5655e72f463568df1aadf0\\\",\\\"vout\\\":1}]\"") +
            "\nAs a JSON-RPC call\n"
            + HelpExampleRpc("lockunspent", "false, \"[{\\\"txid\\\":\\\"a08e6907dbbd3d809776dbfc5d82e371b764ed838b5655e72f463568df1aadf0\\\",\\\"vout\\\":1}]\"")
                },
            }.Check(request);

    std::shared_ptr<CWallet> const wallet = GetWalletForJSONRPCRequest(request);
    if (!wallet) return NullUniValue;
    CWallet* const pwallet = wallet.get();

    // Make sure the results are valid at least up to the most recent block
    // the user could have gotten from another RPC command prior to now
    pwallet->BlockUntilSyncedToCurrentChain();

    LOCK(pwallet->cs_wallet);

    RPCTypeCheckArgument(request.params[0], UniValue::VBOOL);

    bool fUnlock = request.params[0].get_bool();

    if (request.params[1].isNull()) {
        if (fUnlock)
            pwallet->UnlockAllCoins();
        return true;
    }

    RPCTypeCheckArgument(request.params[1], UniValue::VARR);

    const UniValue& output_params = request.params[1];

    // Create and validate the COutPoints first.

    std::vector<COutPoint> outputs;
    outputs.reserve(output_params.size());

    for (unsigned int idx = 0; idx < output_params.size(); idx++) {
        const UniValue& o = output_params[idx].get_obj();

        RPCTypeCheckObj(o,
            {
                {"txid", UniValueType(UniValue::VSTR)},
                {"vout", UniValueType(UniValue::VNUM)},
            });

        const uint256 txid(ParseHashO(o, "txid"));
        const int nOutput = find_value(o, "vout").get_int();
        if (nOutput < 0) {
            throw JSONRPCError(RPC_INVALID_PARAMETER, "Invalid parameter, vout must be positive");
        }

        const COutPoint outpt(txid, nOutput);

        const auto it = pwallet->mapWallet.find(outpt.hash);
        if (it == pwallet->mapWallet.end()) {
            throw JSONRPCError(RPC_INVALID_PARAMETER, "Invalid parameter, unknown transaction");
        }

        const CWalletTx& trans = it->second;

        if (outpt.n >= trans.tx->vout.size()) {
            throw JSONRPCError(RPC_INVALID_PARAMETER, "Invalid parameter, vout index out of bounds");
        }

        if (pwallet->IsSpent(outpt.hash, outpt.n)) {
            throw JSONRPCError(RPC_INVALID_PARAMETER, "Invalid parameter, expected unspent output");
        }

        const bool is_locked = pwallet->IsLockedCoin(outpt.hash, outpt.n);

        if (fUnlock && !is_locked) {
            throw JSONRPCError(RPC_INVALID_PARAMETER, "Invalid parameter, expected locked output");
        }

        if (!fUnlock && is_locked) {
            throw JSONRPCError(RPC_INVALID_PARAMETER, "Invalid parameter, output already locked");
        }

        outputs.push_back(outpt);
    }

    // Atomically set (un)locked status for the outputs.
    for (const COutPoint& outpt : outputs) {
        if (fUnlock) pwallet->UnlockCoin(outpt);
        else pwallet->LockCoin(outpt);
    }

    return true;
}

static UniValue listlockunspent(const JSONRPCRequest& request)
{
            RPCHelpMan{"listlockunspent",
                "\nReturns list of temporarily unspendable outputs.\n"
                "See the lockunspent call to lock and unlock transactions for spending.\n",
                {},
                RPCResult{
                    RPCResult::Type::ARR, "", "",
                    {
                        {RPCResult::Type::OBJ, "", "",
                        {
                            {RPCResult::Type::STR_HEX, "txid", "The transaction id locked"},
                            {RPCResult::Type::NUM, "vout", "The vout value"},
                        }},
                    }
                },
                RPCExamples{
            "\nList the unspent transactions\n"
            + HelpExampleCli("listunspent", "") +
            "\nLock an unspent transaction\n"
            + HelpExampleCli("lockunspent", "false \"[{\\\"txid\\\":\\\"a08e6907dbbd3d809776dbfc5d82e371b764ed838b5655e72f463568df1aadf0\\\",\\\"vout\\\":1}]\"") +
            "\nList the locked transactions\n"
            + HelpExampleCli("listlockunspent", "") +
            "\nUnlock the transaction again\n"
            + HelpExampleCli("lockunspent", "true \"[{\\\"txid\\\":\\\"a08e6907dbbd3d809776dbfc5d82e371b764ed838b5655e72f463568df1aadf0\\\",\\\"vout\\\":1}]\"") +
            "\nAs a JSON-RPC call\n"
            + HelpExampleRpc("listlockunspent", "")
                },
            }.Check(request);

    std::shared_ptr<CWallet> const wallet = GetWalletForJSONRPCRequest(request);
    if (!wallet) return NullUniValue;
    const CWallet* const pwallet = wallet.get();

    LOCK(pwallet->cs_wallet);

    std::vector<COutPoint> vOutpts;
    pwallet->ListLockedCoins(vOutpts);

    UniValue ret(UniValue::VARR);

    for (const COutPoint& outpt : vOutpts) {
        UniValue o(UniValue::VOBJ);

        o.pushKV("txid", outpt.hash.GetHex());
        o.pushKV("vout", (int)outpt.n);
        ret.push_back(o);
    }

    return ret;
}

static UniValue settxfee(const JSONRPCRequest& request)
{
            RPCHelpMan{"settxfee",
                "\nSet the transaction fee per kB for this wallet. Overrides the global -paytxfee command line parameter.\n"
                "Can be deactivated by passing 0 as the fee. In that case automatic fee selection will be used by default.\n",
                {
                    {"amount", RPCArg::Type::AMOUNT, RPCArg::Optional::NO, "The transaction fee in " + CURRENCY_UNIT + "/kB"},
                },
                RPCResult{
                    RPCResult::Type::BOOL, "", "Returns true if successful"
                },
                RPCExamples{
                    HelpExampleCli("settxfee", "0.00001")
            + HelpExampleRpc("settxfee", "0.00001")
                },
            }.Check(request);

    std::shared_ptr<CWallet> const wallet = GetWalletForJSONRPCRequest(request);
    if (!wallet) return NullUniValue;
    CWallet* const pwallet = wallet.get();

    LOCK(pwallet->cs_wallet);

    CAmount nAmount = AmountFromValue(request.params[0]);
    CFeeRate tx_fee_rate(nAmount, 1000);
    CFeeRate max_tx_fee_rate(pwallet->m_default_max_tx_fee, 1000);
    if (tx_fee_rate == CFeeRate(0)) {
        // automatic selection
    } else if (tx_fee_rate < pwallet->chain().relayMinFee()) {
        throw JSONRPCError(RPC_INVALID_PARAMETER, strprintf("txfee cannot be less than min relay tx fee (%s)", pwallet->chain().relayMinFee().ToString()));
    } else if (tx_fee_rate < pwallet->m_min_fee) {
        throw JSONRPCError(RPC_INVALID_PARAMETER, strprintf("txfee cannot be less than wallet min fee (%s)", pwallet->m_min_fee.ToString()));
    } else if (tx_fee_rate > max_tx_fee_rate) {
        throw JSONRPCError(RPC_INVALID_PARAMETER, strprintf("txfee cannot be more than wallet max tx fee (%s)", max_tx_fee_rate.ToString()));
    }

    pwallet->m_pay_tx_fee = tx_fee_rate;
    return true;
}

static UniValue getbalances(const JSONRPCRequest& request)
{
    RPCHelpMan{
        "getbalances",
        "Returns an object with all balances in " + CURRENCY_UNIT + ".\n",
        {},
        RPCResult{
            RPCResult::Type::OBJ, "", "",
            {
                {RPCResult::Type::OBJ, "mine", "balances from outputs that the wallet can sign",
                {
                    {RPCResult::Type::STR_AMOUNT, "trusted", "trusted balance (outputs created by the wallet or confirmed outputs)"},
                    {RPCResult::Type::STR_AMOUNT, "untrusted_pending", "untrusted pending balance (outputs created by others that are in the mempool)"},
                    {RPCResult::Type::STR_AMOUNT, "immature", "balance from immature coinbase outputs"},
                    {RPCResult::Type::STR_AMOUNT, "used", "(only present if avoid_reuse is set) balance from coins sent to addresses that were previously spent from (potentially privacy violating)"},
                }},
                {RPCResult::Type::OBJ, "watchonly", "watchonly balances (not present if wallet does not watch anything)",
                {
                    {RPCResult::Type::STR_AMOUNT, "trusted", "trusted balance (outputs created by the wallet or confirmed outputs)"},
                    {RPCResult::Type::STR_AMOUNT, "untrusted_pending", "untrusted pending balance (outputs created by others that are in the mempool)"},
                    {RPCResult::Type::STR_AMOUNT, "immature", "balance from immature coinbase outputs"},
                }},
            }
            },
        RPCExamples{
            HelpExampleCli("getbalances", "") +
            HelpExampleRpc("getbalances", "")},
    }.Check(request);

    std::shared_ptr<CWallet> const rpc_wallet = GetWalletForJSONRPCRequest(request);
    if (!rpc_wallet) return NullUniValue;
    CWallet& wallet = *rpc_wallet;

    // Make sure the results are valid at least up to the most recent block
    // the user could have gotten from another RPC command prior to now
    wallet.BlockUntilSyncedToCurrentChain();

    LOCK(wallet.cs_wallet);

    const auto bal = wallet.GetBalance();
    UniValue balances{UniValue::VOBJ};
    {
        UniValue balances_mine{UniValue::VOBJ};
        balances_mine.pushKV("trusted", AmountMapToUniv(bal.m_mine_trusted, ""));
        balances_mine.pushKV("untrusted_pending", AmountMapToUniv(bal.m_mine_untrusted_pending, ""));
        balances_mine.pushKV("immature", AmountMapToUniv(bal.m_mine_immature, ""));
        if (wallet.IsWalletFlagSet(WALLET_FLAG_AVOID_REUSE)) {
            // If the AVOID_REUSE flag is set, bal has been set to just the un-reused address balance. Get
            // the total balance, and then subtract bal to get the reused address balance.
            const auto full_bal = wallet.GetBalance(0, false);
            balances_mine.pushKV("used", AmountMapToUniv(full_bal.m_mine_trusted + full_bal.m_mine_untrusted_pending - bal.m_mine_trusted - bal.m_mine_untrusted_pending, ""));
        }
        balances.pushKV("mine", balances_mine);
    }
    auto spk_man = wallet.GetLegacyScriptPubKeyMan();
    if (spk_man && spk_man->HaveWatchOnly()) {
        UniValue balances_watchonly{UniValue::VOBJ};
        balances_watchonly.pushKV("trusted", AmountMapToUniv(bal.m_watchonly_trusted, ""));
        balances_watchonly.pushKV("untrusted_pending", AmountMapToUniv(bal.m_watchonly_untrusted_pending, ""));
        balances_watchonly.pushKV("immature", AmountMapToUniv(bal.m_watchonly_immature, ""));
        balances.pushKV("watchonly", balances_watchonly);
    }
    return balances;
}

static UniValue getwalletinfo(const JSONRPCRequest& request)
{
    RPCHelpMan{"getwalletinfo",
                "Returns an object containing various wallet state info.\n",
                {},
                RPCResult{
                    RPCResult::Type::OBJ, "", "",
                    {
                        {
                        {RPCResult::Type::STR, "walletname", "the wallet name"},
                        {RPCResult::Type::NUM, "walletversion", "the wallet version"},
                        {RPCResult::Type::STR_AMOUNT, "balance", "DEPRECATED. Identical to getbalances().mine.trusted"},
                        {RPCResult::Type::STR_AMOUNT, "unconfirmed_balance", "DEPRECATED. Identical to getbalances().mine.untrusted_pending"},
                        {RPCResult::Type::STR_AMOUNT, "immature_balance", "DEPRECATED. Identical to getbalances().mine.immature"},
                        {RPCResult::Type::NUM, "txcount", "the total number of transactions in the wallet"},
                        {RPCResult::Type::NUM_TIME, "keypoololdest", "the " + UNIX_EPOCH_TIME + " of the oldest pre-generated key in the key pool. Legacy wallets only."},
                        {RPCResult::Type::NUM, "keypoolsize", "how many new keys are pre-generated (only counts external keys)"},
                        {RPCResult::Type::NUM, "keypoolsize_hd_internal", "how many new keys are pre-generated for internal use (used for change outputs, only appears if the wallet is using this feature, otherwise external keys are used)"},
                        {RPCResult::Type::NUM_TIME, "unlocked_until", "the " + UNIX_EPOCH_TIME + " until which the wallet is unlocked for transfers, or 0 if the wallet is locked"},
                        {RPCResult::Type::STR_AMOUNT, "paytxfee", "the transaction fee configuration, set in " + CURRENCY_UNIT + "/kB"},
                        {RPCResult::Type::STR_HEX, "hdseedid", /* optional */ true, "the Hash160 of the HD seed (only present when HD is enabled)"},
                        {RPCResult::Type::BOOL, "private_keys_enabled", "false if privatekeys are disabled for this wallet (enforced watch-only wallet)"},
                        {RPCResult::Type::BOOL, "avoid_reuse", "whether this wallet tracks clean/dirty coins in terms of reuse"},
                        {RPCResult::Type::OBJ, "scanning", "current scanning details, or false if no scan is in progress",
                        {
                            {RPCResult::Type::NUM, "duration", "elapsed seconds since scan start"},
                            {RPCResult::Type::NUM, "progress", "scanning progress percentage [0.0, 1.0]"},
                        }},
                        {RPCResult::Type::BOOL, "descriptors", "whether this wallet uses descriptors for scriptPubKey management"},
                    }},
                },
                RPCExamples{
                    HelpExampleCli("getwalletinfo", "")
            + HelpExampleRpc("getwalletinfo", "")
                },
    }.Check(request);

    std::shared_ptr<CWallet> const wallet = GetWalletForJSONRPCRequest(request);
    if (!wallet) return NullUniValue;
    const CWallet* const pwallet = wallet.get();

    // Make sure the results are valid at least up to the most recent block
    // the user could have gotten from another RPC command prior to now
    pwallet->BlockUntilSyncedToCurrentChain();

    LOCK(pwallet->cs_wallet);

    UniValue obj(UniValue::VOBJ);

    size_t kpExternalSize = pwallet->KeypoolCountExternalKeys();
    const auto bal = pwallet->GetBalance();
    int64_t kp_oldest = pwallet->GetOldestKeyPoolTime();
    obj.pushKV("walletname", pwallet->GetName());
    obj.pushKV("walletversion", pwallet->GetVersion());
    obj.pushKV("balance", AmountMapToUniv(bal.m_mine_trusted, ""));
    obj.pushKV("unconfirmed_balance", AmountMapToUniv(bal.m_mine_untrusted_pending, ""));
    obj.pushKV("immature_balance", AmountMapToUniv(bal.m_mine_immature,  ""));
    obj.pushKV("txcount",       (int)pwallet->mapWallet.size());
    if (kp_oldest > 0) {
        obj.pushKV("keypoololdest", kp_oldest);
    }
    obj.pushKV("keypoolsize", (int64_t)kpExternalSize);

    LegacyScriptPubKeyMan* spk_man = pwallet->GetLegacyScriptPubKeyMan();
    if (spk_man) {
        CKeyID seed_id = spk_man->GetHDChain().seed_id;
        if (!seed_id.IsNull()) {
            obj.pushKV("hdseedid", seed_id.GetHex());
        }
    }

    if (pwallet->CanSupportFeature(FEATURE_HD_SPLIT)) {
        obj.pushKV("keypoolsize_hd_internal",   (int64_t)(pwallet->GetKeyPoolSize() - kpExternalSize));
    }
    if (pwallet->IsCrypted()) {
        obj.pushKV("unlocked_until", pwallet->nRelockTime);
    }
    obj.pushKV("paytxfee", ValueFromAmount(pwallet->m_pay_tx_fee.GetFeePerK()));
    obj.pushKV("private_keys_enabled", !pwallet->IsWalletFlagSet(WALLET_FLAG_DISABLE_PRIVATE_KEYS));
    obj.pushKV("avoid_reuse", pwallet->IsWalletFlagSet(WALLET_FLAG_AVOID_REUSE));
    if (pwallet->IsScanning()) {
        UniValue scanning(UniValue::VOBJ);
        scanning.pushKV("duration", pwallet->ScanningDuration() / 1000);
        scanning.pushKV("progress", pwallet->ScanningProgress());
        obj.pushKV("scanning", scanning);
    } else {
        obj.pushKV("scanning", false);
    }
    obj.pushKV("descriptors", pwallet->IsWalletFlagSet(WALLET_FLAG_DESCRIPTORS));
    return obj;
}

static UniValue listwalletdir(const JSONRPCRequest& request)
{
            RPCHelpMan{"listwalletdir",
                "Returns a list of wallets in the wallet directory.\n",
                {},
                RPCResult{
                    RPCResult::Type::OBJ, "", "",
                    {
                        {RPCResult::Type::ARR, "wallets", "",
                        {
                            {RPCResult::Type::OBJ, "", "",
                            {
                                {RPCResult::Type::STR, "name", "The wallet name"},
                            }},
                        }},
                    }
                },
                RPCExamples{
                    HelpExampleCli("listwalletdir", "")
            + HelpExampleRpc("listwalletdir", "")
                },
            }.Check(request);

    UniValue wallets(UniValue::VARR);
    for (const auto& path : ListWalletDir()) {
        UniValue wallet(UniValue::VOBJ);
        wallet.pushKV("name", path.string());
        wallets.push_back(wallet);
    }

    UniValue result(UniValue::VOBJ);
    result.pushKV("wallets", wallets);
    return result;
}

static UniValue listwallets(const JSONRPCRequest& request)
{
            RPCHelpMan{"listwallets",
                "Returns a list of currently loaded wallets.\n"
                "For full information on the wallet, use \"getwalletinfo\"\n",
                {},
                RPCResult{
                    RPCResult::Type::ARR, "", "",
                    {
                        {RPCResult::Type::STR, "walletname", "the wallet name"},
                    }
                },
                RPCExamples{
                    HelpExampleCli("listwallets", "")
            + HelpExampleRpc("listwallets", "")
                },
            }.Check(request);

    UniValue obj(UniValue::VARR);

    for (const std::shared_ptr<CWallet>& wallet : GetWallets()) {
        LOCK(wallet->cs_wallet);
        obj.push_back(wallet->GetName());
    }

    return obj;
}

static UniValue loadwallet(const JSONRPCRequest& request)
{
            RPCHelpMan{"loadwallet",
                "\nLoads a wallet from a wallet file or directory."
                "\nNote that all wallet command-line options used when starting the daemon will be"
                "\napplied to the new wallet (eg -zapwallettxes, rescan, etc).\n",
                {
                    {"filename", RPCArg::Type::STR, RPCArg::Optional::NO, "The wallet directory or .dat file."},
                },
                RPCResult{
                    RPCResult::Type::OBJ, "", "",
                    {
                        {RPCResult::Type::STR, "name", "The wallet name if loaded successfully."},
                        {RPCResult::Type::STR, "warning", "Warning message if wallet was not loaded cleanly."},
                    }
                },
                RPCExamples{
                    HelpExampleCli("loadwallet", "\"test.dat\"")
            + HelpExampleRpc("loadwallet", "\"test.dat\"")
                },
            }.Check(request);

    WalletContext& context = EnsureWalletContext(request.context);
    WalletLocation location(request.params[0].get_str());

    if (!location.Exists()) {
        throw JSONRPCError(RPC_WALLET_NOT_FOUND, "Wallet " + location.GetName() + " not found.");
    } else if (fs::is_directory(location.GetPath())) {
        // The given filename is a directory. Check that there's a wallet.dat file.
        fs::path wallet_dat_file = location.GetPath() / "wallet.dat";
        if (fs::symlink_status(wallet_dat_file).type() == fs::file_not_found) {
            throw JSONRPCError(RPC_WALLET_NOT_FOUND, "Directory " + location.GetName() + " does not contain a wallet.dat file.");
        }
    }

    bilingual_str error;
    std::vector<bilingual_str> warnings;
    std::shared_ptr<CWallet> const wallet = LoadWallet(*context.chain, location, error, warnings);
    if (!wallet) throw JSONRPCError(RPC_WALLET_ERROR, error.original);

    UniValue obj(UniValue::VOBJ);
    obj.pushKV("name", wallet->GetName());
    obj.pushKV("warning", Join(warnings, Untranslated("\n")).original);

    return obj;
}

static UniValue setwalletflag(const JSONRPCRequest& request)
{
            std::string flags = "";
            for (auto& it : WALLET_FLAG_MAP)
                if (it.second & MUTABLE_WALLET_FLAGS)
                    flags += (flags == "" ? "" : ", ") + it.first;
            RPCHelpMan{"setwalletflag",
                "\nChange the state of the given wallet flag for a wallet.\n",
                {
                    {"flag", RPCArg::Type::STR, RPCArg::Optional::NO, "The name of the flag to change. Current available flags: " + flags},
                    {"value", RPCArg::Type::BOOL, /* default */ "true", "The new state."},
                },
                RPCResult{
                    RPCResult::Type::OBJ, "", "",
                    {
                        {RPCResult::Type::STR, "flag_name", "The name of the flag that was modified"},
                        {RPCResult::Type::BOOL, "flag_state", "The new state of the flag"},
                        {RPCResult::Type::STR, "warnings", "Any warnings associated with the change"},
                    }
                },
                RPCExamples{
                    HelpExampleCli("setwalletflag", "avoid_reuse")
                  + HelpExampleRpc("setwalletflag", "\"avoid_reuse\"")
                },
            }.Check(request);

    std::shared_ptr<CWallet> const wallet = GetWalletForJSONRPCRequest(request);
    if (!wallet) return NullUniValue;
    CWallet* const pwallet = wallet.get();

    std::string flag_str = request.params[0].get_str();
    bool value = request.params[1].isNull() || request.params[1].get_bool();

    if (!WALLET_FLAG_MAP.count(flag_str)) {
        throw JSONRPCError(RPC_INVALID_PARAMETER, strprintf("Unknown wallet flag: %s", flag_str));
    }

    auto flag = WALLET_FLAG_MAP.at(flag_str);

    if (!(flag & MUTABLE_WALLET_FLAGS)) {
        throw JSONRPCError(RPC_INVALID_PARAMETER, strprintf("Wallet flag is immutable: %s", flag_str));
    }

    UniValue res(UniValue::VOBJ);

    if (pwallet->IsWalletFlagSet(flag) == value) {
        throw JSONRPCError(RPC_INVALID_PARAMETER, strprintf("Wallet flag is already set to %s: %s", value ? "true" : "false", flag_str));
    }

    res.pushKV("flag_name", flag_str);
    res.pushKV("flag_state", value);

    if (value) {
        pwallet->SetWalletFlag(flag);
    } else {
        pwallet->UnsetWalletFlag(flag);
    }

    if (flag && value && WALLET_FLAG_CAVEATS.count(flag)) {
        res.pushKV("warnings", WALLET_FLAG_CAVEATS.at(flag));
    }

    return res;
}

static UniValue createwallet(const JSONRPCRequest& request)
{
    RPCHelpMan{
        "createwallet",
        "\nCreates and loads a new wallet.\n",
        {
            {"wallet_name", RPCArg::Type::STR, RPCArg::Optional::NO, "The name for the new wallet. If this is a path, the wallet will be created at the path location."},
            {"disable_private_keys", RPCArg::Type::BOOL, /* default */ "false", "Disable the possibility of private keys (only watchonlys are possible in this mode)."},
            {"blank", RPCArg::Type::BOOL, /* default */ "false", "Create a blank wallet. A blank wallet has no keys or HD seed. One can be set using sethdseed."},
            {"passphrase", RPCArg::Type::STR, RPCArg::Optional::OMITTED, "Encrypt the wallet with this passphrase."},
            {"avoid_reuse", RPCArg::Type::BOOL, /* default */ "false", "Keep track of coin reuse, and treat dirty and clean coins differently with privacy considerations in mind."},
            {"descriptors", RPCArg::Type::BOOL, /* default */ "false", "Create a native descriptor wallet. The wallet will use descriptors internally to handle address creation"},
        },
        RPCResult{
            RPCResult::Type::OBJ, "", "",
            {
                {RPCResult::Type::STR, "name", "The wallet name if created successfully. If the wallet was created using a full path, the wallet_name will be the full path."},
                {RPCResult::Type::STR, "warning", "Warning message if wallet was not loaded cleanly."},
            }
        },
        RPCExamples{
            HelpExampleCli("createwallet", "\"testwallet\"")
            + HelpExampleRpc("createwallet", "\"testwallet\"")
        },
    }.Check(request);

    WalletContext& context = EnsureWalletContext(request.context);
    uint64_t flags = 0;
    if (!request.params[1].isNull() && request.params[1].get_bool()) {
        flags |= WALLET_FLAG_DISABLE_PRIVATE_KEYS;
    }

    if (!request.params[2].isNull() && request.params[2].get_bool()) {
        flags |= WALLET_FLAG_BLANK_WALLET;
    }
    SecureString passphrase;
    passphrase.reserve(100);
    std::vector<bilingual_str> warnings;
    if (!request.params[3].isNull()) {
        passphrase = request.params[3].get_str().c_str();
        if (passphrase.empty()) {
            // Empty string means unencrypted
            warnings.emplace_back(Untranslated("Empty string given as passphrase, wallet will not be encrypted."));
        }
    }

    if (!request.params[4].isNull() && request.params[4].get_bool()) {
        flags |= WALLET_FLAG_AVOID_REUSE;
    }
    if (!request.params[5].isNull() && request.params[5].get_bool()) {
        flags |= WALLET_FLAG_DESCRIPTORS;
        warnings.emplace_back(Untranslated("Wallet is an experimental descriptor wallet"));
    }

    bilingual_str error;
    std::shared_ptr<CWallet> wallet;
    WalletCreationStatus status = CreateWallet(*context.chain, passphrase, flags, request.params[0].get_str(), error, warnings, wallet);
    switch (status) {
        case WalletCreationStatus::CREATION_FAILED:
            throw JSONRPCError(RPC_WALLET_ERROR, error.original);
        case WalletCreationStatus::ENCRYPTION_FAILED:
            throw JSONRPCError(RPC_WALLET_ENCRYPTION_FAILED, error.original);
        case WalletCreationStatus::SUCCESS:
            break;
        // no default case, so the compiler can warn about missing cases
    }

    UniValue obj(UniValue::VOBJ);
    obj.pushKV("name", wallet->GetName());
    obj.pushKV("warning", Join(warnings, Untranslated("\n")).original);

    return obj;
}

static UniValue unloadwallet(const JSONRPCRequest& request)
{
            RPCHelpMan{"unloadwallet",
                "Unloads the wallet referenced by the request endpoint otherwise unloads the wallet specified in the argument.\n"
                "Specifying the wallet name on a wallet endpoint is invalid.",
                {
                    {"wallet_name", RPCArg::Type::STR, /* default */ "the wallet name from the RPC request", "The name of the wallet to unload."},
                },
                RPCResult{RPCResult::Type::NONE, "", ""},
                RPCExamples{
                    HelpExampleCli("unloadwallet", "wallet_name")
            + HelpExampleRpc("unloadwallet", "wallet_name")
                },
            }.Check(request);

    std::string wallet_name;
    if (GetWalletNameFromJSONRPCRequest(request, wallet_name)) {
        if (!request.params[0].isNull()) {
            throw JSONRPCError(RPC_INVALID_PARAMETER, "Cannot unload the requested wallet");
        }
    } else {
        wallet_name = request.params[0].get_str();
    }

    std::shared_ptr<CWallet> wallet = GetWallet(wallet_name);
    if (!wallet) {
        throw JSONRPCError(RPC_WALLET_NOT_FOUND, "Requested wallet does not exist or is not loaded");
    }

    // Release the "main" shared pointer and prevent further notifications.
    // Note that any attempt to load the same wallet would fail until the wallet
    // is destroyed (see CheckUniqueFileid).
    if (!RemoveWallet(wallet)) {
        throw JSONRPCError(RPC_MISC_ERROR, "Requested wallet already unloaded");
    }

    UnloadWallet(std::move(wallet));

    return NullUniValue;
}

static UniValue listunspent(const JSONRPCRequest& request)
{
    RPCHelpMan{
                "listunspent",
                "\nReturns array of unspent transaction outputs\n"
                "with between minconf and maxconf (inclusive) confirmations.\n"
                "Optionally filter to only include txouts paid to specified addresses.\n",
                {
                    {"minconf", RPCArg::Type::NUM, /* default */ "1", "The minimum confirmations to filter"},
                    {"maxconf", RPCArg::Type::NUM, /* default */ "9999999", "The maximum confirmations to filter"},
                    {"addresses", RPCArg::Type::ARR, /* default */ "empty array", "The addresses to filter",
                        {
                            {"address", RPCArg::Type::STR, RPCArg::Optional::OMITTED, "address"},
                        },
                    },
                    {"include_unsafe", RPCArg::Type::BOOL, /* default */ "true", "Include outputs that are not safe to spend\n"
            "                  See description of \"safe\" attribute below."},
                    {"query_options", RPCArg::Type::OBJ, RPCArg::Optional::OMITTED_NAMED_ARG, "JSON with query options",
                        {
                            {"minimumAmount", RPCArg::Type::AMOUNT, /* default */ "0", "Minimum value of each UTXO in " + CURRENCY_UNIT + ""},
                            {"maximumAmount", RPCArg::Type::AMOUNT, /* default */ "unlimited", "Maximum value of each UTXO in " + CURRENCY_UNIT + ""},
                            {"maximumCount", RPCArg::Type::NUM, /* default */ "unlimited", "Maximum number of UTXOs"},
                            {"minimumSumAmount", RPCArg::Type::AMOUNT, /* default */ "unlimited", "Minimum sum value of all UTXOs in " + CURRENCY_UNIT + ""},
                            {"asset", RPCArg::Type::STR, /* default */ "", "Asset to filter outputs for."},
                        },
                        "query_options"},
                },
                RPCResult{
                    RPCResult::Type::ARR, "", "",
                    {
                        {RPCResult::Type::OBJ, "", "",
                        {
                            {RPCResult::Type::STR_HEX, "txid", "the transaction id"},
                            {RPCResult::Type::NUM, "vout", "the vout value"},
                            {RPCResult::Type::STR, "address", "the address"},
                            {RPCResult::Type::STR, "label", "The associated label, or \"\" for the default label"},
                            {RPCResult::Type::STR, "scriptPubKey", "the script key"},
                            {RPCResult::Type::STR_AMOUNT, "amount", "the transaction output amount in " + CURRENCY_UNIT},
                            {RPCResult::Type::STR_HEX, "amountcommitment", "the transaction output commitment in hex"},
                            {RPCResult::Type::STR_HEX, "asset", "the transaction output asset in hex"},
                            {RPCResult::Type::STR_HEX, "assetcommitment", "the transaction output asset commitment in hex"},
                            {RPCResult::Type::STR_HEX, "amountblinder", "the transaction output amount blinding factor in hex"},
                            {RPCResult::Type::STR_HEX, "assetblinder", "the transaction output asset blinding factor in hex"},
                            {RPCResult::Type::NUM, "confirmations", "The number of confirmations"},
                            {RPCResult::Type::STR_HEX, "redeemScript", "The redeemScript if scriptPubKey is P2SH"},
                            {RPCResult::Type::STR, "witnessScript", "witnessScript if the scriptPubKey is P2WSH or P2SH-P2WSH"},
                            {RPCResult::Type::BOOL, "spendable", "Whether we have the private keys to spend this output"},
                            {RPCResult::Type::BOOL, "solvable", "Whether we know how to spend this output, ignoring the lack of keys"},
                            {RPCResult::Type::BOOL, "reused", "(only present if avoid_reuse is set) Whether this output is reused/dirty (sent to an address that was previously spent from)"},
                            {RPCResult::Type::STR, "desc", "(only when solvable) A descriptor for spending this output"},
                            {RPCResult::Type::BOOL, "safe", "Whether this output is considered safe to spend. Unconfirmed transactions\n"
                                                            "from outside keys and unconfirmed replacement transactions are considered unsafe\n"
                                                            "and are not eligible for spending by fundrawtransaction and sendtoaddress."},
                        }},
                    }
                },
                RPCExamples{
                    HelpExampleCli("listunspent", "")
            + HelpExampleCli("listunspent", "6 9999999 \"[\\\"" + EXAMPLE_ADDRESS[0] + "\\\",\\\"" + EXAMPLE_ADDRESS[1] + "\\\"]\"")
            + HelpExampleRpc("listunspent", "6, 9999999 \"[\\\"" + EXAMPLE_ADDRESS[0] + "\\\",\\\"" + EXAMPLE_ADDRESS[1] + "\\\"]\"")
            + HelpExampleCli("listunspent", "6 9999999 '[]' true '{ \"minimumAmount\": 0.005 }'")
            + HelpExampleRpc("listunspent", "6, 9999999, [] , true, { \"minimumAmount\": 0.005 } ")
                },
            }.Check(request);

    std::shared_ptr<CWallet> const wallet = GetWalletForJSONRPCRequest(request);
    if (!wallet) return NullUniValue;
    const CWallet* const pwallet = wallet.get();

    int nMinDepth = 1;
    if (!request.params[0].isNull()) {
        RPCTypeCheckArgument(request.params[0], UniValue::VNUM);
        nMinDepth = request.params[0].get_int();
    }

    int nMaxDepth = 9999999;
    if (!request.params[1].isNull()) {
        RPCTypeCheckArgument(request.params[1], UniValue::VNUM);
        nMaxDepth = request.params[1].get_int();
    }

    std::set<CTxDestination> destinations;
    if (!request.params[2].isNull()) {
        RPCTypeCheckArgument(request.params[2], UniValue::VARR);
        UniValue inputs = request.params[2].get_array();
        for (unsigned int idx = 0; idx < inputs.size(); idx++) {
            const UniValue& input = inputs[idx];
            CTxDestination dest = DecodeDestination(input.get_str());
            if (!IsValidDestination(dest)) {
                throw JSONRPCError(RPC_INVALID_ADDRESS_OR_KEY, std::string("Invalid Bitcoin address: ") + input.get_str());
            }
            if (!destinations.insert(dest).second) {
                throw JSONRPCError(RPC_INVALID_PARAMETER, std::string("Invalid parameter, duplicated address: ") + input.get_str());
            }
        }
    }

    bool include_unsafe = true;
    if (!request.params[3].isNull()) {
        RPCTypeCheckArgument(request.params[3], UniValue::VBOOL);
        include_unsafe = request.params[3].get_bool();
    }

    CAmount nMinimumAmount = 0;
    CAmount nMaximumAmount = MAX_MONEY;
    CAmount nMinimumSumAmount = MAX_MONEY;
    uint64_t nMaximumCount = 0;
    std::string asset_str;

    if (!request.params[4].isNull()) {
        const UniValue& options = request.params[4].get_obj();

        if (options.exists("minimumAmount"))
            nMinimumAmount = AmountFromValue(options["minimumAmount"]);

        if (options.exists("maximumAmount"))
            nMaximumAmount = AmountFromValue(options["maximumAmount"]);

        if (options.exists("minimumSumAmount"))
            nMinimumSumAmount = AmountFromValue(options["minimumSumAmount"]);

        if (options.exists("maximumCount"))
            nMaximumCount = options["maximumCount"].get_int64();

        if (options.exists("asset"))
            asset_str = options["asset"].get_str();
    }

    CAsset asset_filter;
    if (!asset_str.empty()) {
        asset_filter = GetAssetFromString(asset_str);
    }

    // Make sure the results are valid at least up to the most recent block
    // the user could have gotten from another RPC command prior to now
    pwallet->BlockUntilSyncedToCurrentChain();

    UniValue results(UniValue::VARR);
    std::vector<COutput> vecOutputs;
    {
        CCoinControl cctl;
        cctl.m_avoid_address_reuse = false;
        cctl.m_min_depth = nMinDepth;
        cctl.m_max_depth = nMaxDepth;
        LOCK(pwallet->cs_wallet);
        pwallet->AvailableCoins(vecOutputs, !include_unsafe, &cctl, nMinimumAmount, nMaximumAmount, nMinimumSumAmount, nMaximumCount, asset_filter.IsNull() ? nullptr : &asset_filter);
    }

    LOCK(pwallet->cs_wallet);

    const bool avoid_reuse = pwallet->IsWalletFlagSet(WALLET_FLAG_AVOID_REUSE);

    for (const COutput& out : vecOutputs) {
        CTxDestination address;
        const CTxOut& tx_out = out.tx->tx->vout[out.i];
        const CScript& scriptPubKey = out.tx->tx->vout[out.i].scriptPubKey;
        bool fValidAddress = ExtractDestination(scriptPubKey, address);
        bool reused = avoid_reuse && pwallet->IsSpentKey(out.tx->GetHash(), out.i);

        if (destinations.size() && (!fValidAddress || !destinations.count(address)))
            continue;

        // Elements
        CAmount amount = out.tx->GetOutputValueOut(out.i);
        CAsset assetid = out.tx->GetOutputAsset(out.i);
        // Only list known outputs that match optional filter
        if (g_con_elementsmode && (amount < 0 || assetid.IsNull())) {
            wallet->WalletLogPrintf("Unable to unblind output: %s:%d\n", out.tx->tx->GetHash().GetHex(), out.i);
            continue;
        }
        if (!asset_str.empty() && asset_filter != assetid) {
            continue;
        }
        //////////

        UniValue entry(UniValue::VOBJ);
        entry.pushKV("txid", out.tx->GetHash().GetHex());
        entry.pushKV("vout", out.i);

        if (fValidAddress) {
            entry.pushKV("address", EncodeDestination(address));

            const auto* address_book_entry = pwallet->FindAddressBookEntry(address);
            if (address_book_entry) {
                entry.pushKV("label", address_book_entry->GetLabel());
            }

            std::unique_ptr<SigningProvider> provider = pwallet->GetSolvingProvider(scriptPubKey);
            if (provider) {
                if (scriptPubKey.IsPayToScriptHash()) {
                    const CScriptID& hash = CScriptID(boost::get<ScriptHash>(address));
                    CScript redeemScript;
                    if (provider->GetCScript(hash, redeemScript)) {
                        entry.pushKV("redeemScript", HexStr(redeemScript));
                        // Now check if the redeemScript is actually a P2WSH script
                        CTxDestination witness_destination;
                        if (redeemScript.IsPayToWitnessScriptHash()) {
                            bool extracted = ExtractDestination(redeemScript, witness_destination);
                            CHECK_NONFATAL(extracted);
                            // Also return the witness script
                            const WitnessV0ScriptHash& whash = boost::get<WitnessV0ScriptHash>(witness_destination);
                            CScriptID id;
                            CRIPEMD160().Write(whash.begin(), whash.size()).Finalize(id.begin());
                            CScript witnessScript;
                            if (provider->GetCScript(id, witnessScript)) {
                                entry.pushKV("witnessScript", HexStr(witnessScript));
                            }
                        }
                    }
                } else if (scriptPubKey.IsPayToWitnessScriptHash()) {
                    const WitnessV0ScriptHash& whash = boost::get<WitnessV0ScriptHash>(address);
                    CScriptID id;
                    CRIPEMD160().Write(whash.begin(), whash.size()).Finalize(id.begin());
                    CScript witnessScript;
                    if (provider->GetCScript(id, witnessScript)) {
                        entry.pushKV("witnessScript", HexStr(witnessScript));
                    }
                }
            }
        }

        entry.pushKV("scriptPubKey", HexStr(scriptPubKey));
        entry.pushKV("amount", ValueFromAmount(amount));
        if (g_con_elementsmode) {
            if (tx_out.nAsset.IsCommitment()) {
                entry.pushKV("assetcommitment", HexStr(tx_out.nAsset.vchCommitment));
            }
            entry.pushKV("asset", assetid.GetHex());
            if (tx_out.nValue.IsCommitment()) {
                entry.pushKV("amountcommitment", HexStr(tx_out.nValue.vchCommitment));
            }
            entry.pushKV("amountblinder", out.tx->GetOutputAmountBlindingFactor(out.i).ToString());
            entry.pushKV("assetblinder", out.tx->GetOutputAssetBlindingFactor(out.i).ToString());
        }
        entry.pushKV("confirmations", out.nDepth);
        entry.pushKV("spendable", out.fSpendable);
        entry.pushKV("solvable", out.fSolvable);
        if (out.fSolvable) {
            std::unique_ptr<SigningProvider> provider = pwallet->GetSolvingProvider(scriptPubKey);
            if (provider) {
                auto descriptor = InferDescriptor(scriptPubKey, *provider);
                entry.pushKV("desc", descriptor->ToString());
            }
        }
        if (avoid_reuse) entry.pushKV("reused", reused);
        entry.pushKV("safe", out.fSafe);
        results.push_back(entry);
    }

    return results;
}

void FundTransaction(CWallet* const pwallet, CMutableTransaction& tx, CAmount& fee_out, int& change_position, UniValue options, CCoinControl& coinControl, const UniValue& solving_data)
{
    // Make sure the results are valid at least up to the most recent block
    // the user could have gotten from another RPC command prior to now
    pwallet->BlockUntilSyncedToCurrentChain();

    change_position = -1;
    bool lockUnspents = false;
    UniValue subtractFeeFromOutputs;
    std::set<int> setSubtractFeeFromOutputs;

    if (!options.isNull()) {
      if (options.type() == UniValue::VBOOL) {
        // backward compatibility bool only fallback
        coinControl.fAllowWatchOnly = options.get_bool();
      }
      else {
        RPCTypeCheckArgument(options, UniValue::VOBJ);

        RPCTypeCheckObj(options,
            {
                {"add_inputs", UniValueType(UniValue::VBOOL)},
                {"changeAddress", UniValueType()}, // will be checked below
                {"changePosition", UniValueType(UniValue::VNUM)},
                {"change_type", UniValueType(UniValue::VSTR)},
                {"includeWatching", UniValueType(UniValue::VBOOL)},
                {"lockUnspents", UniValueType(UniValue::VBOOL)},
                {"feeRate", UniValueType()}, // will be checked below
                {"subtractFeeFromOutputs", UniValueType(UniValue::VARR)},
                {"replaceable", UniValueType(UniValue::VBOOL)},
                {"conf_target", UniValueType(UniValue::VNUM)},
                {"estimate_mode", UniValueType(UniValue::VSTR)},
            },
            true, true);

        if (options.exists("add_inputs") ) {
            coinControl.m_add_inputs = options["add_inputs"].get_bool();
        }

        if (options.exists("changeAddress")) {
            std::map<CAsset, CTxDestination> destinations;

            if (options["changeAddress"].isStr()) {
                // Single destination for default asset (policyAsset).
                CTxDestination dest = DecodeDestination(options["changeAddress"].get_str());
                if (!IsValidDestination(dest)) {
                    throw JSONRPCError(RPC_INVALID_ADDRESS_OR_KEY, "changeAddress must be a valid address");
                }
                destinations[::policyAsset] = dest;
            } else if (options["changeAddress"].isObject()) {
                // Map of assets to destinations.
                std::map<std::string, UniValue> kvMap;
                options["changeAddress"].getObjMap(kvMap);

                for (const auto& kv : kvMap) {
                    CAsset asset = GetAssetFromString(kv.first);
                    if (asset.IsNull()) {
                        throw JSONRPCError(RPC_INVALID_PARAMETER, "changeAddress key must be a valid asset label or hex");
                    }

                    CTxDestination dest = DecodeDestination(kv.second.get_str());
                    if (!IsValidDestination(dest)) {
                        throw JSONRPCError(RPC_INVALID_ADDRESS_OR_KEY, "changeAddress must be a valid address");
                    }

                    destinations[asset] = dest;
                }
            } else {
                throw JSONRPCError(RPC_INVALID_PARAMETER, "changeAddress must be either a map or a string");
            }

            coinControl.destChange = destinations;
        }

        if (options.exists("changePosition"))
            change_position = options["changePosition"].get_int();

        if (options.exists("change_type")) {
            if (options.exists("changeAddress")) {
                throw JSONRPCError(RPC_INVALID_PARAMETER, "Cannot specify both changeAddress and address_type options");
            }
            OutputType out_type;
            if (!ParseOutputType(options["change_type"].get_str(), out_type)) {
                throw JSONRPCError(RPC_INVALID_ADDRESS_OR_KEY, strprintf("Unknown change type '%s'", options["change_type"].get_str()));
            }
            coinControl.m_change_type.emplace(out_type);
        }

        coinControl.fAllowWatchOnly = ParseIncludeWatchonly(options["includeWatching"], *pwallet);

        if (options.exists("lockUnspents"))
            lockUnspents = options["lockUnspents"].get_bool();

        if (options.exists("feeRate"))
        {
            if (options.exists("conf_target")) {
                throw JSONRPCError(RPC_INVALID_PARAMETER, "Cannot specify both conf_target and feeRate");
            }
            if (options.exists("estimate_mode")) {
                throw JSONRPCError(RPC_INVALID_PARAMETER, "Cannot specify both estimate_mode and feeRate");
            }
            coinControl.m_feerate = CFeeRate(AmountFromValue(options["feeRate"]));
            coinControl.fOverrideFeeRate = true;
        }

        if (options.exists("subtractFeeFromOutputs"))
            subtractFeeFromOutputs = options["subtractFeeFromOutputs"].get_array();

        if (options.exists("replaceable")) {
            coinControl.m_signal_bip125_rbf = options["replaceable"].get_bool();
        }
        SetFeeEstimateMode(pwallet, coinControl, options["estimate_mode"], options["conf_target"]);
      }
    } else {
        // if options is null and not a bool
        coinControl.fAllowWatchOnly = ParseIncludeWatchonly(NullUniValue, *pwallet);
    }

    if (!solving_data.isNull()) {
        if (solving_data.exists("pubkeys")) {
            UniValue pubkey_strs = solving_data["pubkeys"].get_array();
            for (unsigned int i = 0; i < pubkey_strs.size(); ++i) {
                std::vector<unsigned char> data(ParseHex(pubkey_strs[i].get_str()));
                CPubKey pubkey(data.begin(), data.end());
                if (!pubkey.IsFullyValid()) {
                    throw JSONRPCError(RPC_INVALID_ADDRESS_OR_KEY, strprintf("%s is not a valid public key", pubkey_strs[i].get_str()));
                }
                coinControl.m_external_provider.pubkeys.emplace(pubkey.GetID(), pubkey);
                // Add witnes script for pubkeys
                CScript wit_script = GetScriptForDestination(WitnessV0KeyHash(pubkey.GetID()));
                coinControl.m_external_provider.scripts.emplace(CScriptID(wit_script), wit_script);
            }
        }

        if (solving_data.exists("scripts")) {
            UniValue script_strs = solving_data["scripts"].get_array();
            for (unsigned int i = 0; i < script_strs.size(); ++i) {
                CScript script = ParseScript(script_strs[i].get_str());
                coinControl.m_external_provider.scripts.emplace(CScriptID(script), script);
            }
        }

        if (solving_data.exists("descriptors")) {
            UniValue desc_strs = solving_data["descriptors"].get_array();
            for (unsigned int i = 0; i < desc_strs.size(); ++i) {
                FlatSigningProvider desc_out;
                std::string error;
                std::unique_ptr<Descriptor> desc = Parse(desc_strs[i].get_str(), desc_out, error, true);
                coinControl.m_external_provider = Merge(coinControl.m_external_provider, desc_out);
            }
        }
    }

    if (tx.vout.size() == 0)
        throw JSONRPCError(RPC_INVALID_PARAMETER, "TX must have at least one output");

    if (change_position != -1 && (change_position < 0 || (unsigned int)change_position > tx.vout.size()))
        throw JSONRPCError(RPC_INVALID_PARAMETER, "changePosition out of bounds");

    for (unsigned int idx = 0; idx < subtractFeeFromOutputs.size(); idx++) {
        int pos = subtractFeeFromOutputs[idx].get_int();
        if (setSubtractFeeFromOutputs.count(pos))
            throw JSONRPCError(RPC_INVALID_PARAMETER, strprintf("Invalid parameter, duplicated position: %d", pos));
        if (pos < 0)
            throw JSONRPCError(RPC_INVALID_PARAMETER, strprintf("Invalid parameter, negative position: %d", pos));
        if (pos >= int(tx.vout.size()))
            throw JSONRPCError(RPC_INVALID_PARAMETER, strprintf("Invalid parameter, position too large: %d", pos));
        setSubtractFeeFromOutputs.insert(pos);
    }

    // Check any existing inputs for peg-in data and add to external txouts if so
    // Fetch specified UTXOs from the UTXO set
    const auto& fedpegscripts = GetValidFedpegScripts(::ChainActive().Tip(), Params().GetConsensus(), true /* nextblock_validation */);
    std::map<COutPoint, Coin> coins;
    for (unsigned int i = 0; i < tx.vin.size(); ++i ) {
        const CTxIn& txin = tx.vin[i];
        coins[txin.prevout]; // Create empty map entry keyed by prevout.
        if (txin.m_is_pegin) {
            std::string err;
            if (tx.witness.vtxinwit.size() != tx.vin.size() || !IsValidPeginWitness(tx.witness.vtxinwit[i].m_pegin_witness, fedpegscripts, txin.prevout, err, false)) {
                throw JSONRPCError(RPC_INVALID_PARAMETER, strprintf("Transaction contains invalid peg-in input: %s", err));
            }
            CScriptWitness& pegin_witness = tx.witness.vtxinwit[i].m_pegin_witness;
            CTxOut txout = GetPeginOutputFromWitness(pegin_witness);
            coinControl.SelectExternal(txin.prevout, txout);
        }
    }
    CCoinsView viewDummy;
    CCoinsViewCache view(&viewDummy);
    {
        LOCK2(cs_main, mempool.cs);
        CCoinsViewCache& chain_view = ::ChainstateActive().CoinsTip();
        CCoinsViewMemPool mempool_view(&chain_view, mempool);
        for (auto& coin : coins) {
            if (!mempool_view.GetCoin(coin.first, coin.second)) {
                // Either the coin is not in the CCoinsViewCache or is spent. Clear it.
                coin.second.Clear();
            }
        }
    }
    for (const auto& coin : coins) {
        if (!coin.second.out.IsNull()) {
            coinControl.SelectExternal(coin.first, coin.second.out);
        }
    }

    bilingual_str error;

    if (!pwallet->FundTransaction(tx, fee_out, change_position, error, lockUnspents, setSubtractFeeFromOutputs, coinControl)) {
        throw JSONRPCError(RPC_WALLET_ERROR, error.original);
    }
}

static UniValue fundrawtransaction(const JSONRPCRequest& request)
{
    RPCHelpMan{"fundrawtransaction",
                "\nIf the transaction has no inputs, they will be automatically selected to meet its out value.\n"
                "It will add at most one change output to the outputs.\n"
                "No existing outputs will be modified unless \"subtractFeeFromOutputs\" is specified.\n"
                "Note that inputs which were signed may need to be resigned after completion since in/outputs have been added.\n"
                "The inputs added will not be signed, use signrawtransactionwithkey\n"
                " or signrawtransactionwithwallet for that.\n"
                "Note that all existing inputs must have their previous output transaction be in the wallet.\n"
                "Note that all inputs selected must be of standard form and P2SH scripts must be\n"
                "in the wallet using importaddress or addmultisigaddress (to calculate fees).\n"
                "You can see whether this is the case by checking the \"solvable\" field in the listunspent output.\n"
                "Only pay-to-pubkey, multisig, and P2SH versions thereof are currently supported for watch-only\n",
                {
                    {"hexstring", RPCArg::Type::STR_HEX, RPCArg::Optional::NO, "The hex string of the raw transaction"},
                    {"options", RPCArg::Type::OBJ, RPCArg::Optional::OMITTED_NAMED_ARG, "for backward compatibility: passing in a true instead of an object will result in {\"includeWatching\":true}",
                        {
                            {"add_inputs", RPCArg::Type::BOOL, /* default */ "true", "For a transaction with existing inputs, automatically include more if they are not enough."},
                            {"changeAddress", RPCArg::Type::STR, /* default */ "pool address", "The address to receive the change"},
                            {"changePosition", RPCArg::Type::NUM, /* default */ "random", "The index of the change output"},
                            {"change_type", RPCArg::Type::STR, /* default */ "set by -changetype", "The output type to use. Only valid if changeAddress is not specified. Options are \"legacy\", \"p2sh-segwit\", and \"bech32\"."},
                            {"includeWatching", RPCArg::Type::BOOL, /* default */ "true for watch-only wallets, otherwise false", "Also select inputs which are watch only.\n"
                                                          "Only solvable inputs can be used. Watch-only destinations are solvable if the public key and/or output script was imported,\n"
                                                          "e.g. with 'importpubkey' or 'importmulti' with the 'pubkeys' or 'desc' field."},
                            {"lockUnspents", RPCArg::Type::BOOL, /* default */ "false", "Lock selected unspent outputs"},
                            {"feeRate", RPCArg::Type::AMOUNT, /* default */ "not set: makes wallet determine the fee", "Set a specific fee rate in " + CURRENCY_UNIT + "/kB"},
                            {"subtractFeeFromOutputs", RPCArg::Type::ARR, /* default */ "empty array", "The integers.\n"
                            "                              The fee will be equally deducted from the amount of each specified output.\n"
                            "                              Those recipients will receive less bitcoins than you enter in their corresponding amount field.\n"
                            "                              If no outputs are specified here, the sender pays the fee.",
                                {
                                    {"vout_index", RPCArg::Type::NUM, RPCArg::Optional::OMITTED, "The zero-based output index, before a change output is added."},
                                },
                            },
                            {"replaceable", RPCArg::Type::BOOL, /* default */ "wallet default", "Marks this transaction as BIP125 replaceable.\n"
                            "                              Allows this transaction to be replaced by a transaction with higher fees"},
                            {"conf_target", RPCArg::Type::NUM, /* default */ "wallet default", "Confirmation target (in blocks), or fee rate (for " + CURRENCY_UNIT + "/kB or " + CURRENCY_ATOM + "/B estimate modes)"},
                            {"estimate_mode", RPCArg::Type::STR, /* default */ "unset", std::string() + "The fee estimate mode, must be one of (case insensitive):\n"
                            "       \"" + FeeModes("\"\n\"") + "\""},
                        },
                        "options"},
                    {"iswitness", RPCArg::Type::BOOL, /* default */ "depends on heuristic tests", "Whether the transaction hex is a serialized witness transaction.\n"
                        "If iswitness is not present, heuristic tests will be used in decoding.\n"
                        "If true, only witness deserialization will be tried.\n"
                        "If false, only non-witness deserialization will be tried.\n"
                        "This boolean should reflect whether the transaction has inputs\n"
                        "(e.g. fully valid, or on-chain transactions), if known by the caller."
                    },
                    {"solving_data", RPCArg::Type::OBJ, RPCArg::Optional::OMITTED_NAMED_ARG, "Keys and scripts needed for producing a final transaction with a dummy signature. Used for fee estimation during coin selection.\n",
                        {
                            {"pubkeys", RPCArg::Type::ARR, /* default */ "empty array", "A json array of public keys.\n",
                                {
                                    {"pubkey", RPCArg::Type::STR_HEX, RPCArg::Optional::OMITTED, "A public key"},
                                },
                            },
                            {"scripts", RPCArg::Type::ARR, /* default */ "empty array", "A json array of scripts.\n",
                                {
                                    {"script", RPCArg::Type::STR_HEX, RPCArg::Optional::OMITTED, "A script"},
                                },
                            },
                            {"descriptors", RPCArg::Type::ARR, /* default */ "empty array", "A json array of descriptors.\n",
                                {
                                    {"descriptor", RPCArg::Type::STR_HEX, RPCArg::Optional::OMITTED, "A descriptor"},
                                },
                            }
                        }
                    },
                },
                RPCResult{
                    RPCResult::Type::OBJ, "", "",
                    {
                        {RPCResult::Type::STR_HEX, "hex", "The resulting raw transaction (hex-encoded string)"},
                        {RPCResult::Type::STR_AMOUNT, "fee", "Fee in " + CURRENCY_UNIT + " the resulting transaction pays"},
                        {RPCResult::Type::NUM, "changepos", "The position of the added change output, or -1"},
                    }
                                },
                                RPCExamples{
                            "\nCreate a transaction with no inputs\n"
                            + HelpExampleCli("createrawtransaction", "\"[]\" \"{\\\"myaddress\\\":0.01}\"") +
                            "\nAdd sufficient unsigned inputs to meet the output value\n"
                            + HelpExampleCli("fundrawtransaction", "\"rawtransactionhex\"") +
                            "\nSign the transaction\n"
                            + HelpExampleCli("signrawtransactionwithwallet", "\"fundedtransactionhex\"") +
                            "\nSend the transaction\n"
                            + HelpExampleCli("sendrawtransaction", "\"signedtransactionhex\"")
                                },
    }.Check(request);

    std::shared_ptr<CWallet> const wallet = GetWalletForJSONRPCRequest(request);
    if (!wallet) return NullUniValue;
    CWallet* const pwallet = wallet.get();

    RPCTypeCheck(request.params, {UniValue::VSTR, UniValueType(), UniValue::VBOOL});

    // parse hex string from parameter
    CMutableTransaction tx;
    bool try_witness = request.params[2].isNull() ? true : request.params[2].get_bool();
    bool try_no_witness = request.params[2].isNull() ? true : !request.params[2].get_bool();
    if (!DecodeHexTx(tx, request.params[0].get_str(), try_no_witness, try_witness)) {
        throw JSONRPCError(RPC_DESERIALIZATION_ERROR, "TX decode failed");
    }

    CAmount fee;
    int change_position;
    CCoinControl coin_control;
    // Automatically select (additional) coins. Can be overriden by options.add_inputs.
    coin_control.m_add_inputs = true;
    FundTransaction(pwallet, tx, fee, change_position, request.params[1], coin_control, request.params[3]);

    UniValue result(UniValue::VOBJ);
    result.pushKV("hex", EncodeHexTx(CTransaction(tx)));
    result.pushKV("fee", ValueFromAmount(fee));
    result.pushKV("changepos", change_position);

    return result;
}

UniValue signrawtransactionwithwallet(const JSONRPCRequest& request)
{
            RPCHelpMan{"signrawtransactionwithwallet",
                "\nSign inputs for raw transaction (serialized, hex-encoded).\n"
                "The second optional argument (may be null) is an array of previous transaction outputs that\n"
                "this transaction depends on but may not yet be in the block chain." +
        HELP_REQUIRING_PASSPHRASE,
                {
                    {"hexstring", RPCArg::Type::STR, RPCArg::Optional::NO, "The transaction hex string"},
                    {"prevtxs", RPCArg::Type::ARR, RPCArg::Optional::OMITTED_NAMED_ARG, "The previous dependent transaction outputs",
                        {
                            {"", RPCArg::Type::OBJ, RPCArg::Optional::OMITTED, "",
                                {
                                    {"txid", RPCArg::Type::STR_HEX, RPCArg::Optional::NO, "The transaction id"},
                                    {"vout", RPCArg::Type::NUM, RPCArg::Optional::NO, "The output number"},
                                    {"scriptPubKey", RPCArg::Type::STR_HEX, RPCArg::Optional::NO, "script key"},
                                    {"redeemScript", RPCArg::Type::STR_HEX, RPCArg::Optional::OMITTED, "(required for P2SH) redeem script"},
                                    {"witnessScript", RPCArg::Type::STR_HEX, RPCArg::Optional::OMITTED, "(required for P2WSH or P2SH-P2WSH) witness script"},
                                    {"amount", RPCArg::Type::AMOUNT, RPCArg::Optional::OMITTED, "The amount spent (required if non-confidential segwit output)"},
                                    {"amountcommitment", RPCArg::Type::STR, RPCArg::Optional::OMITTED, "The amount commitment spent (required if confidential segwit output)"},
                                },
                            },
                        },
                    },
                    {"sighashtype", RPCArg::Type::STR, /* default */ "ALL", "The signature hash type. Must be one of\n"
            "       \"ALL\"\n"
            "       \"NONE\"\n"
            "       \"SINGLE\"\n"
            "       \"ALL|ANYONECANPAY\"\n"
            "       \"NONE|ANYONECANPAY\"\n"
            "       \"SINGLE|ANYONECANPAY\""},
                },
                RPCResult{
                    RPCResult::Type::OBJ, "", "",
                    {
                        {RPCResult::Type::STR_HEX, "hex", "The hex-encoded raw transaction with signature(s)"},
                        {RPCResult::Type::BOOL, "complete", "If the transaction has a complete set of signatures"},
                        {RPCResult::Type::ARR, "errors", "Script verification errors (if there are any)",
                        {
                            {RPCResult::Type::OBJ, "", "",
                            {
                                {RPCResult::Type::STR_HEX, "txid", "The hash of the referenced, previous transaction"},
                                {RPCResult::Type::NUM, "vout", "The index of the output to spent and used as input"},
                                {RPCResult::Type::STR_HEX, "scriptSig", "The hex-encoded signature script"},
                                {RPCResult::Type::NUM, "sequence", "Script sequence number"},
                                {RPCResult::Type::STR, "error", "Verification or signing error related to the input"},
                            }},
                        }},
                        {RPCResult::Type::STR, "warning", "Warning that a peg-in input signed may be immature. This could mean lack of connectivity to or misconfiguration of the daemon."},
                    }
                },
                RPCExamples{
                    HelpExampleCli("signrawtransactionwithwallet", "\"myhex\"")
            + HelpExampleRpc("signrawtransactionwithwallet", "\"myhex\"")
                },
            }.Check(request);

    std::shared_ptr<CWallet> const wallet = GetWalletForJSONRPCRequest(request);
    if (!wallet) return NullUniValue;
    const CWallet* const pwallet = wallet.get();

    RPCTypeCheck(request.params, {UniValue::VSTR, UniValue::VARR, UniValue::VSTR}, true);

    CMutableTransaction mtx;
    if (!DecodeHexTx(mtx, request.params[0].get_str(), true)) {
        throw JSONRPCError(RPC_DESERIALIZATION_ERROR, "TX decode failed");
    }

    // Sign the transaction
    LOCK(pwallet->cs_wallet);
    EnsureWalletIsUnlocked(pwallet);

    // Fetch previous transactions (inputs):
    const auto& fedpegscripts = GetValidFedpegScripts(::ChainActive().Tip(), Params().GetConsensus(), true /* nextblock_validation */);
    std::map<COutPoint, Coin> coins;
    for (const CTxIn& txin : mtx.vin) {
        coins[txin.prevout]; // Create empty map entry keyed by prevout.
    }
    pwallet->chain().findCoins(coins);

    // Parse the prevtxs array
    ParsePrevouts(request.params[1], nullptr, coins);

    int nHashType = ParseSighashString(request.params[2]);

    // Script verification errors
    std::map<int, std::string> input_errors;

    bool immature_pegin = ValidateTransactionPeginInputs(mtx, input_errors);
    bool complete = pwallet->SignTransaction(mtx, coins, nHashType, input_errors);
    UniValue result(UniValue::VOBJ);
    SignTransactionResultToJSON(mtx, complete, coins, input_errors, immature_pegin, result);
    return result;
}

static UniValue bumpfee(const JSONRPCRequest& request)
{
            RPCHelpMan{"bumpfee",
                "\nBumps the fee of an opt-in-RBF transaction T, replacing it with a new transaction B.\n"
                "An opt-in RBF transaction with the given txid must be in the wallet.\n"
                "The command will pay the additional fee by reducing change outputs or adding inputs when necessary. It may add a new change output if one does not already exist.\n"
                "All inputs in the original transaction will be included in the replacement transaction.\n"
                "The command will fail if the wallet or mempool contains a transaction that spends one of T's outputs.\n"
                "By default, the new fee will be calculated automatically using estimatesmartfee.\n"
                "The user can specify a confirmation target for estimatesmartfee.\n"
                "Alternatively, the user can specify a fee_rate (" + CURRENCY_UNIT + " per kB) for the new transaction.\n"
                "At a minimum, the new fee rate must be high enough to pay an additional new relay fee (incrementalfee\n"
                "returned by getnetworkinfo) to enter the node's mempool.\n",
                {
                    {"txid", RPCArg::Type::STR_HEX, RPCArg::Optional::NO, "The txid to be bumped"},
                    {"options", RPCArg::Type::OBJ, RPCArg::Optional::OMITTED_NAMED_ARG, "",
                        {
                            {"conf_target", RPCArg::Type::NUM, /* default */ "wallet default", "Confirmation target (in blocks)"},
                            {"fee_rate", RPCArg::Type::NUM, /* default */ "fall back to 'conf_target'", "fee rate (NOT total fee) to pay, in " + CURRENCY_UNIT + " per kB\n"
            "                         Specify a fee rate instead of relying on the built-in fee estimator.\n"
                                     "Must be at least 0.0001 " + CURRENCY_UNIT + " per kB higher than the current transaction fee rate.\n"},
                            {"replaceable", RPCArg::Type::BOOL, /* default */ "true", "Whether the new transaction should still be\n"
            "                         marked bip-125 replaceable. If true, the sequence numbers in the transaction will\n"
            "                         be left unchanged from the original. If false, any input sequence numbers in the\n"
            "                         original transaction that were less than 0xfffffffe will be increased to 0xfffffffe\n"
            "                         so the new transaction will not be explicitly bip-125 replaceable (though it may\n"
            "                         still be replaceable in practice, for example if it has unconfirmed ancestors which\n"
            "                         are replaceable)."},
                            {"estimate_mode", RPCArg::Type::STR, /* default */ "unset", std::string() + "The fee estimate mode, must be one of (case insensitive):\n"
            "         \"" + FeeModes("\"\n\"") + "\""},
                        },
                        "options"},
                },
                RPCResult{
                    RPCResult::Type::OBJ, "", "", {
                        {RPCResult::Type::STR, "psbt", "The base64-encoded unsigned PSBT of the new transaction. Only returned when wallet private keys are disabled."},
                        {RPCResult::Type::STR_HEX, "txid", "The id of the new transaction. Only returned when wallet private keys are enabled."},
                        {RPCResult::Type::STR_AMOUNT, "origfee", "The fee of the replaced transaction."},
                        {RPCResult::Type::STR_AMOUNT, "fee", "The fee of the new transaction."},
                        {RPCResult::Type::ARR, "errors", "Errors encountered during processing (may be empty).",
                        {
                            {RPCResult::Type::STR, "", ""},
                        }},
                    }
                },
                RPCExamples{
            "\nBump the fee, get the new transaction\'s txid\n" +
                    HelpExampleCli("bumpfee", "<txid>")
                },
            }.Check(request);

    std::shared_ptr<CWallet> const wallet = GetWalletForJSONRPCRequest(request);
    if (!wallet) return NullUniValue;
    CWallet* const pwallet = wallet.get();

    RPCTypeCheck(request.params, {UniValue::VSTR, UniValue::VOBJ});
    uint256 hash(ParseHashV(request.params[0], "txid"));

    CCoinControl coin_control;
    coin_control.fAllowWatchOnly = pwallet->IsWalletFlagSet(WALLET_FLAG_DISABLE_PRIVATE_KEYS);
    // optional parameters
    coin_control.m_signal_bip125_rbf = true;

    if (!request.params[1].isNull()) {
        UniValue options = request.params[1];
        RPCTypeCheckObj(options,
            {
                {"confTarget", UniValueType(UniValue::VNUM)},
                {"conf_target", UniValueType(UniValue::VNUM)},
                {"fee_rate", UniValueType(UniValue::VNUM)},
                {"replaceable", UniValueType(UniValue::VBOOL)},
                {"estimate_mode", UniValueType(UniValue::VSTR)},
            },
            true, true);

        if (options.exists("confTarget") && options.exists("conf_target")) {
            throw JSONRPCError(RPC_INVALID_PARAMETER, "confTarget and conf_target options should not both be set. Use conf_target (confTarget is deprecated).");
        }

        auto conf_target = options.exists("confTarget") ? options["confTarget"] : options["conf_target"];

        if (!conf_target.isNull()) {
            if (options.exists("fee_rate")) {
                throw JSONRPCError(RPC_INVALID_PARAMETER, "conf_target can't be set with fee_rate. Please provide either a confirmation target in blocks for automatic fee estimation, or an explicit fee rate.");
            }
            coin_control.m_confirm_target = ParseConfirmTarget(conf_target, pwallet->chain().estimateMaxBlocks());
        } else if (options.exists("fee_rate")) {
            CFeeRate fee_rate(AmountFromValue(options["fee_rate"]));
            if (fee_rate <= CFeeRate(0)) {
                throw JSONRPCError(RPC_INVALID_PARAMETER, strprintf("Invalid fee_rate %s (must be greater than 0)", fee_rate.ToString()));
            }
            coin_control.m_feerate = fee_rate;
        }

        if (options.exists("replaceable")) {
            coin_control.m_signal_bip125_rbf = options["replaceable"].get_bool();
        }
        SetFeeEstimateMode(pwallet, coin_control, options["estimate_mode"], conf_target);
    }

    // Make sure the results are valid at least up to the most recent block
    // the user could have gotten from another RPC command prior to now
    pwallet->BlockUntilSyncedToCurrentChain();

    LOCK(pwallet->cs_wallet);
    EnsureWalletIsUnlocked(pwallet);


    std::vector<bilingual_str> errors;
    CAmount old_fee;
    CAmount new_fee;
    CMutableTransaction mtx;
    feebumper::Result res;
    // Targeting feerate bump.
    res = feebumper::CreateRateBumpTransaction(*pwallet, hash, coin_control, errors, old_fee, new_fee, mtx);
    if (res != feebumper::Result::OK) {
        switch(res) {
            case feebumper::Result::INVALID_ADDRESS_OR_KEY:
                throw JSONRPCError(RPC_INVALID_ADDRESS_OR_KEY, errors[0].original);
                break;
            case feebumper::Result::INVALID_REQUEST:
                throw JSONRPCError(RPC_INVALID_REQUEST, errors[0].original);
                break;
            case feebumper::Result::INVALID_PARAMETER:
                throw JSONRPCError(RPC_INVALID_PARAMETER, errors[0].original);
                break;
            case feebumper::Result::WALLET_ERROR:
                throw JSONRPCError(RPC_WALLET_ERROR, errors[0].original);
                break;
            default:
                throw JSONRPCError(RPC_MISC_ERROR, errors[0].original);
                break;
        }
    }

    UniValue result(UniValue::VOBJ);

    // If wallet private keys are enabled, return the new transaction id,
    // otherwise return the base64-encoded unsigned PSBT of the new transaction.
    if (!pwallet->IsWalletFlagSet(WALLET_FLAG_DISABLE_PRIVATE_KEYS)) {
        if (!feebumper::SignTransaction(*pwallet, mtx)) {
            throw JSONRPCError(RPC_WALLET_ERROR, "Can't sign transaction.");
        }

        uint256 txid;
        if (feebumper::CommitTransaction(*pwallet, hash, std::move(mtx), errors, txid) != feebumper::Result::OK) {
            throw JSONRPCError(RPC_WALLET_ERROR, errors[0].original);
        }

        result.pushKV("txid", txid.GetHex());
    } else {
        PartiallySignedTransaction psbtx(mtx);
        bool complete = false;
        const TransactionError err = pwallet->FillPSBT(psbtx, complete, SIGHASH_ALL, false /* sign */, true /* bip32derivs */);
        CHECK_NONFATAL(err == TransactionError::OK);
        CHECK_NONFATAL(!complete);
        CDataStream ssTx(SER_NETWORK, PROTOCOL_VERSION);
        ssTx << psbtx;
        result.pushKV("psbt", EncodeBase64(ssTx.str()));
    }

    result.pushKV("origfee", ValueFromAmount(old_fee));
    result.pushKV("fee", ValueFromAmount(new_fee));
    UniValue result_errors(UniValue::VARR);
    for (const bilingual_str& error : errors) {
        result_errors.push_back(error.original);
    }
    result.pushKV("errors", result_errors);

    return result;
}

UniValue rescanblockchain(const JSONRPCRequest& request)
{
            RPCHelpMan{"rescanblockchain",
                "\nRescan the local blockchain for wallet related transactions.\n"
                "Note: Use \"getwalletinfo\" to query the scanning progress.\n",
                {
                    {"start_height", RPCArg::Type::NUM, /* default */ "0", "block height where the rescan should start"},
                    {"stop_height", RPCArg::Type::NUM, RPCArg::Optional::OMITTED_NAMED_ARG, "the last block height that should be scanned. If none is provided it will rescan up to the tip at return time of this call."},
                },
                RPCResult{
                    RPCResult::Type::OBJ, "", "",
                    {
                        {RPCResult::Type::NUM, "start_height", "The block height where the rescan started (the requested height or 0)"},
                        {RPCResult::Type::NUM, "stop_height", "The height of the last rescanned block. May be null in rare cases if there was a reorg and the call didn't scan any blocks because they were already scanned in the background."},
                    }
                },
                RPCExamples{
                    HelpExampleCli("rescanblockchain", "100000 120000")
            + HelpExampleRpc("rescanblockchain", "100000, 120000")
                },
            }.Check(request);

    std::shared_ptr<CWallet> const wallet = GetWalletForJSONRPCRequest(request);
    if (!wallet) return NullUniValue;
    CWallet* const pwallet = wallet.get();

    WalletRescanReserver reserver(*pwallet);
    if (!reserver.reserve()) {
        throw JSONRPCError(RPC_WALLET_ERROR, "Wallet is currently rescanning. Abort existing rescan or wait.");
    }

    int start_height = 0;
    Optional<int> stop_height;
    uint256 start_block;
    {
        LOCK(pwallet->cs_wallet);
        int tip_height = pwallet->GetLastBlockHeight();

        if (!request.params[0].isNull()) {
            start_height = request.params[0].get_int();
            if (start_height < 0 || start_height > tip_height) {
                throw JSONRPCError(RPC_INVALID_PARAMETER, "Invalid start_height");
            }
        }

        if (!request.params[1].isNull()) {
            stop_height = request.params[1].get_int();
            if (*stop_height < 0 || *stop_height > tip_height) {
                throw JSONRPCError(RPC_INVALID_PARAMETER, "Invalid stop_height");
            } else if (*stop_height < start_height) {
                throw JSONRPCError(RPC_INVALID_PARAMETER, "stop_height must be greater than start_height");
            }
        }

        // We can't rescan beyond non-pruned blocks, stop and throw an error
        if (!pwallet->chain().hasBlocks(pwallet->GetLastBlockHash(), start_height, stop_height)) {
            throw JSONRPCError(RPC_MISC_ERROR, "Can't rescan beyond pruned data. Use RPC call getblockchaininfo to determine your pruned height.");
        }

        CHECK_NONFATAL(pwallet->chain().findAncestorByHeight(pwallet->GetLastBlockHash(), start_height, FoundBlock().hash(start_block)));
    }

    CWallet::ScanResult result =
        pwallet->ScanForWalletTransactions(start_block, start_height, stop_height, reserver, true /* fUpdate */);
    switch (result.status) {
    case CWallet::ScanResult::SUCCESS:
        break;
    case CWallet::ScanResult::FAILURE:
        throw JSONRPCError(RPC_MISC_ERROR, "Rescan failed. Potentially corrupted data files.");
    case CWallet::ScanResult::USER_ABORT:
        throw JSONRPCError(RPC_MISC_ERROR, "Rescan aborted.");
        // no default case, so the compiler can warn about missing cases
    }
    UniValue response(UniValue::VOBJ);
    response.pushKV("start_height", start_height);
    response.pushKV("stop_height", result.last_scanned_height ? *result.last_scanned_height : UniValue());
    return response;
}

class DescribeWalletAddressVisitor : public boost::static_visitor<UniValue>
{
public:
    const SigningProvider * const provider;

    void ProcessSubScript(const CScript& subscript, UniValue& obj) const
    {
        // Always present: script type and redeemscript
        std::vector<std::vector<unsigned char>> solutions_data;
        TxoutType which_type = Solver(subscript, solutions_data);
        obj.pushKV("script", GetTxnOutputType(which_type));
        obj.pushKV("hex", HexStr(subscript));

        CTxDestination embedded;
        if (ExtractDestination(subscript, embedded)) {
            // Only when the script corresponds to an address.
            UniValue subobj(UniValue::VOBJ);
            UniValue detail = DescribeAddress(embedded);
            subobj.pushKVs(detail);
            UniValue wallet_detail = boost::apply_visitor(*this, embedded);
            subobj.pushKVs(wallet_detail);
            subobj.pushKV("address", EncodeDestination(embedded));
            subobj.pushKV("scriptPubKey", HexStr(subscript));
            // Always report the pubkey at the top level, so that `getnewaddress()['pubkey']` always works.
            if (subobj.exists("pubkey")) obj.pushKV("pubkey", subobj["pubkey"]);
            obj.pushKV("embedded", std::move(subobj));
        } else if (which_type == TxoutType::MULTISIG) {
            // Also report some information on multisig scripts (which do not have a corresponding address).
            // TODO: abstract out the common functionality between this logic and ExtractDestinations.
            obj.pushKV("sigsrequired", solutions_data[0][0]);
            UniValue pubkeys(UniValue::VARR);
            for (size_t i = 1; i < solutions_data.size() - 1; ++i) {
                CPubKey key(solutions_data[i].begin(), solutions_data[i].end());
                pubkeys.push_back(HexStr(key));
            }
            obj.pushKV("pubkeys", std::move(pubkeys));
        }
    }

    explicit DescribeWalletAddressVisitor(const SigningProvider* _provider) : provider(_provider) {}

    UniValue operator()(const CNoDestination& dest) const { return UniValue(UniValue::VOBJ); }

    UniValue operator()(const PKHash& pkhash) const
    {
        CKeyID keyID{ToKeyID(pkhash)};
        UniValue obj(UniValue::VOBJ);
        CPubKey vchPubKey;
        if (provider && provider->GetPubKey(keyID, vchPubKey)) {
            obj.pushKV("pubkey", HexStr(vchPubKey));
            obj.pushKV("iscompressed", vchPubKey.IsCompressed());
        }
        return obj;
    }

    UniValue operator()(const ScriptHash& scripthash) const
    {
        CScriptID scriptID(scripthash);
        UniValue obj(UniValue::VOBJ);
        CScript subscript;
        if (provider && provider->GetCScript(scriptID, subscript)) {
            ProcessSubScript(subscript, obj);
        }
        return obj;
    }

    UniValue operator()(const WitnessV0KeyHash& id) const
    {
        UniValue obj(UniValue::VOBJ);
        CPubKey pubkey;
        if (provider && provider->GetPubKey(ToKeyID(id), pubkey)) {
            obj.pushKV("pubkey", HexStr(pubkey));
        }
        return obj;
    }

    UniValue operator()(const WitnessV0ScriptHash& id) const
    {
        UniValue obj(UniValue::VOBJ);
        CScript subscript;
        CRIPEMD160 hasher;
        uint160 hash;
        hasher.Write(id.begin(), 32).Finalize(hash.begin());
        if (provider && provider->GetCScript(CScriptID(hash), subscript)) {
            ProcessSubScript(subscript, obj);
        }
        return obj;
    }

    UniValue operator()(const WitnessUnknown& id) const { return UniValue(UniValue::VOBJ); }
    UniValue operator()(const NullData& id) const { return NullUniValue; }
};

static UniValue DescribeWalletAddress(const CWallet* const pwallet, const CTxDestination& dest)
{
    UniValue ret(UniValue::VOBJ);
    UniValue detail = DescribeAddress(dest);
    CScript script = GetScriptForDestination(dest);
    std::unique_ptr<SigningProvider> provider = nullptr;
    if (pwallet) {
        provider = pwallet->GetSolvingProvider(script);
    }
    ret.pushKVs(detail);
    ret.pushKVs(boost::apply_visitor(DescribeWalletAddressVisitor(provider.get()), dest));
    return ret;
}

class DescribeWalletBlindAddressVisitor : public boost::static_visitor<UniValue>
{
public:
    const CWallet * const pwallet;
    isminetype mine;

    explicit DescribeWalletBlindAddressVisitor(const CWallet* _pwallet, isminetype mine_in) : pwallet(_pwallet), mine(mine_in) {}

    UniValue operator()(const CNoDestination& dest) const { return UniValue(UniValue::VOBJ); }

    UniValue operator()(const PKHash& pkhash) const
    {
        UniValue obj(UniValue::VOBJ);
        if (!IsBlindDestination(pkhash) && mine != ISMINE_NO) {
            CPubKey blind_pub = pwallet->GetBlindingPubKey(GetScriptForDestination(pkhash));
            PKHash dest(pkhash);
            dest.blinding_pubkey = blind_pub;
            obj.pushKV("confidential", EncodeDestination(dest));
        } else {
            obj.pushKV("confidential", EncodeDestination(pkhash));
        }
        return obj;
    }

    UniValue operator()(const ScriptHash& scripthash) const
    {
        UniValue obj(UniValue::VOBJ);
        if (!IsBlindDestination(scripthash) && mine != ISMINE_NO) {
            CPubKey blind_pub = pwallet->GetBlindingPubKey(GetScriptForDestination(scripthash));
            ScriptHash dest(scripthash);
            dest.blinding_pubkey = blind_pub;
            obj.pushKV("confidential", EncodeDestination(dest));
        } else {
            obj.pushKV("confidential", EncodeDestination(scripthash));
        }
        return obj;
    }

    UniValue operator()(const WitnessV0KeyHash& id) const
    {
        UniValue obj(UniValue::VOBJ);
        if (!IsBlindDestination(id) && mine != ISMINE_NO) {
            CPubKey blind_pub = pwallet->GetBlindingPubKey(GetScriptForDestination(id));
            WitnessV0KeyHash dest(id);
            dest.blinding_pubkey = blind_pub;
            obj.pushKV("confidential", EncodeDestination(dest));
        } else {
            obj.pushKV("confidential", EncodeDestination(id));
        }
        return obj;
    }

    UniValue operator()(const WitnessV0ScriptHash& id) const
    {
        UniValue obj(UniValue::VOBJ);
        if (!IsBlindDestination(id) && mine != ISMINE_NO) {
            CPubKey blind_pub = pwallet->GetBlindingPubKey(GetScriptForDestination(id));
            WitnessV0ScriptHash dest(id);
            dest.blinding_pubkey = blind_pub;
            obj.pushKV("confidential", EncodeDestination(dest));
        } else {
            obj.pushKV("confidential", EncodeDestination(id));
        }
        return obj;
    }

    UniValue operator()(const WitnessUnknown& id) const { return UniValue(UniValue::VOBJ); }
    UniValue operator()(const NullData& id) const { return NullUniValue; }
};

static UniValue DescribeWalletBlindAddress(const CWallet* pwallet, const CTxDestination& dest, isminetype mine)
{
    UniValue ret(UniValue::VOBJ);
    ret.pushKVs(boost::apply_visitor(DescribeWalletBlindAddressVisitor(pwallet, mine), dest));
    return ret;
}

/** Convert CAddressBookData to JSON record.  */
static UniValue AddressBookDataToJSON(const CAddressBookData& data, const bool verbose)
{
    UniValue ret(UniValue::VOBJ);
    if (verbose) {
        ret.pushKV("name", data.GetLabel());
    }
    ret.pushKV("purpose", data.purpose);
    return ret;
}

UniValue getaddressinfo(const JSONRPCRequest& request)
{
            RPCHelpMan{"getaddressinfo",
                "\nReturn information about the given address.\n"
                "Some of the information will only be present if the address is in the active wallet.\n",
                {
                    {"address", RPCArg::Type::STR, RPCArg::Optional::NO, "The address for which to get information."},
                },
                RPCResult{
                    RPCResult::Type::OBJ, "", "",
                    {
                        {RPCResult::Type::STR, "address", "The address validated."},
                        {RPCResult::Type::STR_HEX, "scriptPubKey", "The hex-encoded scriptPubKey generated by the address."},
                        {RPCResult::Type::BOOL, "ismine", "If the address is yours."},
                        {RPCResult::Type::BOOL, "iswatchonly", "If the address is watchonly."},
                        {RPCResult::Type::BOOL, "solvable", "If we know how to spend coins sent to this address, ignoring the possible lack of private keys."},
                        {RPCResult::Type::STR, "desc", /* optional */ true, "A descriptor for spending coins sent to this address (only when solvable)."},
                        {RPCResult::Type::BOOL, "isscript", "If the key is a script."},
                        {RPCResult::Type::BOOL, "ischange", "If the address was used for change output."},
                        {RPCResult::Type::BOOL, "iswitness", "If the address is a witness address."},
                        {RPCResult::Type::NUM, "witness_version", /* optional */ true, "The version number of the witness program."},
                        {RPCResult::Type::STR_HEX, "witness_program", /* optional */ true, "The hex value of the witness program."},
                        {RPCResult::Type::STR, "script", /* optional */ true, "The output script type. Only if isscript is true and the redeemscript is known. Possible\n"
            "                                                         types: nonstandard, pubkey, pubkeyhash, scripthash, multisig, nulldata, witness_v0_keyhash,\n"
                            "witness_v0_scripthash, witness_unknown."},
                        {RPCResult::Type::STR_HEX, "hex", /* optional */ true, "The redeemscript for the p2sh address."},
                        {RPCResult::Type::ARR, "pubkeys", /* optional */ true, "Array of pubkeys associated with the known redeemscript (only if script is multisig).",
                        {
                            {RPCResult::Type::STR, "pubkey", ""},
                        }},
                        {RPCResult::Type::NUM, "sigsrequired", /* optional */ true, "The number of signatures required to spend multisig output (only if script is multisig)."},
                        {RPCResult::Type::STR_HEX, "pubkey", /* optional */ true, "The hex value of the raw public key for single-key addresses (possibly embedded in P2SH or P2WSH)."},
                        {RPCResult::Type::OBJ, "embedded", /* optional */ true, "Information about the address embedded in P2SH or P2WSH, if relevant and known.",
                        {
                            {RPCResult::Type::ELISION, "", "Includes all getaddressinfo output fields for the embedded address, excluding metadata (timestamp, hdkeypath, hdseedid)\n"
                            "and relation to the wallet (ismine, iswatchonly)."},
                        }},
                        {RPCResult::Type::BOOL, "iscompressed", /* optional */ true, "If the pubkey is compressed."},
                        {RPCResult::Type::STR_HEX, "confidential_key", "the raw blinding public key for that address, if any. \"\" if none"},
                        {RPCResult::Type::STR, "unconfidential", "The address without confidentiality key"},
                        {RPCResult::Type::STR, "confidential", "The address with wallet-stored confidentiality key if known. Only displayed for non-confidential address inputs"},
                        {RPCResult::Type::NUM_TIME, "timestamp", /* optional */ true, "The creation time of the key, if available, expressed in " + UNIX_EPOCH_TIME + "."},
                        {RPCResult::Type::STR, "hdkeypath", /* optional */ true, "The HD keypath, if the key is HD and available."},
                        {RPCResult::Type::STR_HEX, "hdseedid", /* optional */ true, "The Hash160 of the HD seed."},
                        {RPCResult::Type::STR_HEX, "hdmasterfingerprint", /* optional */ true, "The fingerprint of the master key."},
                        {RPCResult::Type::ARR, "labels", "Array of labels associated with the address. Currently limited to one label but returned\n"
                            "as an array to keep the API stable if multiple labels are enabled in the future.",
                        {
                            {RPCResult::Type::STR, "label name", "Label name (defaults to \"\")."},
                        }},
                    }
                },
                RPCExamples{
                    HelpExampleCli("getaddressinfo", "\"" + EXAMPLE_ADDRESS[0] + "\"") +
                    HelpExampleRpc("getaddressinfo", "\"" + EXAMPLE_ADDRESS[0] + "\"")
                },
            }.Check(request);

    std::shared_ptr<CWallet> const wallet = GetWalletForJSONRPCRequest(request);
    if (!wallet) return NullUniValue;
    const CWallet* const pwallet = wallet.get();

    LOCK(pwallet->cs_wallet);

    UniValue ret(UniValue::VOBJ);
    CTxDestination dest = DecodeDestination(request.params[0].get_str());
    // Make sure the destination is valid
    if (!IsValidDestination(dest)) {
        throw JSONRPCError(RPC_INVALID_ADDRESS_OR_KEY, "Invalid address");
    }

    std::string currentAddress = EncodeDestination(dest);
    ret.pushKV("address", currentAddress);

    CScript scriptPubKey = GetScriptForDestination(dest);
    ret.pushKV("scriptPubKey", HexStr(scriptPubKey));

    std::unique_ptr<SigningProvider> provider = pwallet->GetSolvingProvider(scriptPubKey);

    isminetype mine = pwallet->IsMine(dest);
    // Elements: Addresses we can not unblind outputs for aren't spendable
    if (IsBlindDestination(dest) &&
            GetDestinationBlindingKey(dest) != pwallet->GetBlindingPubKey(GetScriptForDestination(dest))) {
        mine = ISMINE_NO;
    }
    ret.pushKV("ismine", bool(mine & ISMINE_SPENDABLE));

    bool solvable = provider && IsSolvable(*provider, scriptPubKey);
    ret.pushKV("solvable", solvable);

    if (solvable) {
       ret.pushKV("desc", InferDescriptor(scriptPubKey, *provider)->ToString());
    }

    ret.pushKV("iswatchonly", bool(mine & ISMINE_WATCH_ONLY));

    UniValue detail = DescribeWalletAddress(pwallet, dest);
    ret.pushKVs(detail);
    // Elements blinding info
    UniValue blind_detail = DescribeWalletBlindAddress(pwallet, dest, mine);
    ret.pushKVs(blind_detail);
    blind_detail = DescribeBlindAddress(dest);
    ret.pushKVs(blind_detail);

    ret.pushKV("ischange", pwallet->IsChange(scriptPubKey));

    ScriptPubKeyMan* spk_man = pwallet->GetScriptPubKeyMan(scriptPubKey);
    if (spk_man) {
        if (const std::unique_ptr<CKeyMetadata> meta = spk_man->GetMetadata(dest)) {
            ret.pushKV("timestamp", meta->nCreateTime);
            if (meta->has_key_origin) {
                ret.pushKV("hdkeypath", WriteHDKeypath(meta->key_origin.path));
                ret.pushKV("hdseedid", meta->hd_seed_id.GetHex());
                ret.pushKV("hdmasterfingerprint", HexStr(meta->key_origin.fingerprint, meta->key_origin.fingerprint + 4));
            }
        }
    }

    // Return a `labels` array containing the label associated with the address,
    // equivalent to the `label` field above. Currently only one label can be
    // associated with an address, but we return an array so the API remains
    // stable if we allow multiple labels to be associated with an address in
    // the future.
    UniValue labels(UniValue::VARR);
    const auto* address_book_entry = pwallet->FindAddressBookEntry(dest);
    if (address_book_entry) {
        labels.push_back(address_book_entry->GetLabel());
    }
    ret.pushKV("labels", std::move(labels));

    return ret;
}

static UniValue getaddressesbylabel(const JSONRPCRequest& request)
{
            RPCHelpMan{"getaddressesbylabel",
                "\nReturns the list of addresses assigned the specified label.\n",
                {
                    {"label", RPCArg::Type::STR, RPCArg::Optional::NO, "The label."},
                },
                RPCResult{
                    RPCResult::Type::OBJ_DYN, "", "json object with addresses as keys",
                    {
                        {RPCResult::Type::OBJ, "address", "json object with information about address",
                        {
                            {RPCResult::Type::STR, "purpose", "Purpose of address (\"send\" for sending address, \"receive\" for receiving address)"},
                        }},
                    }
                },
                RPCExamples{
                    HelpExampleCli("getaddressesbylabel", "\"tabby\"")
            + HelpExampleRpc("getaddressesbylabel", "\"tabby\"")
                },
            }.Check(request);

    std::shared_ptr<CWallet> const wallet = GetWalletForJSONRPCRequest(request);
    if (!wallet) return NullUniValue;
    const CWallet* const pwallet = wallet.get();

    LOCK(pwallet->cs_wallet);

    std::string label = LabelFromValue(request.params[0]);

    // Find all addresses that have the given label
    UniValue ret(UniValue::VOBJ);
    std::set<std::string> addresses;
    for (const std::pair<const CTxDestination, CAddressBookData>& item : pwallet->m_address_book) {
        if (item.second.IsChange()) continue;
        if (item.second.GetLabel() == label) {
            std::string address = EncodeDestination(item.first);
            // CWallet::m_address_book is not expected to contain duplicate
            // address strings, but build a separate set as a precaution just in
            // case it does.
            bool unique = addresses.emplace(address).second;
            CHECK_NONFATAL(unique);
            // UniValue::pushKV checks if the key exists in O(N)
            // and since duplicate addresses are unexpected (checked with
            // std::set in O(log(N))), UniValue::__pushKV is used instead,
            // which currently is O(1).
            ret.__pushKV(address, AddressBookDataToJSON(item.second, false));
        }
    }

    if (ret.empty()) {
        throw JSONRPCError(RPC_WALLET_INVALID_LABEL_NAME, std::string("No addresses with label " + label));
    }

    return ret;
}

static UniValue listlabels(const JSONRPCRequest& request)
{
            RPCHelpMan{"listlabels",
                "\nReturns the list of all labels, or labels that are assigned to addresses with a specific purpose.\n",
                {
                    {"purpose", RPCArg::Type::STR, RPCArg::Optional::OMITTED_NAMED_ARG, "Address purpose to list labels for ('send','receive'). An empty string is the same as not providing this argument."},
                },
                RPCResult{
                    RPCResult::Type::ARR, "", "",
                    {
                        {RPCResult::Type::STR, "label", "Label name"},
                    }
                },
                RPCExamples{
            "\nList all labels\n"
            + HelpExampleCli("listlabels", "") +
            "\nList labels that have receiving addresses\n"
            + HelpExampleCli("listlabels", "receive") +
            "\nList labels that have sending addresses\n"
            + HelpExampleCli("listlabels", "send") +
            "\nAs a JSON-RPC call\n"
            + HelpExampleRpc("listlabels", "receive")
                },
            }.Check(request);

    std::shared_ptr<CWallet> const wallet = GetWalletForJSONRPCRequest(request);
    if (!wallet) return NullUniValue;
    const CWallet* const pwallet = wallet.get();

    LOCK(pwallet->cs_wallet);

    std::string purpose;
    if (!request.params[0].isNull()) {
        purpose = request.params[0].get_str();
    }

    // Add to a set to sort by label name, then insert into Univalue array
    std::set<std::string> label_set;
    for (const std::pair<const CTxDestination, CAddressBookData>& entry : pwallet->m_address_book) {
        if (entry.second.IsChange()) continue;
        if (purpose.empty() || entry.second.purpose == purpose) {
            label_set.insert(entry.second.GetLabel());
        }
    }

    UniValue ret(UniValue::VARR);
    for (const std::string& name : label_set) {
        ret.push_back(name);
    }

    return ret;
}

UniValue sethdseed(const JSONRPCRequest& request)
{
            RPCHelpMan{"sethdseed",
                "\nSet or generate a new HD wallet seed. Non-HD wallets will not be upgraded to being a HD wallet. Wallets that are already\n"
                "HD will have a new HD seed set so that new keys added to the keypool will be derived from this new seed.\n"
                "\nNote that you will need to MAKE A NEW BACKUP of your wallet after setting the HD wallet seed." +
        HELP_REQUIRING_PASSPHRASE,
                {
                    {"newkeypool", RPCArg::Type::BOOL, /* default */ "true", "Whether to flush old unused addresses, including change addresses, from the keypool and regenerate it.\n"
            "                             If true, the next address from getnewaddress and change address from getrawchangeaddress will be from this new seed.\n"
            "                             If false, addresses (including change addresses if the wallet already had HD Chain Split enabled) from the existing\n"
            "                             keypool will be used until it has been depleted."},
                    {"seed", RPCArg::Type::STR, /* default */ "random seed", "The WIF private key to use as the new HD seed.\n"
            "                             The seed value can be retrieved using the dumpwallet command. It is the private key marked hdseed=1"},
                },
                RPCResult{RPCResult::Type::NONE, "", ""},
                RPCExamples{
                    HelpExampleCli("sethdseed", "")
            + HelpExampleCli("sethdseed", "false")
            + HelpExampleCli("sethdseed", "true \"wifkey\"")
            + HelpExampleRpc("sethdseed", "true, \"wifkey\"")
                },
            }.Check(request);

    std::shared_ptr<CWallet> const wallet = GetWalletForJSONRPCRequest(request);
    if (!wallet) return NullUniValue;
    CWallet* const pwallet = wallet.get();

    LegacyScriptPubKeyMan& spk_man = EnsureLegacyScriptPubKeyMan(*pwallet, true);

    if (pwallet->IsWalletFlagSet(WALLET_FLAG_DISABLE_PRIVATE_KEYS)) {
        throw JSONRPCError(RPC_WALLET_ERROR, "Cannot set a HD seed to a wallet with private keys disabled");
    }

    LOCK2(pwallet->cs_wallet, spk_man.cs_KeyStore);

    // Do not do anything to non-HD wallets
    if (!pwallet->CanSupportFeature(FEATURE_HD)) {
        throw JSONRPCError(RPC_WALLET_ERROR, "Cannot set a HD seed on a non-HD wallet. Use the upgradewallet RPC in order to upgrade a non-HD wallet to HD");
    }

    EnsureWalletIsUnlocked(pwallet);

    bool flush_key_pool = true;
    if (!request.params[0].isNull()) {
        flush_key_pool = request.params[0].get_bool();
    }

    CPubKey master_pub_key;
    if (request.params[1].isNull()) {
        master_pub_key = spk_man.GenerateNewSeed();
    } else {
        CKey key = DecodeSecret(request.params[1].get_str());
        if (!key.IsValid()) {
            throw JSONRPCError(RPC_INVALID_ADDRESS_OR_KEY, "Invalid private key");
        }

        if (HaveKey(spk_man, key)) {
            throw JSONRPCError(RPC_INVALID_ADDRESS_OR_KEY, "Already have this key (either as an HD seed or as a loose private key)");
        }

        master_pub_key = spk_man.DeriveNewSeed(key);
    }

    spk_man.SetHDSeed(master_pub_key);
    if (flush_key_pool) spk_man.NewKeyPool();

    return NullUniValue;
}

UniValue walletfillpsbtdata(const JSONRPCRequest& request)
{
    if (!g_con_elementsmode)
        throw std::runtime_error("PSBT operations are disabled when not in elementsmode.\n");

    if (request.fHelp || request.params.size() < 1 || request.params.size() > 4)
        throw std::runtime_error(
            RPCHelpMan{"walletfillpsbtdata",
                "\nUpdate a PSBT with input information from our wallet\n" +
        HELP_REQUIRING_PASSPHRASE,
                {
                    {"psbt", RPCArg::Type::STR, RPCArg::Optional::NO, "The transaction base64 string"},
                    {"bip32derivs", RPCArg::Type::BOOL, /* default */ "true", "Include BIP 32 derivation paths for public keys if we know them"},
                },
                RPCResult{
                    RPCResult::Type::OBJ, "", "",
                    {
                        {RPCResult::Type::STR, "psbt", "The base64-encoded partially signed transaction"},
                    }
                },
                RPCExamples{
                    HelpExampleCli("walletfillpsbtdata", "\"psbt\"")
                    + HelpExampleRpc("walletfillpsbtdata", "\"psbt\"")
                }
            }.ToString()
        );

    std::shared_ptr<CWallet> const wallet = GetWalletForJSONRPCRequest(request);
    if (!wallet) return NullUniValue;
    CWallet* const pwallet = wallet.get();

    RPCTypeCheck(request.params, {UniValue::VSTR, UniValue::VBOOL});

    // Unserialize the transaction
    PartiallySignedTransaction psbtx;
    std::string error;
    if (!DecodeBase64PSBT(psbtx, request.params[0].get_str(), error)) {
        throw JSONRPCError(RPC_DESERIALIZATION_ERROR, strprintf("TX decode failed %s", error));
    }

    bool bip32derivs = request.params[1].isNull() ? true : request.params[1].get_bool();
    const TransactionError err = pwallet->FillPSBTData(psbtx, bip32derivs);
    if (err != TransactionError::OK) {
        throw JSONRPCTransactionError(err);
    }

    UniValue result(UniValue::VOBJ);
    result.pushKV("psbt", EncodePSBT(psbtx));
    return result;
}

UniValue walletsignpsbt(const JSONRPCRequest& request)
{
    if (!g_con_elementsmode)
        throw std::runtime_error("PSBT operations are disabled when not in elementsmode.\n");

    if (request.fHelp || request.params.size() < 1 || request.params.size() > 4)
        throw std::runtime_error(
            RPCHelpMan{"walletsignpsbt",
                "\nSign all PSBT iputs that we can sign for.\n"
                + HELP_REQUIRING_PASSPHRASE,
                {
                    {"psbt", RPCArg::Type::STR, RPCArg::Optional::NO, "The transaction base64 string"},
                    {"sighashtype", RPCArg::Type::STR, /* default */ "ALL", "The signature hash type to sign with if not specified by the PSBT. Must be one of\n"
                        "       \"ALL\"\n"
                        "       \"NONE\"\n"
                        "       \"SINGLE\"\n"
                        "       \"ALL|ANYONECANPAY\"\n"
                        "       \"NONE|ANYONECANPAY\"\n"
                        "       \"SINGLE|ANYONECANPAY\""},
                    {"imbalance_ok", RPCArg::Type::BOOL, /* default */ "false", "Sign even if the transaction amounts do not balance"},
                },
                RPCResult{
                    RPCResult::Type::OBJ, "", "",
                    {
                        {RPCResult::Type::STR, "psbt", "the base64-encoded partially signed transaction"},
			{RPCResult::Type::BOOL, "complete", "whether the transaction has a complete set of signatures"},
                    },
                },
                RPCExamples{
                    HelpExampleCli("walletsignpsbt", "\"psbt\"")
                    + HelpExampleRpc("walletsignpsbt", "\"psbt\"")
                }
            }.ToString()
        );

    std::shared_ptr<CWallet> const wallet = GetWalletForJSONRPCRequest(request);
    if (!wallet) return NullUniValue;
    const CWallet* const pwallet = wallet.get();

    RPCTypeCheck(request.params, {UniValue::VSTR, UniValue::VSTR, UniValue::VBOOL});

    // Unserialize the transaction
    PartiallySignedTransaction psbtx;
    std::string error;
    if (!DecodeBase64PSBT(psbtx, request.params[0].get_str(), error)) {
        throw JSONRPCError(RPC_DESERIALIZATION_ERROR, strprintf("TX decode failed %s", error));
    }

    // Get the sighash type
    int nHashType = ParseSighashString(request.params[1]);
    bool imbalance_ok = request.params[2].isNull() ? false : request.params[2].get_bool();

    bool complete;
    const TransactionError err = pwallet->SignPSBT(psbtx, complete, nHashType, true, imbalance_ok);
    if (err != TransactionError::OK) {
        throw JSONRPCTransactionError(err);
    }

    UniValue result(UniValue::VOBJ);
    result.pushKV("psbt", EncodePSBT(psbtx));
    result.pushKV("complete", complete);

    return result;
}

UniValue walletprocesspsbt(const JSONRPCRequest& request)
{
    if (!g_con_elementsmode)
        throw std::runtime_error("PSBT operations are disabled when not in elementsmode.\n");

            RPCHelpMan{"walletprocesspsbt",
                "\nUpdate a PSBT with input information from our wallet and then sign inputs\n"
                "that we can sign for.\n\n"
                "NOTE: When working with Confidential Assets transactions, it is necessary to\n"
                "blind the transaction after filling it in from the wallet and before signing\n"
                "it. This RPC will fail when working with such transaction. Instead of using\n"
                "this RPC, use the following sequence:\n"
                " - walletfillpsbtdata\n"
                " - blindpsbt\n"
                " - walletsignpsbt\n" +
                    HELP_REQUIRING_PASSPHRASE,
                {
                    {"psbt", RPCArg::Type::STR, RPCArg::Optional::NO, "The transaction base64 string"},
                    {"sign", RPCArg::Type::BOOL, /* default */ "true", "Also sign the transaction when updating"},
                    {"sighashtype", RPCArg::Type::STR, /* default */ "ALL", "The signature hash type to sign with if not specified by the PSBT. Must be one of\n"
            "       \"ALL\"\n"
            "       \"NONE\"\n"
            "       \"SINGLE\"\n"
            "       \"ALL|ANYONECANPAY\"\n"
            "       \"NONE|ANYONECANPAY\"\n"
            "       \"SINGLE|ANYONECANPAY\""},
                    {"bip32derivs", RPCArg::Type::BOOL, /* default */ "true", "Include BIP 32 derivation paths for public keys if we know them"},
                },
                RPCResult{
                    RPCResult::Type::OBJ, "", "",
                    {
                        {RPCResult::Type::STR, "psbt", "the base64-encoded partially signed transaction"},
			{RPCResult::Type::BOOL, "complete", "whether the transaction has a complete set of signatures"},
                    },
                },
                RPCExamples{
                    HelpExampleCli("walletprocesspsbt", "\"psbt\"")
                },
            }.Check(request);

    std::shared_ptr<CWallet> const wallet = GetWalletForJSONRPCRequest(request);
    if (!wallet) return NullUniValue;
    CWallet* const pwallet = wallet.get();

    RPCTypeCheck(request.params, {UniValue::VSTR, UniValue::VBOOL, UniValue::VSTR});

    // Unserialize the transaction
    PartiallySignedTransaction psbtx;
    std::string error;
    if (!DecodeBase64PSBT(psbtx, request.params[0].get_str(), error)) {
        throw JSONRPCError(RPC_DESERIALIZATION_ERROR, strprintf("TX decode failed %s", error));
    }

    // Get the sighash type
    int nHashType = ParseSighashString(request.params[2]);

    // Fill transaction with our data and also sign
    bool sign = request.params[1].isNull() ? true : request.params[1].get_bool();
    bool bip32derivs = request.params[3].isNull() ? true : request.params[3].get_bool();
    bool complete = true;
    const TransactionError err = pwallet->FillPSBT(psbtx, complete, nHashType, sign, bip32derivs);
    if (err != TransactionError::OK) {
        throw JSONRPCTransactionError(err);
    }

    UniValue result(UniValue::VOBJ);
    CDataStream ssTx(SER_NETWORK, PROTOCOL_VERSION);
    ssTx << psbtx;
    result.pushKV("psbt", EncodeBase64(ssTx.str()));
    result.pushKV("complete", complete);

    return result;
}

UniValue walletcreatefundedpsbt(const JSONRPCRequest& request)
{
    if (!g_con_elementsmode)
        throw std::runtime_error("PSBT operations are disabled when not in elementsmode.\n");

            RPCHelpMan{"walletcreatefundedpsbt",
                "\nCreates and funds a transaction in the Partially Signed Transaction format.\n"
                "Implements the Creator and Updater roles.\n",
                {
                    {"inputs", RPCArg::Type::ARR, RPCArg::Optional::NO, "The inputs. Leave empty to add inputs automatically. See add_inputs option.",
                        {
                            {"", RPCArg::Type::OBJ, RPCArg::Optional::OMITTED, "",
                                {
                                    {"txid", RPCArg::Type::STR_HEX, RPCArg::Optional::NO, "The transaction id"},
                                    {"vout", RPCArg::Type::NUM, RPCArg::Optional::NO, "The output number"},
                                    {"sequence", RPCArg::Type::NUM, /* default */ "depends on the value of the 'locktime' and 'options.replaceable' arguments", "The sequence number"},
                                    {"pegin_bitcoin_tx", RPCArg::Type::STR_HEX, RPCArg::Optional::NO, "The raw bitcoin transaction (in hex) depositing bitcoin to the mainchain_address generated by getpeginaddress"},
                                    {"pegin_txout_proof", RPCArg::Type::STR_HEX, RPCArg::Optional::NO, "A rawtxoutproof (in hex) generated by the mainchain daemon's `gettxoutproof` containing a proof of only bitcoin_tx"},
                                    {"pegin_claim_script", RPCArg::Type::STR_HEX, RPCArg::Optional::NO, "The witness program generated by getpeginaddress."},
                                },
                            },
                        },
                        },
                    {"outputs", RPCArg::Type::ARR, RPCArg::Optional::NO, "The outputs (key-value pairs), where none of the keys are duplicated.\n"
                            "That is, each address can only appear once and there can only be one 'data' object.\n"
                            "For compatibility reasons, a dictionary, which holds the key-value pairs directly, is also\n"
                            "                             accepted as second parameter.",
                        {
                            {"", RPCArg::Type::OBJ, RPCArg::Optional::OMITTED, "",
                                {
                                    {"address", RPCArg::Type::AMOUNT, RPCArg::Optional::NO, "A key-value pair. The key (string) is the address, the value (float or string) is the amount in " + CURRENCY_UNIT + ""},
                                },
                                },
                            {"", RPCArg::Type::OBJ, RPCArg::Optional::OMITTED, "",
                                {
                                    {"data", RPCArg::Type::STR_HEX, RPCArg::Optional::NO, "A key-value pair. The key must be \"data\", the value is hex-encoded data"},
                                },
                            },
                        },
                    },
                    {"locktime", RPCArg::Type::NUM, /* default */ "0", "Raw locktime. Non-0 value also locktime-activates inputs"},
                    {"options", RPCArg::Type::OBJ, RPCArg::Optional::OMITTED_NAMED_ARG, "",
                        {
                            {"add_inputs", RPCArg::Type::BOOL, /* default */ "false", "If inputs are specified, automatically include more if they are not enough."},
                            {"changeAddress", RPCArg::Type::STR_HEX, /* default */ "pool address", "The address to receive the change"},
                            {"changePosition", RPCArg::Type::NUM, /* default */ "random", "The index of the change output"},
                            {"change_type", RPCArg::Type::STR, /* default */ "set by -changetype", "The output type to use. Only valid if changeAddress is not specified. Options are \"legacy\", \"p2sh-segwit\", and \"bech32\"."},
                            {"includeWatching", RPCArg::Type::BOOL, /* default */ "true for watch-only wallets, otherwise false", "Also select inputs which are watch only"},
                            {"lockUnspents", RPCArg::Type::BOOL, /* default */ "false", "Lock selected unspent outputs"},
                            {"feeRate", RPCArg::Type::AMOUNT, /* default */ "not set: makes wallet determine the fee", "Set a specific fee rate in " + CURRENCY_UNIT + "/kB"},
                            {"subtractFeeFromOutputs", RPCArg::Type::ARR, /* default */ "empty array", "The outputs to subtract the fee from.\n"
                            "                              The fee will be equally deducted from the amount of each specified output.\n"
                            "                              Those recipients will receive less bitcoins than you enter in their corresponding amount field.\n"
                            "                              If no outputs are specified here, the sender pays the fee.",
                                {
                                    {"vout_index", RPCArg::Type::NUM, RPCArg::Optional::OMITTED, "The zero-based output index, before a change output is added."},
                                },
                            },
                            {"replaceable", RPCArg::Type::BOOL, /* default */ "wallet default", "Marks this transaction as BIP125 replaceable.\n"
                            "                              Allows this transaction to be replaced by a transaction with higher fees"},
                            {"conf_target", RPCArg::Type::NUM, /* default */ "fall back to wallet's confirmation target (txconfirmtarget)", "Confirmation target (in blocks)"},
                            {"estimate_mode", RPCArg::Type::STR, /* default */ "unset", std::string() + "The fee estimate mode, must be one of (case insensitive):\n"
                            "         \"" + FeeModes("\"\n\"") + "\""},
                        },
                        "options"},
                    {"bip32derivs", RPCArg::Type::BOOL, /* default */ "true", "Include BIP 32 derivation paths for public keys if we know them"},
                    {"solving_data", RPCArg::Type::OBJ, RPCArg::Optional::OMITTED_NAMED_ARG, "Keys and scripts needed for producing a final transaction with a dummy signature. Used for fee estimation during coin selection.\n",
                        {
                            {"pubkeys", RPCArg::Type::ARR, /* default */ "empty array", "A json array of public keys.\n",
                                {
                                    {"pubkey", RPCArg::Type::STR_HEX, RPCArg::Optional::OMITTED, "A public key"},
                                },
                            },
                            {"scripts", RPCArg::Type::ARR, /* default */ "empty array", "A json array of scripts.\n",
                                {
                                    {"script", RPCArg::Type::STR_HEX, RPCArg::Optional::OMITTED, "A script"},
                                },
                            },
                            {"descriptors", RPCArg::Type::ARR, /* default */ "empty array", "A json array of descriptors.\n",
                                {
                                    {"descriptor", RPCArg::Type::STR_HEX, RPCArg::Optional::OMITTED, "A descriptor"},
                                },
                            }
                        }
                    },
                },
                RPCResult{
                    RPCResult::Type::OBJ, "", "",
                    {
                        {RPCResult::Type::STR, "psbt", "The resulting raw transaction (base64-encoded string)"},
                        {RPCResult::Type::STR_AMOUNT, "fee", "Fee in " + CURRENCY_UNIT + " the resulting transaction pays"},
                        {RPCResult::Type::NUM, "changepos", "The position of the added change output, or -1"},
                    }
                                },
                                RPCExamples{
                            "\nCreate a transaction with no inputs\n"
                            + HelpExampleCli("walletcreatefundedpsbt", "\"[{\\\"txid\\\":\\\"myid\\\",\\\"vout\\\":0}]\" \"[{\\\"data\\\":\\\"00010203\\\"}]\"")
                                },
                            }.Check(request);

    std::shared_ptr<CWallet> const wallet = GetWalletForJSONRPCRequest(request);
    if (!wallet) return NullUniValue;
    CWallet* const pwallet = wallet.get();

    RPCTypeCheck(request.params, {
        UniValue::VARR,
        UniValueType(), // ARR or OBJ, checked later
        UniValue::VNUM,
        UniValue::VOBJ,
        UniValue::VBOOL
        }, true
    );

    CAmount fee;
    int change_position;
    bool rbf = pwallet->m_signal_rbf;
    const UniValue &replaceable_arg = request.params[3]["replaceable"];
    if (!replaceable_arg.isNull()) {
        RPCTypeCheckArgument(replaceable_arg, UniValue::VBOOL);
        rbf = replaceable_arg.isTrue();
    }
    // It's hard to control the behavior of FundTransaction, so we will wait
    //   until after it's done, then extract the blinding keys from the output
    //   nonces.
    CMutableTransaction rawTx = ConstructTransaction(request.params[0], request.params[1], request.params[2], rbf, NullUniValue /* CA: assets_in */, nullptr /* output_pubkeys_out */, true /* allow_peg_in */);
    CCoinControl coin_control;
    // Automatically select coins, unless at least one is manually selected. Can
    // be overriden by options.add_inputs.
    coin_control.m_add_inputs = rawTx.vin.size() == 0;
    FundTransaction(pwallet, rawTx, fee, change_position, request.params[3], coin_control, request.params[5]);

    // Make a blank psbt
    PartiallySignedTransaction psbtx(rawTx);
    for (unsigned int i = 0; i < rawTx.vout.size(); ++i) {
        if (!psbtx.tx->vout[i].nNonce.IsNull()) {
            // Extract blinding key and clear the nonce
            psbtx.outputs[i].blinding_pubkey = CPubKey(psbtx.tx->vout[i].nNonce.vchCommitment);
            psbtx.tx->vout[i].nNonce.SetNull();
        }
    }

    // Fill transaction with out data but don't sign
    bool bip32derivs = request.params[4].isNull() ? true : request.params[4].get_bool();
    bool complete = true;
    const TransactionError err = pwallet->FillPSBT(psbtx, complete, 1, false, bip32derivs);
    if (err != TransactionError::OK) {
        throw JSONRPCTransactionError(err);
    }

    // Add peg-in stuff if it's there
    for (unsigned int i = 0; i < rawTx.vin.size(); ++i) {
        if (psbtx.tx->vin[i].m_is_pegin) {
            CScriptWitness& pegin_witness = psbtx.tx->witness.vtxinwit[i].m_pegin_witness;
            CAmount val;
            VectorReader vr_val(SER_NETWORK, PROTOCOL_VERSION, pegin_witness.stack[0], 0);
            vr_val >> val;
            psbtx.inputs[i].value = val;
            VectorReader vr_asset(SER_NETWORK, PROTOCOL_VERSION, pegin_witness.stack[1], 0);
            vr_asset >> psbtx.inputs[i].asset;
            VectorReader vr_genesis(SER_NETWORK, PROTOCOL_VERSION, pegin_witness.stack[2], 0);
            vr_genesis >> psbtx.inputs[i].genesis_hash;
            psbtx.inputs[i].claim_script.assign(pegin_witness.stack[3].begin(), pegin_witness.stack[3].end());

            VectorReader vr_tx(SER_NETWORK, PROTOCOL_VERSION, pegin_witness.stack[4], 0);
            VectorReader vr_proof(SER_NETWORK, PROTOCOL_VERSION, pegin_witness.stack[5], 0);
            if (Params().GetConsensus().ParentChainHasPow()) {
                Sidechain::Bitcoin::CTransactionRef tx_btc;
                vr_tx >> tx_btc;
                psbtx.inputs[i].peg_in_tx = tx_btc;
                Sidechain::Bitcoin::CMerkleBlock tx_proof;
                vr_proof >> tx_proof;
                psbtx.inputs[i].txout_proof = tx_proof;
            } else {
                CTransactionRef tx_btc;
                vr_tx >> tx_btc;
                psbtx.inputs[i].peg_in_tx = tx_btc;
                CMerkleBlock tx_proof;
                vr_proof >> tx_proof;
                psbtx.inputs[i].txout_proof = tx_proof;
            }
            pegin_witness.SetNull();
            psbtx.tx->vin[i].m_is_pegin = false;
        }
    }

    // Serialize the PSBT
    CDataStream ssTx(SER_NETWORK, PROTOCOL_VERSION);
    ssTx << psbtx;

    UniValue result(UniValue::VOBJ);
    result.pushKV("psbt", EncodeBase64(ssTx.str()));
    result.pushKV("fee", ValueFromAmount(fee));
    result.pushKV("changepos", change_position);
    return result;
}

static UniValue upgradewallet(const JSONRPCRequest& request)
{
    RPCHelpMan{"upgradewallet",
        "\nUpgrade the wallet. Upgrades to the latest version if no version number is specified\n"
        "New keys may be generated and a new wallet backup will need to be made.",
        {
            {"version", RPCArg::Type::NUM, /* default */ strprintf("%d", FEATURE_LATEST), "The version number to upgrade to. Default is the latest wallet version"}
        },
        RPCResults{},
        RPCExamples{
            HelpExampleCli("upgradewallet", "169900")
            + HelpExampleRpc("upgradewallet", "169900")
        }
    }.Check(request);

    std::shared_ptr<CWallet> const wallet = GetWalletForJSONRPCRequest(request);
    if (!wallet) return NullUniValue;
    CWallet* const pwallet = wallet.get();

    RPCTypeCheck(request.params, {UniValue::VNUM}, true);

    EnsureWalletIsUnlocked(pwallet);

    int version = 0;
    if (!request.params[0].isNull()) {
        version = request.params[0].get_int();
    }

    bilingual_str error;
    std::vector<bilingual_str> warnings;
    if (!pwallet->UpgradeWallet(version, error, warnings)) {
        throw JSONRPCError(RPC_WALLET_ERROR, error.original);
    }
    return error.original;
}

//
// ELEMENTS commands

namespace {
static secp256k1_context *secp256k1_ctx;

class CSecp256k1Init {
public:
    CSecp256k1Init() {
        secp256k1_ctx = secp256k1_context_create(SECP256K1_CONTEXT_VERIFY | SECP256K1_CONTEXT_SIGN);
    }
    ~CSecp256k1Init() {
        secp256k1_context_destroy(secp256k1_ctx);
    }
};
static CSecp256k1Init instance_of_csecp256k1;
}

UniValue signblock(const JSONRPCRequest& request)
{
    if (request.fHelp || request.params.size() < 1 || request.params.size() > 2)
        throw std::runtime_error(
            RPCHelpMan{"signblock",
                "\nSigns a block proposal, checking that it would be accepted first. Errors if it cannot sign the block. Note that this call adds the witnessScript to your wallet for signing purposes! This function is intended for QA and testing.\n",
                {
                    {"blockhex", RPCArg::Type::STR_HEX, RPCArg::Optional::NO, "The hex-encoded block from getnewblockhex"},
                    {"witnessScript", RPCArg::Type::STR_HEX, RPCArg::Optional::NO, "The hex-encoded witness script. Required for dynamic federation blocks. Argument is \"\" when the block is P2WPKH."},
                },
                RPCResult{
                    RPCResult::Type::ARR, "", "",
                    {
                        {RPCResult::Type::OBJ, "", "",
                        {
                            {RPCResult::Type::STR_HEX, "pubkey", "signature's pubkey"},
                            {RPCResult::Type::STR_HEX, "sig", "the signature itself"},
                        }},
                    },
                },
                RPCExamples{
                    HelpExampleCli("signblock", "0000002018c6f2f913f9902aeab...5ca501f77be96de63f609010000000000000000015100000000")
                },
            }.ToString());

    if (!g_signed_blocks) {
        throw JSONRPCError(RPC_MISC_ERROR, "Signed blocks are not active for this network.");
    }

    std::shared_ptr<CWallet> const wallet = GetWalletForJSONRPCRequest(request);
    if (!wallet) return NullUniValue;
    CWallet* const pwallet = wallet.get();

    CBlock block;
    if (!DecodeHexBlk(block, request.params[0].get_str()))
        throw JSONRPCError(RPC_DESERIALIZATION_ERROR, "Block decode failed");

    LOCK(cs_main);

    LegacyScriptPubKeyMan* spk_man = pwallet->GetLegacyScriptPubKeyMan();
    if (!spk_man) {
        throw JSONRPCError(RPC_WALLET_ERROR, "This type of wallet does not support this command");
    }

    uint256 hash = block.GetHash();
    BlockMap::iterator mi = ::BlockIndex().find(hash);
    if (mi != ::BlockIndex().end())
        throw JSONRPCError(RPC_VERIFY_ERROR, "already have block");

    CBlockIndex* const pindexPrev = ::ChainActive().Tip();
    // TestBlockValidity only supports blocks built on the current Tip
    if (block.hashPrevBlock != pindexPrev->GetBlockHash())
        throw JSONRPCError(RPC_VERIFY_ERROR, "proposal was not based on our best chain");

    BlockValidationState state;
    if (!TestBlockValidity(state, Params(), block, pindexPrev, false, true) || !state.IsValid()) {
        std::string strRejectReason = state.GetRejectReason();
        if (strRejectReason.empty())
            throw JSONRPCError(RPC_VERIFY_ERROR, state.IsInvalid() ? "Block proposal was invalid" : "Error checking block proposal");
        throw JSONRPCError(RPC_VERIFY_ERROR, strRejectReason);
    }

    // Expose SignatureData internals in return value in lieu of "Partially Signed Bitcoin Blocks"
    SignatureData block_sigs;
    if (block.m_dynafed_params.IsNull()) {
        GenericSignScript(*spk_man, block.GetBlockHeader(), block.proof.challenge, block_sigs, SCRIPT_NO_SIGHASH_BYTE /* additional_flags */);
    } else {
        if (request.params[1].isNull()) {
            throw JSONRPCError(RPC_INVALID_PARAMETER, "Signing dynamic blocks requires the witnessScript argument");
        }
        std::vector<unsigned char> witness_bytes(ParseHex(request.params[1].get_str()));
        // Note that we're adding the signblockscript to the wallet so it can actually
        // satisfy witness program scriptpubkeys
        if (!witness_bytes.empty()) {
            spk_man->AddCScript(CScript(witness_bytes.begin(), witness_bytes.end()));
        }
        GenericSignScript(*spk_man, block.GetBlockHeader(), block.m_dynafed_params.m_current.m_signblockscript, block_sigs, SCRIPT_VERIFY_NONE /* additional_flags */);
    }

    // Error if sig data didn't "grow"
    if (!block_sigs.complete && block_sigs.signatures.empty()) {
        throw JSONRPCError(RPC_VERIFY_ERROR, "Could not sign the block.");
    }
    UniValue ret(UniValue::VARR);
    for (const auto& signature : block_sigs.signatures) {
        UniValue obj(UniValue::VOBJ);
        obj.pushKV("pubkey", HexStr(signature.second.first));
        obj.pushKV("sig", HexStr(signature.second.second));
        ret.push_back(obj);
    }
    return ret;
}

UniValue getpeginaddress(const JSONRPCRequest& request)
{
    if (request.fHelp || request.params.size() != 0)
        throw std::runtime_error(
            RPCHelpMan{"getpeginaddress",
                "\nReturns information needed for claimpegin to move coins to the sidechain.\n"
                "The user should send coins from their Bitcoin wallet to the mainchain_address returned.\n",
                {},
                RPCResult{
                    RPCResult::Type::OBJ, "", "",
                    {
                        {RPCResult::Type::STR, "mainchain_address", "mainchain deposit address to send bitcoin to"},
			{RPCResult::Type::STR_HEX, "claim_script", "claim script committed to by the mainchain address. This may be required in `claimpegin` to retrieve pegged-in funds\n"},
                    },
                },
                RPCExamples{
                    HelpExampleCli("getpeginaddress", "")
            + HelpExampleRpc("getpeginaddress", "")
                },
            }.ToString());

    std::shared_ptr<CWallet> const wallet = GetWalletForJSONRPCRequest(request);
    if (!wallet) return NullUniValue;
    CWallet* const pwallet = wallet.get();

    LegacyScriptPubKeyMan* spk_man = pwallet->GetLegacyScriptPubKeyMan();
    if (!spk_man) {
        throw JSONRPCError(RPC_WALLET_ERROR, "This type of wallet does not support this command");
    }

    if (!pwallet->IsLocked()) {
        pwallet->TopUpKeyPool();
    }

    // Use native witness destination
    CTxDestination dest;
    std::string error;
    if (!pwallet->GetNewDestination(OutputType::BECH32, "", dest, error)) {
        throw JSONRPCError(RPC_WALLET_KEYPOOL_RAN_OUT, error);
    }

    CScript dest_script = GetScriptForDestination(dest);

    // Also add raw scripts to index to recognize later.
    spk_man->AddCScript(dest_script);

    // Get P2CH deposit address on mainchain from most recent fedpegscript.
    const auto& fedpegscripts = GetValidFedpegScripts(::ChainActive().Tip(), Params().GetConsensus(), true /* nextblock_validation */);
    CTxDestination mainchain_dest(WitnessV0ScriptHash(calculate_contract(fedpegscripts.front().second, dest_script)));
    // P2SH-wrapped is the only valid choice for non-dynafed chains but still an
    // option for dynafed-enabled ones as well
    if (!IsDynaFedEnabled(::ChainActive().Tip(), Params().GetConsensus()) ||
                fedpegscripts.front().first.IsPayToScriptHash()) {
        mainchain_dest = ScriptHash(GetScriptForDestination(mainchain_dest));
    }

    UniValue ret(UniValue::VOBJ);

    ret.pushKV("mainchain_address", EncodeParentDestination(mainchain_dest));
    ret.pushKV("claim_script", HexStr(dest_script));
    return ret;
}

//! Derive BIP32 tweak from master xpub to child pubkey.
bool DerivePubTweak(const std::vector<uint32_t>& vPath, const CPubKey& keyMaster, const ChainCode &ccMaster, std::vector<unsigned char>& tweakSum)
{
    tweakSum.clear();
    tweakSum.resize(32);
    std::vector<unsigned char> tweak;
    CPubKey keyParent = keyMaster;
    CPubKey keyChild;
    ChainCode ccChild;
    ChainCode ccParent = ccMaster;
    for (unsigned int i = 0; i < vPath.size(); i++) {
        if ((vPath[i] >> 31) != 0) {
            return false;
        }
        keyParent.Derive(keyChild, ccChild, vPath[i], ccParent, &tweak);
        assert(tweak.size() == 32);
        ccParent = ccChild;
        keyParent = keyChild;
        if (i == 0) {
            tweakSum = tweak;
        } else {
            bool ret = secp256k1_ec_privkey_tweak_add(secp256k1_ctx, tweakSum.data(), tweak.data());
            if (!ret) {
                return false;
            }
        }
    }
    return true;
}

// For general cryptographic design of peg-out authorization scheme, see: https://github.com/ElementsProject/secp256k1-zkp/blob/secp256k1-zkp/src/modules/whitelist/whitelist.md
UniValue initpegoutwallet(const JSONRPCRequest& request)
{

    if (request.fHelp || request.params.size() < 1 || request.params.size() > 3)
        throw std::runtime_error(
            RPCHelpMan{"initpegoutwallet",
                "\nThis call is for Liquid network initialization on the Liquid wallet. The wallet generates a new Liquid pegout authorization key (PAK) and stores it in the Liquid wallet. It then combines this with the `bitcoin_descriptor` to finally create a PAK entry for the network. This allows the user to send Liquid coins directly to a secure offline Bitcoin wallet at the derived path from the bitcoin_descriptor using the `sendtomainchain` command. Losing the Liquid PAK or offline Bitcoin root key will result in the inability to pegout funds, so immediate backup upon initialization is required.\n" +
                HELP_REQUIRING_PASSPHRASE,
                {
                    {"bitcoin_descriptor", RPCArg::Type::STR, RPCArg::Optional::NO, "The Bitcoin descriptor that includes a single extended pubkey. Must be one of the following: pkh(<xpub>), sh(wpkh(<xpub>)), or wpkh(<xpub>). This is used as the destination chain for the Bitcoin destination wallet. The derivation path from the xpub is given by the descriptor, typically `0/k`, reflecting the external chain of the wallet. DEPRECATED: If a plain xpub is given, pkh(<xpub>) is assumed, with the `0/k` derivation from that xpub. See link for more details on script descriptors: https://github.com/bitcoin/bitcoin/blob/master/doc/descriptors.md"},
                    {"bip32_counter", RPCArg::Type::NUM , /* default */ "0", "The `k` in `0/k` to be set as the next address to derive from the `bitcoin_descriptor`. This will be stored in the wallet and incremented on each successful `sendtomainchain` invocation."},
                    {"liquid_pak", RPCArg::Type::STR_HEX, RPCArg::Optional::OMITTED_NAMED_ARG, "The Liquid wallet pubkey in hex to be used as the Liquid PAK for pegout authorization. The private key must be in the wallet if argument is given. If this argument is not provided one will be generated and stored in the wallet automatically and returned."}
                },
                RPCResult{
                    RPCResult::Type::OBJ, "", "",
                    {
                        {RPCResult::Type::STR, "pakentry", "PAK entry to be used at network initialization time in the form of: `pak=<bitcoin_pak>:<liquid_pak>`"},
                        {RPCResult::Type::STR_HEX, "liquid_pak", "Liquid PAK pubkey, which is stored in the local Liquid wallet. This can be used in subsequent calls to `initpegoutwallet` to avoid generating a new `liquid_pak`"},
                        {RPCResult::Type::STR, "liquid_pak_address", "corresponding address for `liquid_pak`. Useful for `dumpprivkey` for wallet backup or transfer"},
                        {RPCResult::Type::ARR_FIXED, "address_lookahead", "the three next Bitcoin addresses the wallet will use for `sendtomainchain` based on `bip32_counter`",
                            {RPCResult{RPCResult::Type::STR, "", ""}}},
                    }
                },
                RPCExamples{
                    HelpExampleCli("initpegoutwallet", "sh(wpkh(tpubDAY5hwtonH4NE8zY46ZMFf6B6F3fqMis7cwfNihXXpAg6XzBZNoHAdAzAZx2peoU8nTWFqvUncXwJ9qgE5VxcnUKxdut8F6mptVmKjfiwDQ/0/*))")
            + HelpExampleRpc("initpegoutwallet", "sh(wpkh(tpubDAY5hwtonH4NE8zY46ZMFf6B6F3fqMis7cwfNihXXpAg6XzBZNoHAdAzAZx2peoU8nTWFqvUncXwJ9qgE5VxcnUKxdut8F6mptVmKjfiwDQ/0/*))")
                },
            }.ToString());

    std::shared_ptr<CWallet> const wallet = GetWalletForJSONRPCRequest(request);
    if (!wallet) return NullUniValue;
    CWallet* const pwallet = wallet.get();

    LOCK(pwallet->cs_wallet);

    LegacyScriptPubKeyMan* spk_man = pwallet->GetLegacyScriptPubKeyMan();
    if (!spk_man) {
        throw JSONRPCError(RPC_WALLET_ERROR, "This type of wallet does not support this command");
    }

    // Check that network cares about PAK
    if (!Params().GetEnforcePak()) {
        throw JSONRPCError(RPC_INVALID_PARAMETER, "PAK enforcement is not enabled on this network.");
    }

    if (!pwallet->IsLocked())
        pwallet->TopUpKeyPool();

    // Generate a new key that is added to wallet or set from argument
    CPubKey online_pubkey;
    if (request.params.size() < 3) {
        std::string error;
        if (!pwallet->GetOnlinePakKey(online_pubkey, error)) {
            throw JSONRPCError(RPC_WALLET_KEYPOOL_RAN_OUT, error);
        }
    } else {
        online_pubkey = CPubKey(ParseHex(request.params[2].get_str()));
        if (!online_pubkey.IsFullyValid()) {
            throw JSONRPCError(RPC_WALLET_ERROR, "Error: Given liquid_pak is not valid.");
        }
        if (!spk_man->HaveKey(online_pubkey.GetID())) {
            throw JSONRPCError(RPC_WALLET_ERROR, "Error: liquid_pak could not be found in wallet");
        }
    }

    // Parse offline counter
    int counter = 0;
    if (request.params.size() > 1) {
        counter = request.params[1].get_int();
        if (counter < 0 || counter > 1000000000) {
            throw JSONRPCError(RPC_INVALID_PARAMETER, "bip32_counter must be between 0 and 1,000,000,000, inclusive.");
        }
    }

    std::string bitcoin_desc = request.params[0].get_str();
    std::string xpub_str = "";

    // First check for naked xpub, and impute it as pkh(<xpub>/0/*) for backwards compat
    CExtPubKey xpub = DecodeExtPubKey(bitcoin_desc);
    if (xpub.pubkey.IsFullyValid()) {
        bitcoin_desc = "pkh(" + bitcoin_desc + "/0/*)";
    }

    FlatSigningProvider provider;
    std::string error;
    auto desc = Parse(bitcoin_desc, provider, error); // don't require checksum
    if (!desc) {
        throw JSONRPCError(RPC_INVALID_PARAMETER, error);
    } else if (!desc->IsRange()) {
        throw JSONRPCError(RPC_INVALID_PARAMETER, "bitcoin_descriptor must be a ranged descriptor.");
    }

    // Check if we can actually generate addresses(catches hardened derivation steps etc) before
    // writing to cache
    UniValue address_list(UniValue::VARR);
    for (int i = counter; i < counter+3; i++) {
        std::vector<CScript> scripts;
        if (!desc->Expand(i, provider, scripts, provider)) {
            throw JSONRPCError(RPC_WALLET_ERROR, "Could not generate lookahead addresses with descriptor. Are there hardened derivations after the xpub?");
        }
        CTxDestination destination;
        ExtractDestination(scripts[0], destination);
        address_list.push_back(EncodeParentDestination(destination));
    }

    // For our manual pattern matching, we don't want the checksum part.
    auto checksum_char = bitcoin_desc.find('#');
    if (checksum_char != std::string::npos) {
        bitcoin_desc = bitcoin_desc.substr(0, checksum_char);
    }

    // Three acceptable descriptors:
    bool is_liquid = Params().NetworkIDString() == "liquidv1";
    if (bitcoin_desc.substr(0, 8) ==  "sh(wpkh("
            && bitcoin_desc.substr(bitcoin_desc.size()-2, 2) == "))") {
        if(is_liquid) {
            throw JSONRPCError(RPC_INVALID_PARAMETER, "bitcoin_descriptor is not supported by Liquid; try pkh(<xpub>) or <xpub>.");
        }
        xpub_str = bitcoin_desc.substr(8, bitcoin_desc.size()-2);
    } else if (bitcoin_desc.substr(0, 5) ==  "wpkh("
            && bitcoin_desc.substr(bitcoin_desc.size()-1, 1) == ")") {
        if(is_liquid) {
            throw JSONRPCError(RPC_INVALID_PARAMETER, "bitcoin_descriptor is not supported by Liquid; try pkh(<xpub>) or <xpub>.");
        }
        xpub_str = bitcoin_desc.substr(5, bitcoin_desc.size()-1);
    } else if (bitcoin_desc.substr(0, 4) == "pkh("
            && bitcoin_desc.substr(bitcoin_desc.size()-1, 1) == ")") {
        xpub_str = bitcoin_desc.substr(4, bitcoin_desc.size()-1);
    } else {
        throw JSONRPCError(RPC_INVALID_PARAMETER, "bitcoin_descriptor is not of any type supported: pkh(<xpub>), sh(wpkh(<xpub>)), wpkh(<xpub>), or <xpub>.");
    }

    // Strip off leading key origin
    if (xpub_str.find("]") != std::string::npos) {
        xpub_str = xpub_str.substr(xpub_str.find("]")+1, std::string::npos);
    }

    // Strip off following range
    xpub_str = xpub_str.substr(0, xpub_str.find("/"));

    xpub = DecodeExtPubKey(xpub_str);

    if (!xpub.pubkey.IsFullyValid()) {
        throw JSONRPCError(RPC_INVALID_PARAMETER, "bitcoin_descriptor does not contain a valid extended pubkey for this network.");
    }

    // Parse master pubkey
    CPubKey masterpub = xpub.pubkey;
    secp256k1_pubkey masterpub_secp;
    int ret = secp256k1_ec_pubkey_parse(secp256k1_ctx, &masterpub_secp, masterpub.begin(), masterpub.size());
    if (ret != 1) {
        throw JSONRPCError(RPC_WALLET_ERROR, "bitcoin_descriptor could not be parsed.");
    }

    // Store the keys and metadata
    if (!pwallet->SetOnlinePubKey(online_pubkey) ||
            !pwallet->SetOfflineXPubKey(xpub) ||
            !pwallet->SetOfflineCounter(counter) ||
            !pwallet->SetOfflineDescriptor(bitcoin_desc)) {
        throw JSONRPCError(RPC_WALLET_ERROR, "Error: Failure to initialize pegout wallet.");
    }

    // Negate the pubkey
    ret = secp256k1_ec_pubkey_negate(secp256k1_ctx, &masterpub_secp);

    std::vector<unsigned char> negatedpubkeybytes;
    negatedpubkeybytes.resize(33);
    size_t len = 33;
    ret = secp256k1_ec_pubkey_serialize(secp256k1_ctx, &negatedpubkeybytes[0], &len, &masterpub_secp, SECP256K1_EC_COMPRESSED);
    assert(ret == 1);
    assert(len == 33);
    assert(negatedpubkeybytes.size() == 33);

    UniValue pak(UniValue::VOBJ);
    pak.pushKV("pakentry", "pak=" + HexStr(negatedpubkeybytes) + ":" + HexStr(online_pubkey));
    pak.pushKV("liquid_pak", HexStr(online_pubkey));
    pak.pushKV("liquid_pak_address", EncodeDestination(PKHash(online_pubkey)));
    pak.pushKV("address_lookahead", address_list);
    return pak;
}

UniValue sendtomainchain_base(const JSONRPCRequest& request)
{
    if (request.fHelp || request.params.size() < 2 || request.params.size() > 3)
        throw std::runtime_error(
            RPCHelpMan{"sendtomainchain",
                "\nSends sidechain funds to the given mainchain address, through the federated pegin mechanism\n"
                + HELP_REQUIRING_PASSPHRASE,
                {
                    {"address", RPCArg::Type::STR, RPCArg::Optional::NO, "The destination address on Bitcoin mainchain"},
                    {"amount", RPCArg::Type::AMOUNT, RPCArg::Optional::NO, "The amount being sent to Bitcoin mainchain"},
                    {"subtractfeefromamount", RPCArg::Type::BOOL, /* default */ "false", "The fee will be deducted from the amount being pegged-out."},
                },
                RPCResult{
                    RPCResult::Type::STR_HEX, "txid", "Transaction ID of the resulting sidechain transaction",
                },
                RPCExamples{
                    HelpExampleCli("sendtomainchain", "\"mgWEy4vBJSHt3mC8C2SEWJQitifb4qeZQq\" 0.1")
            + HelpExampleRpc("sendtomainchain", "\"mgWEy4vBJSHt3mC8C2SEWJQitifb4qeZQq\" 0.1")
                },
            }.ToString());

    std::shared_ptr<CWallet> const wallet = GetWalletForJSONRPCRequest(request);
    if (!wallet) return NullUniValue;
    CWallet* const pwallet = wallet.get();

    LOCK(pwallet->cs_wallet);

    EnsureWalletIsUnlocked(pwallet);

    CTxDestination parent_address = DecodeParentDestination(request.params[0].get_str());
    if (!IsValidDestination(parent_address))
        throw JSONRPCError(RPC_INVALID_ADDRESS_OR_KEY, "Invalid Bitcoin address");

    CAmount nAmount = AmountFromValue(request.params[1]);
    if (nAmount <= 0)
        throw JSONRPCError(RPC_TYPE_ERROR, "Invalid amount for send");

    bool subtract_fee = false;
    if (request.params.size() > 2) {
        subtract_fee = request.params[2].get_bool();
    }

    // Parse Bitcoin address for destination, embed script
    CScript mainchain_script(GetScriptForDestination(parent_address));

    uint256 genesisBlockHash = Params().ParentGenesisBlockHash();

    // Asset type is implicit, no need to add to script
    NullData nulldata;
    nulldata << std::vector<unsigned char>(genesisBlockHash.begin(), genesisBlockHash.end());
    nulldata << std::vector<unsigned char>(mainchain_script.begin(), mainchain_script.end());
    CTxDestination address(nulldata);

    EnsureWalletIsUnlocked(pwallet);

    mapValue_t mapValue;
    CCoinControl no_coin_control; // This is a deprecated API
    CTransactionRef tx = SendMoney(pwallet, address, nAmount, Params().GetConsensus().pegged_asset, subtract_fee, no_coin_control, std::move(mapValue), true /* ignore_blind_fail */);

    return (*tx).GetHash().GetHex();

}

// ELEMENTS: Copied from script/descriptor.cpp

typedef std::vector<uint32_t> KeyPath;

/** Split a string on every instance of sep, returning a vector. */
std::vector<Span<const char>> Split(const Span<const char>& sp, char sep)
{
    std::vector<Span<const char>> ret;
    auto it = sp.begin();
    auto start = it;
    while (it != sp.end()) {
        if (*it == sep) {
            ret.emplace_back(start, it);
            start = it + 1;
        }
        ++it;
    }
    ret.emplace_back(start, it);
    return ret;
}

/** Parse a key path, being passed a split list of elements (the first element is ignored). */
bool ParseKeyPath(const std::vector<Span<const char>>& split, KeyPath& out)
{
    for (size_t i = 1; i < split.size(); ++i) {
        Span<const char> elem = split[i];
        bool hardened = false;
        if (elem.size() > 0 && (elem[elem.size() - 1] == '\'' || elem[elem.size() - 1] == 'h')) {
            elem = elem.first(elem.size() - 1);
            hardened = true;
        }
        uint32_t p;
        if (!ParseUInt32(std::string(elem.begin(), elem.end()), &p) || p > 0x7FFFFFFFUL) return false;
        out.push_back(p | (((uint32_t)hardened) << 31));
    }
    return true;
}

////////////////////////////

UniValue sendtomainchain_pak(const JSONRPCRequest& request)
{
    if (request.fHelp || request.params.size() < 2 || request.params.size() > 3)
        throw std::runtime_error(
            RPCHelpMan{"sendtomainchain",
                "\nSends Liquid funds to the Bitcoin mainchain, through the federated withdraw mechanism. The wallet internally generates the returned `bitcoin_address` via `bitcoin_descriptor` and `bip32_counter` previously set in `initpegoutwallet`. The counter will be incremented upon successful send, avoiding address re-use.\n"
                + HELP_REQUIRING_PASSPHRASE,
                {
                    {"address", RPCArg::Type::STR, RPCArg::Optional::NO, "Must be \"\". Only for non-PAK `sendtomainchain` compatibility."},
                    {"amount", RPCArg::Type::AMOUNT, RPCArg::Optional::NO, "The amount being sent to `bitcoin_address`."},
                    {"subtractfeefromamount", RPCArg::Type::BOOL, /* default */ "false", "The fee will be deducted from the amount being pegged-out."},
                },
                RPCResult{
                    RPCResult::Type::OBJ, "", "",
                    {
                        {RPCResult::Type::STR, "bitcoin_address", "destination address on Bitcoin mainchain"},
                        {RPCResult::Type::STR_HEX, "txid", "transaction ID of the resulting Liquid transaction"},
                        {RPCResult::Type::STR, "bitcoin_descriptor", "xpubkey of the child destination address"},
                        {RPCResult::Type::STR, "bip32_counter", "derivation counter for the `bitcoin_descriptor`"},
                    },
                },
                RPCExamples{
                    HelpExampleCli("sendtomainchain", "\"\" 0.1")
            + HelpExampleRpc("sendtomainchain", "\"\" 0.1")
                },
            }.ToString());

    std::shared_ptr<CWallet> const wallet = GetWalletForJSONRPCRequest(request);
    if (!wallet) return NullUniValue;
    CWallet* const pwallet = wallet.get();

    LOCK(pwallet->cs_wallet);

    EnsureWalletIsUnlocked(pwallet);

    if (!request.params[0].get_str().empty()) {
        throw JSONRPCError(RPC_TYPE_ERROR, "`address` argument must be \"\" for PAK-enabled networks as the address is generated automatically.");
    }

    //amount
    CAmount nAmount = AmountFromValue(request.params[1]);
    if (nAmount < 100000)
        throw JSONRPCError(RPC_INVALID_PARAMETER, "Invalid amount for send, must send more than 0.00100000 BTC");

    bool subtract_fee = false;
    if (request.params.size() > 2) {
        subtract_fee = request.params[2].get_bool();
    }

    CPAKList paklist = GetActivePAKList(::ChainActive().Tip(), Params().GetConsensus());
    if (paklist.IsReject()) {
        throw JSONRPCError(RPC_INVALID_ADDRESS_OR_KEY, "Pegout freeze is under effect to aid a pak transition to a new list. Please consult the network operator.");
    }

    // Fetch pegout key data
    int counter = pwallet->offline_counter;
    CExtPubKey& xpub = pwallet->offline_xpub;
    CPubKey& onlinepubkey = pwallet->online_key;

    if (counter < 0) {
        throw JSONRPCError(RPC_WALLET_ERROR, "Pegout authorization for this wallet has not been set. Please call `initpegoutwallet` with the appropriate arguments first.");
    }

    FlatSigningProvider provider;
    std::string error;
    const auto descriptor = Parse(pwallet->offline_desc, provider, error);

    LegacyScriptPubKeyMan* spk_man = pwallet->GetLegacyScriptPubKeyMan();
    if (!spk_man) {
        throw JSONRPCError(RPC_WALLET_ERROR, "This type of wallet does not support this command");
    }

    // If descriptor not previously set, generate it
    if (!descriptor) {
        std::string offline_desc = "pkh(" + EncodeExtPubKey(xpub) + "0/*)";
        if (!pwallet->SetOfflineDescriptor(offline_desc)) {
            throw JSONRPCError(RPC_WALLET_ERROR, "Couldn't set wallet descriptor for peg-outs.");
        }
    }

    std::string desc_str = pwallet->offline_desc;
    std::string xpub_str = EncodeExtPubKey(xpub);

    // TODO: More properly expose key parsing functionality

    // Strip last parenths(up to 2) and "/*" to let ParseKeyPath do its thing
    desc_str.erase(std::remove(desc_str.begin(), desc_str.end(), ')'), desc_str.end());
    desc_str = desc_str.substr(0, desc_str.size()-2);

    // Since we know there are no key origin data, directly call inner parsing functions
    Span<const char> span(desc_str.data(), desc_str.size());
    auto split = Split(span, '/');
    KeyPath key_path;
    if (!ParseKeyPath(split, key_path)) {
        throw JSONRPCError(RPC_WALLET_ERROR, "Stored keypath in descriptor cannot be parsed.");
    }
    key_path.push_back(counter);

    secp256k1_pubkey onlinepubkey_secp;
    if (secp256k1_ec_pubkey_parse(secp256k1_ctx, &onlinepubkey_secp, onlinepubkey.begin(), onlinepubkey.size()) != 1) {
        throw JSONRPCError(RPC_TYPE_ERROR, "Pubkey is invalid");
    }

    // Get index of given online key
    int whitelistindex=-1;
    std::vector<secp256k1_pubkey> pak_online = paklist.OnlineKeys();
    for (unsigned int i=0; i<pak_online.size(); i++) {
        if (memcmp((void *)&pak_online[i], (void *)&onlinepubkey_secp, sizeof(secp256k1_pubkey)) == 0) {
            whitelistindex = i;
            break;
        }
    }
    if (whitelistindex == -1)
        throw JSONRPCError(RPC_WALLET_ERROR, "Given online key is not in Pegout Authorization Key List");

    // Parse master pubkey
    CPubKey masterpub = xpub.pubkey;
    secp256k1_pubkey masterpub_secp;
    int ret = secp256k1_ec_pubkey_parse(secp256k1_ctx, &masterpub_secp, masterpub.begin(), masterpub.size());
    if (ret != 1) {
        throw JSONRPCError(RPC_WALLET_ERROR, "Master pubkey could not be parsed.");
    }

    secp256k1_pubkey btcpub_secp;
    memcpy(&btcpub_secp, &masterpub_secp, sizeof(secp256k1_pubkey));

    // Negate master pubkey
    ret = secp256k1_ec_pubkey_negate(secp256k1_ctx, &masterpub_secp);

    // Make sure negated master pubkey is in PAK list at same index as online_pubkey
    if (memcmp((void *)&paklist.OfflineKeys()[whitelistindex], (void *)&masterpub_secp, sizeof(secp256k1_pubkey)) != 0) {
        throw JSONRPCError(RPC_WALLET_ERROR, "Given bitcoin_descriptor cannot be found in same entry as known liquid_pak");
    }

    // Get online PAK
    CKey masterOnlineKey;
    if (!spk_man->GetKey(onlinepubkey.GetID(), masterOnlineKey))
        throw JSONRPCError(RPC_WALLET_ERROR, "Given online key is in master set but not in wallet");

    // Tweak offline pubkey by tweakSum aka sumkey to get bitcoin key
    std::vector<unsigned char> tweakSum;
    if (!DerivePubTweak(key_path, xpub.pubkey, xpub.chaincode, tweakSum)) {
        throw JSONRPCError(RPC_WALLET_ERROR, "Could not create xpub tweak to generate proof.");
    }
    ret = secp256k1_ec_pubkey_tweak_add(secp256k1_ctx, &btcpub_secp, tweakSum.data());
    assert(ret);

    std::vector<unsigned char> btcpubkeybytes;
    btcpubkeybytes.resize(33);
    size_t btclen = 33;
    ret = secp256k1_ec_pubkey_serialize(secp256k1_ctx, &btcpubkeybytes[0], &btclen, &btcpub_secp, SECP256K1_EC_COMPRESSED);
    assert(ret == 1);
    assert(btclen == 33);
    assert(btcpubkeybytes.size() == 33);

    //Create, verify whitelist proof
    secp256k1_whitelist_signature sig;
    if(secp256k1_whitelist_sign(secp256k1_ctx, &sig, &paklist.OnlineKeys()[0], &paklist.OfflineKeys()[0], paklist.size(), &btcpub_secp, masterOnlineKey.begin(), &tweakSum[0], whitelistindex, NULL, NULL) != 1) {
        throw JSONRPCError(RPC_WALLET_ERROR, "Pegout authorization proof signing failed");
    }

    if (secp256k1_whitelist_verify(secp256k1_ctx, &sig, &paklist.OnlineKeys()[0], &paklist.OfflineKeys()[0], paklist.size(), &btcpub_secp) != 1) {
        throw JSONRPCError(RPC_WALLET_ERROR, "Pegout authorization proof was created and signed but is invalid");
    }

    //Serialize
    const size_t expectedOutputSize = 1 + 32 * (1 + paklist.size());
    assert(1 + 32 * (1 + 256) >= expectedOutputSize);
    unsigned char output[1 + 32 * (1 + 256)];
    size_t outlen = expectedOutputSize;
    secp256k1_whitelist_signature_serialize(secp256k1_ctx, output, &outlen, &sig);
    assert(outlen == expectedOutputSize);
    std::vector<unsigned char> whitelistproof(output, output + expectedOutputSize / sizeof(unsigned char));

    // Derive the end address in mainchain
    std::vector<CScript> scripts;
    if (!descriptor->Expand(counter, provider, scripts, provider)) {
        throw JSONRPCError(RPC_WALLET_ERROR, "Could not generate mainchain destination with descriptor. This is a bug.");
    }
    assert(scripts.size() == 1);
    CScript mainchain_script = scripts[0];
    CTxDestination bitcoin_address;
    ExtractDestination(mainchain_script, bitcoin_address);

    uint256 genesisBlockHash = Params().ParentGenesisBlockHash();
    NullData nulldata;
    nulldata << std::vector<unsigned char>(genesisBlockHash.begin(), genesisBlockHash.end());
    nulldata << std::vector<unsigned char>(mainchain_script.begin(), mainchain_script.end());
    nulldata << btcpubkeybytes;
    nulldata << whitelistproof;
    CTxDestination address(nulldata);
    assert(GetScriptForDestination(nulldata).IsPegoutScript(genesisBlockHash));

    if (!ScriptHasValidPAKProof(GetScriptForDestination(nulldata), Params().ParentGenesisBlockHash(), paklist)) {
        throw JSONRPCError(RPC_TYPE_ERROR, "Resulting scriptPubKey is non-standard. Ensure pak=reject is not set");
    }

    mapValue_t mapValue;
    CCoinControl no_coin_control; // This is a deprecated API
    CTransactionRef tx = SendMoney(pwallet, address, nAmount, Params().GetConsensus().pegged_asset, subtract_fee, no_coin_control, std::move(mapValue), true /* ignore_blind_fail */);

    pwallet->SetOfflineCounter(counter+1);

    std::stringstream ss;
    ss << counter;

    UniValue obj(UniValue::VOBJ);
    obj.pushKV("txid", tx->GetHash().GetHex());
    obj.pushKV("bitcoin_address", EncodeParentDestination(bitcoin_address));
    obj.pushKV("bip32_counter", ss.str());
    obj.pushKV("bitcoin_descriptor", pwallet->offline_desc);
    return obj;
}

// We only expose the appropriate peg-out method type per network
UniValue sendtomainchain(const JSONRPCRequest& request)
{
    if (Params().GetEnforcePak()) {
        return sendtomainchain_pak(request);
    } else {
        return sendtomainchain_base(request);
    }
}

extern UniValue signrawtransaction(const JSONRPCRequest& request);
extern UniValue sendrawtransaction(const JSONRPCRequest& request);

template<typename T_tx_ref, typename T_tx, typename T_merkle_block>
static UniValue createrawpegin(const JSONRPCRequest& request, T_tx_ref& txBTCRef, T_tx& tx_aux, T_merkle_block& merkleBlock)
{
    if (request.fHelp || request.params.size() < 2 || request.params.size() > 3)
        throw std::runtime_error(
            RPCHelpMan{"createrawpegin",
                "\nCreates a raw transaction to claim coins from the main chain by creating a pegin transaction with the necessary metadata after the corresponding Bitcoin transaction.\n"
                "Note that this call will not sign the transaction.\n"
                "If a transaction is not relayed it may require manual addition to a functionary mempool in order for it to be mined.\n",
                {
                    {"bitcoinTx", RPCArg::Type::STR_HEX, RPCArg::Optional::NO, "The raw bitcoin transaction (in hex) depositing bitcoin to the mainchain_address generated by getpeginaddress"},
                    {"txoutproof", RPCArg::Type::STR_HEX, RPCArg::Optional::NO, "A rawtxoutproof (in hex) generated by the mainchain daemon's `gettxoutproof` containing a proof of only bitcoinTx"},
                    {"claim_script", RPCArg::Type::STR_HEX, RPCArg::Optional::OMITTED_NAMED_ARG, "The witness program generated by getpeginaddress. Only needed if not in wallet."},
                },
                RPCResult{
                    RPCResult::Type::OBJ, "", "",
                    {
                        {RPCResult::Type::STR, "hex", "raw transaction data"},
                        {RPCResult::Type::BOOL, "mature", "Whether the peg-in is mature (only included when validating peg-ins)"},
                    },
                },
                RPCExamples{
                    HelpExampleCli("createrawpegin", "\"0200000002b80a99d63ca943d72141750d983a3eeda3a5c5a92aa962884ffb141eb49ffb4f000000006a473044022031ffe1d76decdfbbdb7e2ee6010e865a5134137c261e1921da0348b95a207f9e02203596b065c197e31bcc2f80575154774ac4e80acd7d812c91d93c4ca6a3636f27012102d2130dfbbae9bd27eee126182a39878ac4e117d0850f04db0326981f43447f9efeffffffb80a99d63ca943d72141750d983a3eeda3a5c5a92aa962884ffb141eb49ffb4f010000006b483045022100cf041ce0eb249ae5a6bc33c71c156549c7e5ad877ae39e2e3b9c8f1d81ed35060220472d4e4bcc3b7c8d1b34e467f46d80480959183d743dad73b1ed0e93ec9fd14f012103e73e8b55478ab9c5de22e2a9e73c3e6aca2c2e93cd2bad5dc4436a9a455a5c44feffffff0200e1f5050000000017a914da1745e9b549bd0bfa1a569971c77eba30cd5a4b87e86cbe00000000001976a914a25fe72e7139fd3f61936b228d657b2548b3936a88acc0020000\", \"00000020976e918ed537b0f99028648f2a25c0bd4513644fb84d9cbe1108b4df6b8edf6ba715c424110f0934265bf8c5763d9cc9f1675a0f728b35b9bc5875f6806be3d19cd5b159ffff7f2000000000020000000224eab3da09d99407cb79f0089e3257414c4121cb85a320e1fd0f88678b6b798e0713a8d66544b6f631f9b6d281c71633fb91a67619b189a06bab09794d5554a60105\" \"0014058c769ffc7d12c35cddec87384506f536383f9c\"")
            + HelpExampleRpc("createrawpegin", "\"0200000002b80a99d63ca943d72141750d983a3eeda3a5c5a92aa962884ffb141eb49ffb4f000000006a473044022031ffe1d76decdfbbdb7e2ee6010e865a5134137c261e1921da0348b95a207f9e02203596b065c197e31bcc2f80575154774ac4e80acd7d812c91d93c4ca6a3636f27012102d2130dfbbae9bd27eee126182a39878ac4e117d0850f04db0326981f43447f9efeffffffb80a99d63ca943d72141750d983a3eeda3a5c5a92aa962884ffb141eb49ffb4f010000006b483045022100cf041ce0eb249ae5a6bc33c71c156549c7e5ad877ae39e2e3b9c8f1d81ed35060220472d4e4bcc3b7c8d1b34e467f46d80480959183d743dad73b1ed0e93ec9fd14f012103e73e8b55478ab9c5de22e2a9e73c3e6aca2c2e93cd2bad5dc4436a9a455a5c44feffffff0200e1f5050000000017a914da1745e9b549bd0bfa1a569971c77eba30cd5a4b87e86cbe00000000001976a914a25fe72e7139fd3f61936b228d657b2548b3936a88acc0020000\", \"00000020976e918ed537b0f99028648f2a25c0bd4513644fb84d9cbe1108b4df6b8edf6ba715c424110f0934265bf8c5763d9cc9f1675a0f728b35b9bc5875f6806be3d19cd5b159ffff7f2000000000020000000224eab3da09d99407cb79f0089e3257414c4121cb85a320e1fd0f88678b6b798e0713a8d66544b6f631f9b6d281c71633fb91a67619b189a06bab09794d5554a60105\", \"0014058c769ffc7d12c35cddec87384506f536383f9c\"")
                },
            }.ToString());

    std::shared_ptr<CWallet> const wallet = GetWalletForJSONRPCRequest(request);
    if (!wallet) return NullUniValue;
    CWallet* const pwallet = wallet.get();

    LOCK(pwallet->cs_wallet);

    if (!IsHex(request.params[0].get_str()) || !IsHex(request.params[1].get_str())) {
        throw JSONRPCError(RPC_TYPE_ERROR, "the first two arguments must be hex strings");
    }

    std::vector<unsigned char> txData = ParseHex(request.params[0].get_str());
    std::vector<unsigned char> txOutProofData = ParseHex(request.params[1].get_str());

    std::set<CScript> claim_scripts;
    if (request.params.size() > 2) {
        const std::string claim_script = request.params[2].get_str();
        if (!IsHex(claim_script)) {
            throw JSONRPCError(RPC_INVALID_PARAMETER, "Given claim_script is not hex.");
        }
        // If given manually, no need for it to be a witness script
        std::vector<unsigned char> witnessBytes(ParseHex(claim_script));
        CScript witness_script(witnessBytes.begin(), witnessBytes.end());
        claim_scripts.insert(std::move(witness_script));
    }
    else {
        // Look for known wpkh address in wallet
        for (std::map<CTxDestination, CAddressBookData>::const_iterator iter = pwallet->m_address_book.begin(); iter != pwallet->m_address_book.end(); ++iter) {
            CScript dest_script = GetScriptForDestination(iter->first);
            claim_scripts.insert(std::move(dest_script));
        }
    }

    // Make the tx
    CMutableTransaction mtx;

    // Construct pegin input
    CreatePegInInput(mtx, 0, txBTCRef, merkleBlock, claim_scripts, txData, txOutProofData);

    // Manually construct peg-in transaction, sign it, and send it off.
    // Decrement the output value as much as needed given the total vsize to
    // pay the fees.

    if (!pwallet->IsLocked())
        pwallet->TopUpKeyPool();

    // Generate a new key that is added to wallet
    CTxDestination wpkhash;
    std::string error;
    if (!pwallet->GetNewDestination(OutputType::BECH32, "", wpkhash, error)) {
        throw JSONRPCError(RPC_WALLET_KEYPOOL_RAN_OUT, error);
    }

    // Get value for output
    CAmount value = 0;
    if (!GetAmountFromParentChainPegin(value, *txBTCRef, mtx.vin[0].prevout.n)) {
        throw JSONRPCError(RPC_INVALID_PARAMETER, strprintf("Amounts to pegin must be explicit and asset must be %s", Params().GetConsensus().parent_pegged_asset.GetHex()));
    }

    // one wallet output and one fee output
    mtx.vout.push_back(CTxOut(Params().GetConsensus().pegged_asset, value, GetScriptForDestination(wpkhash)));
    mtx.vout.push_back(CTxOut(Params().GetConsensus().pegged_asset, 0, CScript()));

    // Estimate fee for transaction, decrement fee output(including witness data)
    unsigned int nBytes = GetVirtualTransactionSize(CTransaction(mtx)) +
        (1+1+72+1+33/WITNESS_SCALE_FACTOR);
    CCoinControl coin_control;
    CAmount nFeeNeeded = GetMinimumFee(*pwallet, nBytes, coin_control, nullptr);

    mtx.vout[0].nValue = mtx.vout[0].nValue.GetAmount() - nFeeNeeded;
    mtx.vout[1].nValue = mtx.vout[1].nValue.GetAmount() + nFeeNeeded;

    UniValue ret(UniValue::VOBJ);

    // Return hex
    std::string strHex = EncodeHexTx(CTransaction(mtx), RPCSerializationFlags());
    ret.pushKV("hex", strHex);

    // Additional block lee-way to avoid bitcoin block races
    if (gArgs.GetBoolArg("-validatepegin", Params().GetConsensus().has_parent_chain)) {
        unsigned int required_depth = Params().GetConsensus().pegin_min_depth + 2;
        std::vector<uint256> txHashes;
        std::vector<unsigned int> txIndices;
        merkleBlock.txn.ExtractMatches(txHashes, txIndices);
        if (txIndices[0] == 0) {
            required_depth = std::max(required_depth, (unsigned int)COINBASE_MATURITY+2);
        }
        ret.pushKV("mature", IsConfirmedBitcoinBlock(merkleBlock.header.GetHash(), required_depth, merkleBlock.txn.GetNumTransactions()));
    }

    return ret;
}

UniValue createrawpegin(const JSONRPCRequest& request)
{
    UniValue ret(UniValue::VOBJ);
    if (Params().GetConsensus().ParentChainHasPow()) {
        Sidechain::Bitcoin::CTransactionRef txBTCRef;
        Sidechain::Bitcoin::CTransaction tx_aux;
        Sidechain::Bitcoin::CMerkleBlock merkleBlock;
        ret = createrawpegin(request, txBTCRef, tx_aux, merkleBlock);
        if (!CheckParentProofOfWork(merkleBlock.header.GetHash(), merkleBlock.header.nBits, Params().GetConsensus())) {
            throw JSONRPCError(RPC_INVALID_PARAMETER, "Invalid tx out proof");
        }
    } else {
        CTransactionRef txBTCRef;
        CTransaction tx_aux;
        CMerkleBlock merkleBlock;
        ret = createrawpegin(request, txBTCRef, tx_aux, merkleBlock);
        if (!CheckProofSignedParent(merkleBlock.header, Params().GetConsensus())) {
            throw JSONRPCError(RPC_INVALID_PARAMETER, "Invalid tx out proof");
        }
    }
    return ret;
}

UniValue claimpegin(const JSONRPCRequest& request)
{
    if (request.fHelp || request.params.size() < 2 || request.params.size() > 3)
        throw std::runtime_error(
            RPCHelpMan{"claimpegin",
                "\nClaim coins from the main chain by creating a pegin transaction with the necessary metadata after the corresponding Bitcoin transaction.\n"
                "Note that the transaction will not be relayed unless it is buried at least 102 blocks deep.\n"
                "If a transaction is not relayed it may require manual addition to a functionary mempool in order for it to be mined.\n",
                {
                    {"bitcoinTx", RPCArg::Type::STR_HEX, RPCArg::Optional::NO, "The raw bitcoin transaction (in hex) depositing bitcoin to the mainchain_address generated by getpeginaddress"},
                    {"txoutproof", RPCArg::Type::STR_HEX, RPCArg::Optional::NO, "A rawtxoutproof (in hex) generated by the mainchain daemon's `gettxoutproof` containing a proof of only bitcoinTx"},
                    {"claim_script", RPCArg::Type::STR_HEX, RPCArg::Optional::OMITTED_NAMED_ARG, "The witness program generated by getpeginaddress. Only needed if not in wallet."},
                },
                RPCResult{
                    RPCResult::Type::STR_HEX, "txid", "txid of the resulting sidechain transaction",
                },
                RPCExamples{
                    HelpExampleCli("claimpegin", "\"0200000002b80a99d63ca943d72141750d983a3eeda3a5c5a92aa962884ffb141eb49ffb4f000000006a473044022031ffe1d76decdfbbdb7e2ee6010e865a5134137c261e1921da0348b95a207f9e02203596b065c197e31bcc2f80575154774ac4e80acd7d812c91d93c4ca6a3636f27012102d2130dfbbae9bd27eee126182a39878ac4e117d0850f04db0326981f43447f9efeffffffb80a99d63ca943d72141750d983a3eeda3a5c5a92aa962884ffb141eb49ffb4f010000006b483045022100cf041ce0eb249ae5a6bc33c71c156549c7e5ad877ae39e2e3b9c8f1d81ed35060220472d4e4bcc3b7c8d1b34e467f46d80480959183d743dad73b1ed0e93ec9fd14f012103e73e8b55478ab9c5de22e2a9e73c3e6aca2c2e93cd2bad5dc4436a9a455a5c44feffffff0200e1f5050000000017a914da1745e9b549bd0bfa1a569971c77eba30cd5a4b87e86cbe00000000001976a914a25fe72e7139fd3f61936b228d657b2548b3936a88acc0020000\" \"00000020976e918ed537b0f99028648f2a25c0bd4513644fb84d9cbe1108b4df6b8edf6ba715c424110f0934265bf8c5763d9cc9f1675a0f728b35b9bc5875f6806be3d19cd5b159ffff7f2000000000020000000224eab3da09d99407cb79f0089e3257414c4121cb85a320e1fd0f88678b6b798e0713a8d66544b6f631f9b6d281c71633fb91a67619b189a06bab09794d5554a60105\" \"0014058c769ffc7d12c35cddec87384506f536383f9c\"")
            + HelpExampleRpc("claimpegin", "\"0200000002b80a99d63ca943d72141750d983a3eeda3a5c5a92aa962884ffb141eb49ffb4f000000006a473044022031ffe1d76decdfbbdb7e2ee6010e865a5134137c261e1921da0348b95a207f9e02203596b065c197e31bcc2f80575154774ac4e80acd7d812c91d93c4ca6a3636f27012102d2130dfbbae9bd27eee126182a39878ac4e117d0850f04db0326981f43447f9efeffffffb80a99d63ca943d72141750d983a3eeda3a5c5a92aa962884ffb141eb49ffb4f010000006b483045022100cf041ce0eb249ae5a6bc33c71c156549c7e5ad877ae39e2e3b9c8f1d81ed35060220472d4e4bcc3b7c8d1b34e467f46d80480959183d743dad73b1ed0e93ec9fd14f012103e73e8b55478ab9c5de22e2a9e73c3e6aca2c2e93cd2bad5dc4436a9a455a5c44feffffff0200e1f5050000000017a914da1745e9b549bd0bfa1a569971c77eba30cd5a4b87e86cbe00000000001976a914a25fe72e7139fd3f61936b228d657b2548b3936a88acc0020000\", \"00000020976e918ed537b0f99028648f2a25c0bd4513644fb84d9cbe1108b4df6b8edf6ba715c424110f0934265bf8c5763d9cc9f1675a0f728b35b9bc5875f6806be3d19cd5b159ffff7f2000000000020000000224eab3da09d99407cb79f0089e3257414c4121cb85a320e1fd0f88678b6b798e0713a8d66544b6f631f9b6d281c71633fb91a67619b189a06bab09794d5554a60105\", \"0014058c769ffc7d12c35cddec87384506f536383f9c\"")
                },
            }.ToString());

    CTransactionRef tx_ref;
    CMutableTransaction mtx;

    std::shared_ptr<CWallet> const wallet = GetWalletForJSONRPCRequest(request);
    if (!wallet) return NullUniValue;
    CWallet* const pwallet = wallet.get();

    LOCK(pwallet->cs_wallet);

    if (::ChainstateActive().IsInitialBlockDownload()) {
        throw JSONRPCError(RPC_WALLET_ERROR, "Peg-ins cannot be completed during initial sync or reindexing.");
    }

    // NOTE: Making an RPC from within another RPC is not generally a good idea. In particular, it
    //   is necessary to copy the URI, which contains the wallet if one was given; otherwise
    //   multi-wallet support will silently break. The resulting request object is still missing a
    //   bunch of other fields, although they are usually not used by RPC handlers. This is a
    //   brittle hack, and further examples of this pattern should not be introduced.

    // Get raw peg-in transaction
    JSONRPCRequest req(request.context);
    req.URI = request.URI;
    req.params = request.params;
    UniValue ret(createrawpegin(req));  // See the note above, on why this is a bad idea.

    // Make sure it can be propagated and confirmed
    if (!ret["mature"].isNull() && ret["mature"].get_bool() == false) {
        throw JSONRPCError(RPC_INVALID_PARAMETER, "Peg-in Bitcoin transaction needs more confirmations to be sent.");
    }

    // Sign it
    JSONRPCRequest req2(request.context);
    req2.URI = request.URI;
    UniValue varr(UniValue::VARR);
    varr.push_back(ret["hex"]);
    req2.params = varr;
    UniValue result = signrawtransactionwithwallet(req2);  // See the note above, on why this is a bad idea.

    if (!DecodeHexTx(mtx, result["hex"].get_str(), false, true)) {
        throw JSONRPCError(RPC_DESERIALIZATION_ERROR, "TX decode failed");
    }

    // To check if it's not double spending an existing pegin UTXO, we check mempool acceptance.
    TxValidationState acceptState;
    LOCK(::cs_main);
    bool accepted = ::AcceptToMemoryPool(mempool, acceptState, MakeTransactionRef(mtx),
                            nullptr /* plTxnReplaced */, false /* bypass_limits */, pwallet->m_default_max_tx_fee, true /* test_accept */);
    if (!accepted) {
        bilingual_str error = Untranslated(strprintf("Error: The transaction was rejected! Reason given: %s", acceptState.ToString()));
        throw JSONRPCError(RPC_WALLET_ERROR, error.original);
    }

    // Send it
    mapValue_t mapValue;
    pwallet->CommitTransaction(MakeTransactionRef(mtx), mapValue, {} /* orderForm */);

    return mtx.GetHash().GetHex();
}

// Rewind the outputs to unblinded, and push placeholders for blinding info. Not exported.
void FillBlinds(CWallet* pwallet, CMutableTransaction& tx, std::vector<uint256>& output_value_blinds, std::vector<uint256>& output_asset_blinds, std::vector<CPubKey>& output_pubkeys, std::vector<CKey>& asset_keys, std::vector<CKey>& token_keys) {

    // Resize witness before doing anything
    tx.witness.vtxinwit.resize(tx.vin.size());
    tx.witness.vtxoutwit.resize(tx.vout.size());

    for (size_t nOut = 0; nOut < tx.vout.size(); ++nOut) {
        CTxOut& out = tx.vout[nOut];
        if (out.nValue.IsExplicit()) {
            CPubKey pubkey(out.nNonce.vchCommitment);
            if (!pubkey.IsFullyValid()) {
                output_pubkeys.push_back(CPubKey());
            } else {
                output_pubkeys.push_back(pubkey);
            }
            output_value_blinds.push_back(uint256());
            output_asset_blinds.push_back(uint256());
        } else if (out.nValue.IsCommitment()) {
            CTxOutWitness* ptxoutwit = &tx.witness.vtxoutwit[nOut];
            uint256 blinding_factor;
            uint256 asset_blinding_factor;
            CAsset asset;
            CAmount amount;
            // This can only be used to recover things like change addresses and self-sends.
            if (UnblindConfidentialPair(pwallet->GetBlindingKey(&out.scriptPubKey), out.nValue, out.nAsset, out.nNonce, out.scriptPubKey, ptxoutwit->vchRangeproof, amount, blinding_factor, asset, asset_blinding_factor) != 0) {
                // Wipe out confidential info from output and output witness
                CScript scriptPubKey = tx.vout[nOut].scriptPubKey;
                CTxOut newOut(asset, amount, scriptPubKey);
                tx.vout[nOut] = newOut;
                ptxoutwit->SetNull();

                // Mark for re-blinding with same key that deblinded it
                CPubKey pubkey(pwallet->GetBlindingKey(&out.scriptPubKey).GetPubKey());
                output_pubkeys.push_back(pubkey);
                output_value_blinds.push_back(uint256());
                output_asset_blinds.push_back(uint256());
            } else {
                output_pubkeys.push_back(CPubKey());
                output_value_blinds.push_back(uint256());
                output_asset_blinds.push_back(uint256());
            }
        } else {
            // Null or invalid, do nothing for that output
            output_pubkeys.push_back(CPubKey());
            output_value_blinds.push_back(uint256());
            output_asset_blinds.push_back(uint256());
        }
    }

    // Fill out issuance blinding keys to be used directly as nonce for rangeproof
    for (size_t nIn = 0; nIn < tx.vin.size(); ++nIn) {
        CAssetIssuance& issuance = tx.vin[nIn].assetIssuance;
        if (issuance.IsNull()) {
            asset_keys.push_back(CKey());
            token_keys.push_back(CKey());
            continue;
        }

        // Calculate underlying asset for use as blinding key script
        CAsset asset;
        // New issuance, compute the asset ids
        if (issuance.assetBlindingNonce.IsNull()) {
            uint256 entropy;
            GenerateAssetEntropy(entropy, tx.vin[nIn].prevout, issuance.assetEntropy);
            CalculateAsset(asset, entropy);
        }
        // Re-issuance
        else {
            // TODO Give option to skip blinding when the reissuance token was derived without blinding ability. For now we assume blinded
            // hashAssetIdentifier doubles as the entropy on reissuance
            CalculateAsset(asset, issuance.assetEntropy);
        }

        // Special format for issuance blinding keys, unique for each transaction
        CScript blindingScript = CScript() << OP_RETURN << std::vector<unsigned char>(tx.vin[nIn].prevout.hash.begin(), tx.vin[nIn].prevout.hash.end()) << tx.vin[nIn].prevout.n;

        for (size_t nPseudo = 0; nPseudo < 2; nPseudo++) {
            bool issuance_asset = (nPseudo == 0);
            std::vector<CKey>& issuance_blinding_keys = issuance_asset ? asset_keys : token_keys;
            CConfidentialValue& conf_value = issuance_asset ? issuance.nAmount : issuance.nInflationKeys;
            if (conf_value.IsCommitment()) {
                // Rangeproof must exist
                if (tx.witness.vtxinwit.size() <= nIn) {
                    throw JSONRPCError(RPC_INVALID_PARAMETER, "Transaction issuance is already blinded but has no attached rangeproof.");
                }
                CTxInWitness& txinwit = tx.witness.vtxinwit[nIn];
                std::vector<unsigned char>& vchRangeproof = issuance_asset ? txinwit.vchIssuanceAmountRangeproof : txinwit.vchInflationKeysRangeproof;
                uint256 blinding_factor;
                uint256 asset_blinding_factor;
                CAmount amount;
                if (UnblindConfidentialPair(pwallet->GetBlindingKey(&blindingScript), conf_value, CConfidentialAsset(asset), CConfidentialNonce(), CScript(), vchRangeproof, amount, blinding_factor, asset, asset_blinding_factor) != 0) {
                    // Wipe out confidential info from issuance
                    vchRangeproof.clear();
                    conf_value = CConfidentialValue(amount);
                    // One key blinds both values, single key needed for issuance reveal
                    issuance_blinding_keys.push_back(pwallet->GetBlindingKey(&blindingScript));
                } else {
                    // If  unable to unblind, leave it alone in next blinding step
                    issuance_blinding_keys.push_back(CKey());
                }
            } else if (conf_value.IsExplicit()) {
                // Use wallet to generate blindingkey used directly as nonce
                // as user is not "sending" to anyone.
                // Always assumed we want to blind here.
                // TODO Signal intent for all blinding via API including replacing nonce commitment
                issuance_blinding_keys.push_back(pwallet->GetBlindingKey(&blindingScript));
            } else  {
                // Null or invalid, don't try anything but append an empty key
                issuance_blinding_keys.push_back(CKey());
            }
        }
    }
}

UniValue blindrawtransaction(const JSONRPCRequest& request)
{
    if (request.fHelp || (request.params.size() < 1 || request.params.size() > 5))
        throw std::runtime_error(
            RPCHelpMan{"blindrawtransaction",
                "\nConvert one or more outputs of a raw transaction into confidential ones using only wallet inputs.\n"
                "Returns the hex-encoded raw transaction.\n"
                "The output keys used can be specified by using a confidential address in createrawtransaction.\n"
                "This call may add an additional 0-value unspendable output in order to balance the blinders.\n",
                {
                    {"hexstring", RPCArg::Type::STR_HEX, RPCArg::Optional::NO, "A hex-encoded raw transaction."},
                    {"ignoreblindfail", RPCArg::Type::BOOL , /* default */ "true", "Return a transaction even when a blinding attempt fails due to number of blinded inputs/outputs."},
                    {"asset_commitments", RPCArg::Type::ARR, RPCArg::Optional::OMITTED_NAMED_ARG, "An array of input asset generators. If provided, this list must be empty, or match the final input commitment list, including ordering, to make a valid surjection proof. This list does not include generators for issuances, as these assets are inherently unblinded.",
                        {
                            {"assetcommitment", RPCArg::Type::STR_HEX, RPCArg::Optional::OMITTED, "A hex-encoded asset commitment, one for each input."
            "                        Null commitments must be \"\"."},
                        }
                    },
                    {"blind_issuances", RPCArg::Type::BOOL , /* default */ "true", "Blind the issuances found in the raw transaction or not. All issuances will be blinded if true."},
                    {"totalblinder", RPCArg::Type::STR, RPCArg::Optional::OMITTED, "Ignored for now."},
                },
                RPCResult{
                    RPCResult::Type::STR_HEX, "transaction", "serialized transaction",
                },
                RPCExamples{""},
            }.ToString());

    std::shared_ptr<CWallet> const wallet = GetWalletForJSONRPCRequest(request);
    if (!wallet) return NullUniValue;
    CWallet* const pwallet = wallet.get();

    std::vector<unsigned char> txData(ParseHexV(request.params[0], "argument 1"));
    CDataStream ssData(txData, SER_NETWORK, PROTOCOL_VERSION);
    CMutableTransaction tx;
    try {
        ssData >> tx;
    } catch (const std::exception &) {
        throw JSONRPCError(RPC_DESERIALIZATION_ERROR, "TX decode failed");
    }

    bool ignore_blind_fail = true;
    if (request.params.size() > 1) {
        ignore_blind_fail = request.params[1].get_bool();
    }

    std::vector<std::vector<unsigned char> > auxiliary_generators;
    if (request.params.size() > 2) {
        UniValue assetCommitments = request.params[2].get_array();
        if (assetCommitments.size() != 0 && assetCommitments.size() < tx.vin.size()) {
            throw JSONRPCError(RPC_INVALID_PARAMETER, "Asset commitment array must have at least as many entries as transaction inputs.");
        }
        for (size_t nIn = 0; nIn < assetCommitments.size(); nIn++) {
            if (assetCommitments[nIn].isStr()) {
                std::string assetcommitment = assetCommitments[nIn].get_str();
                if (IsHex(assetcommitment) && assetcommitment.size() == 66) {
                    auxiliary_generators.push_back(ParseHex(assetcommitment));
                    continue;
                }
            }
            throw JSONRPCError(RPC_INVALID_PARAMETER, "Asset commitments must be a hex encoded string of length 66.");
        }
    }

    bool blind_issuances = request.params[3].isNull() || request.params[3].get_bool();

    LOCK(pwallet->cs_wallet);

    const auto& fedpegscripts = GetValidFedpegScripts(::ChainActive().Tip(), Params().GetConsensus(), true /* nextblock_validation */);

    std::vector<uint256> input_blinds;
    std::vector<uint256> input_asset_blinds;
    std::vector<CAsset> input_assets;
    std::vector<CAmount> input_amounts;
    int n_blinded_ins = 0;
    for (size_t nIn = 0; nIn < tx.vin.size(); ++nIn) {
        COutPoint prevout = tx.vin[nIn].prevout;

        // Special handling for pegin inputs: no blinds and explicit amount/asset.
        if (tx.vin[nIn].m_is_pegin) {
            std::string err;
            if (tx.witness.vtxinwit.size() != tx.vin.size() || !IsValidPeginWitness(tx.witness.vtxinwit[nIn].m_pegin_witness, fedpegscripts, prevout, err, false)) {
                throw JSONRPCError(RPC_INVALID_PARAMETER, strprintf("Transaction contains invalid peg-in input: %s", err));
            }
            CTxOut pegin_output = GetPeginOutputFromWitness(tx.witness.vtxinwit[nIn].m_pegin_witness);
            input_blinds.push_back(uint256());
            input_asset_blinds.push_back(uint256());
            input_assets.push_back(pegin_output.nAsset.GetAsset());
            input_amounts.push_back(pegin_output.nValue.GetAmount());
            continue;
        }

        std::map<uint256, CWalletTx>::iterator it = pwallet->mapWallet.find(prevout.hash);
        if (it == pwallet->mapWallet.end() || pwallet->IsMine(tx.vin[nIn]) == ISMINE_NO) {
            // For inputs we don't own, input assetcommitments for the surjection must be supplied.
            if (auxiliary_generators.size() > 0) {
                input_blinds.push_back(uint256());
                input_asset_blinds.push_back(uint256());
                input_assets.push_back(CAsset());
                input_amounts.push_back(-1);
                continue;
            }
            throw JSONRPCError(RPC_INVALID_PARAMETER, "Invalid parameter: transaction spends from non-wallet output and no assetcommitment list was given.");
        }

        if (prevout.n >= it->second.tx->vout.size()) {
            throw JSONRPCError(RPC_INVALID_PARAMETER, "Invalid parameter: transaction spends non-existing output");
        }
        input_blinds.push_back(it->second.GetOutputAmountBlindingFactor(prevout.n));
        input_asset_blinds.push_back(it->second.GetOutputAssetBlindingFactor(prevout.n));
        input_assets.push_back(it->second.GetOutputAsset(prevout.n));
        input_amounts.push_back(it->second.GetOutputValueOut(prevout.n));
        if (it->second.tx->vout[prevout.n].nValue.IsCommitment()) {
            n_blinded_ins += 1;
        }
    }

    std::vector<uint256> output_blinds;
    std::vector<uint256> output_asset_blinds;
    std::vector<CPubKey> output_pubkeys;
    std::vector<CKey> asset_keys;
    std::vector<CKey> token_keys;
    // This fills out issuance blinding data for you from the wallet itself
    FillBlinds(pwallet, tx, output_blinds, output_asset_blinds, output_pubkeys, asset_keys, token_keys);

    if (!blind_issuances) {
        asset_keys.clear();
        token_keys.clear();
    }

    // How many are we trying to blind?
    int num_pubkeys = 0;
    unsigned int key_index = 0;
    for (unsigned int i = 0; i < output_pubkeys.size(); i++) {
        const CPubKey& key = output_pubkeys[i];
        if (key.IsValid()) {
            num_pubkeys++;
            key_index = i;
        }
    }
    for (const CKey& key : asset_keys) {
        if (key.IsValid()) num_pubkeys++;
    }
    for (const CKey& key : token_keys) {
        if (key.IsValid()) num_pubkeys++;
    }

    if (num_pubkeys == 0 && n_blinded_ins == 0) {
        // Vacuous, just return the transaction
        return EncodeHexTx(CTransaction(tx));
    } else if (n_blinded_ins > 0 && num_pubkeys == 0) {
        // Blinded inputs need to balanced with something to be valid, make a dummy.
        CTxOut newTxOut(tx.vout.back().nAsset.GetAsset(), 0, CScript() << OP_RETURN);
        tx.vout.push_back(newTxOut);
        num_pubkeys++;
        output_pubkeys.push_back(pwallet->GetBlindingPubKey(newTxOut.scriptPubKey));
    } else if (n_blinded_ins == 0 && num_pubkeys == 1) {
        if (ignore_blind_fail) {
            // Just get rid of the ECDH key in the nonce field and return
            tx.vout[key_index].nNonce.SetNull();
            return EncodeHexTx(CTransaction(tx));
        } else {
            throw JSONRPCError(RPC_INVALID_PARAMETER, "Unable to blind transaction: Add another output to blind in order to complete the blinding.");
        }
    }

    if (BlindTransaction(input_blinds, input_asset_blinds, input_assets, input_amounts, output_blinds, output_asset_blinds, output_pubkeys, asset_keys, token_keys, tx, (auxiliary_generators.size() ? &auxiliary_generators : NULL)) != num_pubkeys) {
        // TODO Have more rich return values, communicating to user what has been blinded
        // User may be ok not blinding something that for instance has no corresponding type on input
        throw JSONRPCError(RPC_INVALID_PARAMETER, "Unable to blind transaction: Are you sure each asset type to blind is represented in the inputs?");
    }

    return EncodeHexTx(CTransaction(tx));
}

static UniValue unblindrawtransaction(const JSONRPCRequest& request)
{
    if (request.fHelp || request.params.size() != 1)
        throw std::runtime_error(
            RPCHelpMan{"unblindrawtransaction",
                "\nRecovers unblinded transaction outputs from blinded outputs and issuance inputs when possible using wallet's known blinding keys, and strips related witness data.\n",
                {
                    {"hex", RPCArg::Type::STR_HEX, RPCArg::Optional::NO, "The hex string of the raw transaction."},
                },
                RPCResult{
                    RPCResult::Type::OBJ, "", "",
                    {
                        {RPCResult::Type::STR_HEX, "hex", "unblinded raw transaction"},
                    }
                },
                RPCExamples{
                    HelpExampleCli("unblindrawtransaction", "\"blindedtransactionhex\"")
                },
            }.ToString());

    std::shared_ptr<CWallet> const wallet = GetWalletForJSONRPCRequest(request);
    if (!wallet) return NullUniValue;
    CWallet* const pwallet = wallet.get();

    RPCTypeCheck(request.params, {UniValue::VSTR});

    CMutableTransaction tx;
    if (!DecodeHexTx(tx, request.params[0].get_str()))
        throw JSONRPCError(RPC_DESERIALIZATION_ERROR, "TX decode failed");

    std::vector<uint256> output_value_blinds;
    std::vector<uint256> output_asset_blinds;
    std::vector<CPubKey> output_pubkeys;
    std::vector<CKey> asset_keys;
    std::vector<CKey> token_keys;
    FillBlinds(pwallet, tx, output_value_blinds, output_asset_blinds, output_pubkeys, asset_keys, token_keys);

    UniValue result(UniValue::VOBJ);
    result.pushKV("hex", EncodeHexTx(CTransaction(tx)));
    return result;
}

static CTransactionRef SendGenerationTransaction(const CScript& asset_script, const CPubKey &asset_pubkey, const CScript& token_script, const CPubKey &token_pubkey, CAmount asset_amount, CAmount token_amount, IssuanceDetails* issuance_details, CWallet* pwallet)
{
    CAsset reissue_token = issuance_details->reissuance_token;
    CAmount curBalance = pwallet->GetBalance().m_mine_trusted[reissue_token];

    if (!reissue_token.IsNull() && curBalance <= 0) {
        throw JSONRPCError(RPC_WALLET_INSUFFICIENT_FUNDS, "No available reissuance tokens in wallet.");
    }

    std::vector<CRecipient> vecSend;
    // Signal outputs to skip "funding" with fixed asset numbers 1, 2, ...
    // We don't know the asset during initial issuance until inputs are chosen
    if (asset_script.size() > 0) {
        vecSend.push_back({asset_script, asset_amount, CAsset(uint256S("1")), asset_pubkey, false});
    }
    if (token_script.size() > 0) {
        CRecipient recipient = {token_script, token_amount, CAsset(uint256S("2")), token_pubkey, false};
        // We need to select the issuance token(s) to spend
        if (!reissue_token.IsNull()) {
            recipient.asset = reissue_token;
            recipient.nAmount = curBalance; // Or 1?
            // If the issuance token *is* the fee asset, subtract fee from this output
            if (reissue_token == ::policyAsset) {
                recipient.fSubtractFeeFromAmount = true;
            }
        }
        vecSend.push_back(recipient);
    }

    CAmount nFeeRequired;
    int nChangePosRet = -1;
    bilingual_str error;
    CCoinControl dummy_control;
    BlindDetails blind_details;
    CTransactionRef tx_ref(MakeTransactionRef());
    if (!pwallet->CreateTransaction(vecSend, tx_ref, nFeeRequired, nChangePosRet, error, dummy_control, true, &blind_details, issuance_details)) {
        throw JSONRPCError(RPC_WALLET_ERROR, error.original);
    }

    mapValue_t map_value;
    pwallet->CommitTransaction(tx_ref, std::move(map_value), {} /* orderForm */, &blind_details);

    return tx_ref;
}

UniValue issueasset(const JSONRPCRequest& request)
{
    if (request.fHelp || request.params.size() < 2 || request.params.size() > 3)
        throw std::runtime_error(
            RPCHelpMan{"issueasset",
                "\nCreate an asset. Must have funds in wallet to do so. Returns asset hex id.\n"
                "For more fine-grained control such as non-empty contract-hashes to commit\n"
                "to an issuance policy, see `rawissueasset` RPC call.\n",
                {
                    {"assetamount", RPCArg::Type::AMOUNT, RPCArg::Optional::NO, "Amount of asset to generate. Note that the amount is BTC-like, with 8 decimal places."},
                    {"tokenamount", RPCArg::Type::AMOUNT, RPCArg::Optional::NO, "Amount of reissuance tokens to generate. Note that the amount is BTC-like, with 8 decimal places. These will allow you to reissue the asset if in wallet using `reissueasset`. These tokens are not consumed during reissuance."},
                    {"blind", RPCArg::Type::BOOL , /* default */ "true", "Whether to blind the issuances."},
                },
                RPCResult{
                    RPCResult::Type::OBJ, "", "",
                    {
                        {RPCResult::Type::STR_HEX, "txid", "Transaction id for issuance"},
                        {RPCResult::Type::NUM, "vin", "The input position of the issuance in the transaction"},
                        {RPCResult::Type::STR_HEX, "entropy", "Entropy of the asset type"},
                        {RPCResult::Type::STR_HEX, "asset", "Asset type for issuance"},
                        {RPCResult::Type::STR_HEX, "token", "Token type for issuance"},
                    }
                },
                RPCExamples{
                    HelpExampleCli("issueasset", "10 0")
            + HelpExampleRpc("issueasset", "10, 0")
                },
            }.ToString());

    std::shared_ptr<CWallet> const wallet = GetWalletForJSONRPCRequest(request);
    if (!wallet) return NullUniValue;
    CWallet* const pwallet = wallet.get();

    LOCK(pwallet->cs_wallet);

    if (!g_con_elementsmode) {
        throw JSONRPCError(RPC_TYPE_ERROR, "Issuance can only be done on elements-style chains. Note: `-regtest` is Bitcoin's regtest mode, instead try `-chain=<custom chain name>`");
    }

    CAmount nAmount = AmountFromValue(request.params[0]);
    CAmount nTokens = AmountFromValue(request.params[1]);
    if (nAmount == 0 && nTokens == 0) {
        throw JSONRPCError(RPC_TYPE_ERROR, "Issuance must have one non-zero component");
    }

    bool blind_issuances = request.params.size() < 3 || request.params[2].get_bool();

    if (!pwallet->IsLocked())
        pwallet->TopUpKeyPool();

    // Generate a new key that is added to wallet
    std::string error;
    CPubKey newKey;
    CTxDestination asset_dest;
    CTxDestination token_dest;
    CPubKey asset_dest_blindpub;
    CPubKey token_dest_blindpub;

    if (nAmount > 0) {
        if (!pwallet->GetNewDestination(OutputType::BECH32, "", asset_dest, error)) {
            throw JSONRPCError(RPC_WALLET_KEYPOOL_RAN_OUT, error);
        }
        asset_dest_blindpub = pwallet->GetBlindingPubKey(GetScriptForDestination(asset_dest));
    }
    if (nTokens > 0) {
        if (!pwallet->GetNewDestination(OutputType::BECH32, "", token_dest, error)) {
            throw JSONRPCError(RPC_WALLET_KEYPOOL_RAN_OUT, error);
        }
        token_dest_blindpub = pwallet->GetBlindingPubKey(GetScriptForDestination(token_dest));
    }

    uint256 dummyentropy;
    CAsset dummyasset;
    IssuanceDetails issuance_details;
    issuance_details.blind_issuance = blind_issuances;
    CTransactionRef tx_ref = SendGenerationTransaction(GetScriptForDestination(asset_dest), asset_dest_blindpub, GetScriptForDestination(token_dest), token_dest_blindpub, nAmount, nTokens, &issuance_details, pwallet);

    // Calculate asset type, assumes first vin is used for issuance
    CAsset asset;
    CAsset token;
    assert(!tx_ref->vin.empty());
    GenerateAssetEntropy(issuance_details.entropy, tx_ref->vin[0].prevout, uint256());
    CalculateAsset(asset, issuance_details.entropy);
    CalculateReissuanceToken(token, issuance_details.entropy, blind_issuances);

    UniValue ret(UniValue::VOBJ);
    ret.pushKV("txid", tx_ref->GetHash().GetHex());
    ret.pushKV("vin", 0);
    ret.pushKV("entropy", issuance_details.entropy.GetHex());
    ret.pushKV("asset", asset.GetHex());
    ret.pushKV("token", token.GetHex());
    return ret;
}

UniValue reissueasset(const JSONRPCRequest& request)
{
    if (request.fHelp || request.params.size() != 2)
        throw std::runtime_error(
            RPCHelpMan{"reissueasset",
                "\nCreate more of an already issued asset. Must have reissuance token in wallet to do so. Reissuing does not affect your reissuance token balance, only asset.\n"
                "For more fine-grained control such as reissuing from a multi-signature address cold wallet, see `rawreissueasset` RPC call.\n",
                {
                    {"asset", RPCArg::Type::STR, RPCArg::Optional::NO, "The asset you want to re-issue. The corresponding token must be in your wallet."},
                    {"assetamount", RPCArg::Type::AMOUNT, RPCArg::Optional::NO, "Amount of additional asset to generate. Note that the amount is BTC-like, with 8 decimal places."},
                },
                RPCResult{
                    RPCResult::Type::OBJ, "", "",
                    {
                        {RPCResult::Type::STR_HEX, "txid", "transaction id for issuance"},
                        {RPCResult::Type::NUM, "vin", "input position of the issuance in the transaction"},
                    },
                },
                RPCExamples{
                    HelpExampleCli("reissueasset", "<asset> 0")
            + HelpExampleRpc("reissueasset", "<asset>, 0")
                },
            }.ToString());

    std::shared_ptr<CWallet> const wallet = GetWalletForJSONRPCRequest(request);
    if (!wallet) return NullUniValue;
    CWallet* const pwallet = wallet.get();

    LOCK(pwallet->cs_wallet);

    if (!g_con_elementsmode) {
        throw JSONRPCError(RPC_TYPE_ERROR, "Issuance can only be done on elements-style chains. Note: `-regtest` is Bitcoin's regtest mode, instead try `-chain=<custom chain name>`");
    }

    std::string assetstr = request.params[0].get_str();
    CAsset asset = GetAssetFromString(assetstr);

    CAmount nAmount = AmountFromValue(request.params[1]);
    if (nAmount <= 0) {
        throw JSONRPCError(RPC_TYPE_ERROR, "Reissuance must create a non-zero amount.");
    }

    if (!pwallet->IsLocked()) {
        pwallet->TopUpKeyPool();
    }

    // Find the entropy and reissuance token in wallet
    IssuanceDetails issuance_details;
    issuance_details.reissuance_asset = asset;
    std::map<uint256, std::pair<CAsset, CAsset> > tokenMap = pwallet->GetReissuanceTokenTypes();
    for (const auto& it : tokenMap) {
        if (it.second.second == asset) {
            issuance_details.entropy = it.first;
            issuance_details.reissuance_token = it.second.first;
        }
        if (it.second.first == asset) {
            throw JSONRPCError(RPC_WALLET_ERROR, "Asset given is a reissuance token type and can not be reissued.");
        }
    }
    if (issuance_details.reissuance_token.IsNull()) {
        throw JSONRPCError(RPC_WALLET_ERROR, "Asset reissuance token definition could not be found in wallet.");
    }

    // Add destination for the to-be-created asset
    std::string error;
    CTxDestination asset_dest;
    if (!pwallet->GetNewDestination(OutputType::BECH32, "", asset_dest, error)) {
        throw JSONRPCError(RPC_WALLET_KEYPOOL_RAN_OUT, error);
    }
    CPubKey asset_dest_blindpub = pwallet->GetBlindingPubKey(GetScriptForDestination(asset_dest));

    // Add destination for tokens we are moving
    CTxDestination token_dest;
    if (!pwallet->GetNewDestination(OutputType::BECH32, "", token_dest, error)) {
        throw JSONRPCError(RPC_WALLET_KEYPOOL_RAN_OUT, error);
    }
    CPubKey token_dest_blindpub = pwallet->GetBlindingPubKey(GetScriptForDestination(token_dest));

    // Attempt a send.
    CTransactionRef tx_ref = SendGenerationTransaction(GetScriptForDestination(asset_dest), asset_dest_blindpub, GetScriptForDestination(token_dest), token_dest_blindpub, nAmount, -1, &issuance_details, pwallet);
    assert(!tx_ref->vin.empty());

    UniValue obj(UniValue::VOBJ);
    obj.pushKV("txid", tx_ref->GetHash().GetHex());
    for (uint64_t i = 0; i < tx_ref->vin.size(); i++) {
        if (!tx_ref->vin[i].assetIssuance.IsNull()) {
            obj.pushKV("vin", i);
            break;
        }
    }

    return obj;
}

UniValue listissuances(const JSONRPCRequest& request)
{
    if (request.fHelp || request.params.size() > 1)
        throw std::runtime_error(
            RPCHelpMan{"listissuances",
                "\nList all issuances known to the wallet for the given asset, or for all issued assets if none provided.\n",
                {
                    {"asset", RPCArg::Type::STR, RPCArg::Optional::OMITTED, "The asset whose issaunces you wish to list. Accepts either the asset hex or the locally assigned asset label."},
                },
                RPCResult{
                    RPCResult::Type::ARR, "", "List of transaction issuances and information in wallet",
                    {
                        {RPCResult::Type::OBJ, "", "",
                        {
                            {RPCResult::Type::STR_HEX, "txid", "Transaction id for issuance"},
                            {RPCResult::Type::STR_HEX, "entropy", "Entropy of the asset type"},
                            {RPCResult::Type::STR_HEX, "asset", "Asset type for issuance if known"},
                            {RPCResult::Type::STR, "assetlabel", "Asset label for issuance if set"},
                            {RPCResult::Type::STR_HEX, "token", "Token type for issuancen"},
                            {RPCResult::Type::NUM, "vin", "The input position of the issuance in the transaction"},
                            {RPCResult::Type::STR_AMOUNT, "assetamount", "The amount of asset issued. Is -1 if blinded and unknown to wallet"},
                            {RPCResult::Type::STR_AMOUNT, "tokenamount", "The reissuance token amount issued. Is -1 if blinded and unknown to wallet"},
                            {RPCResult::Type::BOOL, "isreissuance", "Whether this is a reissuance"},
                            {RPCResult::Type::STR_HEX, "assetblinds", "Blinding factor for asset amounts"},
                            {RPCResult::Type::STR_HEX, "tokenblinds", "Blinding factor for token amounts"},
                        }},
                    }
                },
                RPCExamples{
                    HelpExampleCli("listissuances", "<asset>")
            + HelpExampleRpc("listissuances", "<asset>")
                },
            }.ToString());

    std::shared_ptr<CWallet> const wallet = GetWalletForJSONRPCRequest(request);
    if (!wallet) return NullUniValue;
    CWallet* const pwallet = wallet.get();

    LOCK(pwallet->cs_wallet);

    std::string assetstr;
    CAsset asset_filter;
    if (request.params.size() > 0) {
        assetstr = request.params[0].get_str();
        asset_filter = GetAssetFromString(assetstr);
    }

    UniValue issuancelist(UniValue::VARR);
    for (const auto& it : pwallet->mapWallet) {
        const CWalletTx* pcoin = &it.second;
        CAsset asset;
        CAsset token;
        uint256 entropy;
        for (uint64_t vinIndex = 0; vinIndex < pcoin->tx->vin.size(); vinIndex++) {
            UniValue item(UniValue::VOBJ);
            const CAssetIssuance& issuance = pcoin->tx->vin[vinIndex].assetIssuance;
            if (issuance.IsNull()) {
                continue;
            }
            if (issuance.assetBlindingNonce.IsNull()) {
                GenerateAssetEntropy(entropy, pcoin->tx->vin[vinIndex].prevout, issuance.assetEntropy);
                CalculateAsset(asset, entropy);
                // Null is considered explicit
                CalculateReissuanceToken(token, entropy, issuance.nAmount.IsCommitment());
                item.pushKV("isreissuance", false);
                item.pushKV("token", token.GetHex());
                CAmount itamount = pcoin->GetIssuanceAmount(vinIndex, true);
                item.pushKV("tokenamount", (itamount == -1 ) ? -1 : ValueFromAmount(itamount));
                item.pushKV("tokenblinds", pcoin->GetIssuanceBlindingFactor(vinIndex, true).GetHex());
                item.pushKV("entropy", entropy.GetHex());
            } else {
                CalculateAsset(asset, issuance.assetEntropy);
                item.pushKV("isreissuance", true);
                item.pushKV("entropy", issuance.assetEntropy.GetHex());
            }
            item.pushKV("txid", pcoin->tx->GetHash().GetHex());
            item.pushKV("vin", vinIndex);
            item.pushKV("asset", asset.GetHex());
            const std::string label = gAssetsDir.GetLabel(asset);
            if (label != "") {
                item.pushKV("assetlabel", label);
            }
            CAmount iaamount = pcoin->GetIssuanceAmount(vinIndex, false);
            item.pushKV("assetamount", (iaamount == -1 ) ? -1 : ValueFromAmount(iaamount));
            item.pushKV("assetblinds", pcoin->GetIssuanceBlindingFactor(vinIndex, false).GetHex());
            if (!asset_filter.IsNull() && asset_filter != asset) {
                continue;
            }
            issuancelist.push_back(item);
        }
    }
    return issuancelist;

}

UniValue destroyamount(const JSONRPCRequest& request)
{
    if (request.fHelp || request.params.size() < 1 || request.params.size() > 3)
        throw std::runtime_error(
            RPCHelpMan{"destroyamount",
                "\nDestroy an amount of a given asset.\n\n",
                {
                    {"asset", RPCArg::Type::STR, RPCArg::Optional::NO, "Hex asset id or asset label to destroy."},
                    {"amount", RPCArg::Type::AMOUNT, RPCArg::Optional::NO, "The amount to destroy (8 decimals above the minimal unit)."},
                    {"comment", RPCArg::Type::STR, RPCArg::Optional::OMITTED_NAMED_ARG, "A comment used to store what the transaction is for.\n"
            "                             This is not part of the transaction, just kept in your wallet."},
                },
                RPCResult{
                    RPCResult::Type::STR_HEX, "transactionid", "the transaction id",
                },
                RPCExamples{
                    HelpExampleCli("destroyamount", "\"bitcoin\" 100")
            + HelpExampleCli("destroyamount", "\"bitcoin\" 100 \"destroy assets\"")
            + HelpExampleRpc("destroyamount", "\"bitcoin\" 100 \"destroy assets\"")
                },
            }.ToString());

    std::shared_ptr<CWallet> const wallet = GetWalletForJSONRPCRequest(request);
    if (!wallet) return NullUniValue;
    CWallet* const pwallet = wallet.get();

    LOCK(pwallet->cs_wallet);

    std::string strasset = request.params[0].get_str();
    CAsset asset = GetAssetFromString(strasset);

    CAmount nAmount = AmountFromValue(request.params[1]);
    if (nAmount <= 0) {
        throw JSONRPCError(RPC_TYPE_ERROR, "Invalid amount to destroy");
    }

    mapValue_t mapValue;
    if (request.params.size() > 2 && !request.params[2].isNull() && !request.params[2].get_str().empty()) {
        mapValue["comment"] = request.params[2].get_str();
    }

    EnsureWalletIsUnlocked(pwallet);

    NullData nulldata;
    CTxDestination address(nulldata);
    CCoinControl no_coin_control; // This is a deprecated API
    CTransactionRef tx = SendMoney(pwallet, address, nAmount, asset, false, no_coin_control, std::move(mapValue), true);

    return tx->GetHash().GetHex();
}

// Only used for functionary integration tests
UniValue generatepegoutproof(const JSONRPCRequest& request)
{
    if (request.fHelp || request.params.size() != 3)
        throw std::runtime_error(
            RPCHelpMan{"generatepegoutproof",
                "\nONLY FOR TESTING: Generates pegout authorization proof for pegout based on the summed privkey and returns in hex. Result should be passed as an argument in `sendtomainchain`. Caution: Whitelist proof-validating mempools will filter incorrect pegoutproofs but aren't consensus enforced!\n",
                {
                    {"sumkey", RPCArg::Type::STR, RPCArg::Optional::NO, "Base58 summed key of Bitcoin and offline key"},
                    {"btcpubkey", RPCArg::Type::STR_HEX, RPCArg::Optional::NO, "Hex pegout destination Bitcoin pubkey"},
                    {"onlinepubkey", RPCArg::Type::STR_HEX, RPCArg::Optional::NO, "hex `online pubkey`"},
                },
                RPCResult{
                    RPCResult::Type::STR_HEX, "pegoutproof", "pegout authorization proof to be passed into sendtomainchain",
                },
                RPCExamples{
                    HelpExampleCli("generatepegoutproof", "\"cQtNrRngdc4RJ9CkuTVKVLyxPFsijiTJySob24xCdKXGohdFhXML\" \"02c611095119e3dc96db428a0e190a3e142237bcd2efa4fb358257497885af3ab6\" \"0390695fff5535780df1e04c1f6c10e7c0a399fa56cfce34bf8108d0a9bc7a437b\"")
            + HelpExampleRpc("generatepegoutproof", "\"cQtNrRngdc4RJ9CkuTVKVLyxPFsijiTJySob24xCdKXGohdFhXML\" \"02c611095119e3dc96db428a0e190a3e142237bcd2efa4fb358257497885af3ab6\" \"0390695fff5535780df1e04c1f6c10e7c0a399fa56cfce34bf8108d0a9bc7a437b\"")
                },
            }.ToString());

    std::shared_ptr<CWallet> const wallet = GetWalletForJSONRPCRequest(request);
    if (!wallet) return NullUniValue;
    CWallet* const pwallet = wallet.get();

    LOCK(pwallet->cs_wallet);

    if (!IsHex(request.params[1].get_str()))
        throw JSONRPCError(RPC_TYPE_ERROR, "btcpubkey must be hex string");
    if (!IsHex(request.params[2].get_str()))
        throw JSONRPCError(RPC_TYPE_ERROR, "onlinepubkey must be hex string");

    //Parse private keys

    CKey summedSecret = DecodeSecret(request.params[0].get_str());
    if (!summedSecret.IsValid()) {
        throw JSONRPCError(RPC_INVALID_ADDRESS_OR_KEY, "Invalid summed private key encoding");
    }

    std::vector<unsigned char> sumprivkeybytes(summedSecret.begin(), summedSecret.end());
    std::vector<unsigned char> btcpubkeybytes = ParseHex(request.params[1].get_str());
    std::vector<unsigned char> onlinepubkeybytes = ParseHex(request.params[2].get_str());

    //Parse onlinepubkey
    CPubKey onlinepubkey;
    onlinepubkey.Set(onlinepubkeybytes.begin(), onlinepubkeybytes.end());
    if (!onlinepubkey.IsFullyValid())
        throw JSONRPCError(RPC_WALLET_ERROR, "Invalid online pubkey");
    secp256k1_pubkey onlinepubkey_secp;
    if (!secp256k1_ec_pubkey_parse(secp256k1_ctx, &onlinepubkey_secp, &onlinepubkeybytes[0], onlinepubkeybytes.size()))
        throw JSONRPCError(RPC_WALLET_ERROR, "Invalid online pubkey");

    CPAKList paklist = GetActivePAKList(::ChainActive().Tip(), Params().GetConsensus());
    if (paklist.IsReject()) {
        throw JSONRPCError(RPC_INVALID_ADDRESS_OR_KEY, "Pegout freeze is under effect to aid a pak transition to a new list. Please consult the network operator.");
    }

    LegacyScriptPubKeyMan* spk_man = pwallet->GetLegacyScriptPubKeyMan();
    if (!spk_man) {
        throw JSONRPCError(RPC_WALLET_ERROR, "This type of wallet does not support this command");
    }

    //Find PAK online pubkey on PAK list
    int whitelistindex=-1;
    std::vector<secp256k1_pubkey> pak_online = paklist.OnlineKeys();
    for (unsigned int i=0; i<pak_online.size(); i++) {
        if (!memcmp((void *)&pak_online[i], (void *)&onlinepubkey_secp, sizeof(secp256k1_pubkey)))
            whitelistindex = i;
    }
    if (whitelistindex == -1)
        throw JSONRPCError(RPC_WALLET_ERROR, "Given online key is not in Pegout Authorization Key List");

    CKey masterOnlineKey;
    if (!spk_man->GetKey(onlinepubkey.GetID(), masterOnlineKey))
        throw JSONRPCError(RPC_WALLET_ERROR, "Given online key is in master set but not in wallet");

    //Parse own offline pubkey
    secp256k1_pubkey btcpubkey;
    if (secp256k1_ec_pubkey_parse(secp256k1_ctx, &btcpubkey, &btcpubkeybytes[0], btcpubkeybytes.size()) != 1)
        throw JSONRPCError(RPC_WALLET_ERROR, "btcpubkey is invalid pubkey");

    //Create, verify whitelist proof
    secp256k1_whitelist_signature sig;
    if(secp256k1_whitelist_sign(secp256k1_ctx, &sig, &paklist.OnlineKeys()[0], &paklist.OfflineKeys()[0], paklist.size(), &btcpubkey, masterOnlineKey.begin(), &sumprivkeybytes[0], whitelistindex, NULL, NULL) != 1)
        throw JSONRPCError(RPC_WALLET_ERROR, "Pegout authorization proof signing failed");

    if (secp256k1_whitelist_verify(secp256k1_ctx, &sig, &paklist.OnlineKeys()[0], &paklist.OfflineKeys()[0], paklist.size(), &btcpubkey) != 1)
        throw JSONRPCError(RPC_WALLET_ERROR, "Pegout authorization proof was created and signed but is invalid");

    //Serialize and return as hex
    size_t expectedOutputSize = 1 + 32 * (1 + paklist.size());
    const size_t preSize = expectedOutputSize;
    assert(1 + 32 * (1 + 256) >= expectedOutputSize);
    unsigned char output[1 + 32 * (1 + 256)];
    secp256k1_whitelist_signature_serialize(secp256k1_ctx, output, &expectedOutputSize, &sig);
    assert(expectedOutputSize == preSize);
    std::vector<unsigned char> voutput(output, output + expectedOutputSize / sizeof(output[0]));

    return HexStr(voutput);
}

// Only used for functionary integration tests
UniValue getpegoutkeys(const JSONRPCRequest& request)
{
    if (request.fHelp || request.params.size() != 2)
        throw std::runtime_error(
            RPCHelpMan{"getpegoutkeys",
                "\n(DEPRECATED) Please see `initpegoutwallet` and `sendtomainchain` for best-supported and easiest workflow. This call is for the Liquid network participants' `offline` wallet ONLY. Returns `sumkeys` corresponding to the sum of the Offline PAK and the imported Bitcoin key. The wallet must have the Offline private PAK to succeed. The output will be used in `generatepegoutproof` and `sendtomainchain`. Care is required to keep the bitcoin private key, as well as the `sumkey` safe, as a leak of both results in the leak of your `offlinekey`. Therefore it is recommended to create Bitcoin keys and do Bitcoin transaction signing directly on an offline wallet co-located with your offline Liquid wallet.\n",
                {
                    {"btcprivkey", RPCArg::Type::STR, RPCArg::Optional::NO, "Base58 Bitcoin private key that will be combined with the offline privkey"},
                    {"offlinepubkey", RPCArg::Type::STR_HEX, RPCArg::Optional::OMITTED_NAMED_ARG, "Hex pubkey of key to combine with btcprivkey. Primarily intended for integration testing."},
                },
                RPCResult{
                    RPCResult::Type::OBJ, "", "",
                    {
                        {RPCResult::Type::STR, "sumkey", "Base58-encoded sum key"},
                        {RPCResult::Type::STR_HEX, "btcpubkey", "the bitcoin pubkey that corresponds to the pegout destination Bitcoin address"},
                        {RPCResult::Type::STR, "btcaddress", "Destination Bitcoin address for the funds being pegged out using these keys"},
                    },
                },
                RPCExamples{
                    HelpExampleCli("getpegoutkeys", "")
            + HelpExampleCli("getpegoutkeys", "\"5Kb8kLf9zgWQnogidDA76MzPL6TsZZY36hWXMssSzNydYXYB9KF\" \"0389275d512326f7016e014d8625f709c01f23bd0dc16522bf9845a9ee1ef6cbf9\"")
            + HelpExampleRpc("getpegoutkeys", "")
           + HelpExampleRpc("getpegoutkeys", "\"5Kb8kLf9zgWQnogidDA76MzPL6TsZZY36hWXMssSzNydYXYB9KF\", \"0389275d512326f7016e014d8625f709c01f23bd0dc16522bf9845a9ee1ef6cbf9\"")
                },
            }.ToString());

    std::shared_ptr<CWallet> const wallet = GetWalletForJSONRPCRequest(request);
    if (!wallet) return NullUniValue;
    CWallet* const pwallet = wallet.get();

    LOCK(pwallet->cs_wallet);

    LegacyScriptPubKeyMan* spk_man = pwallet->GetLegacyScriptPubKeyMan();
    if (!spk_man) {
        throw JSONRPCError(RPC_WALLET_ERROR, "This type of wallet does not support this command");
    }

    if (!request.params[1].isStr() || !IsHex(request.params[1].get_str()) || request.params[1].get_str().size() != 66) {
        throw JSONRPCError(RPC_TYPE_ERROR, "offlinepubkey must be hex string of size 66");
    }

    std::vector<unsigned char> offlinepubbytes = ParseHex(request.params[1].get_str());
    CPubKey offline_pub = CPubKey(offlinepubbytes.begin(), offlinepubbytes.end());

    if (!offline_pub.IsFullyValid()) {
        throw JSONRPCError(RPC_TYPE_ERROR, "offlinepubkey is not a valid pubkey");
    }

    CKey pegoutkey;
    if (!spk_man->GetKey(offline_pub.GetID(), pegoutkey))
        throw JSONRPCError(RPC_WALLET_ERROR, "Offline key can not be found in wallet");

    CKey bitcoinkey = DecodeSecret(request.params[0].get_str());
    if (!bitcoinkey.IsValid()) {
        throw JSONRPCError(RPC_INVALID_ADDRESS_OR_KEY, "Private key outside allowed range");
    }

    CPubKey bitcoinpubkey = bitcoinkey.GetPubKey();
    assert(bitcoinkey.VerifyPubKey(bitcoinpubkey));

    std::vector<unsigned char> pegoutkeybytes(pegoutkey.begin(), pegoutkey.end());
    std::vector<unsigned char> pegoutsubkeybytes(bitcoinkey.begin(), bitcoinkey.end());

    if (!secp256k1_ec_privkey_tweak_add(secp256k1_ctx, &pegoutkeybytes[0], &pegoutsubkeybytes[0]))
        throw JSONRPCError(RPC_WALLET_ERROR, "Summed key invalid");

    CKey sumseckey;
    sumseckey.Set(pegoutkeybytes.begin(), pegoutkeybytes.end(), true);

    UniValue ret(UniValue::VOBJ);
    ret.pushKV("sumkey", EncodeSecret(sumseckey));
    ret.pushKV("btcpubkey", HexStr(bitcoinpubkey));
    ret.pushKV("btcaddress", EncodeParentDestination(PKHash(bitcoinpubkey.GetID())));

    return ret;
}

// END ELEMENTS commands
//

UniValue abortrescan(const JSONRPCRequest& request); // in rpcdump.cpp
UniValue dumpprivkey(const JSONRPCRequest& request); // in rpcdump.cpp
UniValue importblindingkey(const JSONRPCRequest& request); // in rpcdump.cpp
UniValue importmasterblindingkey(const JSONRPCRequest& request); // in rpcdump.cpp
UniValue importissuanceblindingkey(const JSONRPCRequest& request); // in rpcdump.cpp
UniValue dumpblindingkey(const JSONRPCRequest& request); // in rpcdump.cpp
UniValue dumpmasterblindingkey(const JSONRPCRequest& request); // in rpcdump.cpp
UniValue dumpissuanceblindingkey(const JSONRPCRequest& request); // in rpcdump.cpp
UniValue importprivkey(const JSONRPCRequest& request);
UniValue importaddress(const JSONRPCRequest& request);
UniValue importpubkey(const JSONRPCRequest& request);
UniValue dumpwallet(const JSONRPCRequest& request);
UniValue importwallet(const JSONRPCRequest& request);
UniValue importprunedfunds(const JSONRPCRequest& request);
UniValue removeprunedfunds(const JSONRPCRequest& request);
UniValue importmulti(const JSONRPCRequest& request);
UniValue importdescriptors(const JSONRPCRequest& request);
UniValue getwalletpakinfo(const JSONRPCRequest& request);

Span<const CRPCCommand> GetWalletRPCCommands()
{
// clang-format off
static const CRPCCommand commands[] =
{ //  category              name                                actor (function)                argNames
    //  --------------------- ------------------------          -----------------------         ----------
    { "rawtransactions",    "fundrawtransaction",               &fundrawtransaction,            {"hexstring","options","iswitness","solving_data"} },
    { "wallet",             "abandontransaction",               &abandontransaction,            {"txid"} },
    { "wallet",             "abortrescan",                      &abortrescan,                   {} },
    { "wallet",             "addmultisigaddress",               &addmultisigaddress,            {"nrequired","keys","label","address_type"} },
    { "wallet",             "backupwallet",                     &backupwallet,                  {"destination"} },
    { "wallet",             "bumpfee",                          &bumpfee,                       {"txid", "options"} },
    { "wallet",             "createwallet",                     &createwallet,                  {"wallet_name", "disable_private_keys", "blank", "passphrase", "avoid_reuse", "descriptors"} },
    { "wallet",             "dumpprivkey",                      &dumpprivkey,                   {"address"}  },
    { "wallet",             "dumpwallet",                       &dumpwallet,                    {"filename"} },
    { "wallet",             "encryptwallet",                    &encryptwallet,                 {"passphrase"} },
    { "wallet",             "getaddressesbylabel",              &getaddressesbylabel,           {"label"} },
    { "wallet",             "getaddressinfo",                   &getaddressinfo,                {"address"} },
    { "wallet",             "getbalance",                       &getbalance,                    {"dummy","minconf","include_watchonly","avoid_reuse","assetlabel"} },
    { "wallet",             "getnewaddress",                    &getnewaddress,                 {"label","address_type"} },
    { "wallet",             "getrawchangeaddress",              &getrawchangeaddress,           {"address_type"} },
    { "wallet",             "getreceivedbyaddress",             &getreceivedbyaddress,          {"address","minconf","assetlabel"} },
    { "wallet",             "getreceivedbylabel",               &getreceivedbylabel,            {"label","minconf","assetlabel"} },
    { "wallet",             "gettransaction",                   &gettransaction,                {"txid","include_watchonly","verbose","assetlabel"} },
    { "wallet",             "getunconfirmedbalance",            &getunconfirmedbalance,         {} },
    { "wallet",             "getbalances",                      &getbalances,                   {} },
    { "wallet",             "getwalletinfo",                    &getwalletinfo,                 {} },
    { "wallet",             "importaddress",                    &importaddress,                 {"address","label","rescan","p2sh"} },
    { "wallet",             "importdescriptors",                &importdescriptors,             {"requests"} },
    { "wallet",             "importmulti",                      &importmulti,                   {"requests","options"} },
    { "wallet",             "importprivkey",                    &importprivkey,                 {"privkey","label","rescan"} },
    { "wallet",             "importprunedfunds",                &importprunedfunds,             {"rawtransaction","txoutproof"} },
    { "wallet",             "importpubkey",                     &importpubkey,                  {"pubkey","label","rescan"} },
    { "wallet",             "importwallet",                     &importwallet,                  {"filename"} },
    { "wallet",             "keypoolrefill",                    &keypoolrefill,                 {"newsize"} },
    { "wallet",             "listaddressgroupings",             &listaddressgroupings,          {} },
    { "wallet",             "listlabels",                       &listlabels,                    {"purpose"} },
    { "wallet",             "listlockunspent",                  &listlockunspent,               {} },
    { "wallet",             "listreceivedbyaddress",            &listreceivedbyaddress,         {"minconf","include_empty","include_watchonly","address_filter","assetlabel"} },
    { "wallet",             "listreceivedbylabel",              &listreceivedbylabel,           {"minconf","include_empty","include_watchonly"} },
    { "wallet",             "listsinceblock",                   &listsinceblock,                {"blockhash","target_confirmations","include_watchonly","include_removed"} },
    { "wallet",             "listtransactions",                 &listtransactions,              {"label|dummy","count","skip","include_watchonly"} },
    { "wallet",             "listunspent",                      &listunspent,                   {"minconf","maxconf","addresses","include_unsafe","query_options"} },
    { "wallet",             "listwalletdir",                    &listwalletdir,                 {} },
    { "wallet",             "listwallets",                      &listwallets,                   {} },
    { "wallet",             "loadwallet",                       &loadwallet,                    {"filename"} },
    { "wallet",             "lockunspent",                      &lockunspent,                   {"unlock","transactions"} },
    { "wallet",             "removeprunedfunds",                &removeprunedfunds,             {"txid"} },
    { "wallet",             "rescanblockchain",                 &rescanblockchain,              {"start_height", "stop_height"} },
    { "wallet",             "sendmany",                         &sendmany,                      {"dummy","amounts","minconf","comment","subtractfeefrom","replaceable","conf_target","estimate_mode", "output_assets", "ignoreblindfail"} },
    { "wallet",             "sendtoaddress",                    &sendtoaddress,                 {"address","amount","comment","comment_to","subtractfeefromamount","replaceable","conf_target","estimate_mode","avoid_reuse", "assetlabel", "ignorblindfail"} },
    { "wallet",             "sethdseed",                        &sethdseed,                     {"newkeypool","seed"} },
    { "wallet",             "setlabel",                         &setlabel,                      {"address","label"} },
    { "wallet",             "settxfee",                         &settxfee,                      {"amount"} },
    { "wallet",             "setwalletflag",                    &setwalletflag,                 {"flag","value"} },
    { "wallet",             "signmessage",                      &signmessage,                   {"address","message"} },
    { "wallet",             "signrawtransactionwithwallet",     &signrawtransactionwithwallet,  {"hexstring","prevtxs","sighashtype"} },
    { "wallet",             "unloadwallet",                     &unloadwallet,                  {"wallet_name"} },
    { "wallet",             "upgradewallet",                    &upgradewallet,                 {"version"} },
    { "wallet",             "walletcreatefundedpsbt",           &walletcreatefundedpsbt,        {"inputs","outputs","locktime","options","bip32derivs","solving_data"} },
    { "wallet",             "walletlock",                       &walletlock,                    {} },
    { "wallet",             "walletpassphrase",                 &walletpassphrase,              {"passphrase","timeout"} },
    { "wallet",             "walletpassphrasechange",           &walletpassphrasechange,        {"oldpassphrase","newpassphrase"} },
    { "wallet",             "walletprocesspsbt",                &walletprocesspsbt,             {"psbt","sign","sighashtype","bip32derivs"} },
    { "wallet",             "walletfillpsbtdata",               &walletfillpsbtdata,            {"psbt","bip32derivs"} },
    { "wallet",             "walletsignpsbt",                   &walletsignpsbt,                {"psbt","sighashtype","imbalance_ok"} },
    // ELEMENTS:
    { "wallet",             "getpeginaddress",                  &getpeginaddress,               {} },
    { "wallet",             "claimpegin",                       &claimpegin,                    {"bitcoin_tx", "txoutproof", "claim_script"} },
    { "wallet",             "createrawpegin",                   &createrawpegin,                {"bitcoin_tx", "txoutproof", "claim_script"} },
    { "wallet",             "blindrawtransaction",              &blindrawtransaction,           {"hexstring", "ignoreblindfail", "asset_commitments", "blind_issuances", "totalblinder"} },
    { "wallet",             "unblindrawtransaction",            &unblindrawtransaction,         {"hex"} },
    { "wallet",             "sendtomainchain",                  &sendtomainchain,               {"address", "amount", "subtractfeefromamount"} },
    { "wallet",             "initpegoutwallet",                 &initpegoutwallet,              {"bitcoin_descriptor", "bip32_counter", "liquid_pak"} },
    { "wallet",             "getwalletpakinfo",                 &getwalletpakinfo,              {} },
    { "wallet",             "importblindingkey",                &importblindingkey,             {"address", "hexkey"}},
    { "wallet",             "importmasterblindingkey",          &importmasterblindingkey,       {"hexkey"}},
    { "wallet",             "importissuanceblindingkey",        &importissuanceblindingkey,     {"txid", "vin", "blindingkey"}},
    { "wallet",             "dumpblindingkey",                  &dumpblindingkey,               {"address"}},
    { "wallet",             "dumpmasterblindingkey",            &dumpmasterblindingkey,         {}},
    { "wallet",             "dumpissuanceblindingkey",          &dumpissuanceblindingkey,       {"txid", "vin"}},
    { "wallet",             "signblock",                        &signblock,                     {"blockhex", "witnessScript"}},
    { "wallet",             "listissuances",                    &listissuances,                 {"asset"}},
    { "wallet",             "issueasset",                       &issueasset,                    {"assetamount", "tokenamount", "blind"}},
    { "wallet",             "reissueasset",                     &reissueasset,                  {"asset", "assetamount"}},
    { "wallet",             "destroyamount",                    &destroyamount,                 {"asset", "amount", "comment"} },
    { "hidden",             "generatepegoutproof",              &generatepegoutproof,           {"sumkey", "btcpubkey", "onlinepubkey"} },
    { "hidden",             "getpegoutkeys",                    &getpegoutkeys,                 {"btcprivkey", "offlinepubkey"} },
};
// clang-format on
    return MakeSpan(commands);
}<|MERGE_RESOLUTION|>--- conflicted
+++ resolved
@@ -338,12 +338,8 @@
         throw JSONRPCError(RPC_WALLET_ERROR, "Error: This wallet has no available keys");
     }
 
-<<<<<<< HEAD
-    OutputType output_type = pwallet->m_default_change_type != OutputType::CHANGE_AUTO ? pwallet->m_default_change_type : pwallet->m_default_address_type;
+    OutputType output_type = pwallet->m_default_change_type.get_value_or(pwallet->m_default_address_type);
     bool force_blind = false;
-=======
-    OutputType output_type = pwallet->m_default_change_type.get_value_or(pwallet->m_default_address_type);
->>>>>>> 7173a3c7
     if (!request.params[0].isNull()) {
         if (!ParseOutputType(request.params[0].get_str(), output_type)) {
             throw JSONRPCError(RPC_INVALID_ADDRESS_OR_KEY, strprintf("Unknown address type '%s'", request.params[0].get_str()));
