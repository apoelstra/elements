--- conflicted
+++ resolved
@@ -492,13 +492,9 @@
                     {"estimate_mode", RPCArg::Type::STR, /* default */ "unset", std::string() + "The fee estimate mode, must be one of (case insensitive):\n"
             "       \"" + FeeModes("\"\n\"") + "\""},
                     {"avoid_reuse", RPCArg::Type::BOOL, /* default */ "true", "(only available if avoid_reuse wallet flag is set) Avoid spending from dirty addresses; addresses are considered\n"
-<<<<<<< HEAD
-            "                             dirty if they have previously been used in a transaction."},
+                                         "dirty if they have previously been used in a transaction."},
                     {"assetlabel", RPCArg::Type::STR, RPCArg::Optional::OMITTED_NAMED_ARG, "Hex asset id or asset label for balance."},
                     {"ignoreblindfail", RPCArg::Type::BOOL, /* default */ "true", "Return a transaction even when a blinding attempt fails due to number of blinded inputs/outputs."},
-=======
-                                         "dirty if they have previously been used in a transaction."},
->>>>>>> 301959fa
                     {"verbose", RPCArg::Type::BOOL, /* default */ "false", "If true, return extra information about the transaction."},
                 },
                 {
