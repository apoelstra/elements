--- conflicted
+++ resolved
@@ -1869,12 +1869,8 @@
                 {
                     {"txid", RPCArg::Type::STR, RPCArg::Optional::NO, "The transaction id"},
                     {"include_watchonly", RPCArg::Type::BOOL, /* default */ "true for watch-only wallets, otherwise false", "Whether to include watch-only addresses in balance calculation and details[]"},
-<<<<<<< HEAD
-                    {"decode", RPCArg::Type::BOOL, /* default */ "false", "Whether to add a field with the decoded transaction"},
+                    {"verbose", RPCArg::Type::BOOL, /* default */ "false", "Whether to add a field with additional transaction details"},
                     {"assetlabel", RPCArg::Type::STR, RPCArg::Optional::OMITTED_NAMED_ARG, "Hex asset id or asset label for balance."},
-=======
-                    {"verbose", RPCArg::Type::BOOL, /* default */ "false", "Whether to add a field with additional transaction details"},
->>>>>>> 4bfef0da
                 },
                 RPCResult{
             "{\n"
@@ -6656,15 +6652,9 @@
     { "wallet",             "getbalance",                       &getbalance,                    {"dummy","minconf","include_watchonly","avoid_reuse","assetlabel"} },
     { "wallet",             "getnewaddress",                    &getnewaddress,                 {"label","address_type"} },
     { "wallet",             "getrawchangeaddress",              &getrawchangeaddress,           {"address_type"} },
-<<<<<<< HEAD
     { "wallet",             "getreceivedbyaddress",             &getreceivedbyaddress,          {"address","minconf","assetlabel"} },
     { "wallet",             "getreceivedbylabel",               &getreceivedbylabel,            {"label","minconf","assetlabel"} },
-    { "wallet",             "gettransaction",                   &gettransaction,                {"txid","include_watchonly","decode","assetlabel"} },
-=======
-    { "wallet",             "getreceivedbyaddress",             &getreceivedbyaddress,          {"address","minconf"} },
-    { "wallet",             "getreceivedbylabel",               &getreceivedbylabel,            {"label","minconf"} },
-    { "wallet",             "gettransaction",                   &gettransaction,                {"txid","include_watchonly","verbose"} },
->>>>>>> 4bfef0da
+    { "wallet",             "gettransaction",                   &gettransaction,                {"txid","include_watchonly","verbose","assetlabel"} },
     { "wallet",             "getunconfirmedbalance",            &getunconfirmedbalance,         {} },
     { "wallet",             "getbalances",                      &getbalances,                   {} },
     { "wallet",             "getwalletinfo",                    &getwalletinfo,                 {} },
