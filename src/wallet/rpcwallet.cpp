--- conflicted
+++ resolved
@@ -1868,12 +1868,8 @@
                 "\nGet detailed information about in-wallet transaction <txid>\n",
                 {
                     {"txid", RPCArg::Type::STR, RPCArg::Optional::NO, "The transaction id"},
-<<<<<<< HEAD
-                    {"include_watchonly", RPCArg::Type::BOOL, /* default */ "false", "Whether to include watch-only addresses in balance calculation and details[]"},
+                    {"include_watchonly", RPCArg::Type::BOOL, /* default */ "true for watch-only wallets, otherwise false", "Whether to include watch-only addresses in balance calculation and details[]"},
                     {"assetlabel", RPCArg::Type::STR, RPCArg::Optional::OMITTED_NAMED_ARG, "Hex asset id or asset label for balance."},
-=======
-                    {"include_watchonly", RPCArg::Type::BOOL, /* default */ "true for watch-only wallets, otherwise false", "Whether to include watch-only addresses in balance calculation and details[]"},
->>>>>>> 0d65106d
                 },
                 RPCResult{
             "{\n"
