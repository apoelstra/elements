// Copyright (c) 2010 Satoshi Nakamoto
// Copyright (c) 2009-2020 The Bitcoin Core developers
// Distributed under the MIT software license, see the accompanying
// file COPYING or http://www.opensource.org/licenses/mit-license.php.

#include <amount.h>
#include <asset.h>
#include <assetsdir.h>
#include <block_proof.h>
#include <consensus/validation.h>
#include <core_io.h>
#include <interfaces/chain.h>
#include <key_io.h>
#include <mainchainrpc.h>
#include <merkleblock.h>
#include <node/context.h>
#include <outputtype.h>
#include <pegins.h>
#include <policy/feerate.h>
#include <policy/fees.h>
#include <policy/policy.h>
#include <policy/rbf.h>
#include <pow.h>
#include <primitives/bitcoin/merkleblock.h>
#include <primitives/bitcoin/transaction.h>
#include <rpc/rawtransaction_util.h>
#include <rpc/server.h>
#include <rpc/util.h>
#include <script/descriptor.h>
#include <script/pegins.h>  // for GetPeginOutputFromWitness()
#include <script/sign.h>
#include <secp256k1.h>
#include <util/bip32.h>
#include <util/fees.h>
#include <util/message.h> // For MessageSign()
#include <util/moneystr.h>
#include <util/string.h>
#include <util/system.h>
#include <util/url.h>
#include <util/vector.h>
#include <validation.h>
#include <wallet/coincontrol.h>
#include <wallet/feebumper.h>
#include <wallet/fees.h>
#include <wallet/rpcwallet.h>
#include <wallet/wallet.h>
#include <wallet/walletdb.h>
#include <wallet/walletutil.h>

#include <stdint.h>

#include <univalue.h>


#include <script/generic.hpp> // signblock
#include <script/descriptor.h> // initpegoutwallet
#include <span.h> // sendtomainchain_pak
#include <blind.h>
#include <issuance.h>

static const std::string WALLET_ENDPOINT_BASE = "/wallet/";

static inline bool GetAvoidReuseFlag(const CWallet* const pwallet, const UniValue& param) {
    bool can_avoid_reuse = pwallet->IsWalletFlagSet(WALLET_FLAG_AVOID_REUSE);
    bool avoid_reuse = param.isNull() ? can_avoid_reuse : param.get_bool();

    if (avoid_reuse && !can_avoid_reuse) {
        throw JSONRPCError(RPC_WALLET_ERROR, "wallet does not have the \"avoid reuse\" feature enabled");
    }

    return avoid_reuse;
}


/** Used by RPC commands that have an include_watchonly parameter.
 *  We default to true for watchonly wallets if include_watchonly isn't
 *  explicitly set.
 */
static bool ParseIncludeWatchonly(const UniValue& include_watchonly, const CWallet& pwallet)
{
    if (include_watchonly.isNull()) {
        // if include_watchonly isn't explicitly set, then check if we have a watchonly wallet
        return pwallet.IsWalletFlagSet(WALLET_FLAG_DISABLE_PRIVATE_KEYS);
    }

    // otherwise return whatever include_watchonly was set to
    return include_watchonly.get_bool();
}


/** Checks if a CKey is in the given CWallet compressed or otherwise*/
bool HaveKey(const SigningProvider& wallet, const CKey& key)
{
    CKey key2;
    key2.Set(key.begin(), key.end(), !key.IsCompressed());
    return wallet.HaveKey(key.GetPubKey().GetID()) || wallet.HaveKey(key2.GetPubKey().GetID());
}

bool GetWalletNameFromJSONRPCRequest(const JSONRPCRequest& request, std::string& wallet_name)
{
    if (request.URI.substr(0, WALLET_ENDPOINT_BASE.size()) == WALLET_ENDPOINT_BASE) {
        // wallet endpoint was used
        wallet_name = urlDecode(request.URI.substr(WALLET_ENDPOINT_BASE.size()));
        return true;
    }
    return false;
}

std::shared_ptr<CWallet> GetWalletForJSONRPCRequest(const JSONRPCRequest& request)
{
    std::string wallet_name;
    if (GetWalletNameFromJSONRPCRequest(request, wallet_name)) {
        std::shared_ptr<CWallet> pwallet = GetWallet(wallet_name);
        if (!pwallet) throw JSONRPCError(RPC_WALLET_NOT_FOUND, "Requested wallet does not exist or is not loaded");
        return pwallet;
    }

    std::vector<std::shared_ptr<CWallet>> wallets = GetWallets();
    return wallets.size() == 1 || (request.fHelp && wallets.size() > 0) ? wallets[0] : nullptr;
}

std::string HelpRequiringPassphrase(const CWallet* pwallet)
{
    return pwallet && pwallet->IsCrypted()
        ? "\nRequires wallet passphrase to be set with walletpassphrase call."
        : "";
}

bool EnsureWalletIsAvailable(const CWallet* pwallet, bool avoidException)
{
    if (pwallet) return true;
    if (avoidException) return false;
    if (!HasWallets()) {
        throw JSONRPCError(
            RPC_METHOD_NOT_FOUND, "Method not found (wallet method is disabled because no wallet is loaded)");
    }
    throw JSONRPCError(RPC_WALLET_NOT_SPECIFIED,
        "Wallet file not specified (must request wallet RPC through /wallet/<filename> uri-path).");
}

void EnsureWalletIsUnlocked(const CWallet* pwallet)
{
    if (pwallet->IsLocked()) {
        throw JSONRPCError(RPC_WALLET_UNLOCK_NEEDED, "Error: Please enter the wallet passphrase with walletpassphrase first.");
    }
}

// also_create should only be set to true only when the RPC is expected to add things to a blank wallet and make it no longer blank
LegacyScriptPubKeyMan& EnsureLegacyScriptPubKeyMan(CWallet& wallet, bool also_create)
{
    LegacyScriptPubKeyMan* spk_man = wallet.GetLegacyScriptPubKeyMan();
    if (!spk_man && also_create) {
        spk_man = wallet.GetOrCreateLegacyScriptPubKeyMan();
    }
    if (!spk_man) {
        throw JSONRPCError(RPC_WALLET_ERROR, "This type of wallet does not support this command");
    }
    return *spk_man;
}

static void WalletTxToJSON(interfaces::Chain& chain, interfaces::Chain::Lock& locked_chain, const CWalletTx& wtx, UniValue& entry)
{
    int confirms = wtx.GetDepthInMainChain();
    entry.pushKV("confirmations", confirms);
    if (wtx.IsCoinBase())
        entry.pushKV("generated", true);
    if (confirms > 0)
    {
        entry.pushKV("blockhash", wtx.m_confirm.hashBlock.GetHex());
        entry.pushKV("blockheight", wtx.m_confirm.block_height);
        entry.pushKV("blockindex", wtx.m_confirm.nIndex);
        int64_t block_time;
        bool found_block = chain.findBlock(wtx.m_confirm.hashBlock, nullptr /* block */, &block_time);
        CHECK_NONFATAL(found_block);
        entry.pushKV("blocktime", block_time);
    } else {
        entry.pushKV("trusted", wtx.IsTrusted(locked_chain));
    }
    uint256 hash = wtx.GetHash();
    entry.pushKV("txid", hash.GetHex());
    UniValue conflicts(UniValue::VARR);
    for (const uint256& conflict : wtx.GetConflicts())
        conflicts.push_back(conflict.GetHex());
    entry.pushKV("walletconflicts", conflicts);
    entry.pushKV("time", wtx.GetTxTime());
    entry.pushKV("timereceived", (int64_t)wtx.nTimeReceived);

    // Add opt-in RBF status
    std::string rbfStatus = "no";
    if (confirms <= 0) {
        RBFTransactionState rbfState = chain.isRBFOptIn(*wtx.tx);
        if (rbfState == RBFTransactionState::UNKNOWN)
            rbfStatus = "unknown";
        else if (rbfState == RBFTransactionState::REPLACEABLE_BIP125)
            rbfStatus = "yes";
    }
    entry.pushKV("bip125-replaceable", rbfStatus);

    for (const std::pair<const std::string, std::string>& item : wtx.mapValue) {
        // Skip blinding data which isn't parseable
        if (item.first != "blindingdata") {
            entry.pushKV(item.first, item.second);
        }
    }
}

static std::string LabelFromValue(const UniValue& value)
{
    std::string label = value.get_str();
    if (label == "*")
        throw JSONRPCError(RPC_WALLET_INVALID_LABEL_NAME, "Invalid label name");
    return label;
}

static UniValue getnewaddress(const JSONRPCRequest& request)
{
    std::shared_ptr<CWallet> const wallet = GetWalletForJSONRPCRequest(request);
    CWallet* const pwallet = wallet.get();

    if (!EnsureWalletIsAvailable(pwallet, request.fHelp)) {
        return NullUniValue;
    }

            RPCHelpMan{"getnewaddress",
                "\nReturns a new address for receiving payments.\n"
                "If 'label' is specified, it is added to the address book \n"
                "so payments received with the address will be associated with 'label'.\n"
                "When the wallet doesn't give blinded addresses by default (-blindedaddresses=0), \n"
                "the address type \"blech32\" can still be used to get a blinded address.\n",
                {
                    {"label", RPCArg::Type::STR, /* default */ "\"\"", "The label name for the address to be linked to. It can also be set to the empty string \"\" to represent the default label. The label does not need to exist, it will be created if there is no label by the given name."},
                    {"address_type", RPCArg::Type::STR, /* default */ "set by -addresstype", "The address type to use. Options are \"legacy\", \"p2sh-segwit\", and \"bech32\". Default is set by -addresstype."},
                },
                RPCResult{
                    RPCResult::Type::STR, "address", "The new address"
                },
                RPCExamples{
                    HelpExampleCli("getnewaddress", "")
            + HelpExampleRpc("getnewaddress", "")
                },
            }.Check(request);

    LOCK(pwallet->cs_wallet);

    if (!pwallet->CanGetAddresses()) {
        throw JSONRPCError(RPC_WALLET_ERROR, "Error: This wallet has no available keys");
    }

    // Parse the label first so we don't generate a key if there's an error
    std::string label;
    if (!request.params[0].isNull())
        label = LabelFromValue(request.params[0]);

    OutputType output_type = pwallet->m_default_address_type;
    bool force_blind = false;
    if (!request.params[1].isNull()) {
        if (!ParseOutputType(request.params[1].get_str(), output_type)) {
            throw JSONRPCError(RPC_INVALID_ADDRESS_OR_KEY, strprintf("Unknown address type '%s'", request.params[1].get_str()));
        }
        // Special case for "blech32" when `-blindedaddresses=0` in the config.
        if (request.params[1].get_str() == "blech32") {
            force_blind = true;
        }
    }

    CTxDestination dest;
    std::string error;
    bool add_blinding_key = force_blind || gArgs.GetBoolArg("-blindedaddresses", g_con_elementsmode);
    if (!pwallet->GetNewDestination(output_type, label, dest, error, add_blinding_key)) {
        throw JSONRPCError(RPC_WALLET_KEYPOOL_RAN_OUT, error);
    }

    return EncodeDestination(dest);
}

static UniValue getrawchangeaddress(const JSONRPCRequest& request)
{
    std::shared_ptr<CWallet> const wallet = GetWalletForJSONRPCRequest(request);
    CWallet* const pwallet = wallet.get();

    if (!EnsureWalletIsAvailable(pwallet, request.fHelp)) {
        return NullUniValue;
    }

            RPCHelpMan{"getrawchangeaddress",
                "\nReturns a new Bitcoin address, for receiving change.\n"
                "This is for use with raw transactions, NOT normal use.\n",
                {
                    {"address_type", RPCArg::Type::STR, /* default */ "set by -changetype", "The address type to use. Options are \"legacy\", \"p2sh-segwit\", and \"bech32\". Default is set by -changetype."},
                },
                RPCResult{
                    RPCResult::Type::STR, "address", "The address"
                },
                RPCExamples{
                    HelpExampleCli("getrawchangeaddress", "")
            + HelpExampleRpc("getrawchangeaddress", "")
                },
            }.Check(request);

    LOCK(pwallet->cs_wallet);

    if (!pwallet->CanGetAddresses(true)) {
        throw JSONRPCError(RPC_WALLET_ERROR, "Error: This wallet has no available keys");
    }

    OutputType output_type = pwallet->m_default_change_type != OutputType::CHANGE_AUTO ? pwallet->m_default_change_type : pwallet->m_default_address_type;
    bool force_blind = false;
    if (!request.params[0].isNull()) {
        if (!ParseOutputType(request.params[0].get_str(), output_type)) {
            throw JSONRPCError(RPC_INVALID_ADDRESS_OR_KEY, strprintf("Unknown address type '%s'", request.params[0].get_str()));
        }
        // Special case for "blech32" when `-blindedaddresses=0` in the config.
        if (request.params[0].get_str() == "blech32") {
            force_blind = true;
        }
    }

    CTxDestination dest;
    std::string error;
    bool add_blinding_key = force_blind || gArgs.GetBoolArg("-blindedaddresses", g_con_elementsmode);
    if (!pwallet->GetNewChangeDestination(output_type, dest, error, add_blinding_key)) {
        throw JSONRPCError(RPC_WALLET_KEYPOOL_RAN_OUT, error);
    }
    return EncodeDestination(dest);
}


static UniValue setlabel(const JSONRPCRequest& request)
{
    std::shared_ptr<CWallet> const wallet = GetWalletForJSONRPCRequest(request);
    CWallet* const pwallet = wallet.get();

    if (!EnsureWalletIsAvailable(pwallet, request.fHelp)) {
        return NullUniValue;
    }

            RPCHelpMan{"setlabel",
                "\nSets the label associated with the given address.\n",
                {
                    {"address", RPCArg::Type::STR, RPCArg::Optional::NO, "The address to be associated with a label."},
                    {"label", RPCArg::Type::STR, RPCArg::Optional::NO, "The label to assign to the address."},
                },
                RPCResults{},
                RPCExamples{
                    HelpExampleCli("setlabel", "\"" + EXAMPLE_ADDRESS[0] + "\" \"tabby\"")
            + HelpExampleRpc("setlabel", "\"" + EXAMPLE_ADDRESS[0] + "\", \"tabby\"")
                },
            }.Check(request);

    LOCK(pwallet->cs_wallet);

    CTxDestination dest = DecodeDestination(request.params[0].get_str());
    if (!IsValidDestination(dest)) {
        throw JSONRPCError(RPC_INVALID_ADDRESS_OR_KEY, "Invalid Bitcoin address");
    }

    std::string label = LabelFromValue(request.params[1]);

    if (pwallet->IsMine(dest)) {
        pwallet->SetAddressBook(dest, label, "receive");
    } else {
        pwallet->SetAddressBook(dest, label, "send");
    }

    return NullUniValue;
}


static CTransactionRef SendMoney(interfaces::Chain::Lock& locked_chain, CWallet * const pwallet, const CTxDestination &address, CAmount nValue, const CAsset& asset, bool fSubtractFeeFromAmount, const CCoinControl& coin_control, mapValue_t mapValue, bool ignore_blind_fail)
{
    CAmountMap curBalance = pwallet->GetBalance(0, coin_control.m_avoid_address_reuse).m_mine_trusted;

    // Check amount
    if (nValue <= 0)
        throw JSONRPCError(RPC_INVALID_PARAMETER, "Invalid amount");

    if (nValue > curBalance[asset])
        throw JSONRPCError(RPC_WALLET_INSUFFICIENT_FUNDS, "Insufficient funds");

    // Parse Bitcoin address
    CScript scriptPubKey = GetScriptForDestination(address);

    // Create the lower bound number of reserve keys.
    std::vector<COutPoint> vPresetInputs;
    coin_control.ListSelected(vPresetInputs);

    // Create and send the transaction
    CAmount nFeeRequired = 0;
    std::string strError;
    std::vector<CRecipient> vecSend;
    int nChangePosRet = -1;
    CRecipient recipient = {scriptPubKey, nValue, asset, GetDestinationBlindingKey(address), fSubtractFeeFromAmount};
    vecSend.push_back(recipient);
    CTransactionRef tx;
    BlindDetails* blind_details = g_con_elementsmode ? new BlindDetails() : NULL;
    if (blind_details) blind_details->ignore_blind_failure = ignore_blind_fail;
    if (!pwallet->CreateTransaction(locked_chain, vecSend, tx, nFeeRequired, nChangePosRet, strError, coin_control, true, blind_details)) {
        if (!fSubtractFeeFromAmount && nValue + nFeeRequired > curBalance[policyAsset])
            strError = strprintf("Error: This transaction requires a transaction fee of at least %s", FormatMoney(nFeeRequired));
        throw JSONRPCError(RPC_WALLET_ERROR, strError);
    }
    pwallet->CommitTransaction(tx, std::move(mapValue), {} /* orderForm */, blind_details);
    return tx;
}

static UniValue sendtoaddress(const JSONRPCRequest& request)
{
    std::shared_ptr<CWallet> const wallet = GetWalletForJSONRPCRequest(request);
    CWallet* const pwallet = wallet.get();

    if (!EnsureWalletIsAvailable(pwallet, request.fHelp)) {
        return NullUniValue;
    }

            RPCHelpMan{"sendtoaddress",
                "\nSend an amount to a given address." +
                    HelpRequiringPassphrase(pwallet) + "\n",
                {
                    {"address", RPCArg::Type::STR, RPCArg::Optional::NO, "The address to send to."},
                    {"amount", RPCArg::Type::AMOUNT, RPCArg::Optional::NO, "The amount in " + CURRENCY_UNIT + " to send. eg 0.1"},
                    {"comment", RPCArg::Type::STR, RPCArg::Optional::OMITTED_NAMED_ARG, "A comment used to store what the transaction is for.\n"
            "                             This is not part of the transaction, just kept in your wallet."},
                    {"comment_to", RPCArg::Type::STR, RPCArg::Optional::OMITTED_NAMED_ARG, "A comment to store the name of the person or organization\n"
            "                             to which you're sending the transaction. This is not part of the \n"
            "                             transaction, just kept in your wallet."},
                    {"subtractfeefromamount", RPCArg::Type::BOOL, /* default */ "false", "The fee will be deducted from the amount being sent.\n"
            "                             The recipient will receive less bitcoins than you enter in the amount field."},
                    {"replaceable", RPCArg::Type::BOOL, /* default */ "wallet default", "Allow this transaction to be replaced by a transaction with higher fees via BIP 125"},
                    {"conf_target", RPCArg::Type::NUM, /* default */ "wallet default", "Confirmation target (in blocks)"},
                    {"estimate_mode", RPCArg::Type::STR, /* default */ "UNSET", "The fee estimate mode, must be one of:\n"
            "       \"UNSET\"\n"
            "       \"ECONOMICAL\"\n"
            "       \"CONSERVATIVE\""},
                    {"avoid_reuse", RPCArg::Type::BOOL, /* default */ "true", "(only available if avoid_reuse wallet flag is set) Avoid spending from dirty addresses; addresses are considered\n"
            "                             dirty if they have previously been used in a transaction."},
                    {"assetlabel", RPCArg::Type::STR, RPCArg::Optional::OMITTED_NAMED_ARG, "Hex asset id or asset label for balance."},
                    {"ignoreblindfail", RPCArg::Type::BOOL, /* default */ "true", "Return a transaction even when a blinding attempt fails due to number of blinded inputs/outputs."},
                },
                RPCResult{
                    RPCResult::Type::STR_HEX, "txid", "The transaction id."
                },
                RPCExamples{
<<<<<<< HEAD
                    HelpExampleCli("sendtoaddress", "\"1M72Sfpbz1BPpXFHz9m3CdqATR44Jvaydd\" 0.1")
                    + HelpExampleCli("sendtoaddress", "\"1M72Sfpbz1BPpXFHz9m3CdqATR44Jvaydd\" 0.1 \"donation\" \"seans outpost\"")
                    + HelpExampleCli("sendtoaddress", "\"1M72Sfpbz1BPpXFHz9m3CdqATR44Jvaydd\" 0.1 \"\" \"\" true")
                    + HelpExampleRpc("sendtoaddress", "\"1M72Sfpbz1BPpXFHz9m3CdqATR44Jvaydd\", 0.1, \"donation\", \"seans outpost\"")
=======
                    HelpExampleCli("sendtoaddress", "\"" + EXAMPLE_ADDRESS[0] + "\" 0.1")
            + HelpExampleCli("sendtoaddress", "\"" + EXAMPLE_ADDRESS[0] + "\" 0.1 \"donation\" \"seans outpost\"")
            + HelpExampleCli("sendtoaddress", "\"" + EXAMPLE_ADDRESS[0] + "\" 0.1 \"\" \"\" true")
            + HelpExampleRpc("sendtoaddress", "\"" + EXAMPLE_ADDRESS[0] + "\", 0.1, \"donation\", \"seans outpost\"")
>>>>>>> 0eebe45c
                },
            }.Check(request);

    // Make sure the results are valid at least up to the most recent block
    // the user could have gotten from another RPC command prior to now
    pwallet->BlockUntilSyncedToCurrentChain();

    auto locked_chain = pwallet->chain().lock();
    LOCK(pwallet->cs_wallet);

    CTxDestination dest = DecodeDestination(request.params[0].get_str());
    if (!IsValidDestination(dest)) {
        throw JSONRPCError(RPC_INVALID_ADDRESS_OR_KEY, "Invalid address");
    }

    // Amount
    CAmount nAmount = AmountFromValue(request.params[1]);
    if (nAmount <= 0)
        throw JSONRPCError(RPC_TYPE_ERROR, "Invalid amount for send");

    // Wallet comments
    mapValue_t mapValue;
    if (!request.params[2].isNull() && !request.params[2].get_str().empty())
        mapValue["comment"] = request.params[2].get_str();
    if (!request.params[3].isNull() && !request.params[3].get_str().empty())
        mapValue["to"] = request.params[3].get_str();

    bool fSubtractFeeFromAmount = false;
    if (!request.params[4].isNull()) {
        fSubtractFeeFromAmount = request.params[4].get_bool();
    }

    CCoinControl coin_control;
    if (!request.params[5].isNull()) {
        coin_control.m_signal_bip125_rbf = request.params[5].get_bool();
    }

    if (!request.params[6].isNull()) {
        coin_control.m_confirm_target = ParseConfirmTarget(request.params[6], pwallet->chain().estimateMaxBlocks());
    }

    if (!request.params[7].isNull()) {
        if (!FeeModeFromString(request.params[7].get_str(), coin_control.m_fee_mode)) {
            throw JSONRPCError(RPC_INVALID_PARAMETER, "Invalid estimate_mode parameter");
        }
    }

    coin_control.m_avoid_address_reuse = GetAvoidReuseFlag(pwallet, request.params[8]);
    // We also enable partial spend avoidance if reuse avoidance is set.
    coin_control.m_avoid_partial_spends |= coin_control.m_avoid_address_reuse;

    std::string strasset = Params().GetConsensus().pegged_asset.GetHex();
    if (request.params.size() > 9 && request.params[9].isStr() && !request.params[9].get_str().empty()) {
        strasset = request.params[9].get_str();
    }
    CAsset asset = GetAssetFromString(strasset);
    if (asset.IsNull() && g_con_elementsmode) {
        throw JSONRPCError(RPC_WALLET_ERROR, strprintf("Unknown label and invalid asset hex: %s", asset.GetHex()));
    }

    bool ignore_blind_fail = true;
    if (request.params.size() > 10) {
        ignore_blind_fail = request.params[10].get_bool();
    }

    EnsureWalletIsUnlocked(pwallet);

    CTransactionRef tx = SendMoney(*locked_chain, pwallet, dest, nAmount, asset, fSubtractFeeFromAmount, coin_control, std::move(mapValue), ignore_blind_fail);
    return tx->GetHash().GetHex();
}

static UniValue listaddressgroupings(const JSONRPCRequest& request)
{
    std::shared_ptr<CWallet> const wallet = GetWalletForJSONRPCRequest(request);
    const CWallet* const pwallet = wallet.get();

    if (!EnsureWalletIsAvailable(pwallet, request.fHelp)) {
        return NullUniValue;
    }

            RPCHelpMan{"listaddressgroupings",
                "\nLists groups of addresses which have had their common ownership\n"
                "made public by common use as inputs or as the resulting change\n"
                "in past transactions\n",
                {},
                RPCResult{
                    RPCResult::Type::ARR, "", "",
                    {
                        {RPCResult::Type::ARR, "", "",
                        {
                            {RPCResult::Type::ARR, "", "",
                            {
                                {RPCResult::Type::STR, "address", "The address"},
                                {RPCResult::Type::STR_AMOUNT, "amount", "The amount in " + CURRENCY_UNIT},
                                {RPCResult::Type::STR, "label", /* optional */ true, "The label"},
                            }},
                        }},
                    }
                },
                RPCExamples{
                    HelpExampleCli("listaddressgroupings", "")
            + HelpExampleRpc("listaddressgroupings", "")
                },
            }.Check(request);

    // Make sure the results are valid at least up to the most recent block
    // the user could have gotten from another RPC command prior to now
    pwallet->BlockUntilSyncedToCurrentChain();

    auto locked_chain = pwallet->chain().lock();
    LOCK(pwallet->cs_wallet);

    UniValue jsonGroupings(UniValue::VARR);
    std::map<CTxDestination, CAmount> balances = pwallet->GetAddressBalances(*locked_chain);
    for (const std::set<CTxDestination>& grouping : pwallet->GetAddressGroupings()) {
        UniValue jsonGrouping(UniValue::VARR);
        for (const CTxDestination& address : grouping)
        {
            UniValue addressInfo(UniValue::VARR);
            addressInfo.push_back(EncodeDestination(address));
            addressInfo.push_back(ValueFromAmount(balances[address]));
            {
                if (pwallet->mapAddressBook.find(address) != pwallet->mapAddressBook.end()) {
                    addressInfo.push_back(pwallet->mapAddressBook.find(address)->second.name);
                }
            }
            jsonGrouping.push_back(addressInfo);
        }
        jsonGroupings.push_back(jsonGrouping);
    }
    return jsonGroupings;
}

static UniValue signmessage(const JSONRPCRequest& request)
{
    std::shared_ptr<CWallet> const wallet = GetWalletForJSONRPCRequest(request);
    const CWallet* const pwallet = wallet.get();

    if (!EnsureWalletIsAvailable(pwallet, request.fHelp)) {
        return NullUniValue;
    }

            RPCHelpMan{"signmessage",
                "\nSign a message with the private key of an address" +
                    HelpRequiringPassphrase(pwallet) + "\n",
                {
                    {"address", RPCArg::Type::STR, RPCArg::Optional::NO, "The address to use for the private key."},
                    {"message", RPCArg::Type::STR, RPCArg::Optional::NO, "The message to create a signature of."},
                },
                RPCResult{
                    RPCResult::Type::STR, "signature", "The signature of the message encoded in base 64"
                },
                RPCExamples{
            "\nUnlock the wallet for 30 seconds\n"
            + HelpExampleCli("walletpassphrase", "\"mypassphrase\" 30") +
            "\nCreate the signature\n"
            + HelpExampleCli("signmessage", "\"1D1ZrZNe3JUo7ZycKEYQQiQAWd9y54F4XX\" \"my message\"") +
            "\nVerify the signature\n"
            + HelpExampleCli("verifymessage", "\"1D1ZrZNe3JUo7ZycKEYQQiQAWd9y54F4XX\" \"signature\" \"my message\"") +
            "\nAs a JSON-RPC call\n"
            + HelpExampleRpc("signmessage", "\"1D1ZrZNe3JUo7ZycKEYQQiQAWd9y54F4XX\", \"my message\"")
                },
            }.Check(request);

    auto locked_chain = pwallet->chain().lock();
    LOCK(pwallet->cs_wallet);

    EnsureWalletIsUnlocked(pwallet);

    std::string strAddress = request.params[0].get_str();
    std::string strMessage = request.params[1].get_str();

    CTxDestination dest = DecodeDestination(strAddress);
    if (!IsValidDestination(dest)) {
        throw JSONRPCError(RPC_TYPE_ERROR, "Invalid address");
    }

    const PKHash *pkhash = boost::get<PKHash>(&dest);
    if (!pkhash) {
        throw JSONRPCError(RPC_TYPE_ERROR, "Address does not refer to key");
    }

    std::string signature;
    SigningResult err = pwallet->SignMessage(strMessage, *pkhash, signature);
    if (err == SigningResult::SIGNING_FAILED) {
        throw JSONRPCError(RPC_INVALID_ADDRESS_OR_KEY, SigningResultString(err));
    } else if (err != SigningResult::OK){
        throw JSONRPCError(RPC_WALLET_ERROR, SigningResultString(err));
    }

    return signature;
}

static UniValue getreceivedbyaddress(const JSONRPCRequest& request)
{
    std::shared_ptr<CWallet> const wallet = GetWalletForJSONRPCRequest(request);
    const CWallet* const pwallet = wallet.get();

    if (!EnsureWalletIsAvailable(pwallet, request.fHelp)) {
        return NullUniValue;
    }

            RPCHelpMan{"getreceivedbyaddress",
                "\nReturns the total amount received by the given address in transactions with at least minconf confirmations.\n",
                {
                    {"address", RPCArg::Type::STR, RPCArg::Optional::NO, "The address for transactions."},
                    {"minconf", RPCArg::Type::NUM, /* default */ "1", "Only include transactions confirmed at least this many times."},
                    {"assetlabel", RPCArg::Type::STR, RPCArg::Optional::OMITTED_NAMED_ARG, "Hex asset id or asset label for balance."},
                },
                RPCResult{
                    RPCResult::Type::STR_AMOUNT, "amount", "The total amount in " + CURRENCY_UNIT + " received at this address."
                },
                RPCExamples{
            "\nThe amount from transactions with at least 1 confirmation\n"
            + HelpExampleCli("getreceivedbyaddress", "\"" + EXAMPLE_ADDRESS[0] + "\"") +
            "\nThe amount including unconfirmed transactions, zero confirmations\n"
            + HelpExampleCli("getreceivedbyaddress", "\"" + EXAMPLE_ADDRESS[0] + "\" 0") +
            "\nThe amount with at least 6 confirmations\n"
            + HelpExampleCli("getreceivedbyaddress", "\"" + EXAMPLE_ADDRESS[0] + "\" 6") +
            "\nAs a JSON-RPC call\n"
            + HelpExampleRpc("getreceivedbyaddress", "\"" + EXAMPLE_ADDRESS[0] + "\", 6")
                },
            }.Check(request);

    // Make sure the results are valid at least up to the most recent block
    // the user could have gotten from another RPC command prior to now
    pwallet->BlockUntilSyncedToCurrentChain();

    auto locked_chain = pwallet->chain().lock();
    LOCK(pwallet->cs_wallet);

    // Bitcoin address
    CTxDestination dest = DecodeDestination(request.params[0].get_str());
    if (!IsValidDestination(dest)) {
        throw JSONRPCError(RPC_INVALID_ADDRESS_OR_KEY, "Invalid Bitcoin address");
    }
    CScript scriptPubKey = GetScriptForDestination(dest);
    if (!pwallet->IsMine(scriptPubKey)) {
        throw JSONRPCError(RPC_WALLET_ERROR, "Address not found in wallet");
    }

    // Minimum confirmations
    int nMinDepth = 1;
    if (!request.params[1].isNull())
        nMinDepth = request.params[1].get_int();

    // Tally
    CAmountMap amounts;
    for (auto& pairWtx : pwallet->mapWallet) {
        const CWalletTx& wtx = pairWtx.second;
        if (wtx.IsCoinBase() || !locked_chain->checkFinalTx(*wtx.tx)) {
            continue;
        }

        for (unsigned int i = 0; i < wtx.tx->vout.size(); i++) {
            const CTxOut& txout = wtx.tx->vout[i];
            if (txout.scriptPubKey == scriptPubKey) {
                if (wtx.GetDepthInMainChain() >= nMinDepth) {
                    CAmountMap wtxValue;
                    CAmount amt = wtx.GetOutputValueOut(i);
                    if (amt < 0) {
                        continue;
                    }
                    wtxValue[wtx.GetOutputAsset(i)] = amt;
                    amounts += wtxValue;
                }
            }
        }
    }

    std::string asset = "";
    if (request.params.size() > 2 && request.params[2].isStr()) {
        asset = request.params[2].get_str();
    }

    return AmountMapToUniv(amounts, asset);
}


static UniValue getreceivedbylabel(const JSONRPCRequest& request)
{
    std::shared_ptr<CWallet> const wallet = GetWalletForJSONRPCRequest(request);
    const CWallet* const pwallet = wallet.get();

    if (!EnsureWalletIsAvailable(pwallet, request.fHelp)) {
        return NullUniValue;
    }

            RPCHelpMan{"getreceivedbylabel",
                "\nReturns the total amount received by addresses with <label> in transactions with at least [minconf] confirmations.\n",
                {
                    {"label", RPCArg::Type::STR, RPCArg::Optional::NO, "The selected label, may be the default label using \"\"."},
                    {"minconf", RPCArg::Type::NUM, /* default */ "1", "Only include transactions confirmed at least this many times."},
                    {"assetlabel", RPCArg::Type::STR, RPCArg::Optional::OMITTED_NAMED_ARG, "Hex asset id or asset label for balance."},
                },
                RPCResult{
                    RPCResult::Type::STR_AMOUNT, "amount", "The total amount in " + CURRENCY_UNIT + " received for this label."
                },
                RPCExamples{
            "\nAmount received by the default label with at least 1 confirmation\n"
            + HelpExampleCli("getreceivedbylabel", "\"\"") +
            "\nAmount received at the tabby label including unconfirmed amounts with zero confirmations\n"
            + HelpExampleCli("getreceivedbylabel", "\"tabby\" 0") +
            "\nThe amount with at least 6 confirmations\n"
            + HelpExampleCli("getreceivedbylabel", "\"tabby\" 6") +
            "\nAs a JSON-RPC call\n"
            + HelpExampleRpc("getreceivedbylabel", "\"tabby\", 6")
                },
            }.Check(request);

    // Make sure the results are valid at least up to the most recent block
    // the user could have gotten from another RPC command prior to now
    pwallet->BlockUntilSyncedToCurrentChain();

    auto locked_chain = pwallet->chain().lock();
    LOCK(pwallet->cs_wallet);

    // Minimum confirmations
    int nMinDepth = 1;
    if (!request.params[1].isNull())
        nMinDepth = request.params[1].get_int();

    // Get the set of pub keys assigned to label
    std::string label = LabelFromValue(request.params[0]);
    std::set<CTxDestination> setAddress = pwallet->GetLabelAddresses(label);

    // Tally
    CAmountMap amounts;
    for (auto& pairWtx : pwallet->mapWallet) {
        const CWalletTx& wtx = pairWtx.second;
        if (wtx.IsCoinBase() || !locked_chain->checkFinalTx(*wtx.tx)) {
            continue;
        }

        for (unsigned int i = 0; i < wtx.tx->vout.size(); i++) {
            const CTxOut& txout = wtx.tx->vout[i];
            CTxDestination address;
            if (ExtractDestination(txout.scriptPubKey, address) && pwallet->IsMine(address) && setAddress.count(address)) {
                if (wtx.GetDepthInMainChain() >= nMinDepth) {
                    CAmountMap wtxValue;
                    CAmount amt = wtx.GetOutputValueOut(i);
                    if (amt < 0) {
                        continue;
                    }
                    wtxValue[wtx.GetOutputAsset(i)] = amt;
                    amounts += wtxValue;
                }
            }
        }
    }

    std::string asset = "";
    if (request.params.size() > 2 && request.params[2].isStr()) {
        asset = request.params[2].get_str();
    }

    return AmountMapToUniv(amounts, asset);
}


static UniValue getbalance(const JSONRPCRequest& request)
{
    std::shared_ptr<CWallet> const wallet = GetWalletForJSONRPCRequest(request);
    const CWallet* const pwallet = wallet.get();

    if (!EnsureWalletIsAvailable(pwallet, request.fHelp)) {
        return NullUniValue;
    }

            RPCHelpMan{"getbalance",
                "\nReturns the total available balance.\n"
                "The available balance is what the wallet considers currently spendable, and is\n"
                "thus affected by options which limit spendability such as -spendzeroconfchange.\n",
                {
                    {"dummy", RPCArg::Type::STR, RPCArg::Optional::OMITTED_NAMED_ARG, "Remains for backward compatibility. Must be excluded or set to \"*\"."},
                    {"minconf", RPCArg::Type::NUM, /* default */ "0", "Only include transactions confirmed at least this many times."},
                    {"include_watchonly", RPCArg::Type::BOOL, /* default */ "true for watch-only wallets, otherwise false", "Also include balance in watch-only addresses (see 'importaddress')"},
                    {"avoid_reuse", RPCArg::Type::BOOL, /* default */ "true", "(only available if avoid_reuse wallet flag is set) Do not include balance in dirty outputs; addresses are considered dirty if they have previously been used in a transaction."},
                    {"assetlabel", RPCArg::Type::STR, RPCArg::Optional::OMITTED_NAMED_ARG, "Hex asset id or asset label for balance."},
                },
                RPCResult{
                    RPCResult::Type::STR_AMOUNT, "amount", "The total amount in " + CURRENCY_UNIT + " received for this wallet."
                },
                RPCExamples{
            "\nThe total amount in the wallet with 1 or more confirmations\n"
            + HelpExampleCli("getbalance", "") +
            "\nThe total amount in the wallet at least 6 blocks confirmed\n"
            + HelpExampleCli("getbalance", "\"*\" 6") +
            "\nAs a JSON-RPC call\n"
            + HelpExampleRpc("getbalance", "\"*\", 6")
                },
            }.Check(request);

    // Make sure the results are valid at least up to the most recent block
    // the user could have gotten from another RPC command prior to now
    pwallet->BlockUntilSyncedToCurrentChain();

    auto locked_chain = pwallet->chain().lock();
    LOCK(pwallet->cs_wallet);

    const UniValue& dummy_value = request.params[0];
    if (!dummy_value.isNull() && dummy_value.get_str() != "*") {
        throw JSONRPCError(RPC_METHOD_DEPRECATED, "dummy first argument must be excluded or set to \"*\".");
    }

    int min_depth = 0;
    if (!request.params[1].isNull()) {
        min_depth = request.params[1].get_int();
    }

    bool include_watchonly = ParseIncludeWatchonly(request.params[2], *pwallet);

    bool avoid_reuse = GetAvoidReuseFlag(pwallet, request.params[3]);

    std::string asset = "";
    if (!request.params[4].isNull() && request.params[4].isStr()) {
        asset = request.params[4].get_str();
    }

    const auto bal = pwallet->GetBalance(min_depth, avoid_reuse);

    if (include_watchonly) {
        return AmountMapToUniv(bal.m_mine_trusted + bal.m_watchonly_trusted, asset);
    } else {
        return AmountMapToUniv(bal.m_mine_trusted, asset);
    }
}

static UniValue getunconfirmedbalance(const JSONRPCRequest &request)
{
    std::shared_ptr<CWallet> const wallet = GetWalletForJSONRPCRequest(request);
    const CWallet* const pwallet = wallet.get();

    if (!EnsureWalletIsAvailable(pwallet, request.fHelp)) {
        return NullUniValue;
    }

            RPCHelpMan{"getunconfirmedbalance",
                "DEPRECATED\nIdentical to getbalances().mine.untrusted_pending\n",
                {},
                RPCResults{},
                RPCExamples{""},
            }.Check(request);

    // Make sure the results are valid at least up to the most recent block
    // the user could have gotten from another RPC command prior to now
    pwallet->BlockUntilSyncedToCurrentChain();

    auto locked_chain = pwallet->chain().lock();
    LOCK(pwallet->cs_wallet);

    return AmountMapToUniv(pwallet->GetBalance().m_mine_untrusted_pending, "");
}


static UniValue sendmany(const JSONRPCRequest& request)
{
    std::shared_ptr<CWallet> const wallet = GetWalletForJSONRPCRequest(request);
    CWallet* const pwallet = wallet.get();

    if (!EnsureWalletIsAvailable(pwallet, request.fHelp)) {
        return NullUniValue;
    }

    RPCHelpMan{"sendmany",
                "\nSend multiple times. Amounts are double-precision floating point numbers." +
                    HelpRequiringPassphrase(pwallet) + "\n",
                {
                    {"dummy", RPCArg::Type::STR, RPCArg::Optional::NO, "Must be set to \"\" for backwards compatibility.", "\"\""},
                    {"amounts", RPCArg::Type::OBJ, RPCArg::Optional::NO, "A json object with addresses and amounts",
                        {
                            {"address", RPCArg::Type::AMOUNT, RPCArg::Optional::NO, "The address is the key, the numeric amount (can be string) in " + CURRENCY_UNIT + " is the value"},
                        },
                    },
                    {"minconf", RPCArg::Type::NUM, RPCArg::Optional::OMITTED_NAMED_ARG, "Ignored dummy value"},
                    {"comment", RPCArg::Type::STR, RPCArg::Optional::OMITTED_NAMED_ARG, "A comment"},
                    {"subtractfeefrom", RPCArg::Type::ARR, RPCArg::Optional::OMITTED_NAMED_ARG, "A json array with addresses.\n"
            "                           The fee will be equally deducted from the amount of each selected address.\n"
            "                           Those recipients will receive less bitcoins than you enter in their corresponding amount field.\n"
            "                           If no addresses are specified here, the sender pays the fee.",
                        {
                            {"address", RPCArg::Type::STR, RPCArg::Optional::OMITTED, "Subtract fee from this address"},
                        },
                    },
                    {"replaceable", RPCArg::Type::BOOL, /* default */ "wallet default", "Allow this transaction to be replaced by a transaction with higher fees via BIP 125"},
                    {"conf_target", RPCArg::Type::NUM, /* default */ "wallet default", "Confirmation target (in blocks)"},
                    {"estimate_mode", RPCArg::Type::STR, /* default */ "UNSET", "The fee estimate mode, must be one of:\n"
            "       \"UNSET\"\n"
            "       \"ECONOMICAL\"\n"
            "       \"CONSERVATIVE\""},
                    {"output_assets", RPCArg::Type::OBJ, RPCArg::Optional::OMITTED, "A json object of addresses to assets.",
                        {
                            {"address", RPCArg::Type::STR, RPCArg::Optional::NO, "A key-value pair where the key is the address used and the value is an asset label or hex asset ID."},
                        },
                    },
                    {"ignoreblindfail", RPCArg::Type::BOOL, /* default */ "true", "Return a transaction even when a blinding attempt fails due to number of blinded inputs/outputs."},
                },
                 RPCResult{
                     RPCResult::Type::STR_HEX, "txid", "The transaction id for the send. Only 1 transaction is created regardless of\n"
            "the number of addresses."
                 },
                RPCExamples{
            "\nSend two amounts to two different addresses:\n"
            + HelpExampleCli("sendmany", "\"\" \"{\\\"" + EXAMPLE_ADDRESS[0] + "\\\":0.01,\\\"" + EXAMPLE_ADDRESS[1] + "\\\":0.02}\"") +
            "\nSend two amounts to two different addresses setting the confirmation and comment:\n"
            + HelpExampleCli("sendmany", "\"\" \"{\\\"" + EXAMPLE_ADDRESS[0] + "\\\":0.01,\\\"" + EXAMPLE_ADDRESS[1] + "\\\":0.02}\" 6 \"testing\"") +
            "\nSend two amounts to two different addresses, subtract fee from amount:\n"
            + HelpExampleCli("sendmany", "\"\" \"{\\\"" + EXAMPLE_ADDRESS[0] + "\\\":0.01,\\\"" + EXAMPLE_ADDRESS[1] + "\\\":0.02}\" 1 \"\" \"[\\\"" + EXAMPLE_ADDRESS[0] + "\\\",\\\"" + EXAMPLE_ADDRESS[1] + "\\\"]\"") +
            "\nAs a JSON-RPC call\n"
            + HelpExampleRpc("sendmany", "\"\", {\"" + EXAMPLE_ADDRESS[0] + "\":0.01,\"" + EXAMPLE_ADDRESS[1] + "\":0.02}, 6, \"testing\"")
                },
    }.Check(request);

    // Make sure the results are valid at least up to the most recent block
    // the user could have gotten from another RPC command prior to now
    pwallet->BlockUntilSyncedToCurrentChain();

    auto locked_chain = pwallet->chain().lock();
    LOCK(pwallet->cs_wallet);

    if (!request.params[0].isNull() && !request.params[0].get_str().empty()) {
        throw JSONRPCError(RPC_INVALID_PARAMETER, "Dummy value must be set to \"\"");
    }
    UniValue sendTo = request.params[1].get_obj();

    mapValue_t mapValue;
    if (!request.params[3].isNull() && !request.params[3].get_str().empty())
        mapValue["comment"] = request.params[3].get_str();

    UniValue subtractFeeFromAmount(UniValue::VARR);
    if (!request.params[4].isNull())
        subtractFeeFromAmount = request.params[4].get_array();

    CCoinControl coin_control;
    if (!request.params[5].isNull()) {
        coin_control.m_signal_bip125_rbf = request.params[5].get_bool();
    }

    if (!request.params[6].isNull()) {
        coin_control.m_confirm_target = ParseConfirmTarget(request.params[6], pwallet->chain().estimateMaxBlocks());
    }

    if (!request.params[7].isNull()) {
        if (!FeeModeFromString(request.params[7].get_str(), coin_control.m_fee_mode)) {
            throw JSONRPCError(RPC_INVALID_PARAMETER, "Invalid estimate_mode parameter");
        }
    }

    UniValue assets;
    if (!request.params[8].isNull()) {
        if (!g_con_elementsmode) {
            throw JSONRPCError(RPC_TYPE_ERROR, "Asset argument cannot be given for Bitcoin serialization.");
        }
        assets = request.params[8].get_obj();
    }

    bool ignore_blind_fail = true;
    if (request.params.size() > 9) {
        ignore_blind_fail = request.params[9].get_bool();
    }

    std::set<CTxDestination> destinations;
    std::vector<CRecipient> vecSend;

    std::vector<std::string> keys = sendTo.getKeys();
    for (const std::string& name_ : keys) {
        std::string strasset = Params().GetConsensus().pegged_asset.GetHex();
        if (!assets.isNull() && assets[name_].isStr()) {
            strasset = assets[name_].get_str();
        }
        CAsset asset = GetAssetFromString(strasset);
        if (asset.IsNull() && g_con_elementsmode) {
            throw JSONRPCError(RPC_WALLET_ERROR, strprintf("Unknown label and invalid asset hex: %s", asset.GetHex()));
        }

        CTxDestination dest = DecodeDestination(name_);
        if (!IsValidDestination(dest)) {
            throw JSONRPCError(RPC_INVALID_ADDRESS_OR_KEY, std::string("Invalid Bitcoin address: ") + name_);
        }

        if (destinations.count(dest)) {
            throw JSONRPCError(RPC_INVALID_PARAMETER, std::string("Invalid parameter, duplicated address: ") + name_);
        }
        destinations.insert(dest);

        CScript scriptPubKey = GetScriptForDestination(dest);
        CAmount nAmount = AmountFromValue(sendTo[name_]);
        if (nAmount <= 0)
            throw JSONRPCError(RPC_TYPE_ERROR, "Invalid amount for send");

        bool fSubtractFeeFromAmount = false;
        for (unsigned int idx = 0; idx < subtractFeeFromAmount.size(); idx++) {
            const UniValue& addr = subtractFeeFromAmount[idx];
            if (addr.get_str() == name_)
                fSubtractFeeFromAmount = true;
        }

        CRecipient recipient = {scriptPubKey, nAmount, asset, GetDestinationBlindingKey(dest), fSubtractFeeFromAmount};
        vecSend.push_back(recipient);
    }

    EnsureWalletIsUnlocked(pwallet);

    // Shuffle recipient list
    std::shuffle(vecSend.begin(), vecSend.end(), FastRandomContext());

    // Send
    CAmount nFeeRequired = 0;
    int nChangePosRet = -1;
    std::string strFailReason;
    CTransactionRef tx;
    BlindDetails* blind_details = g_con_elementsmode ? new BlindDetails() : NULL;
    if (g_con_elementsmode) {
        blind_details->ignore_blind_failure = ignore_blind_fail;
    }
    bool fCreated = pwallet->CreateTransaction(*locked_chain, vecSend, tx, nFeeRequired, nChangePosRet, strFailReason, coin_control, true, blind_details);
    if (!fCreated) {
        throw JSONRPCError(RPC_WALLET_INSUFFICIENT_FUNDS, strFailReason);
    }

    pwallet->CommitTransaction(tx, std::move(mapValue), {} /* orderForm */, blind_details);
    return tx->GetHash().GetHex();
}

static UniValue addmultisigaddress(const JSONRPCRequest& request)
{
    std::shared_ptr<CWallet> const wallet = GetWalletForJSONRPCRequest(request);
    CWallet* const pwallet = wallet.get();

    if (!EnsureWalletIsAvailable(pwallet, request.fHelp)) {
        return NullUniValue;
    }

            RPCHelpMan{"addmultisigaddress",
                "\nAdd an nrequired-to-sign multisignature address to the wallet. Requires a new wallet backup.\n"
                "Each key is a Bitcoin address or hex-encoded public key.\n"
                "This functionality is only intended for use with non-watchonly addresses.\n"
                "See `importaddress` for watchonly p2sh address support.\n"
                "If 'label' is specified, assign address to that label.\n",
                {
                    {"nrequired", RPCArg::Type::NUM, RPCArg::Optional::NO, "The number of required signatures out of the n keys or addresses."},
                    {"keys", RPCArg::Type::ARR, RPCArg::Optional::NO, "A json array of addresses or hex-encoded public keys",
                        {
                            {"key", RPCArg::Type::STR, RPCArg::Optional::OMITTED, "address or hex-encoded public key"},
                        },
                        },
                    {"label", RPCArg::Type::STR, RPCArg::Optional::OMITTED_NAMED_ARG, "A label to assign the addresses to."},
                    {"address_type", RPCArg::Type::STR, /* default */ "set by -addresstype", "The address type to use. Options are \"legacy\", \"p2sh-segwit\", and \"bech32\"."},
                },
                RPCResult{
                    RPCResult::Type::OBJ, "", "",
                    {
                        {RPCResult::Type::STR, "address", "The value of the new multisig address"},
                        {RPCResult::Type::STR_HEX, "redeemScript", "The string value of the hex-encoded redemption script"},
                        {RPCResult::Type::STR, "descriptor", "The descriptor for this multisig"},
                    },
                },
                RPCExamples{
            "\nAdd a multisig address from 2 addresses\n"
            + HelpExampleCli("addmultisigaddress", "2 \"[\\\"" + EXAMPLE_ADDRESS[0] + "\\\",\\\"" + EXAMPLE_ADDRESS[1] + "\\\"]\"") +
            "\nAs a JSON-RPC call\n"
            + HelpExampleRpc("addmultisigaddress", "2, \"[\\\"" + EXAMPLE_ADDRESS[0] + "\\\",\\\"" + EXAMPLE_ADDRESS[1] + "\\\"]\"")
                },
            }.Check(request);

    LegacyScriptPubKeyMan& spk_man = EnsureLegacyScriptPubKeyMan(*pwallet);

    auto locked_chain = pwallet->chain().lock();
    LOCK2(pwallet->cs_wallet, spk_man.cs_KeyStore);

    std::string label;
    if (!request.params[2].isNull())
        label = LabelFromValue(request.params[2]);

    int required = request.params[0].get_int();

    // Get the public keys
    const UniValue& keys_or_addrs = request.params[1].get_array();
    std::vector<CPubKey> pubkeys;
    for (unsigned int i = 0; i < keys_or_addrs.size(); ++i) {
        if (IsHex(keys_or_addrs[i].get_str()) && (keys_or_addrs[i].get_str().length() == 66 || keys_or_addrs[i].get_str().length() == 130)) {
            pubkeys.push_back(HexToPubKey(keys_or_addrs[i].get_str()));
        } else {
            pubkeys.push_back(AddrToPubKey(spk_man, keys_or_addrs[i].get_str()));
        }
    }

    OutputType output_type = pwallet->m_default_address_type;
    if (!request.params[3].isNull()) {
        if (!ParseOutputType(request.params[3].get_str(), output_type)) {
            throw JSONRPCError(RPC_INVALID_ADDRESS_OR_KEY, strprintf("Unknown address type '%s'", request.params[3].get_str()));
        }
    }

    // Construct using pay-to-script-hash:
    CScript inner;
    CTxDestination dest = AddAndGetMultisigDestination(required, pubkeys, output_type, spk_man, inner);
    pwallet->SetAddressBook(dest, label, "send");

    // Make the descriptor
    std::unique_ptr<Descriptor> descriptor = InferDescriptor(GetScriptForDestination(dest), spk_man);

    UniValue result(UniValue::VOBJ);
    result.pushKV("address", EncodeDestination(dest));
    result.pushKV("redeemScript", HexStr(inner.begin(), inner.end()));
    result.pushKV("descriptor", descriptor->ToString());
    return result;
}

class Witnessifier : public boost::static_visitor<bool>
{
public:
    const SigningProvider * const provider;
    CTxDestination result;
    bool already_witness;

    explicit Witnessifier(const SigningProvider *_provider) : provider(_provider), already_witness(false) {}

    bool operator()(const PKHash &keyID) {
        if (provider) {
            CScript basescript = GetScriptForDestination(keyID);
            CScript witscript = GetScriptForWitness(basescript);
            if (!IsSolvable(*provider, witscript)) {
                return false;
            }
            return ExtractDestination(witscript, result);
        }
        return false;
    }

    bool operator()(const ScriptHash &scripthash) {
        CScript subscript;
        if (provider && provider->GetCScript(CScriptID(scripthash), subscript)) {
            int witnessversion;
            std::vector<unsigned char> witprog;
            if (subscript.IsWitnessProgram(witnessversion, witprog)) {
                ExtractDestination(subscript, result);
                already_witness = true;
                return true;
            }
            CScript witscript = GetScriptForWitness(subscript);
            if (!IsSolvable(*provider, witscript)) {
                return false;
            }
            return ExtractDestination(witscript, result);
        }
        return false;
    }

    bool operator()(const WitnessV0KeyHash& id)
    {
        already_witness = true;
        result = id;
        return true;
    }

    bool operator()(const WitnessV0ScriptHash& id)
    {
        already_witness = true;
        result = id;
        return true;
    }

    template<typename T>
    bool operator()(const T& dest) { return false; }
};

struct tallyitem
{
    CAmountMap mapAmount;
    int nConf{std::numeric_limits<int>::max()};
    std::vector<uint256> txids;
    bool fIsWatchonly{false};
    tallyitem()
    {
    }
};

static UniValue ListReceived(interfaces::Chain::Lock& locked_chain, const CWallet* const pwallet, const UniValue& params, bool by_label) EXCLUSIVE_LOCKS_REQUIRED(pwallet->cs_wallet)
{
    // Minimum confirmations
    int nMinDepth = 1;
    if (!params[0].isNull())
        nMinDepth = params[0].get_int();

    // Whether to include empty labels
    bool fIncludeEmpty = false;
    if (!params[1].isNull())
        fIncludeEmpty = params[1].get_bool();

    isminefilter filter = ISMINE_SPENDABLE;

    if (ParseIncludeWatchonly(params[2], *pwallet)) {
        filter |= ISMINE_WATCH_ONLY;
    }

    bool has_filtered_address = false;
    CTxDestination filtered_address = CNoDestination();
    if (!by_label && params[3].isStr() && params[3].get_str() != "") {
        if (!IsValidDestinationString(params[3].get_str())) {
            throw JSONRPCError(RPC_WALLET_ERROR, "address_filter parameter was invalid");
        }
        filtered_address = DecodeDestination(params[3].get_str());
        has_filtered_address = true;
    }

    std::string strasset = "";
    if (params.size() > 4 && params[4].isStr()) {
        strasset = params[4].get_str();
    }
    CAsset asset;
    if (!strasset.empty()) {
        asset = GetAssetFromString(strasset);
    }

    // Tally
    std::map<CTxDestination, tallyitem> mapTally;
    for (const std::pair<const uint256, CWalletTx>& pairWtx : pwallet->mapWallet) {
        const CWalletTx& wtx = pairWtx.second;

        if (wtx.IsCoinBase() || !locked_chain.checkFinalTx(*wtx.tx)) {
            continue;
        }

        int nDepth = wtx.GetDepthInMainChain();
        if (nDepth < nMinDepth)
            continue;

        for (size_t index = 0; index < wtx.tx->vout.size(); ++index)
        {
            const CTxOut& txout = wtx.tx->vout[index];

            CTxDestination address;
            if (!ExtractDestination(txout.scriptPubKey, address))
                continue;

            if (has_filtered_address && !(filtered_address == address)) {
                continue;
            }

            isminefilter mine = pwallet->IsMine(address);
            if(!(mine & filter))
                continue;

            CAmount amt = wtx.GetOutputValueOut(index);
            if (amt < 0) {
                continue;
            }

            if (strasset != "" && wtx.GetOutputAsset(index) != asset) {
                continue;
            }

            tallyitem& item = mapTally[address];
            item.mapAmount[wtx.GetOutputAsset(index)] += amt;
            item.nConf = std::min(item.nConf, nDepth);
            item.txids.push_back(wtx.GetHash());
            if (mine & ISMINE_WATCH_ONLY)
                item.fIsWatchonly = true;
        }
    }

    // Reply
    UniValue ret(UniValue::VARR);
    std::map<std::string, tallyitem> label_tally;

    // Create mapAddressBook iterator
    // If we aren't filtering, go from begin() to end()
    auto start = pwallet->mapAddressBook.begin();
    auto end = pwallet->mapAddressBook.end();
    // If we are filtering, find() the applicable entry
    if (has_filtered_address) {
        start = pwallet->mapAddressBook.find(filtered_address);
        if (start != end) {
            end = std::next(start);
        }
    }

    for (auto item_it = start; item_it != end; ++item_it)
    {
        const CTxDestination& address = item_it->first;
        const std::string& label = item_it->second.name;
        auto it = mapTally.find(address);
        if (it == mapTally.end() && !fIncludeEmpty)
            continue;

        CAmountMap mapAmount;
        int nConf = std::numeric_limits<int>::max();
        bool fIsWatchonly = false;
        if (it != mapTally.end())
        {
            mapAmount = (*it).second.mapAmount;
            nConf = (*it).second.nConf;
            fIsWatchonly = (*it).second.fIsWatchonly;
        }

        if (by_label)
        {
            tallyitem& _item = label_tally[label];
            _item.mapAmount += mapAmount;
            _item.nConf = std::min(_item.nConf, nConf);
            _item.fIsWatchonly = fIsWatchonly;
        }
        else
        {
            UniValue obj(UniValue::VOBJ);
            if(fIsWatchonly)
                obj.pushKV("involvesWatchonly", true);
            obj.pushKV("address",       EncodeDestination(address));
            obj.pushKV("amount",        AmountMapToUniv(mapAmount, strasset));
            obj.pushKV("confirmations", (nConf == std::numeric_limits<int>::max() ? 0 : nConf));
            obj.pushKV("label", label);
            UniValue transactions(UniValue::VARR);
            if (it != mapTally.end())
            {
                for (const uint256& _item : (*it).second.txids)
                {
                    transactions.push_back(_item.GetHex());
                }
            }
            obj.pushKV("txids", transactions);
            ret.push_back(obj);
        }
    }

    if (by_label)
    {
        for (const auto& entry : label_tally)
        {
            CAmountMap mapAmount = entry.second.mapAmount;
            int nConf = entry.second.nConf;
            UniValue obj(UniValue::VOBJ);
            if (entry.second.fIsWatchonly)
                obj.pushKV("involvesWatchonly", true);
            obj.pushKV("amount",        AmountMapToUniv(mapAmount, ""));
            obj.pushKV("confirmations", (nConf == std::numeric_limits<int>::max() ? 0 : nConf));
            obj.pushKV("label",         entry.first);
            ret.push_back(obj);
        }
    }

    return ret;
}

static UniValue listreceivedbyaddress(const JSONRPCRequest& request)
{
    std::shared_ptr<CWallet> const wallet = GetWalletForJSONRPCRequest(request);
    const CWallet* const pwallet = wallet.get();

    if (!EnsureWalletIsAvailable(pwallet, request.fHelp)) {
        return NullUniValue;
    }

            RPCHelpMan{"listreceivedbyaddress",
                "\nList balances by receiving address.\n",
                {
                    {"minconf", RPCArg::Type::NUM, /* default */ "1", "The minimum number of confirmations before payments are included."},
                    {"include_empty", RPCArg::Type::BOOL, /* default */ "false", "Whether to include addresses that haven't received any payments."},
                    {"include_watchonly", RPCArg::Type::BOOL, /* default */ "true for watch-only wallets, otherwise false", "Whether to include watch-only addresses (see 'importaddress')"},
                    {"address_filter", RPCArg::Type::STR, RPCArg::Optional::OMITTED_NAMED_ARG, "If present, only return information on this address."},
                    {"assetlabel", RPCArg::Type::STR, RPCArg::Optional::OMITTED_NAMED_ARG, "Hex asset id or asset label for balance."},
                },
                RPCResult{
                    RPCResult::Type::ARR, "", "",
                    {
                        {RPCResult::Type::OBJ, "", "",
                        {
                            {RPCResult::Type::BOOL, "involvesWatchonly", "Only returns true if imported addresses were involved in transaction"},
                            {RPCResult::Type::STR, "address", "The receiving address"},
                            {RPCResult::Type::STR_AMOUNT, "amount", "The total amount in " + CURRENCY_UNIT + " received by the address"},
                            {RPCResult::Type::NUM, "confirmations", "The number of confirmations of the most recent transaction included"},
                            {RPCResult::Type::STR, "label", "The label of the receiving address. The default label is \"\""},
                            {RPCResult::Type::ARR, "txids", "",
                            {
                                {RPCResult::Type::STR_HEX, "txid", "The ids of transactions received with the address"},
                            }},
                        }},
                    }
                },
                RPCExamples{
                    HelpExampleCli("listreceivedbyaddress", "")
            + HelpExampleCli("listreceivedbyaddress", "6 true")
            + HelpExampleRpc("listreceivedbyaddress", "6, true, true")
            + HelpExampleRpc("listreceivedbyaddress", "6, true, true, \"" + EXAMPLE_ADDRESS[0] + "\"")
                },
            }.Check(request);

    // Make sure the results are valid at least up to the most recent block
    // the user could have gotten from another RPC command prior to now
    pwallet->BlockUntilSyncedToCurrentChain();

    auto locked_chain = pwallet->chain().lock();
    LOCK(pwallet->cs_wallet);

    return ListReceived(*locked_chain, pwallet, request.params, false);
}

static UniValue listreceivedbylabel(const JSONRPCRequest& request)
{
    std::shared_ptr<CWallet> const wallet = GetWalletForJSONRPCRequest(request);
    const CWallet* const pwallet = wallet.get();

    if (!EnsureWalletIsAvailable(pwallet, request.fHelp)) {
        return NullUniValue;
    }

            RPCHelpMan{"listreceivedbylabel",
                "\nList received transactions by label.\n",
                {
                    {"minconf", RPCArg::Type::NUM, /* default */ "1", "The minimum number of confirmations before payments are included."},
                    {"include_empty", RPCArg::Type::BOOL, /* default */ "false", "Whether to include labels that haven't received any payments."},
                    {"include_watchonly", RPCArg::Type::BOOL, /* default */ "true for watch-only wallets, otherwise false", "Whether to include watch-only addresses (see 'importaddress')"},
                },
                RPCResult{
                    RPCResult::Type::ARR, "", "",
                    {
                        {RPCResult::Type::OBJ, "", "",
                        {
                            {RPCResult::Type::BOOL, "involvesWatchonly", "Only returns true if imported addresses were involved in transaction"},
                            {RPCResult::Type::STR_AMOUNT, "amount", "The total amount received by addresses with this label"},
                            {RPCResult::Type::NUM, "confirmations", "The number of confirmations of the most recent transaction included"},
                            {RPCResult::Type::STR, "label", "The label of the receiving address. The default label is \"\""},
                        }},
                    }
                },
                RPCExamples{
                    HelpExampleCli("listreceivedbylabel", "")
            + HelpExampleCli("listreceivedbylabel", "6 true")
            + HelpExampleRpc("listreceivedbylabel", "6, true, true")
                },
            }.Check(request);

    // Make sure the results are valid at least up to the most recent block
    // the user could have gotten from another RPC command prior to now
    pwallet->BlockUntilSyncedToCurrentChain();

    auto locked_chain = pwallet->chain().lock();
    LOCK(pwallet->cs_wallet);

    return ListReceived(*locked_chain, pwallet, request.params, true);
}

static void MaybePushAddress(UniValue & entry, const CTxDestination &dest)
{
    if (IsValidDestination(dest)) {
        entry.pushKV("address", EncodeDestination(dest));
    }
}

/**
 * List transactions based on the given criteria.
 *
 * @param  pwallet        The wallet.
 * @param  wtx            The wallet transaction.
 * @param  nMinDepth      The minimum confirmation depth.
 * @param  fLong          Whether to include the JSON version of the transaction.
 * @param  ret            The UniValue into which the result is stored.
 * @param  filter_ismine  The "is mine" filter flags.
 * @param  filter_label   Optional label string to filter incoming transactions.
 */
static void ListTransactions(interfaces::Chain::Lock& locked_chain, const CWallet* const pwallet, const CWalletTx& wtx, int nMinDepth, bool fLong, UniValue& ret, const isminefilter& filter_ismine, const std::string* filter_label) EXCLUSIVE_LOCKS_REQUIRED(pwallet->cs_wallet)
{
    CAmount nFee;
    std::list<COutputEntry> listReceived;
    std::list<COutputEntry> listSent;

    wtx.GetAmounts(listReceived, listSent, nFee, filter_ismine);

    bool involvesWatchonly = wtx.IsFromMe(ISMINE_WATCH_ONLY);

    // Sent
    if (!filter_label)
    {
        for (const COutputEntry& s : listSent)
        {
            UniValue entry(UniValue::VOBJ);
            if (involvesWatchonly || (pwallet->IsMine(s.destination) & ISMINE_WATCH_ONLY)) {
                entry.pushKV("involvesWatchonly", true);
            }
            MaybePushAddress(entry, s.destination);
            entry.pushKV("category", "send");
            entry.pushKV("amount", ValueFromAmount(-s.amount));
            if (g_con_elementsmode) {
                entry.pushKV("amountblinder", s.amount_blinding_factor.GetHex());
                entry.pushKV("asset", s.asset.GetHex());
                entry.pushKV("assetblinder", s.asset_blinding_factor.GetHex());
            }
            if (pwallet->mapAddressBook.count(s.destination)) {
                entry.pushKV("label", pwallet->mapAddressBook.at(s.destination).name);
            }
            entry.pushKV("vout", s.vout);
            entry.pushKV("fee", ValueFromAmount(-nFee));
            if (fLong)
                WalletTxToJSON(pwallet->chain(), locked_chain, wtx, entry);
            entry.pushKV("abandoned", wtx.isAbandoned());
            ret.push_back(entry);
        }
    }

    // Received
    if (listReceived.size() > 0 && wtx.GetDepthInMainChain() >= nMinDepth) {
        for (const COutputEntry& r : listReceived)
        {
            std::string label;
            if (pwallet->mapAddressBook.count(r.destination)) {
                label = pwallet->mapAddressBook.at(r.destination).name;
            }
            if (filter_label && label != *filter_label) {
                continue;
            }
            UniValue entry(UniValue::VOBJ);
            if (involvesWatchonly || (pwallet->IsMine(r.destination) & ISMINE_WATCH_ONLY)) {
                entry.pushKV("involvesWatchonly", true);
            }
            MaybePushAddress(entry, r.destination);
            if (wtx.IsCoinBase())
            {
                if (wtx.GetDepthInMainChain() < 1)
                    entry.pushKV("category", "orphan");
                else if (wtx.IsImmatureCoinBase())
                    entry.pushKV("category", "immature");
                else
                    entry.pushKV("category", "generate");
            }
            else
            {
                entry.pushKV("category", "receive");
            }
            entry.pushKV("amount", ValueFromAmount(r.amount));
            if (g_con_elementsmode) {
                entry.pushKV("amountblinder", r.amount_blinding_factor.GetHex());
                entry.pushKV("asset", r.asset.GetHex());
                entry.pushKV("assetblinder", r.asset_blinding_factor.GetHex());
            }
            if (pwallet->mapAddressBook.count(r.destination)) {
                entry.pushKV("label", label);
            }
            entry.pushKV("vout", r.vout);
            if (fLong)
                WalletTxToJSON(pwallet->chain(), locked_chain, wtx, entry);
            ret.push_back(entry);
        }
    }
}

static const std::vector<RPCResult> TransactionDescriptionString()
{
    return{{RPCResult::Type::NUM, "confirmations", "The number of confirmations for the transaction. Negative confirmations means the\n"
               "transaction conflicted that many blocks ago."},
           {RPCResult::Type::BOOL, "generated", "Only present if transaction only input is a coinbase one."},
           {RPCResult::Type::BOOL, "trusted", "Only present if we consider transaction to be trusted and so safe to spend from."},
           {RPCResult::Type::STR_HEX, "blockhash", "The block hash containing the transaction."},
           {RPCResult::Type::NUM, "blockheight", "The block height containing the transaction."},
           {RPCResult::Type::NUM, "blockindex", "The index of the transaction in the block that includes it."},
           {RPCResult::Type::NUM_TIME, "blocktime", "The block time expressed in " + UNIX_EPOCH_TIME + "."},
           {RPCResult::Type::STR_HEX, "txid", "The transaction id."},
           {RPCResult::Type::ARR, "walletconflicts", "Conflicting transaction ids.",
           {
               {RPCResult::Type::STR_HEX, "txid", "The transaction id."},
           }},
           {RPCResult::Type::NUM_TIME, "time", "The transaction time expressed in " + UNIX_EPOCH_TIME + "."},
           {RPCResult::Type::NUM_TIME, "timereceived", "The time received expressed in " + UNIX_EPOCH_TIME + "."},
           {RPCResult::Type::STR, "comment", "If a comment is associated with the transaction, only present if not empty."},
           {RPCResult::Type::STR, "bip125-replaceable", "(\"yes|no|unknown\") Whether this transaction could be replaced due to BIP125 (replace-by-fee);\n"
               "may be unknown for unconfirmed transactions not in the mempool"}};
}

UniValue listtransactions(const JSONRPCRequest& request)
{
    std::shared_ptr<CWallet> const wallet = GetWalletForJSONRPCRequest(request);
    const CWallet* const pwallet = wallet.get();

    if (!EnsureWalletIsAvailable(pwallet, request.fHelp)) {
        return NullUniValue;
    }

            RPCHelpMan{"listtransactions",
                "\nIf a label name is provided, this will return only incoming transactions paying to addresses with the specified label.\n"
                "\nReturns up to 'count' most recent transactions skipping the first 'from' transactions.\n",
                {
                    {"label", RPCArg::Type::STR, RPCArg::Optional::OMITTED_NAMED_ARG, "If set, should be a valid label name to return only incoming transactions\n"
            "              with the specified label, or \"*\" to disable filtering and return all transactions."},
                    {"count", RPCArg::Type::NUM, /* default */ "10", "The number of transactions to return"},
                    {"skip", RPCArg::Type::NUM, /* default */ "0", "The number of transactions to skip"},
                    {"include_watchonly", RPCArg::Type::BOOL, /* default */ "true for watch-only wallets, otherwise false", "Include transactions to watch-only addresses (see 'importaddress')"},
                },
                RPCResult{
                    RPCResult::Type::ARR, "", "",
                    {
                        {RPCResult::Type::OBJ, "", "", Cat(Cat<std::vector<RPCResult>>(
                        {
                            {RPCResult::Type::BOOL, "involvesWatchonly", "Only returns true if imported addresses were involved in transaction."},
                            {RPCResult::Type::STR, "address", "The address of the transaction."},
                            {RPCResult::Type::STR, "category", "The transaction category.\n"
                                "\"send\"                  Transactions sent.\n"
                                "\"receive\"               Non-coinbase transactions received.\n"
                                "\"generate\"              Coinbase transactions received with more than 100 confirmations.\n"
                                "\"immature\"              Coinbase transactions received with 100 or fewer confirmations.\n"
                                "\"orphan\"                Orphaned coinbase transactions received."},
                            {RPCResult::Type::STR_AMOUNT, "amount", "The amount in " + CURRENCY_UNIT + ". This is negative for the 'send' category, and is positive\n"
                                "for all other categories"},
                            {RPCResult::Type::STR, "label", "A comment for the address/transaction, if any"},
                            {RPCResult::Type::NUM, "vout", "the vout value"},
                            {RPCResult::Type::STR_AMOUNT, "fee", "The amount of the fee in " + CURRENCY_UNIT + ". This is negative and only available for the\n"
                                 "'send' category of transactions."},
                        },
                        TransactionDescriptionString()),
                        {
                            {RPCResult::Type::BOOL, "abandoned", "'true' if the transaction has been abandoned (inputs are respendable). Only available for the \n"
                                 "'send' category of transactions."},
                        })},
                    }
                },
                RPCExamples{
            "\nList the most recent 10 transactions in the systems\n"
            + HelpExampleCli("listtransactions", "") +
            "\nList transactions 100 to 120\n"
            + HelpExampleCli("listtransactions", "\"*\" 20 100") +
            "\nAs a JSON-RPC call\n"
            + HelpExampleRpc("listtransactions", "\"*\", 20, 100")
                },
            }.Check(request);

    // Make sure the results are valid at least up to the most recent block
    // the user could have gotten from another RPC command prior to now
    pwallet->BlockUntilSyncedToCurrentChain();

    const std::string* filter_label = nullptr;
    if (!request.params[0].isNull() && request.params[0].get_str() != "*") {
        filter_label = &request.params[0].get_str();
        if (filter_label->empty()) {
            throw JSONRPCError(RPC_INVALID_PARAMETER, "Label argument must be a valid label name or \"*\".");
        }
    }
    int nCount = 10;
    if (!request.params[1].isNull())
        nCount = request.params[1].get_int();
    int nFrom = 0;
    if (!request.params[2].isNull())
        nFrom = request.params[2].get_int();
    isminefilter filter = ISMINE_SPENDABLE;

    if (ParseIncludeWatchonly(request.params[3], *pwallet)) {
        filter |= ISMINE_WATCH_ONLY;
    }

    if (nCount < 0)
        throw JSONRPCError(RPC_INVALID_PARAMETER, "Negative count");
    if (nFrom < 0)
        throw JSONRPCError(RPC_INVALID_PARAMETER, "Negative from");

    UniValue ret(UniValue::VARR);

    {
        auto locked_chain = pwallet->chain().lock();
        LOCK(pwallet->cs_wallet);

        const CWallet::TxItems & txOrdered = pwallet->wtxOrdered;

        // iterate backwards until we have nCount items to return:
        for (CWallet::TxItems::const_reverse_iterator it = txOrdered.rbegin(); it != txOrdered.rend(); ++it)
        {
            CWalletTx *const pwtx = (*it).second;
            ListTransactions(*locked_chain, pwallet, *pwtx, 0, true, ret, filter, filter_label);
            if ((int)ret.size() >= (nCount+nFrom)) break;
        }
    }

    // ret is newest to oldest

    if (nFrom > (int)ret.size())
        nFrom = ret.size();
    if ((nFrom + nCount) > (int)ret.size())
        nCount = ret.size() - nFrom;

    const std::vector<UniValue>& txs = ret.getValues();
    UniValue result{UniValue::VARR};
    result.push_backV({ txs.rend() - nFrom - nCount, txs.rend() - nFrom }); // Return oldest to newest
    return result;
}

static UniValue listsinceblock(const JSONRPCRequest& request)
{
    std::shared_ptr<CWallet> const wallet = GetWalletForJSONRPCRequest(request);
    const CWallet* const pwallet = wallet.get();

    if (!EnsureWalletIsAvailable(pwallet, request.fHelp)) {
        return NullUniValue;
    }

            RPCHelpMan{"listsinceblock",
                "\nGet all transactions in blocks since block [blockhash], or all transactions if omitted.\n"
                "If \"blockhash\" is no longer a part of the main chain, transactions from the fork point onward are included.\n"
                "Additionally, if include_removed is set, transactions affecting the wallet which were removed are returned in the \"removed\" array.\n",
                {
                    {"blockhash", RPCArg::Type::STR, RPCArg::Optional::OMITTED_NAMED_ARG, "If set, the block hash to list transactions since, otherwise list all transactions."},
                    {"target_confirmations", RPCArg::Type::NUM, /* default */ "1", "Return the nth block hash from the main chain. e.g. 1 would mean the best block hash. Note: this is not used as a filter, but only affects [lastblock] in the return value"},
                    {"include_watchonly", RPCArg::Type::BOOL, /* default */ "true for watch-only wallets, otherwise false", "Include transactions to watch-only addresses (see 'importaddress')"},
                    {"include_removed", RPCArg::Type::BOOL, /* default */ "true", "Show transactions that were removed due to a reorg in the \"removed\" array\n"
            "                                                           (not guaranteed to work on pruned nodes)"},
                },
                RPCResult{
                    RPCResult::Type::OBJ, "", "",
                    {
                        {RPCResult::Type::ARR, "transactions", "",
                        {
                            {RPCResult::Type::OBJ, "", "", Cat(Cat<std::vector<RPCResult>>(
                            {
                                {RPCResult::Type::BOOL, "involvesWatchonly", "Only returns true if imported addresses were involved in transaction."},
                                {RPCResult::Type::STR, "address", "The address of the transaction."},
                                {RPCResult::Type::STR, "category", "The transaction category.\n"
                                    "\"send\"                  Transactions sent.\n"
                                    "\"receive\"               Non-coinbase transactions received.\n"
                                    "\"generate\"              Coinbase transactions received with more than 100 confirmations.\n"
                                    "\"immature\"              Coinbase transactions received with 100 or fewer confirmations.\n"
                                    "\"orphan\"                Orphaned coinbase transactions received."},
                                {RPCResult::Type::STR_AMOUNT, "amount", "The amount in " + CURRENCY_UNIT + ". This is negative for the 'send' category, and is positive\n"
                                    "for all other categories"},
                                {RPCResult::Type::NUM, "vout", "the vout value"},
                                {RPCResult::Type::STR_AMOUNT, "fee", "The amount of the fee in " + CURRENCY_UNIT + ". This is negative and only available for the\n"
                                     "'send' category of transactions."},
                            },
                            TransactionDescriptionString()),
                            {
                                {RPCResult::Type::BOOL, "abandoned", "'true' if the transaction has been abandoned (inputs are respendable). Only available for the \n"
                                     "'send' category of transactions."},
                                {RPCResult::Type::STR, "label", "A comment for the address/transaction, if any"},
                                {RPCResult::Type::STR, "to", "If a comment to is associated with the transaction."},
                            })},
                        }},
                        {RPCResult::Type::ARR, "removed", "<structure is the same as \"transactions\" above, only present if include_removed=true>\n"
                            "Note: transactions that were re-added in the active chain will appear as-is in this array, and may thus have a positive confirmation count."
                        , {{RPCResult::Type::ELISION, "", ""},}},
                        {RPCResult::Type::STR_HEX, "lastblock", "The hash of the block (target_confirmations-1) from the best block on the main chain. This is typically used to feed back into listsinceblock the next time you call it. So you would generally use a target_confirmations of say 6, so you will be continually re-notified of transactions until they've reached 6 confirmations plus any new ones"},
                    }
                },
                RPCExamples{
                    HelpExampleCli("listsinceblock", "")
            + HelpExampleCli("listsinceblock", "\"000000000000000bacf66f7497b7dc45ef753ee9a7d38571037cdb1a57f663ad\" 6")
            + HelpExampleRpc("listsinceblock", "\"000000000000000bacf66f7497b7dc45ef753ee9a7d38571037cdb1a57f663ad\", 6")
                },
            }.Check(request);

    // Make sure the results are valid at least up to the most recent block
    // the user could have gotten from another RPC command prior to now
    pwallet->BlockUntilSyncedToCurrentChain();

    auto locked_chain = pwallet->chain().lock();
    LOCK(pwallet->cs_wallet);

    // The way the 'height' is initialized is just a workaround for the gcc bug #47679 since version 4.6.0.
    Optional<int> height = MakeOptional(false, int()); // Height of the specified block or the common ancestor, if the block provided was in a deactivated chain.
    Optional<int> altheight; // Height of the specified block, even if it's in a deactivated chain.
    int target_confirms = 1;
    isminefilter filter = ISMINE_SPENDABLE;

    uint256 blockId;
    if (!request.params[0].isNull() && !request.params[0].get_str().empty()) {
        blockId = ParseHashV(request.params[0], "blockhash");
        height = locked_chain->findFork(blockId, &altheight);
        if (!height) {
            throw JSONRPCError(RPC_INVALID_ADDRESS_OR_KEY, "Block not found");
        }
    }

    if (!request.params[1].isNull()) {
        target_confirms = request.params[1].get_int();

        if (target_confirms < 1) {
            throw JSONRPCError(RPC_INVALID_PARAMETER, "Invalid parameter");
        }
    }

    if (ParseIncludeWatchonly(request.params[2], *pwallet)) {
        filter |= ISMINE_WATCH_ONLY;
    }

    bool include_removed = (request.params[3].isNull() || request.params[3].get_bool());

    const Optional<int> tip_height = locked_chain->getHeight();
    int depth = tip_height && height ? (1 + *tip_height - *height) : -1;

    UniValue transactions(UniValue::VARR);

    for (const std::pair<const uint256, CWalletTx>& pairWtx : pwallet->mapWallet) {
        CWalletTx tx = pairWtx.second;

        if (depth == -1 || abs(tx.GetDepthInMainChain()) < depth) {
            ListTransactions(*locked_chain, pwallet, tx, 0, true, transactions, filter, nullptr /* filter_label */);
        }
    }

    // when a reorg'd block is requested, we also list any relevant transactions
    // in the blocks of the chain that was detached
    UniValue removed(UniValue::VARR);
    while (include_removed && altheight && *altheight > *height) {
        CBlock block;
        if (!pwallet->chain().findBlock(blockId, &block) || block.IsNull()) {
            throw JSONRPCError(RPC_INTERNAL_ERROR, "Can't read block from disk");
        }
        for (const CTransactionRef& tx : block.vtx) {
            auto it = pwallet->mapWallet.find(tx->GetHash());
            if (it != pwallet->mapWallet.end()) {
                // We want all transactions regardless of confirmation count to appear here,
                // even negative confirmation ones, hence the big negative.
                ListTransactions(*locked_chain, pwallet, it->second, -100000000, true, removed, filter, nullptr /* filter_label */);
            }
        }
        blockId = block.hashPrevBlock;
        --*altheight;
    }

    int last_height = tip_height ? *tip_height + 1 - target_confirms : -1;
    uint256 lastblock = last_height >= 0 ? locked_chain->getBlockHash(last_height) : uint256();

    UniValue ret(UniValue::VOBJ);
    ret.pushKV("transactions", transactions);
    if (include_removed) ret.pushKV("removed", removed);
    ret.pushKV("lastblock", lastblock.GetHex());

    return ret;
}

static UniValue gettransaction(const JSONRPCRequest& request)
{
    std::shared_ptr<CWallet> const wallet = GetWalletForJSONRPCRequest(request);
    const CWallet* const pwallet = wallet.get();

    if (!EnsureWalletIsAvailable(pwallet, request.fHelp)) {
        return NullUniValue;
    }

            RPCHelpMan{"gettransaction",
                "\nGet detailed information about in-wallet transaction <txid>\n",
                {
                    {"txid", RPCArg::Type::STR, RPCArg::Optional::NO, "The transaction id"},
                    {"include_watchonly", RPCArg::Type::BOOL, /* default */ "true for watch-only wallets, otherwise false",
                            "Whether to include watch-only addresses in balance calculation and details[]"},
                    {"verbose", RPCArg::Type::BOOL, /* default */ "false",
                            "Whether to include a `decoded` field containing the decoded transaction (equivalent to RPC decoderawtransaction)"},
                    {"assetlabel", RPCArg::Type::STR, RPCArg::Optional::OMITTED_NAMED_ARG, "Hex asset id or asset label for balance."},
                },
                RPCResult{
                    RPCResult::Type::OBJ, "", "", Cat(Cat<std::vector<RPCResult>>(
                    {
                        {RPCResult::Type::STR_AMOUNT, "amount", "The amount in " + CURRENCY_UNIT},
                        {RPCResult::Type::STR_AMOUNT, "fee", "The amount of the fee in " + CURRENCY_UNIT + ". This is negative and only available for the\n"
                                     "'send' category of transactions."},
                    },
                    TransactionDescriptionString()),
                    {
                        {RPCResult::Type::ARR, "details", "",
                        {
                            {RPCResult::Type::OBJ, "", "",
                            {
                                {RPCResult::Type::BOOL, "involvesWatchonly", "Only returns true if imported addresses were involved in transaction."},
                                {RPCResult::Type::STR, "address", "The address involved in the transaction."},
                                {RPCResult::Type::STR, "category", "The transaction category.\n"
                                    "\"send\"                  Transactions sent.\n"
                                    "\"receive\"               Non-coinbase transactions received.\n"
                                    "\"generate\"              Coinbase transactions received with more than 100 confirmations.\n"
                                    "\"immature\"              Coinbase transactions received with 100 or fewer confirmations.\n"
                                    "\"orphan\"                Orphaned coinbase transactions received."},
                                {RPCResult::Type::STR_AMOUNT, "amount", "The amount in " + CURRENCY_UNIT},
                                {RPCResult::Type::STR, "label", "A comment for the address/transaction, if any"},
                                {RPCResult::Type::NUM, "vout", "the vout value"},
                                {RPCResult::Type::STR_AMOUNT, "fee", "The amount of the fee in " + CURRENCY_UNIT + ". This is negative and only available for the \n"
                                    "'send' category of transactions."},
                                {RPCResult::Type::BOOL, "abandoned", "'true' if the transaction has been abandoned (inputs are respendable). Only available for the \n"
                                     "'send' category of transactions."},
                            }},
                        }},
                        {RPCResult::Type::STR_HEX, "hex", "Raw data for transaction"},
                        {RPCResult::Type::OBJ, "decoded", "Optional, the decoded transaction (only present when `verbose` is passed)",
                        {
                            {RPCResult::Type::ELISION, "", "Equivalent to the RPC decoderawtransaction method, or the RPC getrawtransaction method when `verbose` is passed."},
                        }},
                    })
                },
                RPCExamples{
                    HelpExampleCli("gettransaction", "\"1075db55d416d3ca199f55b6084e2115b9345e16c5cf302fc80e9d5fbf5d48d\"")
            + HelpExampleCli("gettransaction", "\"1075db55d416d3ca199f55b6084e2115b9345e16c5cf302fc80e9d5fbf5d48d\" true")
            + HelpExampleCli("gettransaction", "\"1075db55d416d3ca199f55b6084e2115b9345e16c5cf302fc80e9d5fbf5d48d\" false true")
            + HelpExampleRpc("gettransaction", "\"1075db55d416d3ca199f55b6084e2115b9345e16c5cf302fc80e9d5fbf5d48d\"")
                },
            }.Check(request);

    // Make sure the results are valid at least up to the most recent block
    // the user could have gotten from another RPC command prior to now
    pwallet->BlockUntilSyncedToCurrentChain();

    auto locked_chain = pwallet->chain().lock();
    LOCK(pwallet->cs_wallet);

    uint256 hash(ParseHashV(request.params[0], "txid"));

    isminefilter filter = ISMINE_SPENDABLE;

    if (ParseIncludeWatchonly(request.params[1], *pwallet)) {
        filter |= ISMINE_WATCH_ONLY;
    }

    bool verbose = request.params[2].isNull() ? false : request.params[2].get_bool();

    std::string asset = "";
    if (request.params[3].isStr() && !request.params[3].get_str().empty()) {
        asset = request.params[3].get_str();
    }

    UniValue entry(UniValue::VOBJ);
    auto it = pwallet->mapWallet.find(hash);
    if (it == pwallet->mapWallet.end()) {
        throw JSONRPCError(RPC_INVALID_ADDRESS_OR_KEY, "Invalid or non-wallet transaction id");
    }
    const CWalletTx& wtx = it->second;

    CAmountMap nCredit = wtx.GetCredit(filter);
    CAmountMap nDebit = wtx.GetDebit(filter);
    CAmountMap nNet = nCredit - nDebit;
    assert(HasValidFee(*wtx.tx));
    CAmountMap nFee = wtx.IsFromMe(filter) ? CAmountMap() - GetFeeMap(*wtx.tx) : CAmountMap();
    if (!g_con_elementsmode) {
        CAmount total_out = 0;
        for (const auto& output : wtx.tx->vout) {
            total_out += output.nValue.GetAmount();
        }
        nFee = CAmountMap();
        nFee[::policyAsset] = wtx.IsFromMe(filter) ? total_out - nDebit[::policyAsset] : 0;
    }

    entry.pushKV("amount", AmountMapToUniv(nNet - nFee, asset));
    if (wtx.IsFromMe(filter))
        entry.pushKV("fee", AmountMapToUniv(nFee, ""));

    WalletTxToJSON(pwallet->chain(), *locked_chain, wtx, entry);

    UniValue details(UniValue::VARR);
    ListTransactions(*locked_chain, pwallet, wtx, 0, false, details, filter, nullptr /* filter_label */);
    entry.pushKV("details", details);

    std::string strHex = EncodeHexTx(*wtx.tx, pwallet->chain().rpcSerializationFlags());
    entry.pushKV("hex", strHex);

    if (verbose) {
        UniValue decoded(UniValue::VOBJ);
        TxToUniv(*wtx.tx, uint256(), decoded, false);
        entry.pushKV("decoded", decoded);
    }

    return entry;
}

static UniValue abandontransaction(const JSONRPCRequest& request)
{
    std::shared_ptr<CWallet> const wallet = GetWalletForJSONRPCRequest(request);
    CWallet* const pwallet = wallet.get();

    if (!EnsureWalletIsAvailable(pwallet, request.fHelp)) {
        return NullUniValue;
    }

            RPCHelpMan{"abandontransaction",
                "\nMark in-wallet transaction <txid> as abandoned\n"
                "This will mark this transaction and all its in-wallet descendants as abandoned which will allow\n"
                "for their inputs to be respent.  It can be used to replace \"stuck\" or evicted transactions.\n"
                "It only works on transactions which are not included in a block and are not currently in the mempool.\n"
                "It has no effect on transactions which are already abandoned.\n",
                {
                    {"txid", RPCArg::Type::STR_HEX, RPCArg::Optional::NO, "The transaction id"},
                },
                RPCResults{},
                RPCExamples{
                    HelpExampleCli("abandontransaction", "\"1075db55d416d3ca199f55b6084e2115b9345e16c5cf302fc80e9d5fbf5d48d\"")
            + HelpExampleRpc("abandontransaction", "\"1075db55d416d3ca199f55b6084e2115b9345e16c5cf302fc80e9d5fbf5d48d\"")
                },
            }.Check(request);

    // Make sure the results are valid at least up to the most recent block
    // the user could have gotten from another RPC command prior to now
    pwallet->BlockUntilSyncedToCurrentChain();

    auto locked_chain = pwallet->chain().lock();
    LOCK(pwallet->cs_wallet);

    uint256 hash(ParseHashV(request.params[0], "txid"));

    if (!pwallet->mapWallet.count(hash)) {
        throw JSONRPCError(RPC_INVALID_ADDRESS_OR_KEY, "Invalid or non-wallet transaction id");
    }
    if (!pwallet->AbandonTransaction(hash)) {
        throw JSONRPCError(RPC_INVALID_ADDRESS_OR_KEY, "Transaction not eligible for abandonment");
    }

    return NullUniValue;
}


static UniValue backupwallet(const JSONRPCRequest& request)
{
    std::shared_ptr<CWallet> const wallet = GetWalletForJSONRPCRequest(request);
    const CWallet* const pwallet = wallet.get();

    if (!EnsureWalletIsAvailable(pwallet, request.fHelp)) {
        return NullUniValue;
    }

            RPCHelpMan{"backupwallet",
                "\nSafely copies current wallet file to destination, which can be a directory or a path with filename.\n",
                {
                    {"destination", RPCArg::Type::STR, RPCArg::Optional::NO, "The destination directory or file"},
                },
                RPCResults{},
                RPCExamples{
                    HelpExampleCli("backupwallet", "\"backup.dat\"")
            + HelpExampleRpc("backupwallet", "\"backup.dat\"")
                },
            }.Check(request);

    // Make sure the results are valid at least up to the most recent block
    // the user could have gotten from another RPC command prior to now
    pwallet->BlockUntilSyncedToCurrentChain();

    auto locked_chain = pwallet->chain().lock();
    LOCK(pwallet->cs_wallet);

    std::string strDest = request.params[0].get_str();
    if (!pwallet->BackupWallet(strDest)) {
        throw JSONRPCError(RPC_WALLET_ERROR, "Error: Wallet backup failed!");
    }

    return NullUniValue;
}


static UniValue keypoolrefill(const JSONRPCRequest& request)
{
    std::shared_ptr<CWallet> const wallet = GetWalletForJSONRPCRequest(request);
    CWallet* const pwallet = wallet.get();

    if (!EnsureWalletIsAvailable(pwallet, request.fHelp)) {
        return NullUniValue;
    }

            RPCHelpMan{"keypoolrefill",
                "\nFills the keypool."+
                    HelpRequiringPassphrase(pwallet) + "\n",
                {
                    {"newsize", RPCArg::Type::NUM, /* default */ "100", "The new keypool size"},
                },
                RPCResults{},
                RPCExamples{
                    HelpExampleCli("keypoolrefill", "")
            + HelpExampleRpc("keypoolrefill", "")
                },
            }.Check(request);

    if (pwallet->IsWalletFlagSet(WALLET_FLAG_DISABLE_PRIVATE_KEYS)) {
        throw JSONRPCError(RPC_WALLET_ERROR, "Error: Private keys are disabled for this wallet");
    }

    auto locked_chain = pwallet->chain().lock();
    LOCK(pwallet->cs_wallet);

    // 0 is interpreted by TopUpKeyPool() as the default keypool size given by -keypool
    unsigned int kpSize = 0;
    if (!request.params[0].isNull()) {
        if (request.params[0].get_int() < 0)
            throw JSONRPCError(RPC_INVALID_PARAMETER, "Invalid parameter, expected valid size.");
        kpSize = (unsigned int)request.params[0].get_int();
    }

    EnsureWalletIsUnlocked(pwallet);
    pwallet->TopUpKeyPool(kpSize);

    if (pwallet->GetKeyPoolSize() < kpSize) {
        throw JSONRPCError(RPC_WALLET_ERROR, "Error refreshing keypool.");
    }

    return NullUniValue;
}


static UniValue walletpassphrase(const JSONRPCRequest& request)
{
    std::shared_ptr<CWallet> const wallet = GetWalletForJSONRPCRequest(request);
    CWallet* const pwallet = wallet.get();

    if (!EnsureWalletIsAvailable(pwallet, request.fHelp)) {
        return NullUniValue;
    }

            RPCHelpMan{"walletpassphrase",
                "\nStores the wallet decryption key in memory for 'timeout' seconds.\n"
                "This is needed prior to performing transactions related to private keys such as sending bitcoins\n"
            "\nNote:\n"
            "Issuing the walletpassphrase command while the wallet is already unlocked will set a new unlock\n"
            "time that overrides the old one.\n",
                {
                    {"passphrase", RPCArg::Type::STR, RPCArg::Optional::NO, "The wallet passphrase"},
                    {"timeout", RPCArg::Type::NUM, RPCArg::Optional::NO, "The time to keep the decryption key in seconds; capped at 100000000 (~3 years)."},
                },
                RPCResults{},
                RPCExamples{
            "\nUnlock the wallet for 60 seconds\n"
            + HelpExampleCli("walletpassphrase", "\"my pass phrase\" 60") +
            "\nLock the wallet again (before 60 seconds)\n"
            + HelpExampleCli("walletlock", "") +
            "\nAs a JSON-RPC call\n"
            + HelpExampleRpc("walletpassphrase", "\"my pass phrase\", 60")
                },
            }.Check(request);

    auto locked_chain = pwallet->chain().lock();
    LOCK(pwallet->cs_wallet);

    if (!pwallet->IsCrypted()) {
        throw JSONRPCError(RPC_WALLET_WRONG_ENC_STATE, "Error: running with an unencrypted wallet, but walletpassphrase was called.");
    }

    // Note that the walletpassphrase is stored in request.params[0] which is not mlock()ed
    SecureString strWalletPass;
    strWalletPass.reserve(100);
    // TODO: get rid of this .c_str() by implementing SecureString::operator=(std::string)
    // Alternately, find a way to make request.params[0] mlock()'d to begin with.
    strWalletPass = request.params[0].get_str().c_str();

    // Get the timeout
    int64_t nSleepTime = request.params[1].get_int64();
    // Timeout cannot be negative, otherwise it will relock immediately
    if (nSleepTime < 0) {
        throw JSONRPCError(RPC_INVALID_PARAMETER, "Timeout cannot be negative.");
    }
    // Clamp timeout
    constexpr int64_t MAX_SLEEP_TIME = 100000000; // larger values trigger a macos/libevent bug?
    if (nSleepTime > MAX_SLEEP_TIME) {
        nSleepTime = MAX_SLEEP_TIME;
    }

    if (strWalletPass.empty()) {
        throw JSONRPCError(RPC_INVALID_PARAMETER, "passphrase can not be empty");
    }

    if (!pwallet->Unlock(strWalletPass)) {
        throw JSONRPCError(RPC_WALLET_PASSPHRASE_INCORRECT, "Error: The wallet passphrase entered was incorrect.");
    }

    pwallet->TopUpKeyPool();

    pwallet->nRelockTime = GetTime() + nSleepTime;

    // Keep a weak pointer to the wallet so that it is possible to unload the
    // wallet before the following callback is called. If a valid shared pointer
    // is acquired in the callback then the wallet is still loaded.
    std::weak_ptr<CWallet> weak_wallet = wallet;
    pwallet->chain().rpcRunLater(strprintf("lockwallet(%s)", pwallet->GetName()), [weak_wallet] {
        if (auto shared_wallet = weak_wallet.lock()) {
            LOCK(shared_wallet->cs_wallet);
            shared_wallet->Lock();
            shared_wallet->nRelockTime = 0;
        }
    }, nSleepTime);

    return NullUniValue;
}


static UniValue walletpassphrasechange(const JSONRPCRequest& request)
{
    std::shared_ptr<CWallet> const wallet = GetWalletForJSONRPCRequest(request);
    CWallet* const pwallet = wallet.get();

    if (!EnsureWalletIsAvailable(pwallet, request.fHelp)) {
        return NullUniValue;
    }

            RPCHelpMan{"walletpassphrasechange",
                "\nChanges the wallet passphrase from 'oldpassphrase' to 'newpassphrase'.\n",
                {
                    {"oldpassphrase", RPCArg::Type::STR, RPCArg::Optional::NO, "The current passphrase"},
                    {"newpassphrase", RPCArg::Type::STR, RPCArg::Optional::NO, "The new passphrase"},
                },
                RPCResults{},
                RPCExamples{
                    HelpExampleCli("walletpassphrasechange", "\"old one\" \"new one\"")
            + HelpExampleRpc("walletpassphrasechange", "\"old one\", \"new one\"")
                },
            }.Check(request);

    auto locked_chain = pwallet->chain().lock();
    LOCK(pwallet->cs_wallet);

    if (!pwallet->IsCrypted()) {
        throw JSONRPCError(RPC_WALLET_WRONG_ENC_STATE, "Error: running with an unencrypted wallet, but walletpassphrasechange was called.");
    }

    // TODO: get rid of these .c_str() calls by implementing SecureString::operator=(std::string)
    // Alternately, find a way to make request.params[0] mlock()'d to begin with.
    SecureString strOldWalletPass;
    strOldWalletPass.reserve(100);
    strOldWalletPass = request.params[0].get_str().c_str();

    SecureString strNewWalletPass;
    strNewWalletPass.reserve(100);
    strNewWalletPass = request.params[1].get_str().c_str();

    if (strOldWalletPass.empty() || strNewWalletPass.empty()) {
        throw JSONRPCError(RPC_INVALID_PARAMETER, "passphrase can not be empty");
    }

    if (!pwallet->ChangeWalletPassphrase(strOldWalletPass, strNewWalletPass)) {
        throw JSONRPCError(RPC_WALLET_PASSPHRASE_INCORRECT, "Error: The wallet passphrase entered was incorrect.");
    }

    return NullUniValue;
}


static UniValue walletlock(const JSONRPCRequest& request)
{
    std::shared_ptr<CWallet> const wallet = GetWalletForJSONRPCRequest(request);
    CWallet* const pwallet = wallet.get();

    if (!EnsureWalletIsAvailable(pwallet, request.fHelp)) {
        return NullUniValue;
    }

            RPCHelpMan{"walletlock",
                "\nRemoves the wallet encryption key from memory, locking the wallet.\n"
                "After calling this method, you will need to call walletpassphrase again\n"
                "before being able to call any methods which require the wallet to be unlocked.\n",
                {},
                RPCResults{},
                RPCExamples{
            "\nSet the passphrase for 2 minutes to perform a transaction\n"
            + HelpExampleCli("walletpassphrase", "\"my pass phrase\" 120") +
            "\nPerform a send (requires passphrase set)\n"
            + HelpExampleCli("sendtoaddress", "\"" + EXAMPLE_ADDRESS[0] + "\" 1.0") +
            "\nClear the passphrase since we are done before 2 minutes is up\n"
            + HelpExampleCli("walletlock", "") +
            "\nAs a JSON-RPC call\n"
            + HelpExampleRpc("walletlock", "")
                },
            }.Check(request);

    auto locked_chain = pwallet->chain().lock();
    LOCK(pwallet->cs_wallet);

    if (!pwallet->IsCrypted()) {
        throw JSONRPCError(RPC_WALLET_WRONG_ENC_STATE, "Error: running with an unencrypted wallet, but walletlock was called.");
    }

    pwallet->Lock();
    pwallet->nRelockTime = 0;

    return NullUniValue;
}


static UniValue encryptwallet(const JSONRPCRequest& request)
{
    std::shared_ptr<CWallet> const wallet = GetWalletForJSONRPCRequest(request);
    CWallet* const pwallet = wallet.get();

    if (!EnsureWalletIsAvailable(pwallet, request.fHelp)) {
        return NullUniValue;
    }

            RPCHelpMan{"encryptwallet",
                "\nEncrypts the wallet with 'passphrase'. This is for first time encryption.\n"
                "After this, any calls that interact with private keys such as sending or signing \n"
                "will require the passphrase to be set prior the making these calls.\n"
                "Use the walletpassphrase call for this, and then walletlock call.\n"
                "If the wallet is already encrypted, use the walletpassphrasechange call.\n",
                {
                    {"passphrase", RPCArg::Type::STR, RPCArg::Optional::NO, "The pass phrase to encrypt the wallet with. It must be at least 1 character, but should be long."},
                },
                RPCResults{},
                RPCExamples{
            "\nEncrypt your wallet\n"
            + HelpExampleCli("encryptwallet", "\"my pass phrase\"") +
            "\nNow set the passphrase to use the wallet, such as for signing or sending bitcoin\n"
            + HelpExampleCli("walletpassphrase", "\"my pass phrase\"") +
            "\nNow we can do something like sign\n"
            + HelpExampleCli("signmessage", "\"address\" \"test message\"") +
            "\nNow lock the wallet again by removing the passphrase\n"
            + HelpExampleCli("walletlock", "") +
            "\nAs a JSON-RPC call\n"
            + HelpExampleRpc("encryptwallet", "\"my pass phrase\"")
                },
            }.Check(request);

    auto locked_chain = pwallet->chain().lock();
    LOCK(pwallet->cs_wallet);

    if (pwallet->IsWalletFlagSet(WALLET_FLAG_DISABLE_PRIVATE_KEYS)) {
        throw JSONRPCError(RPC_WALLET_ENCRYPTION_FAILED, "Error: wallet does not contain private keys, nothing to encrypt.");
    }

    if (pwallet->IsCrypted()) {
        throw JSONRPCError(RPC_WALLET_WRONG_ENC_STATE, "Error: running with an encrypted wallet, but encryptwallet was called.");
    }

    // TODO: get rid of this .c_str() by implementing SecureString::operator=(std::string)
    // Alternately, find a way to make request.params[0] mlock()'d to begin with.
    SecureString strWalletPass;
    strWalletPass.reserve(100);
    strWalletPass = request.params[0].get_str().c_str();

    if (strWalletPass.empty()) {
        throw JSONRPCError(RPC_INVALID_PARAMETER, "passphrase can not be empty");
    }

    if (!pwallet->EncryptWallet(strWalletPass)) {
        throw JSONRPCError(RPC_WALLET_ENCRYPTION_FAILED, "Error: Failed to encrypt the wallet.");
    }

    return "wallet encrypted; The keypool has been flushed and a new HD seed was generated (if you are using HD). You need to make a new backup.";
}

static UniValue lockunspent(const JSONRPCRequest& request)
{
    std::shared_ptr<CWallet> const wallet = GetWalletForJSONRPCRequest(request);
    CWallet* const pwallet = wallet.get();

    if (!EnsureWalletIsAvailable(pwallet, request.fHelp)) {
        return NullUniValue;
    }

            RPCHelpMan{"lockunspent",
                "\nUpdates list of temporarily unspendable outputs.\n"
                "Temporarily lock (unlock=false) or unlock (unlock=true) specified transaction outputs.\n"
                "If no transaction outputs are specified when unlocking then all current locked transaction outputs are unlocked.\n"
                "A locked transaction output will not be chosen by automatic coin selection, when spending bitcoins.\n"
                "Locks are stored in memory only. Nodes start with zero locked outputs, and the locked output list\n"
                "is always cleared (by virtue of process exit) when a node stops or fails.\n"
                "Also see the listunspent call\n",
                {
                    {"unlock", RPCArg::Type::BOOL, RPCArg::Optional::NO, "Whether to unlock (true) or lock (false) the specified transactions"},
                    {"transactions", RPCArg::Type::ARR, /* default */ "empty array", "A json array of objects. Each object the txid (string) vout (numeric).",
                        {
                            {"", RPCArg::Type::OBJ, RPCArg::Optional::OMITTED, "",
                                {
                                    {"txid", RPCArg::Type::STR_HEX, RPCArg::Optional::NO, "The transaction id"},
                                    {"vout", RPCArg::Type::NUM, RPCArg::Optional::NO, "The output number"},
                                },
                            },
                        },
                    },
                },
                RPCResult{
                    RPCResult::Type::BOOL, "", "Whether the command was successful or not"
                },
                RPCExamples{
            "\nList the unspent transactions\n"
            + HelpExampleCli("listunspent", "") +
            "\nLock an unspent transaction\n"
            + HelpExampleCli("lockunspent", "false \"[{\\\"txid\\\":\\\"a08e6907dbbd3d809776dbfc5d82e371b764ed838b5655e72f463568df1aadf0\\\",\\\"vout\\\":1}]\"") +
            "\nList the locked transactions\n"
            + HelpExampleCli("listlockunspent", "") +
            "\nUnlock the transaction again\n"
            + HelpExampleCli("lockunspent", "true \"[{\\\"txid\\\":\\\"a08e6907dbbd3d809776dbfc5d82e371b764ed838b5655e72f463568df1aadf0\\\",\\\"vout\\\":1}]\"") +
            "\nAs a JSON-RPC call\n"
            + HelpExampleRpc("lockunspent", "false, \"[{\\\"txid\\\":\\\"a08e6907dbbd3d809776dbfc5d82e371b764ed838b5655e72f463568df1aadf0\\\",\\\"vout\\\":1}]\"")
                },
            }.Check(request);

    // Make sure the results are valid at least up to the most recent block
    // the user could have gotten from another RPC command prior to now
    pwallet->BlockUntilSyncedToCurrentChain();

    auto locked_chain = pwallet->chain().lock();
    LOCK(pwallet->cs_wallet);

    RPCTypeCheckArgument(request.params[0], UniValue::VBOOL);

    bool fUnlock = request.params[0].get_bool();

    if (request.params[1].isNull()) {
        if (fUnlock)
            pwallet->UnlockAllCoins();
        return true;
    }

    RPCTypeCheckArgument(request.params[1], UniValue::VARR);

    const UniValue& output_params = request.params[1];

    // Create and validate the COutPoints first.

    std::vector<COutPoint> outputs;
    outputs.reserve(output_params.size());

    for (unsigned int idx = 0; idx < output_params.size(); idx++) {
        const UniValue& o = output_params[idx].get_obj();

        RPCTypeCheckObj(o,
            {
                {"txid", UniValueType(UniValue::VSTR)},
                {"vout", UniValueType(UniValue::VNUM)},
            });

        const uint256 txid(ParseHashO(o, "txid"));
        const int nOutput = find_value(o, "vout").get_int();
        if (nOutput < 0) {
            throw JSONRPCError(RPC_INVALID_PARAMETER, "Invalid parameter, vout must be positive");
        }

        const COutPoint outpt(txid, nOutput);

        const auto it = pwallet->mapWallet.find(outpt.hash);
        if (it == pwallet->mapWallet.end()) {
            throw JSONRPCError(RPC_INVALID_PARAMETER, "Invalid parameter, unknown transaction");
        }

        const CWalletTx& trans = it->second;

        if (outpt.n >= trans.tx->vout.size()) {
            throw JSONRPCError(RPC_INVALID_PARAMETER, "Invalid parameter, vout index out of bounds");
        }

        if (pwallet->IsSpent(outpt.hash, outpt.n)) {
            throw JSONRPCError(RPC_INVALID_PARAMETER, "Invalid parameter, expected unspent output");
        }

        const bool is_locked = pwallet->IsLockedCoin(outpt.hash, outpt.n);

        if (fUnlock && !is_locked) {
            throw JSONRPCError(RPC_INVALID_PARAMETER, "Invalid parameter, expected locked output");
        }

        if (!fUnlock && is_locked) {
            throw JSONRPCError(RPC_INVALID_PARAMETER, "Invalid parameter, output already locked");
        }

        outputs.push_back(outpt);
    }

    // Atomically set (un)locked status for the outputs.
    for (const COutPoint& outpt : outputs) {
        if (fUnlock) pwallet->UnlockCoin(outpt);
        else pwallet->LockCoin(outpt);
    }

    return true;
}

static UniValue listlockunspent(const JSONRPCRequest& request)
{
    std::shared_ptr<CWallet> const wallet = GetWalletForJSONRPCRequest(request);
    const CWallet* const pwallet = wallet.get();

    if (!EnsureWalletIsAvailable(pwallet, request.fHelp)) {
        return NullUniValue;
    }

            RPCHelpMan{"listlockunspent",
                "\nReturns list of temporarily unspendable outputs.\n"
                "See the lockunspent call to lock and unlock transactions for spending.\n",
                {},
                RPCResult{
                    RPCResult::Type::ARR, "", "",
                    {
                        {RPCResult::Type::OBJ, "", "",
                        {
                            {RPCResult::Type::STR_HEX, "txid", "The transaction id locked"},
                            {RPCResult::Type::NUM, "vout", "The vout value"},
                        }},
                    }
                },
                RPCExamples{
            "\nList the unspent transactions\n"
            + HelpExampleCli("listunspent", "") +
            "\nLock an unspent transaction\n"
            + HelpExampleCli("lockunspent", "false \"[{\\\"txid\\\":\\\"a08e6907dbbd3d809776dbfc5d82e371b764ed838b5655e72f463568df1aadf0\\\",\\\"vout\\\":1}]\"") +
            "\nList the locked transactions\n"
            + HelpExampleCli("listlockunspent", "") +
            "\nUnlock the transaction again\n"
            + HelpExampleCli("lockunspent", "true \"[{\\\"txid\\\":\\\"a08e6907dbbd3d809776dbfc5d82e371b764ed838b5655e72f463568df1aadf0\\\",\\\"vout\\\":1}]\"") +
            "\nAs a JSON-RPC call\n"
            + HelpExampleRpc("listlockunspent", "")
                },
            }.Check(request);

    auto locked_chain = pwallet->chain().lock();
    LOCK(pwallet->cs_wallet);

    std::vector<COutPoint> vOutpts;
    pwallet->ListLockedCoins(vOutpts);

    UniValue ret(UniValue::VARR);

    for (const COutPoint& outpt : vOutpts) {
        UniValue o(UniValue::VOBJ);

        o.pushKV("txid", outpt.hash.GetHex());
        o.pushKV("vout", (int)outpt.n);
        ret.push_back(o);
    }

    return ret;
}

static UniValue settxfee(const JSONRPCRequest& request)
{
    std::shared_ptr<CWallet> const wallet = GetWalletForJSONRPCRequest(request);
    CWallet* const pwallet = wallet.get();

    if (!EnsureWalletIsAvailable(pwallet, request.fHelp)) {
        return NullUniValue;
    }

            RPCHelpMan{"settxfee",
                "\nSet the transaction fee per kB for this wallet. Overrides the global -paytxfee command line parameter.\n",
                {
                    {"amount", RPCArg::Type::AMOUNT, RPCArg::Optional::NO, "The transaction fee in " + CURRENCY_UNIT + "/kB"},
                },
                RPCResult{
                    RPCResult::Type::BOOL, "", "Returns true if successful"
                },
                RPCExamples{
                    HelpExampleCli("settxfee", "0.00001")
            + HelpExampleRpc("settxfee", "0.00001")
                },
            }.Check(request);

    auto locked_chain = pwallet->chain().lock();
    LOCK(pwallet->cs_wallet);

    CAmount nAmount = AmountFromValue(request.params[0]);
    CFeeRate tx_fee_rate(nAmount, 1000);
    if (tx_fee_rate == CFeeRate(0)) {
        // automatic selection
    } else if (tx_fee_rate < pwallet->chain().relayMinFee()) {
        throw JSONRPCError(RPC_INVALID_PARAMETER, strprintf("txfee cannot be less than min relay tx fee (%s)", pwallet->chain().relayMinFee().ToString()));
    } else if (tx_fee_rate < pwallet->m_min_fee) {
        throw JSONRPCError(RPC_INVALID_PARAMETER, strprintf("txfee cannot be less than wallet min fee (%s)", pwallet->m_min_fee.ToString()));
    }

    pwallet->m_pay_tx_fee = tx_fee_rate;
    return true;
}

static UniValue getbalances(const JSONRPCRequest& request)
{
    std::shared_ptr<CWallet> const rpc_wallet = GetWalletForJSONRPCRequest(request);
    if (!EnsureWalletIsAvailable(rpc_wallet.get(), request.fHelp)) {
        return NullUniValue;
    }
    CWallet& wallet = *rpc_wallet;

    RPCHelpMan{
        "getbalances",
        "Returns an object with all balances in " + CURRENCY_UNIT + ".\n",
        {},
        RPCResult{
            RPCResult::Type::OBJ, "", "",
            {
                {RPCResult::Type::OBJ, "mine", "balances from outputs that the wallet can sign",
                {
                    {RPCResult::Type::STR_AMOUNT, "trusted", "trusted balance (outputs created by the wallet or confirmed outputs)"},
                    {RPCResult::Type::STR_AMOUNT, "untrusted_pending", "untrusted pending balance (outputs created by others that are in the mempool)"},
                    {RPCResult::Type::STR_AMOUNT, "immature", "balance from immature coinbase outputs"},
                    {RPCResult::Type::STR_AMOUNT, "used", "(only present if avoid_reuse is set) balance from coins sent to addresses that were previously spent from (potentially privacy violating)"},
                }},
                {RPCResult::Type::OBJ, "watchonly", "watchonly balances (not present if wallet does not watch anything)",
                {
                    {RPCResult::Type::STR_AMOUNT, "trusted", "trusted balance (outputs created by the wallet or confirmed outputs)"},
                    {RPCResult::Type::STR_AMOUNT, "untrusted_pending", "untrusted pending balance (outputs created by others that are in the mempool)"},
                    {RPCResult::Type::STR_AMOUNT, "immature", "balance from immature coinbase outputs"},
                }},
            }
            },
        RPCExamples{
            HelpExampleCli("getbalances", "") +
            HelpExampleRpc("getbalances", "")},
    }.Check(request);

    // Make sure the results are valid at least up to the most recent block
    // the user could have gotten from another RPC command prior to now
    wallet.BlockUntilSyncedToCurrentChain();

    auto locked_chain = wallet.chain().lock();
    LOCK(wallet.cs_wallet);

    UniValue obj(UniValue::VOBJ);

    const auto bal = wallet.GetBalance();
    UniValue balances{UniValue::VOBJ};
    {
        UniValue balances_mine{UniValue::VOBJ};
        balances_mine.pushKV("trusted", AmountMapToUniv(bal.m_mine_trusted, ""));
        balances_mine.pushKV("untrusted_pending", AmountMapToUniv(bal.m_mine_untrusted_pending, ""));
        balances_mine.pushKV("immature", AmountMapToUniv(bal.m_mine_immature, ""));
        if (wallet.IsWalletFlagSet(WALLET_FLAG_AVOID_REUSE)) {
            // If the AVOID_REUSE flag is set, bal has been set to just the un-reused address balance. Get
            // the total balance, and then subtract bal to get the reused address balance.
            const auto full_bal = wallet.GetBalance(0, false);
            balances_mine.pushKV("used", AmountMapToUniv(full_bal.m_mine_trusted + full_bal.m_mine_untrusted_pending - bal.m_mine_trusted - bal.m_mine_untrusted_pending, ""));
        }
        balances.pushKV("mine", balances_mine);
    }
    auto spk_man = wallet.GetLegacyScriptPubKeyMan();
    if (spk_man && spk_man->HaveWatchOnly()) {
        UniValue balances_watchonly{UniValue::VOBJ};
        balances_watchonly.pushKV("trusted", AmountMapToUniv(bal.m_watchonly_trusted, ""));
        balances_watchonly.pushKV("untrusted_pending", AmountMapToUniv(bal.m_watchonly_untrusted_pending, ""));
        balances_watchonly.pushKV("immature", AmountMapToUniv(bal.m_watchonly_immature, ""));
        balances.pushKV("watchonly", balances_watchonly);
    }
    return balances;
}

static UniValue getwalletinfo(const JSONRPCRequest& request)
{
    std::shared_ptr<CWallet> const wallet = GetWalletForJSONRPCRequest(request);
    const CWallet* const pwallet = wallet.get();

    if (!EnsureWalletIsAvailable(pwallet, request.fHelp)) {
        return NullUniValue;
    }

    RPCHelpMan{"getwalletinfo",
                "Returns an object containing various wallet state info.\n",
                {},
                RPCResult{
                    RPCResult::Type::OBJ, "", "",
                    {
                        {
                        {RPCResult::Type::STR, "walletname", "the wallet name"},
                        {RPCResult::Type::NUM, "walletversion", "the wallet version"},
                        {RPCResult::Type::STR_AMOUNT, "balance", "DEPRECATED. Identical to getbalances().mine.trusted"},
                        {RPCResult::Type::STR_AMOUNT, "unconfirmed_balance", "DEPRECATED. Identical to getbalances().mine.untrusted_pending"},
                        {RPCResult::Type::STR_AMOUNT, "immature_balance", "DEPRECATED. Identical to getbalances().mine.immature"},
                        {RPCResult::Type::NUM, "txcount", "the total number of transactions in the wallet"},
                        {RPCResult::Type::NUM_TIME, "keypoololdest", "the " + UNIX_EPOCH_TIME + " of the oldest pre-generated key in the key pool"},
                        {RPCResult::Type::NUM, "keypoolsize", "how many new keys are pre-generated (only counts external keys)"},
                        {RPCResult::Type::NUM, "keypoolsize_hd_internal", "how many new keys are pre-generated for internal use (used for change outputs, only appears if the wallet is using this feature, otherwise external keys are used)"},
                        {RPCResult::Type::NUM_TIME, "unlocked_until", "the " + UNIX_EPOCH_TIME + " until which the wallet is unlocked for transfers, or 0 if the wallet is locked"},
                        {RPCResult::Type::STR_AMOUNT, "paytxfee", "the transaction fee configuration, set in " + CURRENCY_UNIT + "/kB"},
                        {RPCResult::Type::STR_HEX, "hdseedid", /* optional */ true, "the Hash160 of the HD seed (only present when HD is enabled)"},
                        {RPCResult::Type::BOOL, "private_keys_enabled", "false if privatekeys are disabled for this wallet (enforced watch-only wallet)"},
                        {RPCResult::Type::BOOL, "avoid_reuse", "whether this wallet tracks clean/dirty coins in terms of reuse"},
                        {RPCResult::Type::OBJ, "scanning", "current scanning details, or false if no scan is in progress",
                        {
                            {RPCResult::Type::NUM, "duration", "elapsed seconds since scan start"},
                            {RPCResult::Type::NUM, "progress", "scanning progress percentage [0.0, 1.0]"},
                        }},
                    }},
                },
                RPCExamples{
                    HelpExampleCli("getwalletinfo", "")
            + HelpExampleRpc("getwalletinfo", "")
                },
    }.Check(request);

    // Make sure the results are valid at least up to the most recent block
    // the user could have gotten from another RPC command prior to now
    pwallet->BlockUntilSyncedToCurrentChain();

    auto locked_chain = pwallet->chain().lock();
    LOCK(pwallet->cs_wallet);

    UniValue obj(UniValue::VOBJ);

    size_t kpExternalSize = pwallet->KeypoolCountExternalKeys();
    const auto bal = pwallet->GetBalance();
    obj.pushKV("walletname", pwallet->GetName());
    obj.pushKV("walletversion", pwallet->GetVersion());
    obj.pushKV("balance", AmountMapToUniv(bal.m_mine_trusted, ""));
    obj.pushKV("unconfirmed_balance", AmountMapToUniv(bal.m_mine_untrusted_pending, ""));
    obj.pushKV("immature_balance", AmountMapToUniv(bal.m_mine_immature,  ""));
    obj.pushKV("txcount",       (int)pwallet->mapWallet.size());
    obj.pushKV("keypoololdest", pwallet->GetOldestKeyPoolTime());
    obj.pushKV("keypoolsize", (int64_t)kpExternalSize);

    LegacyScriptPubKeyMan* spk_man = pwallet->GetLegacyScriptPubKeyMan();
    if (spk_man) {
        CKeyID seed_id = spk_man->GetHDChain().seed_id;
        if (!seed_id.IsNull()) {
            obj.pushKV("hdseedid", seed_id.GetHex());
        }
    }

    if (pwallet->CanSupportFeature(FEATURE_HD_SPLIT)) {
        obj.pushKV("keypoolsize_hd_internal",   (int64_t)(pwallet->GetKeyPoolSize() - kpExternalSize));
    }
    if (pwallet->IsCrypted()) {
        obj.pushKV("unlocked_until", pwallet->nRelockTime);
    }
    obj.pushKV("paytxfee", ValueFromAmount(pwallet->m_pay_tx_fee.GetFeePerK()));
    obj.pushKV("private_keys_enabled", !pwallet->IsWalletFlagSet(WALLET_FLAG_DISABLE_PRIVATE_KEYS));
    obj.pushKV("avoid_reuse", pwallet->IsWalletFlagSet(WALLET_FLAG_AVOID_REUSE));
    if (pwallet->IsScanning()) {
        UniValue scanning(UniValue::VOBJ);
        scanning.pushKV("duration", pwallet->ScanningDuration() / 1000);
        scanning.pushKV("progress", pwallet->ScanningProgress());
        obj.pushKV("scanning", scanning);
    } else {
        obj.pushKV("scanning", false);
    }
    return obj;
}

static UniValue listwalletdir(const JSONRPCRequest& request)
{
            RPCHelpMan{"listwalletdir",
                "Returns a list of wallets in the wallet directory.\n",
                {},
                RPCResult{
                    RPCResult::Type::OBJ, "", "",
                    {
                        {RPCResult::Type::ARR, "wallets", "",
                        {
                            {RPCResult::Type::OBJ, "", "",
                            {
                                {RPCResult::Type::STR, "name", "The wallet name"},
                            }},
                        }},
                    }
                },
                RPCExamples{
                    HelpExampleCli("listwalletdir", "")
            + HelpExampleRpc("listwalletdir", "")
                },
            }.Check(request);

    UniValue wallets(UniValue::VARR);
    for (const auto& path : ListWalletDir()) {
        UniValue wallet(UniValue::VOBJ);
        wallet.pushKV("name", path.string());
        wallets.push_back(wallet);
    }

    UniValue result(UniValue::VOBJ);
    result.pushKV("wallets", wallets);
    return result;
}

static UniValue listwallets(const JSONRPCRequest& request)
{
            RPCHelpMan{"listwallets",
                "Returns a list of currently loaded wallets.\n"
                "For full information on the wallet, use \"getwalletinfo\"\n",
                {},
                RPCResult{
                    RPCResult::Type::ARR, "", "",
                    {
                        {RPCResult::Type::STR, "walletname", "the wallet name"},
                    }
                },
                RPCExamples{
                    HelpExampleCli("listwallets", "")
            + HelpExampleRpc("listwallets", "")
                },
            }.Check(request);

    UniValue obj(UniValue::VARR);

    for (const std::shared_ptr<CWallet>& wallet : GetWallets()) {
        if (!EnsureWalletIsAvailable(wallet.get(), request.fHelp)) {
            return NullUniValue;
        }

        LOCK(wallet->cs_wallet);

        obj.push_back(wallet->GetName());
    }

    return obj;
}

static UniValue loadwallet(const JSONRPCRequest& request)
{
            RPCHelpMan{"loadwallet",
                "\nLoads a wallet from a wallet file or directory."
                "\nNote that all wallet command-line options used when starting the daemon will be"
                "\napplied to the new wallet (eg -zapwallettxes, upgradewallet, rescan, etc).\n",
                {
                    {"filename", RPCArg::Type::STR, RPCArg::Optional::NO, "The wallet directory or .dat file."},
                },
                RPCResult{
                    RPCResult::Type::OBJ, "", "",
                    {
                        {RPCResult::Type::STR, "name", "The wallet name if loaded successfully."},
                        {RPCResult::Type::STR, "warning", "Warning message if wallet was not loaded cleanly."},
                    }
                },
                RPCExamples{
                    HelpExampleCli("loadwallet", "\"test.dat\"")
            + HelpExampleRpc("loadwallet", "\"test.dat\"")
                },
            }.Check(request);

    WalletLocation location(request.params[0].get_str());

    if (!location.Exists()) {
        throw JSONRPCError(RPC_WALLET_NOT_FOUND, "Wallet " + location.GetName() + " not found.");
    } else if (fs::is_directory(location.GetPath())) {
        // The given filename is a directory. Check that there's a wallet.dat file.
        fs::path wallet_dat_file = location.GetPath() / "wallet.dat";
        if (fs::symlink_status(wallet_dat_file).type() == fs::file_not_found) {
            throw JSONRPCError(RPC_WALLET_NOT_FOUND, "Directory " + location.GetName() + " does not contain a wallet.dat file.");
        }
    }

    std::string error;
    std::vector<std::string> warning;
    std::shared_ptr<CWallet> const wallet = LoadWallet(*g_rpc_chain, location, error, warning);
    if (!wallet) throw JSONRPCError(RPC_WALLET_ERROR, error);

    UniValue obj(UniValue::VOBJ);
    obj.pushKV("name", wallet->GetName());
    obj.pushKV("warning", Join(warning, "\n"));

    return obj;
}

static UniValue setwalletflag(const JSONRPCRequest& request)
{
    std::shared_ptr<CWallet> const wallet = GetWalletForJSONRPCRequest(request);
    CWallet* const pwallet = wallet.get();

    if (!EnsureWalletIsAvailable(pwallet, request.fHelp)) {
        return NullUniValue;
    }

            std::string flags = "";
            for (auto& it : WALLET_FLAG_MAP)
                if (it.second & MUTABLE_WALLET_FLAGS)
                    flags += (flags == "" ? "" : ", ") + it.first;
            RPCHelpMan{"setwalletflag",
                "\nChange the state of the given wallet flag for a wallet.\n",
                {
                    {"flag", RPCArg::Type::STR, RPCArg::Optional::NO, "The name of the flag to change. Current available flags: " + flags},
                    {"value", RPCArg::Type::BOOL, /* default */ "true", "The new state."},
                },
                RPCResult{
                    RPCResult::Type::OBJ, "", "",
                    {
                        {RPCResult::Type::STR, "flag_name", "The name of the flag that was modified"},
                        {RPCResult::Type::BOOL, "flag_state", "The new state of the flag"},
                        {RPCResult::Type::STR, "warnings", "Any warnings associated with the change"},
                    }
                },
                RPCExamples{
                    HelpExampleCli("setwalletflag", "avoid_reuse")
                  + HelpExampleRpc("setwalletflag", "\"avoid_reuse\"")
                },
            }.Check(request);

    std::string flag_str = request.params[0].get_str();
    bool value = request.params[1].isNull() || request.params[1].get_bool();

    if (!WALLET_FLAG_MAP.count(flag_str)) {
        throw JSONRPCError(RPC_INVALID_PARAMETER, strprintf("Unknown wallet flag: %s", flag_str));
    }

    auto flag = WALLET_FLAG_MAP.at(flag_str);

    if (!(flag & MUTABLE_WALLET_FLAGS)) {
        throw JSONRPCError(RPC_INVALID_PARAMETER, strprintf("Wallet flag is immutable: %s", flag_str));
    }

    UniValue res(UniValue::VOBJ);

    if (pwallet->IsWalletFlagSet(flag) == value) {
        throw JSONRPCError(RPC_INVALID_PARAMETER, strprintf("Wallet flag is already set to %s: %s", value ? "true" : "false", flag_str));
    }

    res.pushKV("flag_name", flag_str);
    res.pushKV("flag_state", value);

    if (value) {
        pwallet->SetWalletFlag(flag);
    } else {
        pwallet->UnsetWalletFlag(flag);
    }

    if (flag && value && WALLET_FLAG_CAVEATS.count(flag)) {
        res.pushKV("warnings", WALLET_FLAG_CAVEATS.at(flag));
    }

    return res;
}

static UniValue createwallet(const JSONRPCRequest& request)
{
    RPCHelpMan{
        "createwallet",
        "\nCreates and loads a new wallet.\n",
        {
            {"wallet_name", RPCArg::Type::STR, RPCArg::Optional::NO, "The name for the new wallet. If this is a path, the wallet will be created at the path location."},
            {"disable_private_keys", RPCArg::Type::BOOL, /* default */ "false", "Disable the possibility of private keys (only watchonlys are possible in this mode)."},
            {"blank", RPCArg::Type::BOOL, /* default */ "false", "Create a blank wallet. A blank wallet has no keys or HD seed. One can be set using sethdseed."},
            {"passphrase", RPCArg::Type::STR, RPCArg::Optional::OMITTED, "Encrypt the wallet with this passphrase."},
            {"avoid_reuse", RPCArg::Type::BOOL, /* default */ "false", "Keep track of coin reuse, and treat dirty and clean coins differently with privacy considerations in mind."},
        },
        RPCResult{
            RPCResult::Type::OBJ, "", "",
            {
                {RPCResult::Type::STR, "name", "The wallet name if created successfully. If the wallet was created using a full path, the wallet_name will be the full path."},
                {RPCResult::Type::STR, "warning", "Warning message if wallet was not loaded cleanly."},
            }
        },
        RPCExamples{
            HelpExampleCli("createwallet", "\"testwallet\"")
            + HelpExampleRpc("createwallet", "\"testwallet\"")
        },
    }.Check(request);

    uint64_t flags = 0;
    if (!request.params[1].isNull() && request.params[1].get_bool()) {
        flags |= WALLET_FLAG_DISABLE_PRIVATE_KEYS;
    }

    if (!request.params[2].isNull() && request.params[2].get_bool()) {
        flags |= WALLET_FLAG_BLANK_WALLET;
    }
    SecureString passphrase;
    passphrase.reserve(100);
    std::vector<std::string> warnings;
    if (!request.params[3].isNull()) {
        passphrase = request.params[3].get_str().c_str();
        if (passphrase.empty()) {
            // Empty string means unencrypted
            warnings.emplace_back("Empty string given as passphrase, wallet will not be encrypted.");
        }
    }

    if (!request.params[4].isNull() && request.params[4].get_bool()) {
        flags |= WALLET_FLAG_AVOID_REUSE;
    }

    std::string error;
    std::shared_ptr<CWallet> wallet;
    WalletCreationStatus status = CreateWallet(*g_rpc_chain, passphrase, flags, request.params[0].get_str(), error, warnings, wallet);
    switch (status) {
        case WalletCreationStatus::CREATION_FAILED:
            throw JSONRPCError(RPC_WALLET_ERROR, error);
        case WalletCreationStatus::ENCRYPTION_FAILED:
            throw JSONRPCError(RPC_WALLET_ENCRYPTION_FAILED, error);
        case WalletCreationStatus::SUCCESS:
            break;
        // no default case, so the compiler can warn about missing cases
    }

    UniValue obj(UniValue::VOBJ);
    obj.pushKV("name", wallet->GetName());
    obj.pushKV("warning", Join(warnings, "\n"));

    return obj;
}

static UniValue unloadwallet(const JSONRPCRequest& request)
{
            RPCHelpMan{"unloadwallet",
                "Unloads the wallet referenced by the request endpoint otherwise unloads the wallet specified in the argument.\n"
                "Specifying the wallet name on a wallet endpoint is invalid.",
                {
                    {"wallet_name", RPCArg::Type::STR, /* default */ "the wallet name from the RPC request", "The name of the wallet to unload."},
                },
                RPCResults{},
                RPCExamples{
                    HelpExampleCli("unloadwallet", "wallet_name")
            + HelpExampleRpc("unloadwallet", "wallet_name")
                },
            }.Check(request);

    std::string wallet_name;
    if (GetWalletNameFromJSONRPCRequest(request, wallet_name)) {
        if (!request.params[0].isNull()) {
            throw JSONRPCError(RPC_INVALID_PARAMETER, "Cannot unload the requested wallet");
        }
    } else {
        wallet_name = request.params[0].get_str();
    }

    std::shared_ptr<CWallet> wallet = GetWallet(wallet_name);
    if (!wallet) {
        throw JSONRPCError(RPC_WALLET_NOT_FOUND, "Requested wallet does not exist or is not loaded");
    }

    // Release the "main" shared pointer and prevent further notifications.
    // Note that any attempt to load the same wallet would fail until the wallet
    // is destroyed (see CheckUniqueFileid).
    if (!RemoveWallet(wallet)) {
        throw JSONRPCError(RPC_MISC_ERROR, "Requested wallet already unloaded");
    }

    UnloadWallet(std::move(wallet));

    return NullUniValue;
}

static UniValue listunspent(const JSONRPCRequest& request)
{
    std::shared_ptr<CWallet> const wallet = GetWalletForJSONRPCRequest(request);
    const CWallet* const pwallet = wallet.get();

    if (!EnsureWalletIsAvailable(pwallet, request.fHelp)) {
        return NullUniValue;
    }

    RPCHelpMan{
                "listunspent",
                "\nReturns array of unspent transaction outputs\n"
                "with between minconf and maxconf (inclusive) confirmations.\n"
                "Optionally filter to only include txouts paid to specified addresses.\n",
                {
                    {"minconf", RPCArg::Type::NUM, /* default */ "1", "The minimum confirmations to filter"},
                    {"maxconf", RPCArg::Type::NUM, /* default */ "9999999", "The maximum confirmations to filter"},
                    {"addresses", RPCArg::Type::ARR, /* default */ "empty array", "A json array of addresses to filter",
                        {
                            {"address", RPCArg::Type::STR, RPCArg::Optional::OMITTED, "address"},
                        },
                    },
                    {"include_unsafe", RPCArg::Type::BOOL, /* default */ "true", "Include outputs that are not safe to spend\n"
            "                  See description of \"safe\" attribute below."},
                    {"query_options", RPCArg::Type::OBJ, RPCArg::Optional::OMITTED_NAMED_ARG, "JSON with query options",
                        {
                            {"minimumAmount", RPCArg::Type::AMOUNT, /* default */ "0", "Minimum value of each UTXO in " + CURRENCY_UNIT + ""},
                            {"maximumAmount", RPCArg::Type::AMOUNT, /* default */ "unlimited", "Maximum value of each UTXO in " + CURRENCY_UNIT + ""},
                            {"maximumCount", RPCArg::Type::NUM, /* default */ "unlimited", "Maximum number of UTXOs"},
                            {"minimumSumAmount", RPCArg::Type::AMOUNT, /* default */ "unlimited", "Minimum sum value of all UTXOs in " + CURRENCY_UNIT + ""},
                            {"asset", RPCArg::Type::STR, /* default */ "", "Asset to filter outputs for."},
                        },
                        "query_options"},
                },
                RPCResult{
                    RPCResult::Type::ARR, "", "",
                    {
                        {RPCResult::Type::OBJ, "", "",
                        {
                            {RPCResult::Type::STR_HEX, "txid", "the transaction id"},
                            {RPCResult::Type::NUM, "vout", "the vout value"},
                            {RPCResult::Type::STR, "address", "the address"},
                            {RPCResult::Type::STR, "label", "The associated label, or \"\" for the default label"},
                            {RPCResult::Type::STR, "scriptPubKey", "the script key"},
                            {RPCResult::Type::STR_AMOUNT, "amount", "the transaction output amount in " + CURRENCY_UNIT},
                            {RPCResult::Type::STR_HEX, "amountcommitment", "the transaction output commitment in hex"},
                            {RPCResult::Type::STR_HEX, "asset", "the transaction output asset in hex"},
                            {RPCResult::Type::STR_HEX, "assetcommitment", "the transaction output asset commitment in hex"},
                            {RPCResult::Type::STR_HEX, "amountblinder", "the transaction output amount blinding factor in hex"},
                            {RPCResult::Type::STR_HEX, "assetblinder", "the transaction output asset blinding factor in hex"},
                            {RPCResult::Type::NUM, "confirmations", "The number of confirmations"},
                            {RPCResult::Type::STR_HEX, "redeemScript", "The redeemScript if scriptPubKey is P2SH"},
                            {RPCResult::Type::STR, "witnessScript", "witnessScript if the scriptPubKey is P2WSH or P2SH-P2WSH"},
                            {RPCResult::Type::BOOL, "spendable", "Whether we have the private keys to spend this output"},
                            {RPCResult::Type::BOOL, "solvable", "Whether we know how to spend this output, ignoring the lack of keys"},
                            {RPCResult::Type::BOOL, "reused", "(only present if avoid_reuse is set) Whether this output is reused/dirty (sent to an address that was previously spent from)"},
                            {RPCResult::Type::STR, "desc", "(only when solvable) A descriptor for spending this output"},
                            {RPCResult::Type::BOOL, "safe", "Whether this output is considered safe to spend. Unconfirmed transactions"
            "                              from outside keys and unconfirmed replacement transactions are considered unsafe\n"
                                "and are not eligible for spending by fundrawtransaction and sendtoaddress."},
                        }},
                    }
                },
                RPCExamples{
                    HelpExampleCli("listunspent", "")
            + HelpExampleCli("listunspent", "6 9999999 \"[\\\"" + EXAMPLE_ADDRESS[0] + "\\\",\\\"" + EXAMPLE_ADDRESS[1] + "\\\"]\"")
            + HelpExampleRpc("listunspent", "6, 9999999 \"[\\\"" + EXAMPLE_ADDRESS[0] + "\\\",\\\"" + EXAMPLE_ADDRESS[1] + "\\\"]\"")
            + HelpExampleCli("listunspent", "6 9999999 '[]' true '{ \"minimumAmount\": 0.005 }'")
            + HelpExampleRpc("listunspent", "6, 9999999, [] , true, { \"minimumAmount\": 0.005 } ")
                },
            }.Check(request);

    int nMinDepth = 1;
    if (!request.params[0].isNull()) {
        RPCTypeCheckArgument(request.params[0], UniValue::VNUM);
        nMinDepth = request.params[0].get_int();
    }

    int nMaxDepth = 9999999;
    if (!request.params[1].isNull()) {
        RPCTypeCheckArgument(request.params[1], UniValue::VNUM);
        nMaxDepth = request.params[1].get_int();
    }

    std::set<CTxDestination> destinations;
    if (!request.params[2].isNull()) {
        RPCTypeCheckArgument(request.params[2], UniValue::VARR);
        UniValue inputs = request.params[2].get_array();
        for (unsigned int idx = 0; idx < inputs.size(); idx++) {
            const UniValue& input = inputs[idx];
            CTxDestination dest = DecodeDestination(input.get_str());
            if (!IsValidDestination(dest)) {
                throw JSONRPCError(RPC_INVALID_ADDRESS_OR_KEY, std::string("Invalid Bitcoin address: ") + input.get_str());
            }
            if (!destinations.insert(dest).second) {
                throw JSONRPCError(RPC_INVALID_PARAMETER, std::string("Invalid parameter, duplicated address: ") + input.get_str());
            }
        }
    }

    bool include_unsafe = true;
    if (!request.params[3].isNull()) {
        RPCTypeCheckArgument(request.params[3], UniValue::VBOOL);
        include_unsafe = request.params[3].get_bool();
    }

    CAmount nMinimumAmount = 0;
    CAmount nMaximumAmount = MAX_MONEY;
    CAmount nMinimumSumAmount = MAX_MONEY;
    uint64_t nMaximumCount = 0;
    std::string asset_str;

    if (!request.params[4].isNull()) {
        const UniValue& options = request.params[4].get_obj();

        if (options.exists("minimumAmount"))
            nMinimumAmount = AmountFromValue(options["minimumAmount"]);

        if (options.exists("maximumAmount"))
            nMaximumAmount = AmountFromValue(options["maximumAmount"]);

        if (options.exists("minimumSumAmount"))
            nMinimumSumAmount = AmountFromValue(options["minimumSumAmount"]);

        if (options.exists("maximumCount"))
            nMaximumCount = options["maximumCount"].get_int64();

        if (options.exists("asset"))
            asset_str = options["asset"].get_str();
    }

    CAsset asset_filter;
    if (!asset_str.empty()) {
        asset_filter = GetAssetFromString(asset_str);
    }

    // Make sure the results are valid at least up to the most recent block
    // the user could have gotten from another RPC command prior to now
    pwallet->BlockUntilSyncedToCurrentChain();

    UniValue results(UniValue::VARR);
    std::vector<COutput> vecOutputs;
    {
        CCoinControl cctl;
        cctl.m_avoid_address_reuse = false;
        cctl.m_min_depth = nMinDepth;
        cctl.m_max_depth = nMaxDepth;
        auto locked_chain = pwallet->chain().lock();
        LOCK(pwallet->cs_wallet);
        pwallet->AvailableCoins(*locked_chain, vecOutputs, !include_unsafe, &cctl, nMinimumAmount, nMaximumAmount, nMinimumSumAmount, nMaximumCount, asset_filter.IsNull() ? nullptr : &asset_filter);
    }

    LOCK(pwallet->cs_wallet);

    const bool avoid_reuse = pwallet->IsWalletFlagSet(WALLET_FLAG_AVOID_REUSE);

    for (const COutput& out : vecOutputs) {
        CTxDestination address;
        const CTxOut& tx_out = out.tx->tx->vout[out.i];
        const CScript& scriptPubKey = out.tx->tx->vout[out.i].scriptPubKey;
        bool fValidAddress = ExtractDestination(scriptPubKey, address);
        bool reused = avoid_reuse && pwallet->IsSpentKey(out.tx->GetHash(), out.i);

        if (destinations.size() && (!fValidAddress || !destinations.count(address)))
            continue;

        // Elements
        CAmount amount = out.tx->GetOutputValueOut(out.i);
        CAsset assetid = out.tx->GetOutputAsset(out.i);
        // Only list known outputs that match optional filter
        if (g_con_elementsmode && (amount < 0 || assetid.IsNull())) {
            wallet->WalletLogPrintf("Unable to unblind output: %s:%d\n", out.tx->tx->GetHash().GetHex(), out.i);
            continue;
        }
        if (!asset_str.empty() && asset_filter != assetid) {
            continue;
        }
        //////////

        UniValue entry(UniValue::VOBJ);
        entry.pushKV("txid", out.tx->GetHash().GetHex());
        entry.pushKV("vout", out.i);

        if (fValidAddress) {
            entry.pushKV("address", EncodeDestination(address));

            auto i = pwallet->mapAddressBook.find(address);
            if (i != pwallet->mapAddressBook.end()) {
                entry.pushKV("label", i->second.name);
            }

            std::unique_ptr<SigningProvider> provider = pwallet->GetSolvingProvider(scriptPubKey);
            if (provider) {
                if (scriptPubKey.IsPayToScriptHash()) {
                    const CScriptID& hash = CScriptID(boost::get<ScriptHash>(address));
                    CScript redeemScript;
                    if (provider->GetCScript(hash, redeemScript)) {
                        entry.pushKV("redeemScript", HexStr(redeemScript.begin(), redeemScript.end()));
                        // Now check if the redeemScript is actually a P2WSH script
                        CTxDestination witness_destination;
                        if (redeemScript.IsPayToWitnessScriptHash()) {
                            bool extracted = ExtractDestination(redeemScript, witness_destination);
                            CHECK_NONFATAL(extracted);
                            // Also return the witness script
                            const WitnessV0ScriptHash& whash = boost::get<WitnessV0ScriptHash>(witness_destination);
                            CScriptID id;
                            CRIPEMD160().Write(whash.begin(), whash.size()).Finalize(id.begin());
                            CScript witnessScript;
                            if (provider->GetCScript(id, witnessScript)) {
                                entry.pushKV("witnessScript", HexStr(witnessScript.begin(), witnessScript.end()));
                            }
                        }
                    }
                } else if (scriptPubKey.IsPayToWitnessScriptHash()) {
                    const WitnessV0ScriptHash& whash = boost::get<WitnessV0ScriptHash>(address);
                    CScriptID id;
                    CRIPEMD160().Write(whash.begin(), whash.size()).Finalize(id.begin());
                    CScript witnessScript;
                    if (provider->GetCScript(id, witnessScript)) {
                        entry.pushKV("witnessScript", HexStr(witnessScript.begin(), witnessScript.end()));
                    }
                }
            }
        }

        entry.pushKV("scriptPubKey", HexStr(scriptPubKey.begin(), scriptPubKey.end()));
        entry.pushKV("amount", ValueFromAmount(amount));
        if (g_con_elementsmode) {
            if (tx_out.nAsset.IsCommitment()) {
                entry.pushKV("assetcommitment", HexStr(tx_out.nAsset.vchCommitment));
            }
            entry.pushKV("asset", assetid.GetHex());
            if (tx_out.nValue.IsCommitment()) {
                entry.pushKV("amountcommitment", HexStr(tx_out.nValue.vchCommitment));
            }
            entry.pushKV("amountblinder", out.tx->GetOutputAmountBlindingFactor(out.i).ToString());
            entry.pushKV("assetblinder", out.tx->GetOutputAssetBlindingFactor(out.i).ToString());
        }
        entry.pushKV("confirmations", out.nDepth);
        entry.pushKV("spendable", out.fSpendable);
        entry.pushKV("solvable", out.fSolvable);
        if (out.fSolvable) {
            std::unique_ptr<SigningProvider> provider = pwallet->GetSolvingProvider(scriptPubKey);
            if (provider) {
                auto descriptor = InferDescriptor(scriptPubKey, *provider);
                entry.pushKV("desc", descriptor->ToString());
            }
        }
        if (avoid_reuse) entry.pushKV("reused", reused);
        entry.pushKV("safe", out.fSafe);
        results.push_back(entry);
    }

    return results;
}

void FundTransaction(CWallet* const pwallet, CMutableTransaction& tx, CAmount& fee_out, int& change_position, UniValue options, const UniValue& solving_data)
{
    // Make sure the results are valid at least up to the most recent block
    // the user could have gotten from another RPC command prior to now
    pwallet->BlockUntilSyncedToCurrentChain();

    CCoinControl coinControl;
    change_position = -1;
    bool lockUnspents = false;
    UniValue subtractFeeFromOutputs;
    std::set<int> setSubtractFeeFromOutputs;

    if (!options.isNull()) {
      if (options.type() == UniValue::VBOOL) {
        // backward compatibility bool only fallback
        coinControl.fAllowWatchOnly = options.get_bool();
      }
      else {
        RPCTypeCheckArgument(options, UniValue::VOBJ);

        RPCTypeCheckObj(options,
            {
                {"changeAddress", UniValueType()}, // will be checked below
                {"changePosition", UniValueType(UniValue::VNUM)},
                {"change_type", UniValueType(UniValue::VSTR)},
                {"includeWatching", UniValueType(UniValue::VBOOL)},
                {"lockUnspents", UniValueType(UniValue::VBOOL)},
                {"feeRate", UniValueType()}, // will be checked below
                {"subtractFeeFromOutputs", UniValueType(UniValue::VARR)},
                {"replaceable", UniValueType(UniValue::VBOOL)},
                {"conf_target", UniValueType(UniValue::VNUM)},
                {"estimate_mode", UniValueType(UniValue::VSTR)},
            },
            true, true);

        if (options.exists("changeAddress")) {
            std::map<CAsset, CTxDestination> destinations;

            if (options["changeAddress"].isStr()) {
                // Single destination for default asset (policyAsset).
                CTxDestination dest = DecodeDestination(options["changeAddress"].get_str());
                if (!IsValidDestination(dest)) {
                    throw JSONRPCError(RPC_INVALID_ADDRESS_OR_KEY, "changeAddress must be a valid address");
                }
                destinations[::policyAsset] = dest;
            } else if (options["changeAddress"].isObject()) {
                // Map of assets to destinations.
                std::map<std::string, UniValue> kvMap;
                options["changeAddress"].getObjMap(kvMap);

                for (const auto& kv : kvMap) {
                    CAsset asset = GetAssetFromString(kv.first);
                    if (asset.IsNull()) {
                        throw JSONRPCError(RPC_INVALID_PARAMETER, "changeAddress key must be a valid asset label or hex");
                    }

                    CTxDestination dest = DecodeDestination(kv.second.get_str());
                    if (!IsValidDestination(dest)) {
                        throw JSONRPCError(RPC_INVALID_ADDRESS_OR_KEY, "changeAddress must be a valid address");
                    }

                    destinations[asset] = dest;
                }
            } else {
                throw JSONRPCError(RPC_INVALID_PARAMETER, "changeAddress must be either a map or a string");
            }

            coinControl.destChange = destinations;
        }

        if (options.exists("changePosition"))
            change_position = options["changePosition"].get_int();

        if (options.exists("change_type")) {
            if (options.exists("changeAddress")) {
                throw JSONRPCError(RPC_INVALID_PARAMETER, "Cannot specify both changeAddress and address_type options");
            }
            coinControl.m_change_type = pwallet->m_default_change_type;
            if (!ParseOutputType(options["change_type"].get_str(), *coinControl.m_change_type)) {
                throw JSONRPCError(RPC_INVALID_ADDRESS_OR_KEY, strprintf("Unknown change type '%s'", options["change_type"].get_str()));
            }
        }

        coinControl.fAllowWatchOnly = ParseIncludeWatchonly(options["includeWatching"], *pwallet);

        if (options.exists("lockUnspents"))
            lockUnspents = options["lockUnspents"].get_bool();

        if (options.exists("feeRate"))
        {
            coinControl.m_feerate = CFeeRate(AmountFromValue(options["feeRate"]));
            coinControl.fOverrideFeeRate = true;
        }

        if (options.exists("subtractFeeFromOutputs"))
            subtractFeeFromOutputs = options["subtractFeeFromOutputs"].get_array();

        if (options.exists("replaceable")) {
            coinControl.m_signal_bip125_rbf = options["replaceable"].get_bool();
        }
        if (options.exists("conf_target")) {
            if (options.exists("feeRate")) {
                throw JSONRPCError(RPC_INVALID_PARAMETER, "Cannot specify both conf_target and feeRate");
            }
            coinControl.m_confirm_target = ParseConfirmTarget(options["conf_target"], pwallet->chain().estimateMaxBlocks());
        }
        if (options.exists("estimate_mode")) {
            if (options.exists("feeRate")) {
                throw JSONRPCError(RPC_INVALID_PARAMETER, "Cannot specify both estimate_mode and feeRate");
            }
            if (!FeeModeFromString(options["estimate_mode"].get_str(), coinControl.m_fee_mode)) {
                throw JSONRPCError(RPC_INVALID_PARAMETER, "Invalid estimate_mode parameter");
            }
        }
      }
    } else {
        // if options is null and not a bool
        coinControl.fAllowWatchOnly = ParseIncludeWatchonly(NullUniValue, *pwallet);
    }

    if (!solving_data.isNull()) {
        if (solving_data.exists("pubkeys")) {
            UniValue pubkey_strs = solving_data["pubkeys"].get_array();
            for (unsigned int i = 0; i < pubkey_strs.size(); ++i) {
                std::vector<unsigned char> data(ParseHex(pubkey_strs[i].get_str()));
                CPubKey pubkey(data.begin(), data.end());
                if (!pubkey.IsFullyValid()) {
                    throw JSONRPCError(RPC_INVALID_ADDRESS_OR_KEY, strprintf("%s is not a valid public key", pubkey_strs[i].get_str()));
                }
                coinControl.m_external_provider.pubkeys.emplace(pubkey.GetID(), pubkey);
                // Add witnes script for pubkeys
                CScript wit_script = GetScriptForDestination(WitnessV0KeyHash(pubkey.GetID()));
                coinControl.m_external_provider.scripts.emplace(CScriptID(wit_script), wit_script);
            }
        }

        if (solving_data.exists("scripts")) {
            UniValue script_strs = solving_data["scripts"].get_array();
            for (unsigned int i = 0; i < script_strs.size(); ++i) {
                CScript script = ParseScript(script_strs[i].get_str());
                coinControl.m_external_provider.scripts.emplace(CScriptID(script), script);
            }
        }

        if (solving_data.exists("descriptors")) {
            UniValue desc_strs = solving_data["descriptors"].get_array();
            for (unsigned int i = 0; i < desc_strs.size(); ++i) {
                FlatSigningProvider desc_out;
                std::string error;
                std::unique_ptr<Descriptor> desc = Parse(desc_strs[i].get_str(), desc_out, error, true);
                coinControl.m_external_provider = Merge(coinControl.m_external_provider, desc_out);
            }
        }
    }

    if (tx.vout.size() == 0)
        throw JSONRPCError(RPC_INVALID_PARAMETER, "TX must have at least one output");

    if (change_position != -1 && (change_position < 0 || (unsigned int)change_position > tx.vout.size()))
        throw JSONRPCError(RPC_INVALID_PARAMETER, "changePosition out of bounds");

    for (unsigned int idx = 0; idx < subtractFeeFromOutputs.size(); idx++) {
        int pos = subtractFeeFromOutputs[idx].get_int();
        if (setSubtractFeeFromOutputs.count(pos))
            throw JSONRPCError(RPC_INVALID_PARAMETER, strprintf("Invalid parameter, duplicated position: %d", pos));
        if (pos < 0)
            throw JSONRPCError(RPC_INVALID_PARAMETER, strprintf("Invalid parameter, negative position: %d", pos));
        if (pos >= int(tx.vout.size()))
            throw JSONRPCError(RPC_INVALID_PARAMETER, strprintf("Invalid parameter, position too large: %d", pos));
        setSubtractFeeFromOutputs.insert(pos);
    }

    // Check any existing inputs for peg-in data and add to external txouts if so
    // Fetch specified UTXOs from the UTXO set
    const auto& fedpegscripts = GetValidFedpegScripts(::ChainActive().Tip(), Params().GetConsensus(), true /* nextblock_validation */);
    std::map<COutPoint, Coin> coins;
    for (unsigned int i = 0; i < tx.vin.size(); ++i ) {
        const CTxIn& txin = tx.vin[i];
        coins[txin.prevout]; // Create empty map entry keyed by prevout.
        if (txin.m_is_pegin) {
            std::string err;
            if (tx.witness.vtxinwit.size() != tx.vin.size() || !IsValidPeginWitness(tx.witness.vtxinwit[i].m_pegin_witness, fedpegscripts, txin.prevout, err, false)) {
                throw JSONRPCError(RPC_INVALID_PARAMETER, strprintf("Transaction contains invalid peg-in input: %s", err));
            }
            CScriptWitness& pegin_witness = tx.witness.vtxinwit[i].m_pegin_witness;
            CTxOut txout = GetPeginOutputFromWitness(pegin_witness);
            coinControl.SelectExternal(txin.prevout, txout);
        }
    }
    CCoinsView viewDummy;
    CCoinsViewCache view(&viewDummy);
    {
        LOCK2(cs_main, mempool.cs);
        CCoinsViewCache& chain_view = ::ChainstateActive().CoinsTip();
        CCoinsViewMemPool mempool_view(&chain_view, mempool);
        for (auto& coin : coins) {
            if (!mempool_view.GetCoin(coin.first, coin.second)) {
                // Either the coin is not in the CCoinsViewCache or is spent. Clear it.
                coin.second.Clear();
            }
        }
    }
    for (const auto& coin : coins) {
        if (!coin.second.out.IsNull()) {
            coinControl.SelectExternal(coin.first, coin.second.out);
        }
    }

    std::string strFailReason;

    if (!pwallet->FundTransaction(tx, fee_out, change_position, strFailReason, lockUnspents, setSubtractFeeFromOutputs, coinControl)) {
        throw JSONRPCError(RPC_WALLET_ERROR, strFailReason);
    }
}

static UniValue fundrawtransaction(const JSONRPCRequest& request)
{
    std::shared_ptr<CWallet> const wallet = GetWalletForJSONRPCRequest(request);
    CWallet* const pwallet = wallet.get();

    if (!EnsureWalletIsAvailable(pwallet, request.fHelp)) {
        return NullUniValue;
    }

    RPCHelpMan{"fundrawtransaction",
                "\nAdd inputs to a transaction until it has enough in value to meet its out value.\n"
                "This will not modify existing inputs, and will add at most one change output to the outputs.\n"
                "No existing outputs will be modified unless \"subtractFeeFromOutputs\" is specified.\n"
                "Note that inputs which were signed may need to be resigned after completion since in/outputs have been added.\n"
                "The inputs added will not be signed, use signrawtransactionwithkey\n"
                " or signrawtransactionwithwallet for that.\n"
                "Note that all existing inputs must have their previous output transaction be in the wallet.\n"
                "Note that all inputs selected must be of standard form and P2SH scripts must be\n"
                "in the wallet using importaddress or addmultisigaddress (to calculate fees).\n"
                "You can see whether this is the case by checking the \"solvable\" field in the listunspent output.\n"
                "Only pay-to-pubkey, multisig, and P2SH versions thereof are currently supported for watch-only\n",
                {
                    {"hexstring", RPCArg::Type::STR_HEX, RPCArg::Optional::NO, "The hex string of the raw transaction"},
                    {"options", RPCArg::Type::OBJ, RPCArg::Optional::OMITTED_NAMED_ARG, "for backward compatibility: passing in a true instead of an object will result in {\"includeWatching\":true}",
                        {
                            {"changeAddress", RPCArg::Type::STR, /* default */ "pool address", "The address to receive the change"},
                            {"changePosition", RPCArg::Type::NUM, /* default */ "random", "The index of the change output"},
                            {"change_type", RPCArg::Type::STR, /* default */ "set by -changetype", "The output type to use. Only valid if changeAddress is not specified. Options are \"legacy\", \"p2sh-segwit\", and \"bech32\"."},
                            {"includeWatching", RPCArg::Type::BOOL, /* default */ "true for watch-only wallets, otherwise false", "Also select inputs which are watch only.\n"
                                                          "Only solvable inputs can be used. Watch-only destinations are solvable if the public key and/or output script was imported,\n"
                                                          "e.g. with 'importpubkey' or 'importmulti' with the 'pubkeys' or 'desc' field."},
                            {"lockUnspents", RPCArg::Type::BOOL, /* default */ "false", "Lock selected unspent outputs"},
                            {"feeRate", RPCArg::Type::AMOUNT, /* default */ "not set: makes wallet determine the fee", "Set a specific fee rate in " + CURRENCY_UNIT + "/kB"},
                            {"subtractFeeFromOutputs", RPCArg::Type::ARR, /* default */ "empty array", "A json array of integers.\n"
                            "                              The fee will be equally deducted from the amount of each specified output.\n"
                            "                              Those recipients will receive less bitcoins than you enter in their corresponding amount field.\n"
                            "                              If no outputs are specified here, the sender pays the fee.",
                                {
                                    {"vout_index", RPCArg::Type::NUM, RPCArg::Optional::OMITTED, "The zero-based output index, before a change output is added."},
                                },
                            },
                            {"replaceable", RPCArg::Type::BOOL, /* default */ "wallet default", "Marks this transaction as BIP125 replaceable.\n"
                            "                              Allows this transaction to be replaced by a transaction with higher fees"},
                            {"conf_target", RPCArg::Type::NUM, /* default */ "wallet default", "Confirmation target (in blocks)"},
                            {"estimate_mode", RPCArg::Type::STR, /* default */ "UNSET", "The fee estimate mode, must be one of:\n"
                            "         \"UNSET\"\n"
                            "         \"ECONOMICAL\"\n"
                            "         \"CONSERVATIVE\""},
                        },
                        "options"},
                    {"iswitness", RPCArg::Type::BOOL, /* default */ "depends on heuristic tests", "Whether the transaction hex is a serialized witness transaction.\n"
                        "If iswitness is not present, heuristic tests will be used in decoding.\n"
                        "If true, only witness deserialization will be tried.\n"
                        "If false, only non-witness deserialization will be tried.\n"
                        "This boolean should reflect whether the transaction has inputs\n"
                        "(e.g. fully valid, or on-chain transactions), if known by the caller."
                    },
                    {"solving_data", RPCArg::Type::OBJ, RPCArg::Optional::OMITTED_NAMED_ARG, "Keys and scripts needed for producing a final transaction with a dummy signature. Used for fee estimation during coin selection.\n",
                        {
                            {"pubkeys", RPCArg::Type::ARR, /* default */ "empty array", "A json array of public keys.\n",
                                {
                                    {"pubkey", RPCArg::Type::STR_HEX, RPCArg::Optional::OMITTED, "A public key"},
                                },
                            },
                            {"scripts", RPCArg::Type::ARR, /* default */ "empty array", "A json array of scripts.\n",
                                {
                                    {"script", RPCArg::Type::STR_HEX, RPCArg::Optional::OMITTED, "A script"},
                                },
                            },
                            {"descriptors", RPCArg::Type::ARR, /* default */ "empty array", "A json array of descriptors.\n",
                                {
                                    {"descriptor", RPCArg::Type::STR_HEX, RPCArg::Optional::OMITTED, "A descriptor"},
                                },
                            }
                        }
                    },
                },
                RPCResult{
                    RPCResult::Type::OBJ, "", "",
                    {
                        {RPCResult::Type::STR_HEX, "hex", "The resulting raw transaction (hex-encoded string)"},
                        {RPCResult::Type::STR_AMOUNT, "fee", "Fee in " + CURRENCY_UNIT + " the resulting transaction pays"},
                        {RPCResult::Type::NUM, "changepos", "The position of the added change output, or -1"},
                    }
                                },
                                RPCExamples{
                            "\nCreate a transaction with no inputs\n"
                            + HelpExampleCli("createrawtransaction", "\"[]\" \"{\\\"myaddress\\\":0.01}\"") +
                            "\nAdd sufficient unsigned inputs to meet the output value\n"
                            + HelpExampleCli("fundrawtransaction", "\"rawtransactionhex\"") +
                            "\nSign the transaction\n"
                            + HelpExampleCli("signrawtransactionwithwallet", "\"fundedtransactionhex\"") +
                            "\nSend the transaction\n"
                            + HelpExampleCli("sendrawtransaction", "\"signedtransactionhex\"")
                                },
    }.Check(request);

    RPCTypeCheck(request.params, {UniValue::VSTR, UniValueType(), UniValue::VBOOL});

    // parse hex string from parameter
    CMutableTransaction tx;
    bool try_witness = request.params[2].isNull() ? true : request.params[2].get_bool();
    bool try_no_witness = request.params[2].isNull() ? true : !request.params[2].get_bool();
    if (!DecodeHexTx(tx, request.params[0].get_str(), try_no_witness, try_witness)) {
        throw JSONRPCError(RPC_DESERIALIZATION_ERROR, "TX decode failed");
    }

    CAmount fee;
    int change_position;
    FundTransaction(pwallet, tx, fee, change_position, request.params[1], request.params[3]);

    UniValue result(UniValue::VOBJ);
    result.pushKV("hex", EncodeHexTx(CTransaction(tx)));
    result.pushKV("fee", ValueFromAmount(fee));
    result.pushKV("changepos", change_position);

    return result;
}

UniValue signrawtransactionwithwallet(const JSONRPCRequest& request)
{
    std::shared_ptr<CWallet> const wallet = GetWalletForJSONRPCRequest(request);
    const CWallet* const pwallet = wallet.get();

    if (!EnsureWalletIsAvailable(pwallet, request.fHelp)) {
        return NullUniValue;
    }

            RPCHelpMan{"signrawtransactionwithwallet",
                "\nSign inputs for raw transaction (serialized, hex-encoded).\n"
                "The second optional argument (may be null) is an array of previous transaction outputs that\n"
                "this transaction depends on but may not yet be in the block chain." +
                    HelpRequiringPassphrase(pwallet) + "\n",
                {
                    {"hexstring", RPCArg::Type::STR, RPCArg::Optional::NO, "The transaction hex string"},
                    {"prevtxs", RPCArg::Type::ARR, RPCArg::Optional::OMITTED_NAMED_ARG, "A json array of previous dependent transaction outputs",
                        {
                            {"", RPCArg::Type::OBJ, RPCArg::Optional::OMITTED, "",
                                {
                                    {"txid", RPCArg::Type::STR_HEX, RPCArg::Optional::NO, "The transaction id"},
                                    {"vout", RPCArg::Type::NUM, RPCArg::Optional::NO, "The output number"},
                                    {"scriptPubKey", RPCArg::Type::STR_HEX, RPCArg::Optional::NO, "script key"},
                                    {"redeemScript", RPCArg::Type::STR_HEX, RPCArg::Optional::OMITTED, "(required for P2SH) redeem script"},
                                    {"witnessScript", RPCArg::Type::STR_HEX, RPCArg::Optional::OMITTED, "(required for P2WSH or P2SH-P2WSH) witness script"},
                                    {"amount", RPCArg::Type::AMOUNT, RPCArg::Optional::OMITTED, "The amount spent (required if non-confidential segwit output)"},
                                    {"amountcommitment", RPCArg::Type::STR, RPCArg::Optional::OMITTED, "The amount commitment spent (required if confidential segwit output)"},
                                },
                            },
                        },
                    },
                    {"sighashtype", RPCArg::Type::STR, /* default */ "ALL", "The signature hash type. Must be one of\n"
            "       \"ALL\"\n"
            "       \"NONE\"\n"
            "       \"SINGLE\"\n"
            "       \"ALL|ANYONECANPAY\"\n"
            "       \"NONE|ANYONECANPAY\"\n"
            "       \"SINGLE|ANYONECANPAY\""},
                },
                RPCResult{
                    RPCResult::Type::OBJ, "", "",
                    {
                        {RPCResult::Type::STR_HEX, "hex", "The hex-encoded raw transaction with signature(s)"},
                        {RPCResult::Type::BOOL, "complete", "If the transaction has a complete set of signatures"},
                        {RPCResult::Type::ARR, "errors", "Script verification errors (if there are any)",
                        {
                            {RPCResult::Type::OBJ, "", "",
                            {
                                {RPCResult::Type::STR_HEX, "txid", "The hash of the referenced, previous transaction"},
                                {RPCResult::Type::NUM, "vout", "The index of the output to spent and used as input"},
                                {RPCResult::Type::STR_HEX, "scriptSig", "The hex-encoded signature script"},
                                {RPCResult::Type::NUM, "sequence", "Script sequence number"},
                                {RPCResult::Type::STR, "error", "Verification or signing error related to the input"},
                            }},
                        }},
                        {RPCResult::Type::STR, "warning", "Warning that a peg-in input signed may be immature. This could mean lack of connectivity to or misconfiguration of the daemon."},
                    }
                },
                RPCExamples{
                    HelpExampleCli("signrawtransactionwithwallet", "\"myhex\"")
            + HelpExampleRpc("signrawtransactionwithwallet", "\"myhex\"")
                },
            }.Check(request);

    RPCTypeCheck(request.params, {UniValue::VSTR, UniValue::VARR, UniValue::VSTR}, true);

    CMutableTransaction mtx;
    if (!DecodeHexTx(mtx, request.params[0].get_str(), true)) {
        throw JSONRPCError(RPC_DESERIALIZATION_ERROR, "TX decode failed");
    }

    // Sign the transaction
    auto locked_chain = pwallet->chain().lock();
    LOCK(pwallet->cs_wallet);
    EnsureWalletIsUnlocked(pwallet);

    // Fetch previous transactions (inputs):
    const auto& fedpegscripts = GetValidFedpegScripts(::ChainActive().Tip(), Params().GetConsensus(), true /* nextblock_validation */);
    std::map<COutPoint, Coin> coins;
    for (const CTxIn& txin : mtx.vin) {
        coins[txin.prevout]; // Create empty map entry keyed by prevout.
    }
    pwallet->chain().findCoins(coins);

    // Parse the prevtxs array
    ParsePrevouts(request.params[1], nullptr, coins);

    int nHashType = ParseSighashString(request.params[2]);

    // Script verification errors
    std::map<int, std::string> input_errors;

    bool immature_pegin = ValidateTransactionPeginInputs(mtx, input_errors);
    bool complete = pwallet->SignTransaction(mtx, coins, nHashType, input_errors);
    UniValue result(UniValue::VOBJ);
    SignTransactionResultToJSON(mtx, complete, coins, input_errors, immature_pegin, result);
    return result;
}

static UniValue bumpfee(const JSONRPCRequest& request)
{
    std::shared_ptr<CWallet> const wallet = GetWalletForJSONRPCRequest(request);
    CWallet* const pwallet = wallet.get();


    if (!EnsureWalletIsAvailable(pwallet, request.fHelp))
        return NullUniValue;

            RPCHelpMan{"bumpfee",
                "\nBumps the fee of an opt-in-RBF transaction T, replacing it with a new transaction B.\n"
                "An opt-in RBF transaction with the given txid must be in the wallet.\n"
                "The command will pay the additional fee by reducing change outputs or adding inputs when necessary. It may add a new change output if one does not already exist.\n"
                "If `totalFee` (DEPRECATED) is given, adding inputs is not supported, so there must be a single change output that is big enough or it will fail.\n"
                "All inputs in the original transaction will be included in the replacement transaction.\n"
                "The command will fail if the wallet or mempool contains a transaction that spends one of T's outputs.\n"
                "By default, the new fee will be calculated automatically using estimatesmartfee.\n"
                "The user can specify a confirmation target for estimatesmartfee.\n"
                "Alternatively, the user can specify totalFee (DEPRECATED), or fee_rate (" + CURRENCY_UNIT + " per kB) for the new transaction .\n"
                "At a minimum, the new fee rate must be high enough to pay an additional new relay fee (incrementalfee\n"
                "returned by getnetworkinfo) to enter the node's mempool.\n",
                {
                    {"txid", RPCArg::Type::STR_HEX, RPCArg::Optional::NO, "The txid to be bumped"},
                    {"options", RPCArg::Type::OBJ, RPCArg::Optional::OMITTED_NAMED_ARG, "",
                        {
                            {"confTarget", RPCArg::Type::NUM, /* default */ "wallet default", "Confirmation target (in blocks)"},
                            {"totalFee", RPCArg::Type::NUM, /* default */ "fallback to 'confTarget'", "Total fee (NOT feerate) to pay, in satoshis. (DEPRECATED)\n"
            "                         In rare cases, the actual fee paid might be slightly higher than the specified\n"
            "                         totalFee if the tx change output has to be removed because it is too close to\n"
            "                         the dust threshold."},
                            {"fee_rate", RPCArg::Type::NUM, /* default */ "fallback to 'confTarget'", "FeeRate (NOT total fee) to pay, in " + CURRENCY_UNIT + " per kB\n"
            "                         Specify a fee rate instead of relying on the built-in fee estimator.\n"
            "                         Must be at least 0.0001 BTC per kB higher than the current transaction fee rate.\n"},
                            {"replaceable", RPCArg::Type::BOOL, /* default */ "true", "Whether the new transaction should still be\n"
            "                         marked bip-125 replaceable. If true, the sequence numbers in the transaction will\n"
            "                         be left unchanged from the original. If false, any input sequence numbers in the\n"
            "                         original transaction that were less than 0xfffffffe will be increased to 0xfffffffe\n"
            "                         so the new transaction will not be explicitly bip-125 replaceable (though it may\n"
            "                         still be replaceable in practice, for example if it has unconfirmed ancestors which\n"
            "                         are replaceable)."},
                            {"estimate_mode", RPCArg::Type::STR, /* default */ "UNSET", "The fee estimate mode, must be one of:\n"
            "         \"UNSET\"\n"
            "         \"ECONOMICAL\"\n"
            "         \"CONSERVATIVE\""},
                        },
                        "options"},
                },
                RPCResult{
                    RPCResult::Type::OBJ, "", "", {
                        {RPCResult::Type::STR, "psbt", "The base64-encoded unsigned PSBT of the new transaction. Only returned when wallet private keys are disabled."},
                        {RPCResult::Type::STR_HEX, "txid", "The id of the new transaction. Only returned when wallet private keys are enabled."},
                        {RPCResult::Type::STR_AMOUNT, "origfee", "The fee of the replaced transaction."},
                        {RPCResult::Type::STR_AMOUNT, "fee", "The fee of the new transaction."},
                        {RPCResult::Type::ARR, "errors", "Errors encountered during processing (may be empty).",
                        {
                            {RPCResult::Type::STR, "", ""},
                        }},
                    }
                },
                RPCExamples{
            "\nBump the fee, get the new transaction\'s txid\n" +
                    HelpExampleCli("bumpfee", "<txid>")
                },
            }.Check(request);

    RPCTypeCheck(request.params, {UniValue::VSTR, UniValue::VOBJ});
    uint256 hash(ParseHashV(request.params[0], "txid"));

    CCoinControl coin_control;
    coin_control.fAllowWatchOnly = pwallet->IsWalletFlagSet(WALLET_FLAG_DISABLE_PRIVATE_KEYS);
    // optional parameters
    CAmount totalFee = 0;
    coin_control.m_signal_bip125_rbf = true;

    if (!request.params[1].isNull()) {
        UniValue options = request.params[1];
        RPCTypeCheckObj(options,
            {
                {"confTarget", UniValueType(UniValue::VNUM)},
                {"totalFee", UniValueType(UniValue::VNUM)},
                {"fee_rate", UniValueType(UniValue::VNUM)},
                {"replaceable", UniValueType(UniValue::VBOOL)},
                {"estimate_mode", UniValueType(UniValue::VSTR)},
            },
            true, true);
        if (options.exists("confTarget") && (options.exists("totalFee") || options.exists("fee_rate"))) {
            throw JSONRPCError(RPC_INVALID_PARAMETER, "confTarget can't be set with totalFee or fee_rate. Please provide either a confirmation target in blocks for automatic fee estimation, or an explicit fee rate.");
        } else if (options.exists("fee_rate") && options.exists("totalFee")) {
            throw JSONRPCError(RPC_INVALID_PARAMETER, "fee_rate can't be set along with totalFee.");
        } else if (options.exists("confTarget")) { // TODO: alias this to conf_target
            coin_control.m_confirm_target = ParseConfirmTarget(options["confTarget"], pwallet->chain().estimateMaxBlocks());
        } else if (options.exists("totalFee")) {
            if (!pwallet->chain().rpcEnableDeprecated("totalFee")) {
                throw JSONRPCError(RPC_INVALID_PARAMETER, "totalFee argument has been deprecated and will be removed in 0.20. Please use -deprecatedrpc=totalFee to continue using this argument until removal.");
            }
            totalFee = options["totalFee"].get_int64();
            if (totalFee <= 0) {
                throw JSONRPCError(RPC_INVALID_PARAMETER, strprintf("Invalid totalFee %s (must be greater than 0)", FormatMoney(totalFee)));
            }
        } else if (options.exists("fee_rate")) {
            CFeeRate fee_rate(AmountFromValue(options["fee_rate"]));
            if (fee_rate <= CFeeRate(0)) {
                throw JSONRPCError(RPC_INVALID_PARAMETER, strprintf("Invalid fee_rate %s (must be greater than 0)", fee_rate.ToString()));
            }
            coin_control.m_feerate = fee_rate;
        }

        if (options.exists("replaceable")) {
            coin_control.m_signal_bip125_rbf = options["replaceable"].get_bool();
        }
        if (options.exists("estimate_mode")) {
            if (!FeeModeFromString(options["estimate_mode"].get_str(), coin_control.m_fee_mode)) {
                throw JSONRPCError(RPC_INVALID_PARAMETER, "Invalid estimate_mode parameter");
            }
        }
    }

    // Make sure the results are valid at least up to the most recent block
    // the user could have gotten from another RPC command prior to now
    pwallet->BlockUntilSyncedToCurrentChain();

    auto locked_chain = pwallet->chain().lock();
    LOCK(pwallet->cs_wallet);
    EnsureWalletIsUnlocked(pwallet);


    std::vector<std::string> errors;
    CAmount old_fee;
    CAmount new_fee;
    CMutableTransaction mtx;
    feebumper::Result res;
    if (totalFee > 0) {
        // Targeting total fee bump. Requires a change output of sufficient size.
        res = feebumper::CreateTotalBumpTransaction(pwallet, hash, coin_control, totalFee, errors, old_fee, new_fee, mtx);
    } else {
        // Targeting feerate bump.
        res = feebumper::CreateRateBumpTransaction(*pwallet, hash, coin_control, errors, old_fee, new_fee, mtx);
    }
    if (res != feebumper::Result::OK) {
        switch(res) {
            case feebumper::Result::INVALID_ADDRESS_OR_KEY:
                throw JSONRPCError(RPC_INVALID_ADDRESS_OR_KEY, errors[0]);
                break;
            case feebumper::Result::INVALID_REQUEST:
                throw JSONRPCError(RPC_INVALID_REQUEST, errors[0]);
                break;
            case feebumper::Result::INVALID_PARAMETER:
                throw JSONRPCError(RPC_INVALID_PARAMETER, errors[0]);
                break;
            case feebumper::Result::WALLET_ERROR:
                throw JSONRPCError(RPC_WALLET_ERROR, errors[0]);
                break;
            default:
                throw JSONRPCError(RPC_MISC_ERROR, errors[0]);
                break;
        }
    }

    UniValue result(UniValue::VOBJ);

    // If wallet private keys are enabled, return the new transaction id,
    // otherwise return the base64-encoded unsigned PSBT of the new transaction.
    if (!pwallet->IsWalletFlagSet(WALLET_FLAG_DISABLE_PRIVATE_KEYS)) {
        if (!feebumper::SignTransaction(*pwallet, mtx)) {
            throw JSONRPCError(RPC_WALLET_ERROR, "Can't sign transaction.");
        }

        uint256 txid;
        if (feebumper::CommitTransaction(*pwallet, hash, std::move(mtx), errors, txid) != feebumper::Result::OK) {
            throw JSONRPCError(RPC_WALLET_ERROR, errors[0]);
        }

        result.pushKV("txid", txid.GetHex());
    } else {
        PartiallySignedTransaction psbtx(mtx);
        bool complete = false;
        const TransactionError err = pwallet->FillPSBT(psbtx, complete, SIGHASH_ALL, false /* sign */, true /* bip32derivs */);
        CHECK_NONFATAL(err == TransactionError::OK);
        CHECK_NONFATAL(!complete);
        CDataStream ssTx(SER_NETWORK, PROTOCOL_VERSION);
        ssTx << psbtx;
        result.pushKV("psbt", EncodeBase64(ssTx.str()));
    }

    result.pushKV("origfee", ValueFromAmount(old_fee));
    result.pushKV("fee", ValueFromAmount(new_fee));
    UniValue result_errors(UniValue::VARR);
    for (const std::string& error : errors) {
        result_errors.push_back(error);
    }
    result.pushKV("errors", result_errors);

    return result;
}

UniValue rescanblockchain(const JSONRPCRequest& request)
{
    std::shared_ptr<CWallet> const wallet = GetWalletForJSONRPCRequest(request);
    CWallet* const pwallet = wallet.get();

    if (!EnsureWalletIsAvailable(pwallet, request.fHelp)) {
        return NullUniValue;
    }

            RPCHelpMan{"rescanblockchain",
                "\nRescan the local blockchain for wallet related transactions.\n"
                "Note: Use \"getwalletinfo\" to query the scanning progress.\n",
                {
                    {"start_height", RPCArg::Type::NUM, /* default */ "0", "block height where the rescan should start"},
                    {"stop_height", RPCArg::Type::NUM, RPCArg::Optional::OMITTED_NAMED_ARG, "the last block height that should be scanned. If none is provided it will rescan up to the tip at return time of this call."},
                },
                RPCResult{
                    RPCResult::Type::OBJ, "", "",
                    {
                        {RPCResult::Type::NUM, "start_height", "The block height where the rescan started (the requested height or 0)"},
                        {RPCResult::Type::NUM, "stop_height", "The height of the last rescanned block. May be null in rare cases if there was a reorg and the call didn't scan any blocks because they were already scanned in the background."},
                    }
                },
                RPCExamples{
                    HelpExampleCli("rescanblockchain", "100000 120000")
            + HelpExampleRpc("rescanblockchain", "100000, 120000")
                },
            }.Check(request);

    WalletRescanReserver reserver(pwallet);
    if (!reserver.reserve()) {
        throw JSONRPCError(RPC_WALLET_ERROR, "Wallet is currently rescanning. Abort existing rescan or wait.");
    }

    int start_height = 0;
    uint256 start_block, stop_block;
    {
        auto locked_chain = pwallet->chain().lock();
        Optional<int> tip_height = locked_chain->getHeight();

        if (!request.params[0].isNull()) {
            start_height = request.params[0].get_int();
            if (start_height < 0 || !tip_height || start_height > *tip_height) {
                throw JSONRPCError(RPC_INVALID_PARAMETER, "Invalid start_height");
            }
        }

        Optional<int> stop_height;
        if (!request.params[1].isNull()) {
            stop_height = request.params[1].get_int();
            if (*stop_height < 0 || !tip_height || *stop_height > *tip_height) {
                throw JSONRPCError(RPC_INVALID_PARAMETER, "Invalid stop_height");
            }
            else if (*stop_height < start_height) {
                throw JSONRPCError(RPC_INVALID_PARAMETER, "stop_height must be greater than start_height");
            }
        }

        // We can't rescan beyond non-pruned blocks, stop and throw an error
        if (locked_chain->findPruned(start_height, stop_height)) {
            throw JSONRPCError(RPC_MISC_ERROR, "Can't rescan beyond pruned data. Use RPC call getblockchaininfo to determine your pruned height.");
        }

        if (tip_height) {
            start_block = locked_chain->getBlockHash(start_height);
            // If called with a stop_height, set the stop_height here to
            // trigger a rescan to that height.
            // If called without a stop height, leave stop_height as null here
            // so rescan continues to the tip (even if the tip advances during
            // rescan).
            if (stop_height) {
                stop_block = locked_chain->getBlockHash(*stop_height);
            }
        }
    }

    CWallet::ScanResult result =
        pwallet->ScanForWalletTransactions(start_block, stop_block, reserver, true /* fUpdate */);
    switch (result.status) {
    case CWallet::ScanResult::SUCCESS:
        break;
    case CWallet::ScanResult::FAILURE:
        throw JSONRPCError(RPC_MISC_ERROR, "Rescan failed. Potentially corrupted data files.");
    case CWallet::ScanResult::USER_ABORT:
        throw JSONRPCError(RPC_MISC_ERROR, "Rescan aborted.");
        // no default case, so the compiler can warn about missing cases
    }
    UniValue response(UniValue::VOBJ);
    response.pushKV("start_height", start_height);
    response.pushKV("stop_height", result.last_scanned_height ? *result.last_scanned_height : UniValue());
    return response;
}

class DescribeWalletAddressVisitor : public boost::static_visitor<UniValue>
{
public:
    const SigningProvider * const provider;

    void ProcessSubScript(const CScript& subscript, UniValue& obj) const
    {
        // Always present: script type and redeemscript
        std::vector<std::vector<unsigned char>> solutions_data;
        txnouttype which_type = Solver(subscript, solutions_data);
        obj.pushKV("script", GetTxnOutputType(which_type));
        obj.pushKV("hex", HexStr(subscript.begin(), subscript.end()));

        CTxDestination embedded;
        if (ExtractDestination(subscript, embedded)) {
            // Only when the script corresponds to an address.
            UniValue subobj(UniValue::VOBJ);
            UniValue detail = DescribeAddress(embedded);
            subobj.pushKVs(detail);
            UniValue wallet_detail = boost::apply_visitor(*this, embedded);
            subobj.pushKVs(wallet_detail);
            subobj.pushKV("address", EncodeDestination(embedded));
            subobj.pushKV("scriptPubKey", HexStr(subscript.begin(), subscript.end()));
            // Always report the pubkey at the top level, so that `getnewaddress()['pubkey']` always works.
            if (subobj.exists("pubkey")) obj.pushKV("pubkey", subobj["pubkey"]);
            obj.pushKV("embedded", std::move(subobj));
        } else if (which_type == TX_MULTISIG) {
            // Also report some information on multisig scripts (which do not have a corresponding address).
            // TODO: abstract out the common functionality between this logic and ExtractDestinations.
            obj.pushKV("sigsrequired", solutions_data[0][0]);
            UniValue pubkeys(UniValue::VARR);
            for (size_t i = 1; i < solutions_data.size() - 1; ++i) {
                CPubKey key(solutions_data[i].begin(), solutions_data[i].end());
                pubkeys.push_back(HexStr(key.begin(), key.end()));
            }
            obj.pushKV("pubkeys", std::move(pubkeys));
        }
    }

    explicit DescribeWalletAddressVisitor(const SigningProvider* _provider) : provider(_provider) {}

    UniValue operator()(const CNoDestination& dest) const { return UniValue(UniValue::VOBJ); }

    UniValue operator()(const PKHash& pkhash) const
    {
        CKeyID keyID(pkhash);
        UniValue obj(UniValue::VOBJ);
        CPubKey vchPubKey;
        if (provider && provider->GetPubKey(keyID, vchPubKey)) {
            obj.pushKV("pubkey", HexStr(vchPubKey));
            obj.pushKV("iscompressed", vchPubKey.IsCompressed());
        }
        return obj;
    }

    UniValue operator()(const ScriptHash& scripthash) const
    {
        CScriptID scriptID(scripthash);
        UniValue obj(UniValue::VOBJ);
        CScript subscript;
        if (provider && provider->GetCScript(scriptID, subscript)) {
            ProcessSubScript(subscript, obj);
        }
        return obj;
    }

    UniValue operator()(const WitnessV0KeyHash& id) const
    {
        UniValue obj(UniValue::VOBJ);
        CPubKey pubkey;
        if (provider && provider->GetPubKey(CKeyID(id), pubkey)) {
            obj.pushKV("pubkey", HexStr(pubkey));
        }
        return obj;
    }

    UniValue operator()(const WitnessV0ScriptHash& id) const
    {
        UniValue obj(UniValue::VOBJ);
        CScript subscript;
        CRIPEMD160 hasher;
        uint160 hash;
        hasher.Write(id.begin(), 32).Finalize(hash.begin());
        if (provider && provider->GetCScript(CScriptID(hash), subscript)) {
            ProcessSubScript(subscript, obj);
        }
        return obj;
    }

    UniValue operator()(const WitnessUnknown& id) const { return UniValue(UniValue::VOBJ); }
    UniValue operator()(const NullData& id) const { return NullUniValue; }
};

static UniValue DescribeWalletAddress(const CWallet* const pwallet, const CTxDestination& dest)
{
    UniValue ret(UniValue::VOBJ);
    UniValue detail = DescribeAddress(dest);
    CScript script = GetScriptForDestination(dest);
    std::unique_ptr<SigningProvider> provider = nullptr;
    if (pwallet) {
        provider = pwallet->GetSolvingProvider(script);
    }
    ret.pushKVs(detail);
    ret.pushKVs(boost::apply_visitor(DescribeWalletAddressVisitor(provider.get()), dest));
    return ret;
}

class DescribeWalletBlindAddressVisitor : public boost::static_visitor<UniValue>
{
public:
    const CWallet * const pwallet;
    isminetype mine;

    explicit DescribeWalletBlindAddressVisitor(const CWallet* _pwallet, isminetype mine_in) : pwallet(_pwallet), mine(mine_in) {}

    UniValue operator()(const CNoDestination& dest) const { return UniValue(UniValue::VOBJ); }

    UniValue operator()(const PKHash& pkhash) const
    {
        UniValue obj(UniValue::VOBJ);
        if (!IsBlindDestination(pkhash) && mine != ISMINE_NO) {
            CPubKey blind_pub = pwallet->GetBlindingPubKey(GetScriptForDestination(pkhash));
            PKHash dest(pkhash);
            dest.blinding_pubkey = blind_pub;
            obj.pushKV("confidential", EncodeDestination(dest));
        } else {
            obj.pushKV("confidential", EncodeDestination(pkhash));
        }
        return obj;
    }

    UniValue operator()(const ScriptHash& scripthash) const
    {
        UniValue obj(UniValue::VOBJ);
        if (!IsBlindDestination(scripthash) && mine != ISMINE_NO) {
            CPubKey blind_pub = pwallet->GetBlindingPubKey(GetScriptForDestination(scripthash));
            ScriptHash dest(scripthash);
            dest.blinding_pubkey = blind_pub;
            obj.pushKV("confidential", EncodeDestination(dest));
        } else {
            obj.pushKV("confidential", EncodeDestination(scripthash));
        }
        return obj;
    }

    UniValue operator()(const WitnessV0KeyHash& id) const
    {
        UniValue obj(UniValue::VOBJ);
        if (!IsBlindDestination(id) && mine != ISMINE_NO) {
            CPubKey blind_pub = pwallet->GetBlindingPubKey(GetScriptForDestination(id));
            WitnessV0KeyHash dest(id);
            dest.blinding_pubkey = blind_pub;
            obj.pushKV("confidential", EncodeDestination(dest));
        } else {
            obj.pushKV("confidential", EncodeDestination(id));
        }
        return obj;
    }

    UniValue operator()(const WitnessV0ScriptHash& id) const
    {
        UniValue obj(UniValue::VOBJ);
        if (!IsBlindDestination(id) && mine != ISMINE_NO) {
            CPubKey blind_pub = pwallet->GetBlindingPubKey(GetScriptForDestination(id));
            WitnessV0ScriptHash dest(id);
            dest.blinding_pubkey = blind_pub;
            obj.pushKV("confidential", EncodeDestination(dest));
        } else {
            obj.pushKV("confidential", EncodeDestination(id));
        }
        return obj;
    }

    UniValue operator()(const WitnessUnknown& id) const { return UniValue(UniValue::VOBJ); }
    UniValue operator()(const NullData& id) const { return NullUniValue; }
};

static UniValue DescribeWalletBlindAddress(const CWallet* pwallet, const CTxDestination& dest, isminetype mine)
{
    UniValue ret(UniValue::VOBJ);
    ret.pushKVs(boost::apply_visitor(DescribeWalletBlindAddressVisitor(pwallet, mine), dest));
    return ret;
}

/** Convert CAddressBookData to JSON record.  */
static UniValue AddressBookDataToJSON(const CAddressBookData& data, const bool verbose)
{
    UniValue ret(UniValue::VOBJ);
    if (verbose) {
        ret.pushKV("name", data.name);
    }
    ret.pushKV("purpose", data.purpose);
    return ret;
}

UniValue getaddressinfo(const JSONRPCRequest& request)
{
    std::shared_ptr<CWallet> const wallet = GetWalletForJSONRPCRequest(request);
    const CWallet* const pwallet = wallet.get();

    if (!EnsureWalletIsAvailable(pwallet, request.fHelp)) {
        return NullUniValue;
    }

            RPCHelpMan{"getaddressinfo",
                "\nReturn information about the given address.\n"
                "Some of the information will only be present if the address is in the active wallet.\n",
                {
                    {"address", RPCArg::Type::STR, RPCArg::Optional::NO, "The address for which to get information."},
                },
                RPCResult{
                    RPCResult::Type::OBJ, "", "",
                    {
                        {RPCResult::Type::STR, "address", "The address validated."},
                        {RPCResult::Type::STR_HEX, "scriptPubKey", "The hex-encoded scriptPubKey generated by the address."},
                        {RPCResult::Type::BOOL, "ismine", "If the address is yours."},
                        {RPCResult::Type::BOOL, "iswatchonly", "If the address is watchonly."},
                        {RPCResult::Type::BOOL, "solvable", "If we know how to spend coins sent to this address, ignoring the possible lack of private keys."},
                        {RPCResult::Type::STR, "desc", /* optional */ true, "A descriptor for spending coins sent to this address (only when solvable)."},
                        {RPCResult::Type::BOOL, "isscript", "If the key is a script."},
                        {RPCResult::Type::BOOL, "ischange", "If the address was used for change output."},
                        {RPCResult::Type::BOOL, "iswitness", "If the address is a witness address."},
                        {RPCResult::Type::NUM, "witness_version", /* optional */ true, "The version number of the witness program."},
                        {RPCResult::Type::STR_HEX, "witness_program", /* optional */ true, "The hex value of the witness program."},
                        {RPCResult::Type::STR, "script", /* optional */ true, "The output script type. Only if isscript is true and the redeemscript is known. Possible\n"
            "                                                         types: nonstandard, pubkey, pubkeyhash, scripthash, multisig, nulldata, witness_v0_keyhash,\n"
                            "witness_v0_scripthash, witness_unknown."},
                        {RPCResult::Type::STR_HEX, "hex", /* optional */ true, "The redeemscript for the p2sh address."},
                        {RPCResult::Type::ARR, "pubkeys", /* optional */ true, "Array of pubkeys associated with the known redeemscript (only if script is multisig).",
                        {
                            {RPCResult::Type::STR, "pubkey", ""},
                        }},
                        {RPCResult::Type::NUM, "sigsrequired", /* optional */ true, "The number of signatures required to spend multisig output (only if script is multisig)."},
                        {RPCResult::Type::STR_HEX, "pubkey", /* optional */ true, "The hex value of the raw public key for single-key addresses (possibly embedded in P2SH or P2WSH)."},
                        {RPCResult::Type::OBJ, "embedded", /* optional */ true, "Information about the address embedded in P2SH or P2WSH, if relevant and known.",
                        {
                            {RPCResult::Type::ELISION, "", "Includes all\n"
            "                                                         getaddressinfo output fields for the embedded address, excluding metadata (timestamp, hdkeypath,\n"
                            "hdseedid) and relation to the wallet (ismine, iswatchonly)."},
                        }},
                        {RPCResult::Type::BOOL, "iscompressed", /* optional */ true, "If the pubkey is compressed."},
                        {RPCResult::Type::STR_HEX, "confidential_key", "the raw blinding public key for that address, if any. \"\" if none"},
                        {RPCResult::Type::STR, "unconfidential", "The address without confidentiality key"},
                        {RPCResult::Type::STR, "confidential", "The address with wallet-stored confidentiality key if known. Only displayed for non-confidential address inputs"},
                        {RPCResult::Type::STR, "label", "DEPRECATED. The label associated with the address. Defaults to \"\". Replaced by the labels array below."},
                        {RPCResult::Type::NUM_TIME, "timestamp", /* optional */ true, "The creation time of the key, if available, expressed in " + UNIX_EPOCH_TIME + "."},
                        {RPCResult::Type::STR, "hdkeypath", /* optional */ true, "The HD keypath, if the key is HD and available."},
                        {RPCResult::Type::STR_HEX, "hdseedid", /* optional */ true, "The Hash160 of the HD seed."},
                        {RPCResult::Type::STR_HEX, "hdmasterfingerprint", /* optional */ true, "The fingerprint of the master key."},
                        {RPCResult::Type::ARR, "labels", "Array of labels associated with the address. Currently limited to one label but returned\n"
                            "as an array to keep the API stable if multiple labels are enabled in the future.",
                        {
                            {RPCResult::Type::STR, "label name", "The label name. Defaults to \"\"."},
                            {RPCResult::Type::OBJ, "", "label data, DEPRECATED, will be removed in 0.21. To re-enable, launch elementsd with `-deprecatedrpc=labelspurpose`",
                            {
                                {RPCResult::Type::STR, "name", "The label name. Defaults to \"\"."},
                                {RPCResult::Type::STR, "purpose", "The purpose of the associated address (send or receive)."},
                            }},
                        }},
                    }
                },
                RPCExamples{
                    HelpExampleCli("getaddressinfo", "\"" + EXAMPLE_ADDRESS[0] + "\"") +
                    HelpExampleRpc("getaddressinfo", "\"" + EXAMPLE_ADDRESS[0] + "\"")
                },
            }.Check(request);

    LOCK(pwallet->cs_wallet);

    UniValue ret(UniValue::VOBJ);
    CTxDestination dest = DecodeDestination(request.params[0].get_str());
    // Make sure the destination is valid
    if (!IsValidDestination(dest)) {
        throw JSONRPCError(RPC_INVALID_ADDRESS_OR_KEY, "Invalid address");
    }

    std::string currentAddress = EncodeDestination(dest);
    ret.pushKV("address", currentAddress);

    CScript scriptPubKey = GetScriptForDestination(dest);
    ret.pushKV("scriptPubKey", HexStr(scriptPubKey.begin(), scriptPubKey.end()));

    std::unique_ptr<SigningProvider> provider = pwallet->GetSolvingProvider(scriptPubKey);

    isminetype mine = pwallet->IsMine(dest);
    // Elements: Addresses we can not unblind outputs for aren't spendable
    if (IsBlindDestination(dest) &&
            GetDestinationBlindingKey(dest) != pwallet->GetBlindingPubKey(GetScriptForDestination(dest))) {
        mine = ISMINE_NO;
    }
    ret.pushKV("ismine", bool(mine & ISMINE_SPENDABLE));

    bool solvable = provider && IsSolvable(*provider, scriptPubKey);
    ret.pushKV("solvable", solvable);

    if (solvable) {
       ret.pushKV("desc", InferDescriptor(scriptPubKey, *provider)->ToString());
    }

    ret.pushKV("iswatchonly", bool(mine & ISMINE_WATCH_ONLY));

    UniValue detail = DescribeWalletAddress(pwallet, dest);
    ret.pushKVs(detail);
    // Elements blinding info
    UniValue blind_detail = DescribeWalletBlindAddress(pwallet, dest, mine);
    ret.pushKVs(blind_detail);
    blind_detail = DescribeBlindAddress(dest);
    ret.pushKVs(blind_detail);

    // DEPRECATED: Return label field if existing. Currently only one label can
    // be associated with an address, so the label should be equivalent to the
    // value of the name key/value pair in the labels array below.
    if ((pwallet->chain().rpcEnableDeprecated("label")) && (pwallet->mapAddressBook.count(dest))) {
        ret.pushKV("label", pwallet->mapAddressBook.at(dest).name);
    }

    ret.pushKV("ischange", pwallet->IsChange(scriptPubKey));

    ScriptPubKeyMan* spk_man = pwallet->GetScriptPubKeyMan(scriptPubKey);
    if (spk_man) {
        if (const CKeyMetadata* meta = spk_man->GetMetadata(dest)) {
            ret.pushKV("timestamp", meta->nCreateTime);
            if (meta->has_key_origin) {
                ret.pushKV("hdkeypath", WriteHDKeypath(meta->key_origin.path));
                ret.pushKV("hdseedid", meta->hd_seed_id.GetHex());
                ret.pushKV("hdmasterfingerprint", HexStr(meta->key_origin.fingerprint, meta->key_origin.fingerprint + 4));
            }
        }
    }

    // Return a `labels` array containing the label associated with the address,
    // equivalent to the `label` field above. Currently only one label can be
    // associated with an address, but we return an array so the API remains
    // stable if we allow multiple labels to be associated with an address in
    // the future.
    UniValue labels(UniValue::VARR);
    std::map<CTxDestination, CAddressBookData>::const_iterator mi = pwallet->mapAddressBook.find(dest);
    if (mi != pwallet->mapAddressBook.end()) {
        // DEPRECATED: The previous behavior of returning an array containing a
        // JSON object of `name` and `purpose` key/value pairs is deprecated.
        if (pwallet->chain().rpcEnableDeprecated("labelspurpose")) {
            labels.push_back(AddressBookDataToJSON(mi->second, true));
        } else {
            labels.push_back(mi->second.name);
        }
    }
    ret.pushKV("labels", std::move(labels));

    return ret;
}

static UniValue getaddressesbylabel(const JSONRPCRequest& request)
{
    std::shared_ptr<CWallet> const wallet = GetWalletForJSONRPCRequest(request);
    const CWallet* const pwallet = wallet.get();

    if (!EnsureWalletIsAvailable(pwallet, request.fHelp)) {
        return NullUniValue;
    }

            RPCHelpMan{"getaddressesbylabel",
                "\nReturns the list of addresses assigned the specified label.\n",
                {
                    {"label", RPCArg::Type::STR, RPCArg::Optional::NO, "The label."},
                },
                RPCResult{
                    RPCResult::Type::OBJ_DYN, "", "json object with addresses as keys",
                    {
                        {RPCResult::Type::OBJ, "address", "json object with information about address",
                        {
                            {RPCResult::Type::STR, "purpose", "Purpose of address (\"send\" for sending address, \"receive\" for receiving address)"},
                        }},
                    }
                },
                RPCExamples{
                    HelpExampleCli("getaddressesbylabel", "\"tabby\"")
            + HelpExampleRpc("getaddressesbylabel", "\"tabby\"")
                },
            }.Check(request);

    LOCK(pwallet->cs_wallet);

    std::string label = LabelFromValue(request.params[0]);

    // Find all addresses that have the given label
    UniValue ret(UniValue::VOBJ);
    std::set<std::string> addresses;
    for (const std::pair<const CTxDestination, CAddressBookData>& item : pwallet->mapAddressBook) {
        if (item.second.name == label) {
            std::string address = EncodeDestination(item.first);
            // CWallet::mapAddressBook is not expected to contain duplicate
            // address strings, but build a separate set as a precaution just in
            // case it does.
            bool unique = addresses.emplace(address).second;
            CHECK_NONFATAL(unique);
            // UniValue::pushKV checks if the key exists in O(N)
            // and since duplicate addresses are unexpected (checked with
            // std::set in O(log(N))), UniValue::__pushKV is used instead,
            // which currently is O(1).
            ret.__pushKV(address, AddressBookDataToJSON(item.second, false));
        }
    }

    if (ret.empty()) {
        throw JSONRPCError(RPC_WALLET_INVALID_LABEL_NAME, std::string("No addresses with label " + label));
    }

    return ret;
}

static UniValue listlabels(const JSONRPCRequest& request)
{
    std::shared_ptr<CWallet> const wallet = GetWalletForJSONRPCRequest(request);
    const CWallet* const pwallet = wallet.get();

    if (!EnsureWalletIsAvailable(pwallet, request.fHelp)) {
        return NullUniValue;
    }

            RPCHelpMan{"listlabels",
                "\nReturns the list of all labels, or labels that are assigned to addresses with a specific purpose.\n",
                {
                    {"purpose", RPCArg::Type::STR, RPCArg::Optional::OMITTED_NAMED_ARG, "Address purpose to list labels for ('send','receive'). An empty string is the same as not providing this argument."},
                },
                RPCResult{
                    RPCResult::Type::ARR, "", "",
                    {
                        {RPCResult::Type::STR, "label", "Label name"},
                    }
                },
                RPCExamples{
            "\nList all labels\n"
            + HelpExampleCli("listlabels", "") +
            "\nList labels that have receiving addresses\n"
            + HelpExampleCli("listlabels", "receive") +
            "\nList labels that have sending addresses\n"
            + HelpExampleCli("listlabels", "send") +
            "\nAs a JSON-RPC call\n"
            + HelpExampleRpc("listlabels", "receive")
                },
            }.Check(request);

    LOCK(pwallet->cs_wallet);

    std::string purpose;
    if (!request.params[0].isNull()) {
        purpose = request.params[0].get_str();
    }

    // Add to a set to sort by label name, then insert into Univalue array
    std::set<std::string> label_set;
    for (const std::pair<const CTxDestination, CAddressBookData>& entry : pwallet->mapAddressBook) {
        if (purpose.empty() || entry.second.purpose == purpose) {
            label_set.insert(entry.second.name);
        }
    }

    UniValue ret(UniValue::VARR);
    for (const std::string& name : label_set) {
        ret.push_back(name);
    }

    return ret;
}

UniValue sethdseed(const JSONRPCRequest& request)
{
    std::shared_ptr<CWallet> const wallet = GetWalletForJSONRPCRequest(request);
    CWallet* const pwallet = wallet.get();

    if (!EnsureWalletIsAvailable(pwallet, request.fHelp)) {
        return NullUniValue;
    }

            RPCHelpMan{"sethdseed",
                "\nSet or generate a new HD wallet seed. Non-HD wallets will not be upgraded to being a HD wallet. Wallets that are already\n"
                "HD will have a new HD seed set so that new keys added to the keypool will be derived from this new seed.\n"
                "\nNote that you will need to MAKE A NEW BACKUP of your wallet after setting the HD wallet seed." +
                    HelpRequiringPassphrase(pwallet) + "\n",
                {
                    {"newkeypool", RPCArg::Type::BOOL, /* default */ "true", "Whether to flush old unused addresses, including change addresses, from the keypool and regenerate it.\n"
            "                             If true, the next address from getnewaddress and change address from getrawchangeaddress will be from this new seed.\n"
            "                             If false, addresses (including change addresses if the wallet already had HD Chain Split enabled) from the existing\n"
            "                             keypool will be used until it has been depleted."},
                    {"seed", RPCArg::Type::STR, /* default */ "random seed", "The WIF private key to use as the new HD seed.\n"
            "                             The seed value can be retrieved using the dumpwallet command. It is the private key marked hdseed=1"},
                },
                RPCResults{},
                RPCExamples{
                    HelpExampleCli("sethdseed", "")
            + HelpExampleCli("sethdseed", "false")
            + HelpExampleCli("sethdseed", "true \"wifkey\"")
            + HelpExampleRpc("sethdseed", "true, \"wifkey\"")
                },
            }.Check(request);

    LegacyScriptPubKeyMan& spk_man = EnsureLegacyScriptPubKeyMan(*pwallet, true);

    if (pwallet->chain().isInitialBlockDownload()) {
        throw JSONRPCError(RPC_CLIENT_IN_INITIAL_DOWNLOAD, "Cannot set a new HD seed while still in Initial Block Download");
    }

    if (pwallet->IsWalletFlagSet(WALLET_FLAG_DISABLE_PRIVATE_KEYS)) {
        throw JSONRPCError(RPC_WALLET_ERROR, "Cannot set a HD seed to a wallet with private keys disabled");
    }

    auto locked_chain = pwallet->chain().lock();
    LOCK2(pwallet->cs_wallet, spk_man.cs_KeyStore);

    // Do not do anything to non-HD wallets
    if (!pwallet->CanSupportFeature(FEATURE_HD)) {
        throw JSONRPCError(RPC_WALLET_ERROR, "Cannot set a HD seed on a non-HD wallet. Start with -upgradewallet in order to upgrade a non-HD wallet to HD");
    }

    EnsureWalletIsUnlocked(pwallet);

    bool flush_key_pool = true;
    if (!request.params[0].isNull()) {
        flush_key_pool = request.params[0].get_bool();
    }

    CPubKey master_pub_key;
    if (request.params[1].isNull()) {
        master_pub_key = spk_man.GenerateNewSeed();
    } else {
        CKey key = DecodeSecret(request.params[1].get_str());
        if (!key.IsValid()) {
            throw JSONRPCError(RPC_INVALID_ADDRESS_OR_KEY, "Invalid private key");
        }

        if (HaveKey(spk_man, key)) {
            throw JSONRPCError(RPC_INVALID_ADDRESS_OR_KEY, "Already have this key (either as an HD seed or as a loose private key)");
        }

        master_pub_key = spk_man.DeriveNewSeed(key);
    }

    spk_man.SetHDSeed(master_pub_key);
    if (flush_key_pool) spk_man.NewKeyPool();

    return NullUniValue;
}

UniValue walletfillpsbtdata(const JSONRPCRequest& request)
{
    if (!g_con_elementsmode)
        throw std::runtime_error("PSBT operations are disabled when not in elementsmode.\n");

    std::shared_ptr<CWallet> const wallet = GetWalletForJSONRPCRequest(request);
    const CWallet* const pwallet = wallet.get();

    if (!EnsureWalletIsAvailable(pwallet, request.fHelp)) {
        return NullUniValue;
    }

    if (request.fHelp || request.params.size() < 1 || request.params.size() > 4)
        throw std::runtime_error(
            RPCHelpMan{"walletfillpsbtdata",
                "\nUpdate a PSBT with input information from our wallet\n"
                + HelpRequiringPassphrase(pwallet) + "\n",
                {
                    {"psbt", RPCArg::Type::STR, RPCArg::Optional::NO, "The transaction base64 string"},
                    {"bip32derivs", RPCArg::Type::BOOL, /* default */ "true", "Include BIP 32 derivation paths for public keys if we know them"},
                },
                RPCResult{
                    RPCResult::Type::OBJ, "", "",
                    {
                        {RPCResult::Type::STR, "psbt", "The base64-encoded partially signed transaction"},
                    }
                },
                RPCExamples{
                    HelpExampleCli("walletfillpsbtdata", "\"psbt\"")
                    + HelpExampleRpc("walletfillpsbtdata", "\"psbt\"")
                }
            }.ToString()
        );

    RPCTypeCheck(request.params, {UniValue::VSTR, UniValue::VBOOL});

    // Unserialize the transaction
    PartiallySignedTransaction psbtx;
    std::string error;
    if (!DecodeBase64PSBT(psbtx, request.params[0].get_str(), error)) {
        throw JSONRPCError(RPC_DESERIALIZATION_ERROR, strprintf("TX decode failed %s", error));
    }

    bool bip32derivs = request.params[1].isNull() ? true : request.params[1].get_bool();
    const TransactionError err = pwallet->FillPSBTData(psbtx, bip32derivs);
    if (err != TransactionError::OK) {
        throw JSONRPCTransactionError(err);
    }

    UniValue result(UniValue::VOBJ);
    result.pushKV("psbt", EncodePSBT(psbtx));
    return result;
}

UniValue walletsignpsbt(const JSONRPCRequest& request)
{
    if (!g_con_elementsmode)
        throw std::runtime_error("PSBT operations are disabled when not in elementsmode.\n");

    std::shared_ptr<CWallet> const wallet = GetWalletForJSONRPCRequest(request);
    CWallet* const pwallet = wallet.get();

    if (!EnsureWalletIsAvailable(pwallet, request.fHelp)) {
        return NullUniValue;
    }

    if (request.fHelp || request.params.size() < 1 || request.params.size() > 4)
        throw std::runtime_error(
            RPCHelpMan{"walletsignpsbt",
                "\nSign all PSBT iputs that we can sign for.\n"
                + HelpRequiringPassphrase(pwallet) + "\n",
                {
                    {"psbt", RPCArg::Type::STR, RPCArg::Optional::NO, "The transaction base64 string"},
                    {"sighashtype", RPCArg::Type::STR, /* default */ "ALL", "The signature hash type to sign with if not specified by the PSBT. Must be one of\n"
                        "       \"ALL\"\n"
                        "       \"NONE\"\n"
                        "       \"SINGLE\"\n"
                        "       \"ALL|ANYONECANPAY\"\n"
                        "       \"NONE|ANYONECANPAY\"\n"
                        "       \"SINGLE|ANYONECANPAY\""},
                    {"imbalance_ok", RPCArg::Type::BOOL, /* default */ "false", "Sign even if the transaction amounts do not balance"},
                },
                RPCResult{
                    RPCResult::Type::OBJ, "", "",
                    {
                        {RPCResult::Type::STR, "psbt", "the base64-encoded partially signed transaction"},
			{RPCResult::Type::BOOL, "complete", "whether the transaction has a complete set of signatures"},
                    },
                },
                RPCExamples{
                    HelpExampleCli("walletsignpsbt", "\"psbt\"")
                    + HelpExampleRpc("walletsignpsbt", "\"psbt\"")
                }
            }.ToString()
        );

    RPCTypeCheck(request.params, {UniValue::VSTR, UniValue::VSTR, UniValue::VBOOL});

    // Unserialize the transaction
    PartiallySignedTransaction psbtx;
    std::string error;
    if (!DecodeBase64PSBT(psbtx, request.params[0].get_str(), error)) {
        throw JSONRPCError(RPC_DESERIALIZATION_ERROR, strprintf("TX decode failed %s", error));
    }

    // Get the sighash type
    int nHashType = ParseSighashString(request.params[1]);
    bool imbalance_ok = request.params[2].isNull() ? false : request.params[2].get_bool();

    bool complete;
    const TransactionError err = pwallet->SignPSBT(psbtx, complete, nHashType, true, imbalance_ok);
    if (err != TransactionError::OK) {
        throw JSONRPCTransactionError(err);
    }

    UniValue result(UniValue::VOBJ);
    result.pushKV("psbt", EncodePSBT(psbtx));
    result.pushKV("complete", complete);

    return result;
}

UniValue walletprocesspsbt(const JSONRPCRequest& request)
{
    if (!g_con_elementsmode)
        throw std::runtime_error("PSBT operations are disabled when not in elementsmode.\n");

    std::shared_ptr<CWallet> const wallet = GetWalletForJSONRPCRequest(request);
    CWallet* const pwallet = wallet.get();

    if (!EnsureWalletIsAvailable(pwallet, request.fHelp)) {
        return NullUniValue;
    }

            RPCHelpMan{"walletprocesspsbt",
                "\nUpdate a PSBT with input information from our wallet and then sign inputs\n"
                "that we can sign for.\n\n"
                "NOTE: When working with Confidential Assets transactions, it is necessary to\n"
                "blind the transaction after filling it in from the wallet and before signing\n"
                "it. This RPC will fail when working with such transaction. Instead of using\n"
                "this RPC, use the following sequence:\n"
                " - walletfillpsbtdata\n"
                " - blindpsbt\n"
                " - walletsignpsbt\n" +
                    HelpRequiringPassphrase(pwallet) + "\n",
                {
                    {"psbt", RPCArg::Type::STR, RPCArg::Optional::NO, "The transaction base64 string"},
                    {"sign", RPCArg::Type::BOOL, /* default */ "true", "Also sign the transaction when updating"},
                    {"sighashtype", RPCArg::Type::STR, /* default */ "ALL", "The signature hash type to sign with if not specified by the PSBT. Must be one of\n"
            "       \"ALL\"\n"
            "       \"NONE\"\n"
            "       \"SINGLE\"\n"
            "       \"ALL|ANYONECANPAY\"\n"
            "       \"NONE|ANYONECANPAY\"\n"
            "       \"SINGLE|ANYONECANPAY\""},
                    {"bip32derivs", RPCArg::Type::BOOL, /* default */ "true", "Include BIP 32 derivation paths for public keys if we know them"},
                },
                RPCResult{
                    RPCResult::Type::OBJ, "", "",
                    {
                        {RPCResult::Type::STR, "psbt", "the base64-encoded partially signed transaction"},
			{RPCResult::Type::BOOL, "complete", "whether the transaction has a complete set of signatures"},
                    },
                },
                RPCExamples{
                    HelpExampleCli("walletprocesspsbt", "\"psbt\"")
                },
            }.Check(request);

    RPCTypeCheck(request.params, {UniValue::VSTR, UniValue::VBOOL, UniValue::VSTR});

    // Unserialize the transaction
    PartiallySignedTransaction psbtx;
    std::string error;
    if (!DecodeBase64PSBT(psbtx, request.params[0].get_str(), error)) {
        throw JSONRPCError(RPC_DESERIALIZATION_ERROR, strprintf("TX decode failed %s", error));
    }

    // Get the sighash type
    int nHashType = ParseSighashString(request.params[2]);

    // Fill transaction with our data and also sign
    bool sign = request.params[1].isNull() ? true : request.params[1].get_bool();
    bool bip32derivs = request.params[3].isNull() ? true : request.params[3].get_bool();
    bool complete = true;
    const TransactionError err = pwallet->FillPSBT(psbtx, complete, nHashType, sign, bip32derivs);
    if (err != TransactionError::OK) {
        throw JSONRPCTransactionError(err);
    }

    UniValue result(UniValue::VOBJ);
    CDataStream ssTx(SER_NETWORK, PROTOCOL_VERSION);
    ssTx << psbtx;
    result.pushKV("psbt", EncodeBase64(ssTx.str()));
    result.pushKV("complete", complete);

    return result;
}

UniValue walletcreatefundedpsbt(const JSONRPCRequest& request)
{
    if (!g_con_elementsmode)
        throw std::runtime_error("PSBT operations are disabled when not in elementsmode.\n");

    std::shared_ptr<CWallet> const wallet = GetWalletForJSONRPCRequest(request);
    CWallet* const pwallet = wallet.get();

    if (!EnsureWalletIsAvailable(pwallet, request.fHelp)) {
        return NullUniValue;
    }

            RPCHelpMan{"walletcreatefundedpsbt",
                "\nCreates and funds a transaction in the Partially Signed Transaction format. Inputs will be added if supplied inputs are not enough\n"
                "Implements the Creator and Updater roles.\n",
                {
                    {"inputs", RPCArg::Type::ARR, RPCArg::Optional::NO, "A json array of json objects",
                        {
                            {"", RPCArg::Type::OBJ, RPCArg::Optional::OMITTED, "",
                                {
                                    {"txid", RPCArg::Type::STR_HEX, RPCArg::Optional::NO, "The transaction id"},
                                    {"vout", RPCArg::Type::NUM, RPCArg::Optional::NO, "The output number"},
                                    {"sequence", RPCArg::Type::NUM, RPCArg::Optional::NO, "The sequence number"},
                                    {"pegin_bitcoin_tx", RPCArg::Type::STR_HEX, RPCArg::Optional::NO, "The raw bitcoin transaction (in hex) depositing bitcoin to the mainchain_address generated by getpeginaddress"},
                                    {"pegin_txout_proof", RPCArg::Type::STR_HEX, RPCArg::Optional::NO, "A rawtxoutproof (in hex) generated by the mainchain daemon's `gettxoutproof` containing a proof of only bitcoin_tx"},
                                    {"pegin_claim_script", RPCArg::Type::STR_HEX, RPCArg::Optional::NO, "The witness program generated by getpeginaddress."},
                                },
                            },
                        },
                        },
                    {"outputs", RPCArg::Type::ARR, RPCArg::Optional::NO, "a json array with outputs (key-value pairs), where none of the keys are duplicated.\n"
                            "That is, each address can only appear once and there can only be one 'data' object.\n"
                            "For compatibility reasons, a dictionary, which holds the key-value pairs directly, is also\n"
                            "                             accepted as second parameter.",
                        {
                            {"", RPCArg::Type::OBJ, RPCArg::Optional::OMITTED, "",
                                {
                                    {"address", RPCArg::Type::AMOUNT, RPCArg::Optional::NO, "A key-value pair. The key (string) is the address, the value (float or string) is the amount in " + CURRENCY_UNIT + ""},
                                },
                                },
                            {"", RPCArg::Type::OBJ, RPCArg::Optional::OMITTED, "",
                                {
                                    {"data", RPCArg::Type::STR_HEX, RPCArg::Optional::NO, "A key-value pair. The key must be \"data\", the value is hex-encoded data"},
                                },
                            },
                        },
                    },
                    {"locktime", RPCArg::Type::NUM, /* default */ "0", "Raw locktime. Non-0 value also locktime-activates inputs"},
                    {"options", RPCArg::Type::OBJ, RPCArg::Optional::OMITTED_NAMED_ARG, "",
                        {
                            {"changeAddress", RPCArg::Type::STR_HEX, /* default */ "pool address", "The address to receive the change"},
                            {"changePosition", RPCArg::Type::NUM, /* default */ "random", "The index of the change output"},
                            {"change_type", RPCArg::Type::STR, /* default */ "set by -changetype", "The output type to use. Only valid if changeAddress is not specified. Options are \"legacy\", \"p2sh-segwit\", and \"bech32\"."},
                            {"includeWatching", RPCArg::Type::BOOL, /* default */ "true for watch-only wallets, otherwise false", "Also select inputs which are watch only"},
                            {"lockUnspents", RPCArg::Type::BOOL, /* default */ "false", "Lock selected unspent outputs"},
                            {"feeRate", RPCArg::Type::AMOUNT, /* default */ "not set: makes wallet determine the fee", "Set a specific fee rate in " + CURRENCY_UNIT + "/kB"},
                            {"subtractFeeFromOutputs", RPCArg::Type::ARR, /* default */ "empty array", "A json array of integers.\n"
                            "                              The fee will be equally deducted from the amount of each specified output.\n"
                            "                              Those recipients will receive less bitcoins than you enter in their corresponding amount field.\n"
                            "                              If no outputs are specified here, the sender pays the fee.",
                                {
                                    {"vout_index", RPCArg::Type::NUM, RPCArg::Optional::OMITTED, "The zero-based output index, before a change output is added."},
                                },
                            },
                            {"replaceable", RPCArg::Type::BOOL, /* default */ "wallet default", "Marks this transaction as BIP125 replaceable.\n"
                            "                              Allows this transaction to be replaced by a transaction with higher fees"},
                            {"conf_target", RPCArg::Type::NUM, /* default */ "Fallback to wallet's confirmation target", "Confirmation target (in blocks)"},
                            {"estimate_mode", RPCArg::Type::STR, /* default */ "UNSET", "The fee estimate mode, must be one of:\n"
                            "         \"UNSET\"\n"
                            "         \"ECONOMICAL\"\n"
                            "         \"CONSERVATIVE\""},
                        },
                        "options"},
                    {"bip32derivs", RPCArg::Type::BOOL, /* default */ "true", "Include BIP 32 derivation paths for public keys if we know them"},
                    {"solving_data", RPCArg::Type::OBJ, RPCArg::Optional::OMITTED_NAMED_ARG, "Keys and scripts needed for producing a final transaction with a dummy signature. Used for fee estimation during coin selection.\n",
                        {
                            {"pubkeys", RPCArg::Type::ARR, /* default */ "empty array", "A json array of public keys.\n",
                                {
                                    {"pubkey", RPCArg::Type::STR_HEX, RPCArg::Optional::OMITTED, "A public key"},
                                },
                            },
                            {"scripts", RPCArg::Type::ARR, /* default */ "empty array", "A json array of scripts.\n",
                                {
                                    {"script", RPCArg::Type::STR_HEX, RPCArg::Optional::OMITTED, "A script"},
                                },
                            },
                            {"descriptors", RPCArg::Type::ARR, /* default */ "empty array", "A json array of descriptors.\n",
                                {
                                    {"descriptor", RPCArg::Type::STR_HEX, RPCArg::Optional::OMITTED, "A descriptor"},
                                },
                            }
                        }
                    },
                },
                RPCResult{
                    RPCResult::Type::OBJ, "", "",
                    {
                        {RPCResult::Type::STR, "psbt", "The resulting raw transaction (base64-encoded string)"},
                        {RPCResult::Type::STR_AMOUNT, "fee", "Fee in " + CURRENCY_UNIT + " the resulting transaction pays"},
                        {RPCResult::Type::NUM, "changepos", "The position of the added change output, or -1"},
                    }
                                },
                                RPCExamples{
                            "\nCreate a transaction with no inputs\n"
                            + HelpExampleCli("walletcreatefundedpsbt", "\"[{\\\"txid\\\":\\\"myid\\\",\\\"vout\\\":0}]\" \"[{\\\"data\\\":\\\"00010203\\\"}]\"")
                                },
                            }.Check(request);

    RPCTypeCheck(request.params, {
        UniValue::VARR,
        UniValueType(), // ARR or OBJ, checked later
        UniValue::VNUM,
        UniValue::VOBJ,
        UniValue::VBOOL
        }, true
    );

    CAmount fee;
    int change_position;
    bool rbf = pwallet->m_signal_rbf;
    const UniValue &replaceable_arg = request.params[3]["replaceable"];
    if (!replaceable_arg.isNull()) {
        RPCTypeCheckArgument(replaceable_arg, UniValue::VBOOL);
        rbf = replaceable_arg.isTrue();
    }
    // It's hard to control the behavior of FundTransaction, so we will wait
    //   until after it's done, then extract the blinding keys from the output
    //   nonces.
    CMutableTransaction rawTx = ConstructTransaction(request.params[0], request.params[1], request.params[2], rbf, NullUniValue /* CA: assets_in */, nullptr /* output_pubkeys_out */, true /* allow_peg_in */);
    FundTransaction(pwallet, rawTx, fee, change_position, request.params[3], request.params[5]);

    // Make a blank psbt
    PartiallySignedTransaction psbtx(rawTx);
    for (unsigned int i = 0; i < rawTx.vout.size(); ++i) {
        if (!psbtx.tx->vout[i].nNonce.IsNull()) {
            // Extract blinding key and clear the nonce
            psbtx.outputs[i].blinding_pubkey = CPubKey(psbtx.tx->vout[i].nNonce.vchCommitment);
            psbtx.tx->vout[i].nNonce.SetNull();
        }
    }

    // Fill transaction with out data but don't sign
    bool bip32derivs = request.params[4].isNull() ? true : request.params[4].get_bool();
    bool complete = true;
    const TransactionError err = pwallet->FillPSBT(psbtx, complete, 1, false, bip32derivs);
    if (err != TransactionError::OK) {
        throw JSONRPCTransactionError(err);
    }

    // Add peg-in stuff if it's there
    for (unsigned int i = 0; i < rawTx.vin.size(); ++i) {
        if (psbtx.tx->vin[i].m_is_pegin) {
            CScriptWitness& pegin_witness = psbtx.tx->witness.vtxinwit[i].m_pegin_witness;
            CAmount val;
            VectorReader vr_val(SER_NETWORK, PROTOCOL_VERSION, pegin_witness.stack[0], 0);
            vr_val >> val;
            psbtx.inputs[i].value = val;
            VectorReader vr_asset(SER_NETWORK, PROTOCOL_VERSION, pegin_witness.stack[1], 0);
            vr_asset >> psbtx.inputs[i].asset;
            VectorReader vr_genesis(SER_NETWORK, PROTOCOL_VERSION, pegin_witness.stack[2], 0);
            vr_genesis >> psbtx.inputs[i].genesis_hash;
            psbtx.inputs[i].claim_script.assign(pegin_witness.stack[3].begin(), pegin_witness.stack[3].end());

            VectorReader vr_tx(SER_NETWORK, PROTOCOL_VERSION, pegin_witness.stack[4], 0);
            VectorReader vr_proof(SER_NETWORK, PROTOCOL_VERSION, pegin_witness.stack[5], 0);
            if (Params().GetConsensus().ParentChainHasPow()) {
                Sidechain::Bitcoin::CTransactionRef tx_btc;
                vr_tx >> tx_btc;
                psbtx.inputs[i].peg_in_tx = tx_btc;
                Sidechain::Bitcoin::CMerkleBlock tx_proof;
                vr_proof >> tx_proof;
                psbtx.inputs[i].txout_proof = tx_proof;
            } else {
                CTransactionRef tx_btc;
                vr_tx >> tx_btc;
                psbtx.inputs[i].peg_in_tx = tx_btc;
                CMerkleBlock tx_proof;
                vr_proof >> tx_proof;
                psbtx.inputs[i].txout_proof = tx_proof;
            }
            pegin_witness.SetNull();
            psbtx.tx->vin[i].m_is_pegin = false;
        }
    }

    // Serialize the PSBT
    CDataStream ssTx(SER_NETWORK, PROTOCOL_VERSION);
    ssTx << psbtx;

    UniValue result(UniValue::VOBJ);
    result.pushKV("psbt", EncodeBase64(ssTx.str()));
    result.pushKV("fee", ValueFromAmount(fee));
    result.pushKV("changepos", change_position);
    return result;
}

//
// ELEMENTS commands

namespace {
static secp256k1_context *secp256k1_ctx;

class CSecp256k1Init {
public:
    CSecp256k1Init() {
        secp256k1_ctx = secp256k1_context_create(SECP256K1_CONTEXT_VERIFY | SECP256K1_CONTEXT_SIGN);
    }
    ~CSecp256k1Init() {
        secp256k1_context_destroy(secp256k1_ctx);
    }
};
static CSecp256k1Init instance_of_csecp256k1;
}

UniValue signblock(const JSONRPCRequest& request)
{
    std::shared_ptr<CWallet> const wallet = GetWalletForJSONRPCRequest(request);
    CWallet* const pwallet = wallet.get();

    if (!EnsureWalletIsAvailable(pwallet, request.fHelp))
        return NullUniValue;

    if (request.fHelp || request.params.size() < 1 || request.params.size() > 2)
        throw std::runtime_error(
            RPCHelpMan{"signblock",
                "\nSigns a block proposal, checking that it would be accepted first. Errors if it cannot sign the block. Note that this call adds the witnessScript to your wallet for signing purposes! This function is intended for QA and testing.\n",
                {
                    {"blockhex", RPCArg::Type::STR_HEX, RPCArg::Optional::NO, "The hex-encoded block from getnewblockhex"},
                    {"witnessScript", RPCArg::Type::STR_HEX, RPCArg::Optional::NO, "The hex-encoded witness script. Required for dynamic federation blocks. Argument is \"\" when the block is P2WPKH."},
                },
                RPCResult{
                    RPCResult::Type::ARR, "", "",
                    {
                        {RPCResult::Type::OBJ, "", "",
                        {
                            {RPCResult::Type::STR_HEX, "pubkey", "signature's pubkey"},
                            {RPCResult::Type::STR_HEX, "sig", "the signature itself"},
                        }},
                    },
                },
                RPCExamples{
                    HelpExampleCli("signblock", "0000002018c6f2f913f9902aeab...5ca501f77be96de63f609010000000000000000015100000000")
                },
            }.ToString());

    if (!g_signed_blocks) {
        throw JSONRPCError(RPC_MISC_ERROR, "Signed blocks are not active for this network.");
    }

    CBlock block;
    if (!DecodeHexBlk(block, request.params[0].get_str()))
        throw JSONRPCError(RPC_DESERIALIZATION_ERROR, "Block decode failed");

    LOCK(cs_main);

    LegacyScriptPubKeyMan* spk_man = pwallet->GetLegacyScriptPubKeyMan();
    if (!spk_man) {
        throw JSONRPCError(RPC_WALLET_ERROR, "This type of wallet does not support this command");
    }

    uint256 hash = block.GetHash();
    BlockMap::iterator mi = ::BlockIndex().find(hash);
    if (mi != ::BlockIndex().end())
        throw JSONRPCError(RPC_VERIFY_ERROR, "already have block");

    CBlockIndex* const pindexPrev = ::ChainActive().Tip();
    // TestBlockValidity only supports blocks built on the current Tip
    if (block.hashPrevBlock != pindexPrev->GetBlockHash())
        throw JSONRPCError(RPC_VERIFY_ERROR, "proposal was not based on our best chain");

    BlockValidationState state;
    if (!TestBlockValidity(state, Params(), block, pindexPrev, false, true) || !state.IsValid()) {
        std::string strRejectReason = state.GetRejectReason();
        if (strRejectReason.empty())
            throw JSONRPCError(RPC_VERIFY_ERROR, state.IsInvalid() ? "Block proposal was invalid" : "Error checking block proposal");
        throw JSONRPCError(RPC_VERIFY_ERROR, strRejectReason);
    }

    // Expose SignatureData internals in return value in lieu of "Partially Signed Bitcoin Blocks"
    SignatureData block_sigs;
    if (block.m_dynafed_params.IsNull()) {
        GenericSignScript(*spk_man, block.GetBlockHeader(), block.proof.challenge, block_sigs, SCRIPT_NO_SIGHASH_BYTE /* additional_flags */);
    } else {
        if (request.params[1].isNull()) {
            throw JSONRPCError(RPC_INVALID_PARAMETER, "Signing dynamic blocks requires the witnessScript argument");
        }
        std::vector<unsigned char> witness_bytes(ParseHex(request.params[1].get_str()));
        // Note that we're adding the signblockscript to the wallet so it can actually
        // satisfy witness program scriptpubkeys
        if (!witness_bytes.empty()) {
            spk_man->AddCScript(CScript(witness_bytes.begin(), witness_bytes.end()));
        }
        GenericSignScript(*spk_man, block.GetBlockHeader(), block.m_dynafed_params.m_current.m_signblockscript, block_sigs, SCRIPT_VERIFY_NONE /* additional_flags */);
    }

    // Error if sig data didn't "grow"
    if (!block_sigs.complete && block_sigs.signatures.empty()) {
        throw JSONRPCError(RPC_VERIFY_ERROR, "Could not sign the block.");
    }
    UniValue ret(UniValue::VARR);
    for (const auto& signature : block_sigs.signatures) {
        UniValue obj(UniValue::VOBJ);
        obj.pushKV("pubkey", HexStr(signature.second.first.begin(), signature.second.first.end()));
        obj.pushKV("sig", HexStr(signature.second.second.begin(), signature.second.second.end()));
        ret.push_back(obj);
    }
    return ret;
}

UniValue getpeginaddress(const JSONRPCRequest& request)
{
    std::shared_ptr<CWallet> const wallet = GetWalletForJSONRPCRequest(request);
    CWallet* const pwallet = wallet.get();

    if (!EnsureWalletIsAvailable(pwallet, request.fHelp))
        return NullUniValue;

    if (request.fHelp || request.params.size() != 0)
        throw std::runtime_error(
            RPCHelpMan{"getpeginaddress",
                "\nReturns information needed for claimpegin to move coins to the sidechain.\n"
                "The user should send coins from their Bitcoin wallet to the mainchain_address returned.\n"
                "IMPORTANT: Like getaddress, getpeginaddress adds new secrets to wallet.dat, necessitating backup on a regular basis.\n",
                {},
                RPCResult{
                    RPCResult::Type::OBJ, "", "",
                    {
                        {RPCResult::Type::STR, "mainchain_address", "mainchain deposit address to send bitcoin to"},
			{RPCResult::Type::STR_HEX, "claim_script", "claim script committed to by the mainchain address. This may be required in `claimpegin` to retrieve pegged-in funds\n"},
                    },
                },
                RPCExamples{
                    HelpExampleCli("getpeginaddress", "")
            + HelpExampleRpc("getpeginaddress", "")
                },
            }.ToString());

    LegacyScriptPubKeyMan* spk_man = pwallet->GetLegacyScriptPubKeyMan();
    if (!spk_man) {
        throw JSONRPCError(RPC_WALLET_ERROR, "This type of wallet does not support this command");
    }

    if (!pwallet->IsLocked()) {
        pwallet->TopUpKeyPool();
    }

    // Use native witness destination
    CTxDestination dest;
    std::string error;
    if (!pwallet->GetNewDestination(OutputType::BECH32, "", dest, error)) {
        throw JSONRPCError(RPC_WALLET_KEYPOOL_RAN_OUT, error);
    }

    CScript dest_script = GetScriptForDestination(dest);

    // Also add raw scripts to index to recognize later.
    spk_man->AddCScript(dest_script);

    // Get P2CH deposit address on mainchain from most recent fedpegscript.
    const auto& fedpegscripts = GetValidFedpegScripts(::ChainActive().Tip(), Params().GetConsensus(), true /* nextblock_validation */);
    CTxDestination mainchain_dest(WitnessV0ScriptHash(calculate_contract(fedpegscripts.front().second, dest_script)));
    // P2SH-wrapped is the only valid choice for non-dynafed chains but still an
    // option for dynafed-enabled ones as well
    if (!IsDynaFedEnabled(::ChainActive().Tip(), Params().GetConsensus()) ||
                fedpegscripts.front().first.IsPayToScriptHash()) {
        mainchain_dest = ScriptHash(GetScriptForDestination(mainchain_dest));
    }

    UniValue ret(UniValue::VOBJ);

    ret.pushKV("mainchain_address", EncodeParentDestination(mainchain_dest));
    ret.pushKV("claim_script", HexStr(dest_script));
    return ret;
}

//! Derive BIP32 tweak from master xpub to child pubkey.
bool DerivePubTweak(const std::vector<uint32_t>& vPath, const CPubKey& keyMaster, const ChainCode &ccMaster, std::vector<unsigned char>& tweakSum)
{
    tweakSum.clear();
    tweakSum.resize(32);
    std::vector<unsigned char> tweak;
    CPubKey keyParent = keyMaster;
    CPubKey keyChild;
    ChainCode ccChild;
    ChainCode ccParent = ccMaster;
    for (unsigned int i = 0; i < vPath.size(); i++) {
        if ((vPath[i] >> 31) != 0) {
            return false;
        }
        keyParent.Derive(keyChild, ccChild, vPath[i], ccParent, &tweak);
        assert(tweak.size() == 32);
        ccParent = ccChild;
        keyParent = keyChild;
        if (i == 0) {
            tweakSum = tweak;
        } else {
            bool ret = secp256k1_ec_privkey_tweak_add(secp256k1_ctx, tweakSum.data(), tweak.data());
            if (!ret) {
                return false;
            }
        }
    }
    return true;
}

// For general cryptographic design of peg-out authorization scheme, see: https://github.com/ElementsProject/secp256k1-zkp/blob/secp256k1-zkp/src/modules/whitelist/whitelist.md
UniValue initpegoutwallet(const JSONRPCRequest& request)
{

    std::shared_ptr<CWallet> const wallet = GetWalletForJSONRPCRequest(request);
    CWallet* const pwallet = wallet.get();

    if (!EnsureWalletIsAvailable(pwallet, request.fHelp))
        return NullUniValue;

    if (request.fHelp || request.params.size() < 1 || request.params.size() > 3)
        throw std::runtime_error(
            RPCHelpMan{"initpegoutwallet",
                "\nThis call is for Liquid network initialization on the Liquid wallet. The wallet generates a new Liquid pegout authorization key (PAK) and stores it in the Liquid wallet. It then combines this with the `bitcoin_descriptor` to finally create a PAK entry for the network. This allows the user to send Liquid coins directly to a secure offline Bitcoin wallet at the derived path from the bitcoin_descriptor using the `sendtomainchain` command. Losing the Liquid PAK or offline Bitcoin root key will result in the inability to pegout funds, so immediate backup upon initialization is required.\n" +
                HelpRequiringPassphrase(pwallet),
                {
                    {"bitcoin_descriptor", RPCArg::Type::STR, RPCArg::Optional::NO, "The Bitcoin descriptor that includes a single extended pubkey. Must be one of the following: pkh(<xpub>), sh(wpkh(<xpub>)), or wpkh(<xpub>). This is used as the destination chain for the Bitcoin destination wallet. The derivation path from the xpub is given by the descriptor, typically `0/k`, reflecting the external chain of the wallet. DEPRECATED: If a plain xpub is given, pkh(<xpub>) is assumed, with the `0/k` derivation from that xpub. See link for more details on script descriptors: https://github.com/bitcoin/bitcoin/blob/master/doc/descriptors.md"},
                    {"bip32_counter", RPCArg::Type::NUM , /* default */ "0", "The `k` in `0/k` to be set as the next address to derive from the `bitcoin_descriptor`. This will be stored in the wallet and incremented on each successful `sendtomainchain` invocation."},
                    {"liquid_pak", RPCArg::Type::STR_HEX, RPCArg::Optional::OMITTED_NAMED_ARG, "The Liquid wallet pubkey in hex to be used as the Liquid PAK for pegout authorization. The private key must be in the wallet if argument is given. If this argument is not provided one will be generated and stored in the wallet automatically and returned."}
                },
                RPCResult{
                    RPCResult::Type::OBJ, "", "",
                    {
                        {RPCResult::Type::STR, "pakentry", "PAK entry to be used at network initialization time in the form of: `pak=<bitcoin_pak>:<liquid_pak>`"},
                        {RPCResult::Type::STR_HEX, "liquid_pak", "Liquid PAK pubkey, which is stored in the local Liquid wallet. This can be used in subsequent calls to `initpegoutwallet` to avoid generating a new `liquid_pak`"},
                        {RPCResult::Type::STR, "liquid_pak_address", "corresponding address for `liquid_pak`. Useful for `dumpprivkey` for wallet backup or transfer"},
                        {RPCResult::Type::ARR_FIXED, "address_lookahead", "the three next Bitcoin addresses the wallet will use for `sendtomainchain` based on `bip32_counter`",
                            {RPCResult{RPCResult::Type::STR, "", ""}}},
                    }
                },
                RPCExamples{
                    HelpExampleCli("initpegoutwallet", "sh(wpkh(tpubDAY5hwtonH4NE8zY46ZMFf6B6F3fqMis7cwfNihXXpAg6XzBZNoHAdAzAZx2peoU8nTWFqvUncXwJ9qgE5VxcnUKxdut8F6mptVmKjfiwDQ/0/*))")
            + HelpExampleRpc("initpegoutwallet", "sh(wpkh(tpubDAY5hwtonH4NE8zY46ZMFf6B6F3fqMis7cwfNihXXpAg6XzBZNoHAdAzAZx2peoU8nTWFqvUncXwJ9qgE5VxcnUKxdut8F6mptVmKjfiwDQ/0/*))")
                },
            }.ToString());

    auto locked_chain = pwallet->chain().lock();
    LOCK(pwallet->cs_wallet);

    LegacyScriptPubKeyMan* spk_man = pwallet->GetLegacyScriptPubKeyMan();
    if (!spk_man) {
        throw JSONRPCError(RPC_WALLET_ERROR, "This type of wallet does not support this command");
    }

    // Check that network cares about PAK
    if (!Params().GetEnforcePak()) {
        throw JSONRPCError(RPC_INVALID_PARAMETER, "PAK enforcement is not enabled on this network.");
    }

    if (!pwallet->IsLocked())
        pwallet->TopUpKeyPool();

    // Generate a new key that is added to wallet or set from argument
    CPubKey online_pubkey;
    if (request.params.size() < 3) {
        std::string error;
        if (!pwallet->GetOnlinePakKey(online_pubkey, error)) {
            throw JSONRPCError(RPC_WALLET_KEYPOOL_RAN_OUT, error);
        }
    } else {
        online_pubkey = CPubKey(ParseHex(request.params[2].get_str()));
        if (!online_pubkey.IsFullyValid()) {
            throw JSONRPCError(RPC_WALLET_ERROR, "Error: Given liquid_pak is not valid.");
        }
        if (!spk_man->HaveKey(online_pubkey.GetID())) {
            throw JSONRPCError(RPC_WALLET_ERROR, "Error: liquid_pak could not be found in wallet");
        }
    }

    // Parse offline counter
    int counter = 0;
    if (request.params.size() > 1) {
        counter = request.params[1].get_int();
        if (counter < 0 || counter > 1000000000) {
            throw JSONRPCError(RPC_INVALID_PARAMETER, "bip32_counter must be between 0 and 1,000,000,000, inclusive.");
        }
    }

    std::string bitcoin_desc = request.params[0].get_str();
    std::string xpub_str = "";

    // First check for naked xpub, and impute it as pkh(<xpub>/0/*) for backwards compat
    CExtPubKey xpub = DecodeExtPubKey(bitcoin_desc);
    if (xpub.pubkey.IsFullyValid()) {
        bitcoin_desc = "pkh(" + bitcoin_desc + "/0/*)";
    }

    FlatSigningProvider provider;
    std::string error;
    auto desc = Parse(bitcoin_desc, provider, error); // don't require checksum
    if (!desc) {
        throw JSONRPCError(RPC_INVALID_PARAMETER, error);
    } else if (!desc->IsRange()) {
        throw JSONRPCError(RPC_INVALID_PARAMETER, "bitcoin_descriptor must be a ranged descriptor.");
    }

    // Check if we can actually generate addresses(catches hardened derivation steps etc) before
    // writing to cache
    UniValue address_list(UniValue::VARR);
    for (int i = counter; i < counter+3; i++) {
        std::vector<CScript> scripts;
        if (!desc->Expand(i, provider, scripts, provider)) {
            throw JSONRPCError(RPC_WALLET_ERROR, "Could not generate lookahead addresses with descriptor. Are there hardened derivations after the xpub?");
        }
        CTxDestination destination;
        ExtractDestination(scripts[0], destination);
        address_list.push_back(EncodeParentDestination(destination));
    }

    // For our manual pattern matching, we don't want the checksum part.
    auto checksum_char = bitcoin_desc.find('#');
    if (checksum_char != std::string::npos) {
        bitcoin_desc = bitcoin_desc.substr(0, checksum_char);
    }

    // Three acceptable descriptors:
    bool is_liquid = Params().NetworkIDString() == "liquidv1";
    if (bitcoin_desc.substr(0, 8) ==  "sh(wpkh("
            && bitcoin_desc.substr(bitcoin_desc.size()-2, 2) == "))") {
        if(is_liquid) {
            throw JSONRPCError(RPC_INVALID_PARAMETER, "bitcoin_descriptor is not supported by Liquid; try pkh(<xpub>) or <xpub>.");
        }
        xpub_str = bitcoin_desc.substr(8, bitcoin_desc.size()-2);
    } else if (bitcoin_desc.substr(0, 5) ==  "wpkh("
            && bitcoin_desc.substr(bitcoin_desc.size()-1, 1) == ")") {
        if(is_liquid) {
            throw JSONRPCError(RPC_INVALID_PARAMETER, "bitcoin_descriptor is not supported by Liquid; try pkh(<xpub>) or <xpub>.");
        }
        xpub_str = bitcoin_desc.substr(5, bitcoin_desc.size()-1);
    } else if (bitcoin_desc.substr(0, 4) == "pkh("
            && bitcoin_desc.substr(bitcoin_desc.size()-1, 1) == ")") {
        xpub_str = bitcoin_desc.substr(4, bitcoin_desc.size()-1);
    } else {
        throw JSONRPCError(RPC_INVALID_PARAMETER, "bitcoin_descriptor is not of any type supported: pkh(<xpub>), sh(wpkh(<xpub>)), wpkh(<xpub>), or <xpub>.");
    }

    // Strip off leading key origin
    if (xpub_str.find("]") != std::string::npos) {
        xpub_str = xpub_str.substr(xpub_str.find("]")+1, std::string::npos);
    }

    // Strip off following range
    xpub_str = xpub_str.substr(0, xpub_str.find("/"));

    xpub = DecodeExtPubKey(xpub_str);

    if (!xpub.pubkey.IsFullyValid()) {
        throw JSONRPCError(RPC_INVALID_PARAMETER, "bitcoin_descriptor does not contain a valid extended pubkey for this network.");
    }

    // Parse master pubkey
    CPubKey masterpub = xpub.pubkey;
    secp256k1_pubkey masterpub_secp;
    int ret = secp256k1_ec_pubkey_parse(secp256k1_ctx, &masterpub_secp, masterpub.begin(), masterpub.size());
    if (ret != 1) {
        throw JSONRPCError(RPC_WALLET_ERROR, "bitcoin_descriptor could not be parsed.");
    }

    // Store the keys and metadata
    if (!pwallet->SetOnlinePubKey(online_pubkey) ||
            !pwallet->SetOfflineXPubKey(xpub) ||
            !pwallet->SetOfflineCounter(counter) ||
            !pwallet->SetOfflineDescriptor(bitcoin_desc)) {
        throw JSONRPCError(RPC_WALLET_ERROR, "Error: Failure to initialize pegout wallet.");
    }

    // Negate the pubkey
    ret = secp256k1_ec_pubkey_negate(secp256k1_ctx, &masterpub_secp);

    std::vector<unsigned char> negatedpubkeybytes;
    negatedpubkeybytes.resize(33);
    size_t len = 33;
    ret = secp256k1_ec_pubkey_serialize(secp256k1_ctx, &negatedpubkeybytes[0], &len, &masterpub_secp, SECP256K1_EC_COMPRESSED);
    assert(ret == 1);
    assert(len == 33);
    assert(negatedpubkeybytes.size() == 33);

    UniValue pak(UniValue::VOBJ);
    pak.pushKV("pakentry", "pak=" + HexStr(negatedpubkeybytes) + ":" + HexStr(online_pubkey));
    pak.pushKV("liquid_pak", HexStr(online_pubkey));
    pak.pushKV("liquid_pak_address", EncodeDestination(PKHash(online_pubkey)));
    pak.pushKV("address_lookahead", address_list);
    return pak;
}

UniValue sendtomainchain_base(const JSONRPCRequest& request)
{
    std::shared_ptr<CWallet> const wallet = GetWalletForJSONRPCRequest(request);
    CWallet* const pwallet = wallet.get();

    if (!EnsureWalletIsAvailable(pwallet, request.fHelp))
        return NullUniValue;

    if (request.fHelp || request.params.size() < 2 || request.params.size() > 3)
        throw std::runtime_error(
            RPCHelpMan{"sendtomainchain",
                "\nSends sidechain funds to the given mainchain address, through the federated pegin mechanism\n"
                + HelpRequiringPassphrase(pwallet),
                {
                    {"address", RPCArg::Type::STR, RPCArg::Optional::NO, "The destination address on Bitcoin mainchain"},
                    {"amount", RPCArg::Type::AMOUNT, RPCArg::Optional::NO, "The amount being sent to Bitcoin mainchain"},
                    {"subtractfeefromamount", RPCArg::Type::BOOL, /* default */ "false", "The fee will be deducted from the amount being pegged-out."},
                },
                RPCResult{
                    RPCResult::Type::STR_HEX, "txid", "Transaction ID of the resulting sidechain transaction",
                },
                RPCExamples{
                    HelpExampleCli("sendtomainchain", "\"mgWEy4vBJSHt3mC8C2SEWJQitifb4qeZQq\" 0.1")
            + HelpExampleRpc("sendtomainchain", "\"mgWEy4vBJSHt3mC8C2SEWJQitifb4qeZQq\" 0.1")
                },
            }.ToString());

    auto locked_chain = pwallet->chain().lock();
    LOCK(pwallet->cs_wallet);

    EnsureWalletIsUnlocked(pwallet);

    CTxDestination parent_address = DecodeParentDestination(request.params[0].get_str());
    if (!IsValidDestination(parent_address))
        throw JSONRPCError(RPC_INVALID_ADDRESS_OR_KEY, "Invalid Bitcoin address");

    CAmount nAmount = AmountFromValue(request.params[1]);
    if (nAmount <= 0)
        throw JSONRPCError(RPC_TYPE_ERROR, "Invalid amount for send");

    bool subtract_fee = false;
    if (request.params.size() > 2) {
        subtract_fee = request.params[2].get_bool();
    }

    // Parse Bitcoin address for destination, embed script
    CScript mainchain_script(GetScriptForDestination(parent_address));

    uint256 genesisBlockHash = Params().ParentGenesisBlockHash();

    // Asset type is implicit, no need to add to script
    NullData nulldata;
    nulldata << std::vector<unsigned char>(genesisBlockHash.begin(), genesisBlockHash.end());
    nulldata << std::vector<unsigned char>(mainchain_script.begin(), mainchain_script.end());
    CTxDestination address(nulldata);

    EnsureWalletIsUnlocked(pwallet);

    mapValue_t mapValue;
    CCoinControl no_coin_control; // This is a deprecated API
    CTransactionRef tx = SendMoney(*locked_chain, pwallet, address, nAmount, Params().GetConsensus().pegged_asset, subtract_fee, no_coin_control, std::move(mapValue), true /* ignore_blind_fail */);

    return (*tx).GetHash().GetHex();

}

// ELEMENTS: Copied from script/descriptor.cpp

typedef std::vector<uint32_t> KeyPath;

/** Split a string on every instance of sep, returning a vector. */
std::vector<Span<const char>> Split(const Span<const char>& sp, char sep)
{
    std::vector<Span<const char>> ret;
    auto it = sp.begin();
    auto start = it;
    while (it != sp.end()) {
        if (*it == sep) {
            ret.emplace_back(start, it);
            start = it + 1;
        }
        ++it;
    }
    ret.emplace_back(start, it);
    return ret;
}

/** Parse a key path, being passed a split list of elements (the first element is ignored). */
bool ParseKeyPath(const std::vector<Span<const char>>& split, KeyPath& out)
{
    for (size_t i = 1; i < split.size(); ++i) {
        Span<const char> elem = split[i];
        bool hardened = false;
        if (elem.size() > 0 && (elem[elem.size() - 1] == '\'' || elem[elem.size() - 1] == 'h')) {
            elem = elem.first(elem.size() - 1);
            hardened = true;
        }
        uint32_t p;
        if (!ParseUInt32(std::string(elem.begin(), elem.end()), &p) || p > 0x7FFFFFFFUL) return false;
        out.push_back(p | (((uint32_t)hardened) << 31));
    }
    return true;
}

////////////////////////////

UniValue sendtomainchain_pak(const JSONRPCRequest& request)
{
    std::shared_ptr<CWallet> const wallet = GetWalletForJSONRPCRequest(request);
    CWallet* const pwallet = wallet.get();

    if (!EnsureWalletIsAvailable(pwallet, request.fHelp))
        return NullUniValue;

    if (request.fHelp || request.params.size() < 2 || request.params.size() > 3)
        throw std::runtime_error(
            RPCHelpMan{"sendtomainchain",
                "\nSends Liquid funds to the Bitcoin mainchain, through the federated withdraw mechanism. The wallet internally generates the returned `bitcoin_address` via `bitcoin_descriptor` and `bip32_counter` previously set in `initpegoutwallet`. The counter will be incremented upon successful send, avoiding address re-use.\n"
                + HelpRequiringPassphrase(pwallet),
                {
                    {"address", RPCArg::Type::STR, RPCArg::Optional::NO, "Must be \"\". Only for non-PAK `sendtomainchain` compatibility."},
                    {"amount", RPCArg::Type::AMOUNT, RPCArg::Optional::NO, "The amount being sent to `bitcoin_address`."},
                    {"subtractfeefromamount", RPCArg::Type::BOOL, /* default */ "false", "The fee will be deducted from the amount being pegged-out."},
                },
                RPCResult{
                    RPCResult::Type::OBJ, "", "",
                    {
                        {RPCResult::Type::STR, "bitcoin_address", "destination address on Bitcoin mainchain"},
                        {RPCResult::Type::STR_HEX, "txid", "transaction ID of the resulting Liquid transaction"},
                        {RPCResult::Type::STR, "bitcoin_descriptor", "xpubkey of the child destination address"},
                        {RPCResult::Type::STR, "bip32_counter", "derivation counter for the `bitcoin_descriptor`"},
                    },
                },
                RPCExamples{
                    HelpExampleCli("sendtomainchain", "\"\" 0.1")
            + HelpExampleRpc("sendtomainchain", "\"\" 0.1")
                },
            }.ToString());

    auto locked_chain = pwallet->chain().lock();
    LOCK(pwallet->cs_wallet);

    EnsureWalletIsUnlocked(pwallet);

    if (!request.params[0].get_str().empty()) {
        throw JSONRPCError(RPC_TYPE_ERROR, "`address` argument must be \"\" for PAK-enabled networks as the address is generated automatically.");
    }

    //amount
    CAmount nAmount = AmountFromValue(request.params[1]);
    if (nAmount < 100000)
        throw JSONRPCError(RPC_INVALID_PARAMETER, "Invalid amount for send, must send more than 0.00100000 BTC");

    bool subtract_fee = false;
    if (request.params.size() > 2) {
        subtract_fee = request.params[2].get_bool();
    }

    CPAKList paklist = GetActivePAKList(::ChainActive().Tip(), Params().GetConsensus());
    if (paklist.IsReject()) {
        throw JSONRPCError(RPC_INVALID_ADDRESS_OR_KEY, "Pegout freeze is under effect to aid a pak transition to a new list. Please consult the network operator.");
    }

    // Fetch pegout key data
    int counter = pwallet->offline_counter;
    CExtPubKey& xpub = pwallet->offline_xpub;
    CPubKey& onlinepubkey = pwallet->online_key;

    if (counter < 0) {
        throw JSONRPCError(RPC_WALLET_ERROR, "Pegout authorization for this wallet has not been set. Please call `initpegoutwallet` with the appropriate arguments first.");
    }

    FlatSigningProvider provider;
    std::string error;
    const auto descriptor = Parse(pwallet->offline_desc, provider, error);

    LegacyScriptPubKeyMan* spk_man = pwallet->GetLegacyScriptPubKeyMan();
    if (!spk_man) {
        throw JSONRPCError(RPC_WALLET_ERROR, "This type of wallet does not support this command");
    }

    // If descriptor not previously set, generate it
    if (!descriptor) {
        std::string offline_desc = "pkh(" + EncodeExtPubKey(xpub) + "0/*)";
        if (!pwallet->SetOfflineDescriptor(offline_desc)) {
            throw JSONRPCError(RPC_WALLET_ERROR, "Couldn't set wallet descriptor for peg-outs.");
        }
    }

    std::string desc_str = pwallet->offline_desc;
    std::string xpub_str = EncodeExtPubKey(xpub);

    // TODO: More properly expose key parsing functionality

    // Strip last parenths(up to 2) and "/*" to let ParseKeyPath do its thing
    desc_str.erase(std::remove(desc_str.begin(), desc_str.end(), ')'), desc_str.end());
    desc_str = desc_str.substr(0, desc_str.size()-2);

    // Since we know there are no key origin data, directly call inner parsing functions
    Span<const char> span(desc_str.data(), desc_str.size());
    auto split = Split(span, '/');
    KeyPath key_path;
    if (!ParseKeyPath(split, key_path)) {
        throw JSONRPCError(RPC_WALLET_ERROR, "Stored keypath in descriptor cannot be parsed.");
    }
    key_path.push_back(counter);

    secp256k1_pubkey onlinepubkey_secp;
    if (secp256k1_ec_pubkey_parse(secp256k1_ctx, &onlinepubkey_secp, onlinepubkey.begin(), onlinepubkey.size()) != 1) {
        throw JSONRPCError(RPC_TYPE_ERROR, "Pubkey is invalid");
    }

    // Get index of given online key
    int whitelistindex=-1;
    std::vector<secp256k1_pubkey> pak_online = paklist.OnlineKeys();
    for (unsigned int i=0; i<pak_online.size(); i++) {
        if (memcmp((void *)&pak_online[i], (void *)&onlinepubkey_secp, sizeof(secp256k1_pubkey)) == 0) {
            whitelistindex = i;
            break;
        }
    }
    if (whitelistindex == -1)
        throw JSONRPCError(RPC_WALLET_ERROR, "Given online key is not in Pegout Authorization Key List");

    // Parse master pubkey
    CPubKey masterpub = xpub.pubkey;
    secp256k1_pubkey masterpub_secp;
    int ret = secp256k1_ec_pubkey_parse(secp256k1_ctx, &masterpub_secp, masterpub.begin(), masterpub.size());
    if (ret != 1) {
        throw JSONRPCError(RPC_WALLET_ERROR, "Master pubkey could not be parsed.");
    }

    secp256k1_pubkey btcpub_secp;
    memcpy(&btcpub_secp, &masterpub_secp, sizeof(secp256k1_pubkey));

    // Negate master pubkey
    ret = secp256k1_ec_pubkey_negate(secp256k1_ctx, &masterpub_secp);

    // Make sure negated master pubkey is in PAK list at same index as online_pubkey
    if (memcmp((void *)&paklist.OfflineKeys()[whitelistindex], (void *)&masterpub_secp, sizeof(secp256k1_pubkey)) != 0) {
        throw JSONRPCError(RPC_WALLET_ERROR, "Given bitcoin_descriptor cannot be found in same entry as known liquid_pak");
    }

    // Get online PAK
    CKey masterOnlineKey;
    if (!spk_man->GetKey(onlinepubkey.GetID(), masterOnlineKey))
        throw JSONRPCError(RPC_WALLET_ERROR, "Given online key is in master set but not in wallet");

    // Tweak offline pubkey by tweakSum aka sumkey to get bitcoin key
    std::vector<unsigned char> tweakSum;
    if (!DerivePubTweak(key_path, xpub.pubkey, xpub.chaincode, tweakSum)) {
        throw JSONRPCError(RPC_WALLET_ERROR, "Could not create xpub tweak to generate proof.");
    }
    ret = secp256k1_ec_pubkey_tweak_add(secp256k1_ctx, &btcpub_secp, tweakSum.data());
    assert(ret);

    std::vector<unsigned char> btcpubkeybytes;
    btcpubkeybytes.resize(33);
    size_t btclen = 33;
    ret = secp256k1_ec_pubkey_serialize(secp256k1_ctx, &btcpubkeybytes[0], &btclen, &btcpub_secp, SECP256K1_EC_COMPRESSED);
    assert(ret == 1);
    assert(btclen == 33);
    assert(btcpubkeybytes.size() == 33);

    //Create, verify whitelist proof
    secp256k1_whitelist_signature sig;
    if(secp256k1_whitelist_sign(secp256k1_ctx, &sig, &paklist.OnlineKeys()[0], &paklist.OfflineKeys()[0], paklist.size(), &btcpub_secp, masterOnlineKey.begin(), &tweakSum[0], whitelistindex, NULL, NULL) != 1) {
        throw JSONRPCError(RPC_WALLET_ERROR, "Pegout authorization proof signing failed");
    }

    if (secp256k1_whitelist_verify(secp256k1_ctx, &sig, &paklist.OnlineKeys()[0], &paklist.OfflineKeys()[0], paklist.size(), &btcpub_secp) != 1) {
        throw JSONRPCError(RPC_WALLET_ERROR, "Pegout authorization proof was created and signed but is invalid");
    }

    //Serialize
    const size_t expectedOutputSize = 1 + 32 * (1 + paklist.size());
    assert(1 + 32 * (1 + 256) >= expectedOutputSize);
    unsigned char output[1 + 32 * (1 + 256)];
    size_t outlen = expectedOutputSize;
    secp256k1_whitelist_signature_serialize(secp256k1_ctx, output, &outlen, &sig);
    assert(outlen == expectedOutputSize);
    std::vector<unsigned char> whitelistproof(output, output + expectedOutputSize / sizeof(unsigned char));

    // Derive the end address in mainchain
    std::vector<CScript> scripts;
    if (!descriptor->Expand(counter, provider, scripts, provider)) {
        throw JSONRPCError(RPC_WALLET_ERROR, "Could not generate mainchain destination with descriptor. This is a bug.");
    }
    assert(scripts.size() == 1);
    CScript mainchain_script = scripts[0];
    CTxDestination bitcoin_address;
    ExtractDestination(mainchain_script, bitcoin_address);

    uint256 genesisBlockHash = Params().ParentGenesisBlockHash();
    NullData nulldata;
    nulldata << std::vector<unsigned char>(genesisBlockHash.begin(), genesisBlockHash.end());
    nulldata << std::vector<unsigned char>(mainchain_script.begin(), mainchain_script.end());
    nulldata << btcpubkeybytes;
    nulldata << whitelistproof;
    CTxDestination address(nulldata);
    assert(GetScriptForDestination(nulldata).IsPegoutScript(genesisBlockHash));

    if (!ScriptHasValidPAKProof(GetScriptForDestination(nulldata), Params().ParentGenesisBlockHash(), paklist)) {
        throw JSONRPCError(RPC_TYPE_ERROR, "Resulting scriptPubKey is non-standard. Ensure pak=reject is not set");
    }

    mapValue_t mapValue;
    CCoinControl no_coin_control; // This is a deprecated API
    CTransactionRef tx = SendMoney(*locked_chain, pwallet, address, nAmount, Params().GetConsensus().pegged_asset, subtract_fee, no_coin_control, std::move(mapValue), true /* ignore_blind_fail */);

    pwallet->SetOfflineCounter(counter+1);

    std::stringstream ss;
    ss << counter;

    UniValue obj(UniValue::VOBJ);
    obj.pushKV("txid", tx->GetHash().GetHex());
    obj.pushKV("bitcoin_address", EncodeParentDestination(bitcoin_address));
    obj.pushKV("bip32_counter", ss.str());
    obj.pushKV("bitcoin_descriptor", pwallet->offline_desc);
    return obj;
}

// We only expose the appropriate peg-out method type per network
UniValue sendtomainchain(const JSONRPCRequest& request)
{
    if (Params().GetEnforcePak()) {
        return sendtomainchain_pak(request);
    } else {
        return sendtomainchain_base(request);
    }
}

extern UniValue signrawtransaction(const JSONRPCRequest& request);
extern UniValue sendrawtransaction(const JSONRPCRequest& request);

template<typename T_tx_ref, typename T_tx, typename T_merkle_block>
static UniValue createrawpegin(const JSONRPCRequest& request, T_tx_ref& txBTCRef, T_tx& tx_aux, T_merkle_block& merkleBlock)
{
    std::shared_ptr<CWallet> const wallet = GetWalletForJSONRPCRequest(request);
    CWallet* const pwallet = wallet.get();

    if (!EnsureWalletIsAvailable(pwallet, request.fHelp))
        return NullUniValue;

    if (request.fHelp || request.params.size() < 2 || request.params.size() > 3)
        throw std::runtime_error(
            RPCHelpMan{"createrawpegin",
                "\nCreates a raw transaction to claim coins from the main chain by creating a pegin transaction with the necessary metadata after the corresponding Bitcoin transaction.\n"
                "Note that this call will not sign the transaction.\n"
                "If a transaction is not relayed it may require manual addition to a functionary mempool in order for it to be mined.\n",
                {
                    {"bitcoinTx", RPCArg::Type::STR_HEX, RPCArg::Optional::NO, "The raw bitcoin transaction (in hex) depositing bitcoin to the mainchain_address generated by getpeginaddress"},
                    {"txoutproof", RPCArg::Type::STR_HEX, RPCArg::Optional::NO, "A rawtxoutproof (in hex) generated by the mainchain daemon's `gettxoutproof` containing a proof of only bitcoinTx"},
                    {"claim_script", RPCArg::Type::STR_HEX, RPCArg::Optional::OMITTED_NAMED_ARG, "The witness program generated by getpeginaddress. Only needed if not in wallet."},
                },
                RPCResult{
                    RPCResult::Type::OBJ, "", "",
                    {
                        {RPCResult::Type::STR, "hex", "raw transaction data"},
                        {RPCResult::Type::BOOL, "mature", "Whether the peg-in is mature (only included when validating peg-ins)"},
                    },
                },
                RPCExamples{
                    HelpExampleCli("createrawpegin", "\"0200000002b80a99d63ca943d72141750d983a3eeda3a5c5a92aa962884ffb141eb49ffb4f000000006a473044022031ffe1d76decdfbbdb7e2ee6010e865a5134137c261e1921da0348b95a207f9e02203596b065c197e31bcc2f80575154774ac4e80acd7d812c91d93c4ca6a3636f27012102d2130dfbbae9bd27eee126182a39878ac4e117d0850f04db0326981f43447f9efeffffffb80a99d63ca943d72141750d983a3eeda3a5c5a92aa962884ffb141eb49ffb4f010000006b483045022100cf041ce0eb249ae5a6bc33c71c156549c7e5ad877ae39e2e3b9c8f1d81ed35060220472d4e4bcc3b7c8d1b34e467f46d80480959183d743dad73b1ed0e93ec9fd14f012103e73e8b55478ab9c5de22e2a9e73c3e6aca2c2e93cd2bad5dc4436a9a455a5c44feffffff0200e1f5050000000017a914da1745e9b549bd0bfa1a569971c77eba30cd5a4b87e86cbe00000000001976a914a25fe72e7139fd3f61936b228d657b2548b3936a88acc0020000\", \"00000020976e918ed537b0f99028648f2a25c0bd4513644fb84d9cbe1108b4df6b8edf6ba715c424110f0934265bf8c5763d9cc9f1675a0f728b35b9bc5875f6806be3d19cd5b159ffff7f2000000000020000000224eab3da09d99407cb79f0089e3257414c4121cb85a320e1fd0f88678b6b798e0713a8d66544b6f631f9b6d281c71633fb91a67619b189a06bab09794d5554a60105\" \"0014058c769ffc7d12c35cddec87384506f536383f9c\"")
            + HelpExampleRpc("createrawpegin", "\"0200000002b80a99d63ca943d72141750d983a3eeda3a5c5a92aa962884ffb141eb49ffb4f000000006a473044022031ffe1d76decdfbbdb7e2ee6010e865a5134137c261e1921da0348b95a207f9e02203596b065c197e31bcc2f80575154774ac4e80acd7d812c91d93c4ca6a3636f27012102d2130dfbbae9bd27eee126182a39878ac4e117d0850f04db0326981f43447f9efeffffffb80a99d63ca943d72141750d983a3eeda3a5c5a92aa962884ffb141eb49ffb4f010000006b483045022100cf041ce0eb249ae5a6bc33c71c156549c7e5ad877ae39e2e3b9c8f1d81ed35060220472d4e4bcc3b7c8d1b34e467f46d80480959183d743dad73b1ed0e93ec9fd14f012103e73e8b55478ab9c5de22e2a9e73c3e6aca2c2e93cd2bad5dc4436a9a455a5c44feffffff0200e1f5050000000017a914da1745e9b549bd0bfa1a569971c77eba30cd5a4b87e86cbe00000000001976a914a25fe72e7139fd3f61936b228d657b2548b3936a88acc0020000\", \"00000020976e918ed537b0f99028648f2a25c0bd4513644fb84d9cbe1108b4df6b8edf6ba715c424110f0934265bf8c5763d9cc9f1675a0f728b35b9bc5875f6806be3d19cd5b159ffff7f2000000000020000000224eab3da09d99407cb79f0089e3257414c4121cb85a320e1fd0f88678b6b798e0713a8d66544b6f631f9b6d281c71633fb91a67619b189a06bab09794d5554a60105\", \"0014058c769ffc7d12c35cddec87384506f536383f9c\"")
                },
            }.ToString());

    auto locked_chain = pwallet->chain().lock();
    LOCK(pwallet->cs_wallet);

    if (!IsHex(request.params[0].get_str()) || !IsHex(request.params[1].get_str())) {
        throw JSONRPCError(RPC_TYPE_ERROR, "the first two arguments must be hex strings");
    }

    std::vector<unsigned char> txData = ParseHex(request.params[0].get_str());
    std::vector<unsigned char> txOutProofData = ParseHex(request.params[1].get_str());

    std::set<CScript> claim_scripts;
    if (request.params.size() > 2) {
        const std::string claim_script = request.params[2].get_str();
        if (!IsHex(claim_script)) {
            throw JSONRPCError(RPC_INVALID_PARAMETER, "Given claim_script is not hex.");
        }
        // If given manually, no need for it to be a witness script
        std::vector<unsigned char> witnessBytes(ParseHex(claim_script));
        CScript witness_script(witnessBytes.begin(), witnessBytes.end());
        claim_scripts.insert(std::move(witness_script));
    }
    else {
        // Look for known wpkh address in wallet
        for (std::map<CTxDestination, CAddressBookData>::const_iterator iter = pwallet->mapAddressBook.begin(); iter != pwallet->mapAddressBook.end(); ++iter) {
            CScript dest_script = GetScriptForDestination(iter->first);
            claim_scripts.insert(std::move(dest_script));
        }
    }

    // Make the tx
    CMutableTransaction mtx;

    // Construct pegin input
    CreatePegInInput(mtx, 0, txBTCRef, merkleBlock, claim_scripts, txData, txOutProofData);

    // Manually construct peg-in transaction, sign it, and send it off.
    // Decrement the output value as much as needed given the total vsize to
    // pay the fees.

    if (!pwallet->IsLocked())
        pwallet->TopUpKeyPool();

    // Generate a new key that is added to wallet
    CTxDestination wpkhash;
    std::string error;
    if (!pwallet->GetNewDestination(OutputType::BECH32, "", wpkhash, error)) {
        throw JSONRPCError(RPC_WALLET_KEYPOOL_RAN_OUT, error);
    }

    // Get value for output
    CAmount value = 0;
    if (!GetAmountFromParentChainPegin(value, *txBTCRef, mtx.vin[0].prevout.n)) {
        throw JSONRPCError(RPC_INVALID_PARAMETER, strprintf("Amounts to pegin must be explicit and asset must be %s", Params().GetConsensus().parent_pegged_asset.GetHex()));
    }

    // one wallet output and one fee output
    mtx.vout.push_back(CTxOut(Params().GetConsensus().pegged_asset, value, GetScriptForDestination(wpkhash)));
    mtx.vout.push_back(CTxOut(Params().GetConsensus().pegged_asset, 0, CScript()));

    // Estimate fee for transaction, decrement fee output(including witness data)
    unsigned int nBytes = GetVirtualTransactionSize(CTransaction(mtx)) +
        (1+1+72+1+33/WITNESS_SCALE_FACTOR);
    CCoinControl coin_control;
    CAmount nFeeNeeded = GetMinimumFee(*pwallet, nBytes, coin_control, nullptr);

    mtx.vout[0].nValue = mtx.vout[0].nValue.GetAmount() - nFeeNeeded;
    mtx.vout[1].nValue = mtx.vout[1].nValue.GetAmount() + nFeeNeeded;

    UniValue ret(UniValue::VOBJ);

    // Return hex
    std::string strHex = EncodeHexTx(CTransaction(mtx), RPCSerializationFlags());
    ret.pushKV("hex", strHex);

    // Additional block lee-way to avoid bitcoin block races
    if (gArgs.GetBoolArg("-validatepegin", Params().GetConsensus().has_parent_chain)) {
        unsigned int required_depth = Params().GetConsensus().pegin_min_depth + 2;
        std::vector<uint256> txHashes;
        std::vector<unsigned int> txIndices;
        merkleBlock.txn.ExtractMatches(txHashes, txIndices);
        if (txIndices[0] == 0) {
            required_depth = std::max(required_depth, (unsigned int)COINBASE_MATURITY+2);
        }
        ret.pushKV("mature", IsConfirmedBitcoinBlock(merkleBlock.header.GetHash(), required_depth, merkleBlock.txn.GetNumTransactions()));
    }

    return ret;
}

UniValue createrawpegin(const JSONRPCRequest& request)
{
    UniValue ret(UniValue::VOBJ);
    if (Params().GetConsensus().ParentChainHasPow()) {
        Sidechain::Bitcoin::CTransactionRef txBTCRef;
        Sidechain::Bitcoin::CTransaction tx_aux;
        Sidechain::Bitcoin::CMerkleBlock merkleBlock;
        ret = createrawpegin(request, txBTCRef, tx_aux, merkleBlock);
        if (!CheckParentProofOfWork(merkleBlock.header.GetHash(), merkleBlock.header.nBits, Params().GetConsensus())) {
            throw JSONRPCError(RPC_INVALID_PARAMETER, "Invalid tx out proof");
        }
    } else {
        CTransactionRef txBTCRef;
        CTransaction tx_aux;
        CMerkleBlock merkleBlock;
        ret = createrawpegin(request, txBTCRef, tx_aux, merkleBlock);
        if (!CheckProofSignedParent(merkleBlock.header, Params().GetConsensus())) {
            throw JSONRPCError(RPC_INVALID_PARAMETER, "Invalid tx out proof");
        }
    }
    return ret;
}

UniValue claimpegin(const JSONRPCRequest& request)
{
    std::shared_ptr<CWallet> const wallet = GetWalletForJSONRPCRequest(request);
    CWallet* const pwallet = wallet.get();

    if (!EnsureWalletIsAvailable(pwallet, request.fHelp))
        return NullUniValue;

    if (request.fHelp || request.params.size() < 2 || request.params.size() > 3)
        throw std::runtime_error(
            RPCHelpMan{"claimpegin",
                "\nClaim coins from the main chain by creating a pegin transaction with the necessary metadata after the corresponding Bitcoin transaction.\n"
                "Note that the transaction will not be relayed unless it is buried at least 102 blocks deep.\n"
                "If a transaction is not relayed it may require manual addition to a functionary mempool in order for it to be mined.\n",
                {
                    {"bitcoinTx", RPCArg::Type::STR_HEX, RPCArg::Optional::NO, "The raw bitcoin transaction (in hex) depositing bitcoin to the mainchain_address generated by getpeginaddress"},
                    {"txoutproof", RPCArg::Type::STR_HEX, RPCArg::Optional::NO, "A rawtxoutproof (in hex) generated by the mainchain daemon's `gettxoutproof` containing a proof of only bitcoinTx"},
                    {"claim_script", RPCArg::Type::STR_HEX, RPCArg::Optional::OMITTED_NAMED_ARG, "The witness program generated by getpeginaddress. Only needed if not in wallet."},
                },
                RPCResult{
                    RPCResult::Type::STR_HEX, "txid", "txid of the resulting sidechain transaction",
                },
                RPCExamples{
                    HelpExampleCli("claimpegin", "\"0200000002b80a99d63ca943d72141750d983a3eeda3a5c5a92aa962884ffb141eb49ffb4f000000006a473044022031ffe1d76decdfbbdb7e2ee6010e865a5134137c261e1921da0348b95a207f9e02203596b065c197e31bcc2f80575154774ac4e80acd7d812c91d93c4ca6a3636f27012102d2130dfbbae9bd27eee126182a39878ac4e117d0850f04db0326981f43447f9efeffffffb80a99d63ca943d72141750d983a3eeda3a5c5a92aa962884ffb141eb49ffb4f010000006b483045022100cf041ce0eb249ae5a6bc33c71c156549c7e5ad877ae39e2e3b9c8f1d81ed35060220472d4e4bcc3b7c8d1b34e467f46d80480959183d743dad73b1ed0e93ec9fd14f012103e73e8b55478ab9c5de22e2a9e73c3e6aca2c2e93cd2bad5dc4436a9a455a5c44feffffff0200e1f5050000000017a914da1745e9b549bd0bfa1a569971c77eba30cd5a4b87e86cbe00000000001976a914a25fe72e7139fd3f61936b228d657b2548b3936a88acc0020000\" \"00000020976e918ed537b0f99028648f2a25c0bd4513644fb84d9cbe1108b4df6b8edf6ba715c424110f0934265bf8c5763d9cc9f1675a0f728b35b9bc5875f6806be3d19cd5b159ffff7f2000000000020000000224eab3da09d99407cb79f0089e3257414c4121cb85a320e1fd0f88678b6b798e0713a8d66544b6f631f9b6d281c71633fb91a67619b189a06bab09794d5554a60105\" \"0014058c769ffc7d12c35cddec87384506f536383f9c\"")
            + HelpExampleRpc("claimpegin", "\"0200000002b80a99d63ca943d72141750d983a3eeda3a5c5a92aa962884ffb141eb49ffb4f000000006a473044022031ffe1d76decdfbbdb7e2ee6010e865a5134137c261e1921da0348b95a207f9e02203596b065c197e31bcc2f80575154774ac4e80acd7d812c91d93c4ca6a3636f27012102d2130dfbbae9bd27eee126182a39878ac4e117d0850f04db0326981f43447f9efeffffffb80a99d63ca943d72141750d983a3eeda3a5c5a92aa962884ffb141eb49ffb4f010000006b483045022100cf041ce0eb249ae5a6bc33c71c156549c7e5ad877ae39e2e3b9c8f1d81ed35060220472d4e4bcc3b7c8d1b34e467f46d80480959183d743dad73b1ed0e93ec9fd14f012103e73e8b55478ab9c5de22e2a9e73c3e6aca2c2e93cd2bad5dc4436a9a455a5c44feffffff0200e1f5050000000017a914da1745e9b549bd0bfa1a569971c77eba30cd5a4b87e86cbe00000000001976a914a25fe72e7139fd3f61936b228d657b2548b3936a88acc0020000\", \"00000020976e918ed537b0f99028648f2a25c0bd4513644fb84d9cbe1108b4df6b8edf6ba715c424110f0934265bf8c5763d9cc9f1675a0f728b35b9bc5875f6806be3d19cd5b159ffff7f2000000000020000000224eab3da09d99407cb79f0089e3257414c4121cb85a320e1fd0f88678b6b798e0713a8d66544b6f631f9b6d281c71633fb91a67619b189a06bab09794d5554a60105\", \"0014058c769ffc7d12c35cddec87384506f536383f9c\"")
                },
            }.ToString());

    CTransactionRef tx_ref;
    CMutableTransaction mtx;

    auto locked_chain = pwallet->chain().lock();
    LOCK(pwallet->cs_wallet);

    if (::ChainstateActive().IsInitialBlockDownload()) {
        throw JSONRPCError(RPC_WALLET_ERROR, "Peg-ins cannot be completed during initial sync or reindexing.");
    }

    // NOTE: Making an RPC from within another RPC is not generally a good idea. In particular, it
    //   is necessary to copy the URI, which contains the wallet if one was given; otherwise
    //   multi-wallet support will silently break. The resulting request object is still missing a
    //   bunch of other fields, although they are usually not used by RPC handlers. This is a
    //   brittle hack, and further examples of this pattern should not be introduced.

    // Get raw peg-in transaction
    JSONRPCRequest req;
    req.URI = request.URI;
    req.params = request.params;
    UniValue ret(createrawpegin(req));  // See the note above, on why this is a bad idea.

    // Make sure it can be propagated and confirmed
    if (!ret["mature"].isNull() && ret["mature"].get_bool() == false) {
        throw JSONRPCError(RPC_INVALID_PARAMETER, "Peg-in Bitcoin transaction needs more confirmations to be sent.");
    }

    // Sign it
    JSONRPCRequest req2;
    req2.URI = request.URI;
    UniValue varr(UniValue::VARR);
    varr.push_back(ret["hex"]);
    req2.params = varr;
    UniValue result = signrawtransactionwithwallet(req2);  // See the note above, on why this is a bad idea.

    if (!DecodeHexTx(mtx, result["hex"].get_str(), false, true)) {
        throw JSONRPCError(RPC_DESERIALIZATION_ERROR, "TX decode failed");
    }

    // To check if it's not double spending an existing pegin UTXO, we check mempool acceptance.
    TxValidationState acceptState;
    LockAssertion lock(::cs_main); //TODO(stevenroose) replace with locked_chain later
    bool accepted = ::AcceptToMemoryPool(mempool, acceptState, MakeTransactionRef(mtx),
                            nullptr /* plTxnReplaced */, false /* bypass_limits */, pwallet->m_default_max_tx_fee, true /* test_accept */);
    if (!accepted) {
        std::string strError = strprintf("Error: The transaction was rejected! Reason given: %s", acceptState.ToString());
        throw JSONRPCError(RPC_WALLET_ERROR, strError);
    }

    // Send it
    mapValue_t mapValue;
    pwallet->CommitTransaction(MakeTransactionRef(mtx), mapValue, {} /* orderForm */);

    return mtx.GetHash().GetHex();
}

// Rewind the outputs to unblinded, and push placeholders for blinding info. Not exported.
void FillBlinds(CWallet* pwallet, CMutableTransaction& tx, std::vector<uint256>& output_value_blinds, std::vector<uint256>& output_asset_blinds, std::vector<CPubKey>& output_pubkeys, std::vector<CKey>& asset_keys, std::vector<CKey>& token_keys) {

    // Resize witness before doing anything
    tx.witness.vtxinwit.resize(tx.vin.size());
    tx.witness.vtxoutwit.resize(tx.vout.size());

    for (size_t nOut = 0; nOut < tx.vout.size(); ++nOut) {
        CTxOut& out = tx.vout[nOut];
        if (out.nValue.IsExplicit()) {
            CPubKey pubkey(out.nNonce.vchCommitment);
            if (!pubkey.IsFullyValid()) {
                output_pubkeys.push_back(CPubKey());
            } else {
                output_pubkeys.push_back(pubkey);
            }
            output_value_blinds.push_back(uint256());
            output_asset_blinds.push_back(uint256());
        } else if (out.nValue.IsCommitment()) {
            CTxOutWitness* ptxoutwit = &tx.witness.vtxoutwit[nOut];
            uint256 blinding_factor;
            uint256 asset_blinding_factor;
            CAsset asset;
            CAmount amount;
            // This can only be used to recover things like change addresses and self-sends.
            if (UnblindConfidentialPair(pwallet->GetBlindingKey(&out.scriptPubKey), out.nValue, out.nAsset, out.nNonce, out.scriptPubKey, ptxoutwit->vchRangeproof, amount, blinding_factor, asset, asset_blinding_factor) != 0) {
                // Wipe out confidential info from output and output witness
                CScript scriptPubKey = tx.vout[nOut].scriptPubKey;
                CTxOut newOut(asset, amount, scriptPubKey);
                tx.vout[nOut] = newOut;
                ptxoutwit->SetNull();

                // Mark for re-blinding with same key that deblinded it
                CPubKey pubkey(pwallet->GetBlindingKey(&out.scriptPubKey).GetPubKey());
                output_pubkeys.push_back(pubkey);
                output_value_blinds.push_back(uint256());
                output_asset_blinds.push_back(uint256());
            } else {
                output_pubkeys.push_back(CPubKey());
                output_value_blinds.push_back(uint256());
                output_asset_blinds.push_back(uint256());
            }
        } else {
            // Null or invalid, do nothing for that output
            output_pubkeys.push_back(CPubKey());
            output_value_blinds.push_back(uint256());
            output_asset_blinds.push_back(uint256());
        }
    }

    // Fill out issuance blinding keys to be used directly as nonce for rangeproof
    for (size_t nIn = 0; nIn < tx.vin.size(); ++nIn) {
        CAssetIssuance& issuance = tx.vin[nIn].assetIssuance;
        if (issuance.IsNull()) {
            asset_keys.push_back(CKey());
            token_keys.push_back(CKey());
            continue;
        }

        // Calculate underlying asset for use as blinding key script
        CAsset asset;
        // New issuance, compute the asset ids
        if (issuance.assetBlindingNonce.IsNull()) {
            uint256 entropy;
            GenerateAssetEntropy(entropy, tx.vin[nIn].prevout, issuance.assetEntropy);
            CalculateAsset(asset, entropy);
        }
        // Re-issuance
        else {
            // TODO Give option to skip blinding when the reissuance token was derived without blinding ability. For now we assume blinded
            // hashAssetIdentifier doubles as the entropy on reissuance
            CalculateAsset(asset, issuance.assetEntropy);
        }

        // Special format for issuance blinding keys, unique for each transaction
        CScript blindingScript = CScript() << OP_RETURN << std::vector<unsigned char>(tx.vin[nIn].prevout.hash.begin(), tx.vin[nIn].prevout.hash.end()) << tx.vin[nIn].prevout.n;

        for (size_t nPseudo = 0; nPseudo < 2; nPseudo++) {
            bool issuance_asset = (nPseudo == 0);
            std::vector<CKey>& issuance_blinding_keys = issuance_asset ? asset_keys : token_keys;
            CConfidentialValue& conf_value = issuance_asset ? issuance.nAmount : issuance.nInflationKeys;
            if (conf_value.IsCommitment()) {
                // Rangeproof must exist
                if (tx.witness.vtxinwit.size() <= nIn) {
                    throw JSONRPCError(RPC_INVALID_PARAMETER, "Transaction issuance is already blinded but has no attached rangeproof.");
                }
                CTxInWitness& txinwit = tx.witness.vtxinwit[nIn];
                std::vector<unsigned char>& vchRangeproof = issuance_asset ? txinwit.vchIssuanceAmountRangeproof : txinwit.vchInflationKeysRangeproof;
                uint256 blinding_factor;
                uint256 asset_blinding_factor;
                CAmount amount;
                if (UnblindConfidentialPair(pwallet->GetBlindingKey(&blindingScript), conf_value, CConfidentialAsset(asset), CConfidentialNonce(), CScript(), vchRangeproof, amount, blinding_factor, asset, asset_blinding_factor) != 0) {
                    // Wipe out confidential info from issuance
                    vchRangeproof.clear();
                    conf_value = CConfidentialValue(amount);
                    // One key blinds both values, single key needed for issuance reveal
                    issuance_blinding_keys.push_back(pwallet->GetBlindingKey(&blindingScript));
                } else {
                    // If  unable to unblind, leave it alone in next blinding step
                    issuance_blinding_keys.push_back(CKey());
                }
            } else if (conf_value.IsExplicit()) {
                // Use wallet to generate blindingkey used directly as nonce
                // as user is not "sending" to anyone.
                // Always assumed we want to blind here.
                // TODO Signal intent for all blinding via API including replacing nonce commitment
                issuance_blinding_keys.push_back(pwallet->GetBlindingKey(&blindingScript));
            } else  {
                // Null or invalid, don't try anything but append an empty key
                issuance_blinding_keys.push_back(CKey());
            }
        }
    }
}

UniValue blindrawtransaction(const JSONRPCRequest& request)
{
    std::shared_ptr<CWallet> const wallet = GetWalletForJSONRPCRequest(request);
    CWallet* const pwallet = wallet.get();

    if (!EnsureWalletIsAvailable(pwallet, request.fHelp))
        return NullUniValue;

    if (request.fHelp || (request.params.size() < 1 || request.params.size() > 5))
        throw std::runtime_error(
            RPCHelpMan{"blindrawtransaction",
                "\nConvert one or more outputs of a raw transaction into confidential ones using only wallet inputs.\n"
                "Returns the hex-encoded raw transaction.\n"
                "The output keys used can be specified by using a confidential address in createrawtransaction.\n"
                "This call may add an additional 0-value unspendable output in order to balance the blinders.\n",
                {
                    {"hexstring", RPCArg::Type::STR_HEX, RPCArg::Optional::NO, "A hex-encoded raw transaction."},
                    {"ignoreblindfail", RPCArg::Type::BOOL , /* default */ "true", "Return a transaction even when a blinding attempt fails due to number of blinded inputs/outputs."},
                    {"asset_commitments", RPCArg::Type::ARR, RPCArg::Optional::OMITTED_NAMED_ARG, "An array of input asset generators. If provided, this list must be empty, or match the final input commitment list, including ordering, to make a valid surjection proof. This list does not include generators for issuances, as these assets are inherently unblinded.",
                        {
                            {"assetcommitment", RPCArg::Type::STR_HEX, RPCArg::Optional::OMITTED, "A hex-encoded asset commitment, one for each input."
            "                        Null commitments must be \"\"."},
                        }
                    },
                    {"blind_issuances", RPCArg::Type::BOOL , /* default */ "true", "Blind the issuances found in the raw transaction or not. All issuances will be blinded if true."},
                    {"totalblinder", RPCArg::Type::STR, RPCArg::Optional::OMITTED, "Ignored for now."},
                },
                RPCResult{
                    RPCResult::Type::STR_HEX, "transaction", "serialized transaction",
                },
                RPCExamples{""},
            }.ToString());

    std::vector<unsigned char> txData(ParseHexV(request.params[0], "argument 1"));
    CDataStream ssData(txData, SER_NETWORK, PROTOCOL_VERSION);
    CMutableTransaction tx;
    try {
        ssData >> tx;
    } catch (const std::exception &) {
        throw JSONRPCError(RPC_DESERIALIZATION_ERROR, "TX decode failed");
    }

    bool ignore_blind_fail = true;
    if (request.params.size() > 1) {
        ignore_blind_fail = request.params[1].get_bool();
    }

    std::vector<std::vector<unsigned char> > auxiliary_generators;
    if (request.params.size() > 2) {
        UniValue assetCommitments = request.params[2].get_array();
        if (assetCommitments.size() != 0 && assetCommitments.size() < tx.vin.size()) {
            throw JSONRPCError(RPC_INVALID_PARAMETER, "Asset commitment array must have at least as many entries as transaction inputs.");
        }
        for (size_t nIn = 0; nIn < assetCommitments.size(); nIn++) {
            if (assetCommitments[nIn].isStr()) {
                std::string assetcommitment = assetCommitments[nIn].get_str();
                if (IsHex(assetcommitment) && assetcommitment.size() == 66) {
                    auxiliary_generators.push_back(ParseHex(assetcommitment));
                    continue;
                }
            }
            throw JSONRPCError(RPC_INVALID_PARAMETER, "Asset commitments must be a hex encoded string of length 66.");
        }
    }

    bool blind_issuances = request.params[3].isNull() || request.params[3].get_bool();

    LOCK(pwallet->cs_wallet);

    const auto& fedpegscripts = GetValidFedpegScripts(::ChainActive().Tip(), Params().GetConsensus(), true /* nextblock_validation */);

    std::vector<uint256> input_blinds;
    std::vector<uint256> input_asset_blinds;
    std::vector<CAsset> input_assets;
    std::vector<CAmount> input_amounts;
    int n_blinded_ins = 0;
    for (size_t nIn = 0; nIn < tx.vin.size(); ++nIn) {
        COutPoint prevout = tx.vin[nIn].prevout;

        // Special handling for pegin inputs: no blinds and explicit amount/asset.
        if (tx.vin[nIn].m_is_pegin) {
            std::string err;
            if (tx.witness.vtxinwit.size() != tx.vin.size() || !IsValidPeginWitness(tx.witness.vtxinwit[nIn].m_pegin_witness, fedpegscripts, prevout, err, false)) {
                throw JSONRPCError(RPC_INVALID_PARAMETER, strprintf("Transaction contains invalid peg-in input: %s", err));
            }
            CTxOut pegin_output = GetPeginOutputFromWitness(tx.witness.vtxinwit[nIn].m_pegin_witness);
            input_blinds.push_back(uint256());
            input_asset_blinds.push_back(uint256());
            input_assets.push_back(pegin_output.nAsset.GetAsset());
            input_amounts.push_back(pegin_output.nValue.GetAmount());
            continue;
        }

        std::map<uint256, CWalletTx>::iterator it = pwallet->mapWallet.find(prevout.hash);
        if (it == pwallet->mapWallet.end() || pwallet->IsMine(tx.vin[nIn]) == ISMINE_NO) {
            // For inputs we don't own, input assetcommitments for the surjection must be supplied.
            if (auxiliary_generators.size() > 0) {
                input_blinds.push_back(uint256());
                input_asset_blinds.push_back(uint256());
                input_assets.push_back(CAsset());
                input_amounts.push_back(-1);
                continue;
            }
            throw JSONRPCError(RPC_INVALID_PARAMETER, "Invalid parameter: transaction spends from non-wallet output and no assetcommitment list was given.");
        }

        if (prevout.n >= it->second.tx->vout.size()) {
            throw JSONRPCError(RPC_INVALID_PARAMETER, "Invalid parameter: transaction spends non-existing output");
        }
        input_blinds.push_back(it->second.GetOutputAmountBlindingFactor(prevout.n));
        input_asset_blinds.push_back(it->second.GetOutputAssetBlindingFactor(prevout.n));
        input_assets.push_back(it->second.GetOutputAsset(prevout.n));
        input_amounts.push_back(it->second.GetOutputValueOut(prevout.n));
        if (it->second.tx->vout[prevout.n].nValue.IsCommitment()) {
            n_blinded_ins += 1;
        }
    }

    std::vector<uint256> output_blinds;
    std::vector<uint256> output_asset_blinds;
    std::vector<CPubKey> output_pubkeys;
    std::vector<CKey> asset_keys;
    std::vector<CKey> token_keys;
    // This fills out issuance blinding data for you from the wallet itself
    FillBlinds(pwallet, tx, output_blinds, output_asset_blinds, output_pubkeys, asset_keys, token_keys);

    if (!blind_issuances) {
        asset_keys.clear();
        token_keys.clear();
    }

    // How many are we trying to blind?
    int num_pubkeys = 0;
    unsigned int key_index = 0;
    for (unsigned int i = 0; i < output_pubkeys.size(); i++) {
        const CPubKey& key = output_pubkeys[i];
        if (key.IsValid()) {
            num_pubkeys++;
            key_index = i;
        }
    }
    for (const CKey& key : asset_keys) {
        if (key.IsValid()) num_pubkeys++;
    }
    for (const CKey& key : token_keys) {
        if (key.IsValid()) num_pubkeys++;
    }

    if (num_pubkeys == 0 && n_blinded_ins == 0) {
        // Vacuous, just return the transaction
        return EncodeHexTx(CTransaction(tx));
    } else if (n_blinded_ins > 0 && num_pubkeys == 0) {
        // Blinded inputs need to balanced with something to be valid, make a dummy.
        CTxOut newTxOut(tx.vout.back().nAsset.GetAsset(), 0, CScript() << OP_RETURN);
        tx.vout.push_back(newTxOut);
        num_pubkeys++;
        output_pubkeys.push_back(pwallet->GetBlindingPubKey(newTxOut.scriptPubKey));
    } else if (n_blinded_ins == 0 && num_pubkeys == 1) {
        if (ignore_blind_fail) {
            // Just get rid of the ECDH key in the nonce field and return
            tx.vout[key_index].nNonce.SetNull();
            return EncodeHexTx(CTransaction(tx));
        } else {
            throw JSONRPCError(RPC_INVALID_PARAMETER, "Unable to blind transaction: Add another output to blind in order to complete the blinding.");
        }
    }

    if (BlindTransaction(input_blinds, input_asset_blinds, input_assets, input_amounts, output_blinds, output_asset_blinds, output_pubkeys, asset_keys, token_keys, tx, (auxiliary_generators.size() ? &auxiliary_generators : NULL)) != num_pubkeys) {
        // TODO Have more rich return values, communicating to user what has been blinded
        // User may be ok not blinding something that for instance has no corresponding type on input
        throw JSONRPCError(RPC_INVALID_PARAMETER, "Unable to blind transaction: Are you sure each asset type to blind is represented in the inputs?");
    }

    return EncodeHexTx(CTransaction(tx));
}

static UniValue unblindrawtransaction(const JSONRPCRequest& request)
{
    std::shared_ptr<CWallet> const wallet = GetWalletForJSONRPCRequest(request);
    CWallet* const pwallet = wallet.get();

    if (!EnsureWalletIsAvailable(pwallet, request.fHelp)) {
        return NullUniValue;
    }

    if (request.fHelp || request.params.size() != 1)
        throw std::runtime_error(
            RPCHelpMan{"unblindrawtransaction",
                "\nRecovers unblinded transaction outputs from blinded outputs and issuance inputs when possible using wallet's known blinding keys, and strips related witness data.\n",
                {
                    {"hex", RPCArg::Type::STR_HEX, RPCArg::Optional::NO, "The hex string of the raw transaction."},
                },
                RPCResult{
                    RPCResult::Type::OBJ, "", "",
                    {
                        {RPCResult::Type::STR_HEX, "hex", "unblinded raw transaction"},
                    }
                },
                RPCExamples{
                    HelpExampleCli("unblindrawtransaction", "\"blindedtransactionhex\"")
                },
            }.ToString());

    RPCTypeCheck(request.params, {UniValue::VSTR});

    CMutableTransaction tx;
    if (!DecodeHexTx(tx, request.params[0].get_str()))
        throw JSONRPCError(RPC_DESERIALIZATION_ERROR, "TX decode failed");

    std::vector<uint256> output_value_blinds;
    std::vector<uint256> output_asset_blinds;
    std::vector<CPubKey> output_pubkeys;
    std::vector<CKey> asset_keys;
    std::vector<CKey> token_keys;
    FillBlinds(pwallet, tx, output_value_blinds, output_asset_blinds, output_pubkeys, asset_keys, token_keys);

    UniValue result(UniValue::VOBJ);
    result.pushKV("hex", EncodeHexTx(CTransaction(tx)));
    return result;
}

static CTransactionRef SendGenerationTransaction(const CScript& asset_script, const CPubKey &asset_pubkey, const CScript& token_script, const CPubKey &token_pubkey, CAmount asset_amount, CAmount token_amount, IssuanceDetails* issuance_details, interfaces::Chain::Lock& locked_chain, CWallet* pwallet)
{
    CAsset reissue_token = issuance_details->reissuance_token;
    CAmount curBalance = pwallet->GetBalance().m_mine_trusted[reissue_token];

    if (!reissue_token.IsNull() && curBalance <= 0) {
        throw JSONRPCError(RPC_WALLET_INSUFFICIENT_FUNDS, "No available reissuance tokens in wallet.");
    }

    std::vector<CRecipient> vecSend;
    // Signal outputs to skip "funding" with fixed asset numbers 1, 2, ...
    // We don't know the asset during initial issuance until inputs are chosen
    if (asset_script.size() > 0) {
        vecSend.push_back({asset_script, asset_amount, CAsset(uint256S("1")), asset_pubkey, false});
    }
    if (token_script.size() > 0) {
        CRecipient recipient = {token_script, token_amount, CAsset(uint256S("2")), token_pubkey, false};
        // We need to select the issuance token(s) to spend
        if (!reissue_token.IsNull()) {
            recipient.asset = reissue_token;
            recipient.nAmount = curBalance; // Or 1?
            // If the issuance token *is* the fee asset, subtract fee from this output
            if (reissue_token == ::policyAsset) {
                recipient.fSubtractFeeFromAmount = true;
            }
        }
        vecSend.push_back(recipient);
    }

    CAmount nFeeRequired;
    int nChangePosRet = -1;
    std::string strError;
    CCoinControl dummy_control;
    BlindDetails blind_details;
    CTransactionRef tx_ref(MakeTransactionRef());
    if (!pwallet->CreateTransaction(locked_chain, vecSend, tx_ref, nFeeRequired, nChangePosRet, strError, dummy_control, true, &blind_details, issuance_details)) {
        throw JSONRPCError(RPC_WALLET_ERROR, strError);
    }

    mapValue_t map_value;
    pwallet->CommitTransaction(tx_ref, std::move(map_value), {} /* orderForm */, &blind_details);

    return tx_ref;
}

UniValue issueasset(const JSONRPCRequest& request)
{
    std::shared_ptr<CWallet> const wallet = GetWalletForJSONRPCRequest(request);
    CWallet* const pwallet = wallet.get();

    if (!EnsureWalletIsAvailable(pwallet, request.fHelp)) {
        return NullUniValue;
    }

    if (request.fHelp || request.params.size() < 2 || request.params.size() > 3)
        throw std::runtime_error(
            RPCHelpMan{"issueasset",
                "\nCreate an asset. Must have funds in wallet to do so. Returns asset hex id.\n"
                "For more fine-grained control such as non-empty contract-hashes to commit\n"
                "to an issuance policy, see `rawissueasset` RPC call.\n",
                {
                    {"assetamount", RPCArg::Type::AMOUNT, RPCArg::Optional::NO, "Amount of asset to generate. Note that the amount is BTC-like, with 8 decimal places."},
                    {"tokenamount", RPCArg::Type::AMOUNT, RPCArg::Optional::NO, "Amount of reissuance tokens to generate. Note that the amount is BTC-like, with 8 decimal places. These will allow you to reissue the asset if in wallet using `reissueasset`. These tokens are not consumed during reissuance."},
                    {"blind", RPCArg::Type::BOOL , /* default */ "true", "Whether to blind the issuances."},
                },
                RPCResult{
                    RPCResult::Type::OBJ, "", "",
                    {
                        {RPCResult::Type::STR_HEX, "txid", "Transaction id for issuance"},
                        {RPCResult::Type::NUM, "vin", "The input position of the issuance in the transaction"},
                        {RPCResult::Type::STR_HEX, "entropy", "Entropy of the asset type"},
                        {RPCResult::Type::STR_HEX, "asset", "Asset type for issuance"},
                        {RPCResult::Type::STR_HEX, "token", "Token type for issuance"},
                    }
                },
                RPCExamples{
                    HelpExampleCli("issueasset", "10 0")
            + HelpExampleRpc("issueasset", "10, 0")
                },
            }.ToString());

    auto locked_chain = pwallet->chain().lock();
    LOCK(pwallet->cs_wallet);

    if (!g_con_elementsmode) {
        throw JSONRPCError(RPC_TYPE_ERROR, "Issuance can only be done on elements-style chains. Note: `-regtest` is Bitcoin's regtest mode, instead try `-chain=<custom chain name>`");
    }

    CAmount nAmount = AmountFromValue(request.params[0]);
    CAmount nTokens = AmountFromValue(request.params[1]);
    if (nAmount == 0 && nTokens == 0) {
        throw JSONRPCError(RPC_TYPE_ERROR, "Issuance must have one non-zero component");
    }

    bool blind_issuances = request.params.size() < 3 || request.params[2].get_bool();

    if (!pwallet->IsLocked())
        pwallet->TopUpKeyPool();

    // Generate a new key that is added to wallet
    std::string error;
    CPubKey newKey;
    CTxDestination asset_dest;
    CTxDestination token_dest;
    CPubKey asset_dest_blindpub;
    CPubKey token_dest_blindpub;

    if (nAmount > 0) {
        if (!pwallet->GetNewDestination(OutputType::BECH32, "", asset_dest, error)) {
            throw JSONRPCError(RPC_WALLET_KEYPOOL_RAN_OUT, error);
        }
        asset_dest_blindpub = pwallet->GetBlindingPubKey(GetScriptForDestination(asset_dest));
    }
    if (nTokens > 0) {
        if (!pwallet->GetNewDestination(OutputType::BECH32, "", token_dest, error)) {
            throw JSONRPCError(RPC_WALLET_KEYPOOL_RAN_OUT, error);
        }
        token_dest_blindpub = pwallet->GetBlindingPubKey(GetScriptForDestination(token_dest));
    }

    uint256 dummyentropy;
    CAsset dummyasset;
    IssuanceDetails issuance_details;
    issuance_details.blind_issuance = blind_issuances;
    CTransactionRef tx_ref = SendGenerationTransaction(GetScriptForDestination(asset_dest), asset_dest_blindpub, GetScriptForDestination(token_dest), token_dest_blindpub, nAmount, nTokens, &issuance_details, *locked_chain, pwallet);

    // Calculate asset type, assumes first vin is used for issuance
    CAsset asset;
    CAsset token;
    assert(!tx_ref->vin.empty());
    GenerateAssetEntropy(issuance_details.entropy, tx_ref->vin[0].prevout, uint256());
    CalculateAsset(asset, issuance_details.entropy);
    CalculateReissuanceToken(token, issuance_details.entropy, blind_issuances);

    UniValue ret(UniValue::VOBJ);
    ret.pushKV("txid", tx_ref->GetHash().GetHex());
    ret.pushKV("vin", 0);
    ret.pushKV("entropy", issuance_details.entropy.GetHex());
    ret.pushKV("asset", asset.GetHex());
    ret.pushKV("token", token.GetHex());
    return ret;
}

UniValue reissueasset(const JSONRPCRequest& request)
{
    std::shared_ptr<CWallet> const wallet = GetWalletForJSONRPCRequest(request);
    CWallet* const pwallet = wallet.get();

    if (!EnsureWalletIsAvailable(pwallet, request.fHelp)) {
        return NullUniValue;
    }

    if (request.fHelp || request.params.size() != 2)
        throw std::runtime_error(
            RPCHelpMan{"reissueasset",
                "\nCreate more of an already issued asset. Must have reissuance token in wallet to do so. Reissuing does not affect your reissuance token balance, only asset.\n"
                "For more fine-grained control such as reissuing from a multi-signature address cold wallet, see `rawreissueasset` RPC call.\n",
                {
                    {"asset", RPCArg::Type::STR, RPCArg::Optional::NO, "The asset you want to re-issue. The corresponding token must be in your wallet."},
                    {"assetamount", RPCArg::Type::AMOUNT, RPCArg::Optional::NO, "Amount of additional asset to generate. Note that the amount is BTC-like, with 8 decimal places."},
                },
                RPCResult{
                    RPCResult::Type::OBJ, "", "",
                    {
                        {RPCResult::Type::STR_HEX, "txid", "transaction id for issuance"},
                        {RPCResult::Type::NUM, "vin", "input position of the issuance in the transaction"},
                    },
                },
                RPCExamples{
                    HelpExampleCli("reissueasset", "<asset> 0")
            + HelpExampleRpc("reissueasset", "<asset>, 0")
                },
            }.ToString());

    auto locked_chain = pwallet->chain().lock();
    LOCK(pwallet->cs_wallet);

    if (!g_con_elementsmode) {
        throw JSONRPCError(RPC_TYPE_ERROR, "Issuance can only be done on elements-style chains. Note: `-regtest` is Bitcoin's regtest mode, instead try `-chain=<custom chain name>`");
    }

    std::string assetstr = request.params[0].get_str();
    CAsset asset = GetAssetFromString(assetstr);

    CAmount nAmount = AmountFromValue(request.params[1]);
    if (nAmount <= 0) {
        throw JSONRPCError(RPC_TYPE_ERROR, "Reissuance must create a non-zero amount.");
    }

    if (!pwallet->IsLocked()) {
        pwallet->TopUpKeyPool();
    }

    // Find the entropy and reissuance token in wallet
    IssuanceDetails issuance_details;
    issuance_details.reissuance_asset = asset;
    std::map<uint256, std::pair<CAsset, CAsset> > tokenMap = pwallet->GetReissuanceTokenTypes();
    for (const auto& it : tokenMap) {
        if (it.second.second == asset) {
            issuance_details.entropy = it.first;
            issuance_details.reissuance_token = it.second.first;
        }
        if (it.second.first == asset) {
            throw JSONRPCError(RPC_WALLET_ERROR, "Asset given is a reissuance token type and can not be reissued.");
        }
    }
    if (issuance_details.reissuance_token.IsNull()) {
        throw JSONRPCError(RPC_WALLET_ERROR, "Asset reissuance token definition could not be found in wallet.");
    }

    // Add destination for the to-be-created asset
    std::string error;
    CTxDestination asset_dest;
    if (!pwallet->GetNewDestination(OutputType::BECH32, "", asset_dest, error)) {
        throw JSONRPCError(RPC_WALLET_KEYPOOL_RAN_OUT, error);
    }
    CPubKey asset_dest_blindpub = pwallet->GetBlindingPubKey(GetScriptForDestination(asset_dest));

    // Add destination for tokens we are moving
    CTxDestination token_dest;
    if (!pwallet->GetNewDestination(OutputType::BECH32, "", token_dest, error)) {
        throw JSONRPCError(RPC_WALLET_KEYPOOL_RAN_OUT, error);
    }
    CPubKey token_dest_blindpub = pwallet->GetBlindingPubKey(GetScriptForDestination(token_dest));

    // Attempt a send.
    CTransactionRef tx_ref = SendGenerationTransaction(GetScriptForDestination(asset_dest), asset_dest_blindpub, GetScriptForDestination(token_dest), token_dest_blindpub, nAmount, -1, &issuance_details, *locked_chain, pwallet);
    assert(!tx_ref->vin.empty());

    UniValue obj(UniValue::VOBJ);
    obj.pushKV("txid", tx_ref->GetHash().GetHex());
    for (uint64_t i = 0; i < tx_ref->vin.size(); i++) {
        if (!tx_ref->vin[i].assetIssuance.IsNull()) {
            obj.pushKV("vin", i);
            break;
        }
    }

    return obj;
}

UniValue listissuances(const JSONRPCRequest& request)
{
    std::shared_ptr<CWallet> const wallet = GetWalletForJSONRPCRequest(request);
    CWallet* const pwallet = wallet.get();

    if (!EnsureWalletIsAvailable(pwallet, request.fHelp)) {
        return NullUniValue;
    }

    if (request.fHelp || request.params.size() > 1)
        throw std::runtime_error(
            RPCHelpMan{"listissuances",
                "\nList all issuances known to the wallet for the given asset, or for all issued assets if none provided.\n",
                {
                    {"asset", RPCArg::Type::STR, RPCArg::Optional::OMITTED, "The asset whose issaunces you wish to list. Accepts either the asset hex or the locally assigned asset label."},
                },
                RPCResult{
                    RPCResult::Type::ARR, "", "List of transaction issuances and information in wallet",
                    {
                        {RPCResult::Type::OBJ, "", "",
                        {
                            {RPCResult::Type::STR_HEX, "txid", "Transaction id for issuance"},
                            {RPCResult::Type::STR_HEX, "entropy", "Entropy of the asset type"},
                            {RPCResult::Type::STR_HEX, "asset", "Asset type for issuance if known"},
                            {RPCResult::Type::STR, "assetlabel", "Asset label for issuance if set"},
                            {RPCResult::Type::STR_HEX, "token", "Token type for issuancen"},
                            {RPCResult::Type::NUM, "vin", "The input position of the issuance in the transaction"},
                            {RPCResult::Type::STR_AMOUNT, "assetamount", "The amount of asset issued. Is -1 if blinded and unknown to wallet"},
                            {RPCResult::Type::STR_AMOUNT, "tokenamount", "The reissuance token amount issued. Is -1 if blinded and unknown to wallet"},
                            {RPCResult::Type::BOOL, "isreissuance", "Whether this is a reissuance"},
                            {RPCResult::Type::STR_HEX, "assetblinds", "Blinding factor for asset amounts"},
                            {RPCResult::Type::STR_HEX, "tokenblinds", "Blinding factor for token amounts"},
                        }},
                    }
                },
                RPCExamples{
                    HelpExampleCli("listissuances", "<asset>")
            + HelpExampleRpc("listissuances", "<asset>")
                },
            }.ToString());

    auto locked_chain = pwallet->chain().lock();
    LOCK(pwallet->cs_wallet);

    std::string assetstr;
    CAsset asset_filter;
    if (request.params.size() > 0) {
        assetstr = request.params[0].get_str();
        asset_filter = GetAssetFromString(assetstr);
    }

    UniValue issuancelist(UniValue::VARR);
    for (const auto& it : pwallet->mapWallet) {
        const CWalletTx* pcoin = &it.second;
        CAsset asset;
        CAsset token;
        uint256 entropy;
        for (uint64_t vinIndex = 0; vinIndex < pcoin->tx->vin.size(); vinIndex++) {
            UniValue item(UniValue::VOBJ);
            const CAssetIssuance& issuance = pcoin->tx->vin[vinIndex].assetIssuance;
            if (issuance.IsNull()) {
                continue;
            }
            if (issuance.assetBlindingNonce.IsNull()) {
                GenerateAssetEntropy(entropy, pcoin->tx->vin[vinIndex].prevout, issuance.assetEntropy);
                CalculateAsset(asset, entropy);
                // Null is considered explicit
                CalculateReissuanceToken(token, entropy, issuance.nAmount.IsCommitment());
                item.pushKV("isreissuance", false);
                item.pushKV("token", token.GetHex());
                CAmount itamount = pcoin->GetIssuanceAmount(vinIndex, true);
                item.pushKV("tokenamount", (itamount == -1 ) ? -1 : ValueFromAmount(itamount));
                item.pushKV("tokenblinds", pcoin->GetIssuanceBlindingFactor(vinIndex, true).GetHex());
                item.pushKV("entropy", entropy.GetHex());
            } else {
                CalculateAsset(asset, issuance.assetEntropy);
                item.pushKV("isreissuance", true);
                item.pushKV("entropy", issuance.assetEntropy.GetHex());
            }
            item.pushKV("txid", pcoin->tx->GetHash().GetHex());
            item.pushKV("vin", vinIndex);
            item.pushKV("asset", asset.GetHex());
            const std::string label = gAssetsDir.GetLabel(asset);
            if (label != "") {
                item.pushKV("assetlabel", label);
            }
            CAmount iaamount = pcoin->GetIssuanceAmount(vinIndex, false);
            item.pushKV("assetamount", (iaamount == -1 ) ? -1 : ValueFromAmount(iaamount));
            item.pushKV("assetblinds", pcoin->GetIssuanceBlindingFactor(vinIndex, false).GetHex());
            if (!asset_filter.IsNull() && asset_filter != asset) {
                continue;
            }
            issuancelist.push_back(item);
        }
    }
    return issuancelist;

}

UniValue destroyamount(const JSONRPCRequest& request)
{
    std::shared_ptr<CWallet> const wallet = GetWalletForJSONRPCRequest(request);
    CWallet* const pwallet = wallet.get();

    if (!EnsureWalletIsAvailable(pwallet, request.fHelp)) {
        return NullUniValue;
    }

    if (request.fHelp || request.params.size() < 1 || request.params.size() > 3)
        throw std::runtime_error(
            RPCHelpMan{"destroyamount",
                "\nDestroy an amount of a given asset.\n\n",
                {
                    {"asset", RPCArg::Type::STR, RPCArg::Optional::NO, "Hex asset id or asset label to destroy."},
                    {"amount", RPCArg::Type::AMOUNT, RPCArg::Optional::NO, "The amount to destroy (8 decimals above the minimal unit)."},
                    {"comment", RPCArg::Type::STR, RPCArg::Optional::OMITTED_NAMED_ARG, "A comment used to store what the transaction is for.\n"
            "                             This is not part of the transaction, just kept in your wallet."},
                },
                RPCResult{
                    RPCResult::Type::STR_HEX, "transactionid", "the transaction id",
                },
                RPCExamples{
                    HelpExampleCli("destroyamount", "\"bitcoin\" 100")
            + HelpExampleCli("destroyamount", "\"bitcoin\" 100 \"destroy assets\"")
            + HelpExampleRpc("destroyamount", "\"bitcoin\" 100 \"destroy assets\"")
                },
            }.ToString());

    auto locked_chain = pwallet->chain().lock();
    LOCK(pwallet->cs_wallet);

    std::string strasset = request.params[0].get_str();
    CAsset asset = GetAssetFromString(strasset);

    CAmount nAmount = AmountFromValue(request.params[1]);
    if (nAmount <= 0) {
        throw JSONRPCError(RPC_TYPE_ERROR, "Invalid amount to destroy");
    }

    mapValue_t mapValue;
    if (request.params.size() > 2 && !request.params[2].isNull() && !request.params[2].get_str().empty()) {
        mapValue["comment"] = request.params[2].get_str();
    }

    EnsureWalletIsUnlocked(pwallet);

    NullData nulldata;
    CTxDestination address(nulldata);
    CCoinControl no_coin_control; // This is a deprecated API
    CTransactionRef tx = SendMoney(*locked_chain, pwallet, address, nAmount, asset, false, no_coin_control, std::move(mapValue), true);

    return tx->GetHash().GetHex();
}

// Only used for functionary integration tests
UniValue generatepegoutproof(const JSONRPCRequest& request)
{
    std::shared_ptr<CWallet> const wallet = GetWalletForJSONRPCRequest(request);
    CWallet* const pwallet = wallet.get();

    if (!EnsureWalletIsAvailable(pwallet, request.fHelp)) {
        return NullUniValue;
    }

    if (request.fHelp || request.params.size() != 3)
        throw std::runtime_error(
            RPCHelpMan{"generatepegoutproof",
                "\nONLY FOR TESTING: Generates pegout authorization proof for pegout based on the summed privkey and returns in hex. Result should be passed as an argument in `sendtomainchain`. Caution: Whitelist proof-validating mempools will filter incorrect pegoutproofs but aren't consensus enforced!\n",
                {
                    {"sumkey", RPCArg::Type::STR, RPCArg::Optional::NO, "Base58 summed key of Bitcoin and offline key"},
                    {"btcpubkey", RPCArg::Type::STR_HEX, RPCArg::Optional::NO, "Hex pegout destination Bitcoin pubkey"},
                    {"onlinepubkey", RPCArg::Type::STR_HEX, RPCArg::Optional::NO, "hex `online pubkey`"},
                },
                RPCResult{
                    RPCResult::Type::STR_HEX, "pegoutproof", "pegout authorization proof to be passed into sendtomainchain",
                },
                RPCExamples{
                    HelpExampleCli("generatepegoutproof", "\"cQtNrRngdc4RJ9CkuTVKVLyxPFsijiTJySob24xCdKXGohdFhXML\" \"02c611095119e3dc96db428a0e190a3e142237bcd2efa4fb358257497885af3ab6\" \"0390695fff5535780df1e04c1f6c10e7c0a399fa56cfce34bf8108d0a9bc7a437b\"")
            + HelpExampleRpc("generatepegoutproof", "\"cQtNrRngdc4RJ9CkuTVKVLyxPFsijiTJySob24xCdKXGohdFhXML\" \"02c611095119e3dc96db428a0e190a3e142237bcd2efa4fb358257497885af3ab6\" \"0390695fff5535780df1e04c1f6c10e7c0a399fa56cfce34bf8108d0a9bc7a437b\"")
                },
            }.ToString());

    auto locked_chain = pwallet->chain().lock();
    LOCK(pwallet->cs_wallet);

    if (!IsHex(request.params[1].get_str()))
        throw JSONRPCError(RPC_TYPE_ERROR, "btcpubkey must be hex string");
    if (!IsHex(request.params[2].get_str()))
        throw JSONRPCError(RPC_TYPE_ERROR, "onlinepubkey must be hex string");

    //Parse private keys

    CKey summedSecret = DecodeSecret(request.params[0].get_str());
    if (!summedSecret.IsValid()) {
        throw JSONRPCError(RPC_INVALID_ADDRESS_OR_KEY, "Invalid summed private key encoding");
    }

    std::vector<unsigned char> sumprivkeybytes(summedSecret.begin(), summedSecret.end());
    std::vector<unsigned char> btcpubkeybytes = ParseHex(request.params[1].get_str());
    std::vector<unsigned char> onlinepubkeybytes = ParseHex(request.params[2].get_str());

    //Parse onlinepubkey
    CPubKey onlinepubkey;
    onlinepubkey.Set(onlinepubkeybytes.begin(), onlinepubkeybytes.end());
    if (!onlinepubkey.IsFullyValid())
        throw JSONRPCError(RPC_WALLET_ERROR, "Invalid online pubkey");
    secp256k1_pubkey onlinepubkey_secp;
    if (!secp256k1_ec_pubkey_parse(secp256k1_ctx, &onlinepubkey_secp, &onlinepubkeybytes[0], onlinepubkeybytes.size()))
        throw JSONRPCError(RPC_WALLET_ERROR, "Invalid online pubkey");

    CPAKList paklist = GetActivePAKList(::ChainActive().Tip(), Params().GetConsensus());
    if (paklist.IsReject()) {
        throw JSONRPCError(RPC_INVALID_ADDRESS_OR_KEY, "Pegout freeze is under effect to aid a pak transition to a new list. Please consult the network operator.");
    }

    LegacyScriptPubKeyMan* spk_man = pwallet->GetLegacyScriptPubKeyMan();
    if (!spk_man) {
        throw JSONRPCError(RPC_WALLET_ERROR, "This type of wallet does not support this command");
    }

    //Find PAK online pubkey on PAK list
    int whitelistindex=-1;
    std::vector<secp256k1_pubkey> pak_online = paklist.OnlineKeys();
    for (unsigned int i=0; i<pak_online.size(); i++) {
        if (!memcmp((void *)&pak_online[i], (void *)&onlinepubkey_secp, sizeof(secp256k1_pubkey)))
            whitelistindex = i;
    }
    if (whitelistindex == -1)
        throw JSONRPCError(RPC_WALLET_ERROR, "Given online key is not in Pegout Authorization Key List");

    CKey masterOnlineKey;
    if (!spk_man->GetKey(onlinepubkey.GetID(), masterOnlineKey))
        throw JSONRPCError(RPC_WALLET_ERROR, "Given online key is in master set but not in wallet");

    //Parse own offline pubkey
    secp256k1_pubkey btcpubkey;
    if (secp256k1_ec_pubkey_parse(secp256k1_ctx, &btcpubkey, &btcpubkeybytes[0], btcpubkeybytes.size()) != 1)
        throw JSONRPCError(RPC_WALLET_ERROR, "btcpubkey is invalid pubkey");

    //Create, verify whitelist proof
    secp256k1_whitelist_signature sig;
    if(secp256k1_whitelist_sign(secp256k1_ctx, &sig, &paklist.OnlineKeys()[0], &paklist.OfflineKeys()[0], paklist.size(), &btcpubkey, masterOnlineKey.begin(), &sumprivkeybytes[0], whitelistindex, NULL, NULL) != 1)
        throw JSONRPCError(RPC_WALLET_ERROR, "Pegout authorization proof signing failed");

    if (secp256k1_whitelist_verify(secp256k1_ctx, &sig, &paklist.OnlineKeys()[0], &paklist.OfflineKeys()[0], paklist.size(), &btcpubkey) != 1)
        throw JSONRPCError(RPC_WALLET_ERROR, "Pegout authorization proof was created and signed but is invalid");

    //Serialize and return as hex
    size_t expectedOutputSize = 1 + 32 * (1 + paklist.size());
    const size_t preSize = expectedOutputSize;
    assert(1 + 32 * (1 + 256) >= expectedOutputSize);
    unsigned char output[1 + 32 * (1 + 256)];
    secp256k1_whitelist_signature_serialize(secp256k1_ctx, output, &expectedOutputSize, &sig);
    assert(expectedOutputSize == preSize);
    std::vector<unsigned char> voutput(output, output + expectedOutputSize / sizeof(output[0]));

    return HexStr(voutput.begin(), voutput.end());
}

// Only used for functionary integration tests
UniValue getpegoutkeys(const JSONRPCRequest& request)
{
    std::shared_ptr<CWallet> const wallet = GetWalletForJSONRPCRequest(request);
    CWallet* const pwallet = wallet.get();

    if (!EnsureWalletIsAvailable(pwallet, request.fHelp)) {
        return NullUniValue;
    }

    if (request.fHelp || request.params.size() != 2)
        throw std::runtime_error(
            RPCHelpMan{"getpegoutkeys",
                "\n(DEPRECATED) Please see `initpegoutwallet` and `sendtomainchain` for best-supported and easiest workflow. This call is for the Liquid network participants' `offline` wallet ONLY. Returns `sumkeys` corresponding to the sum of the Offline PAK and the imported Bitcoin key. The wallet must have the Offline private PAK to succeed. The output will be used in `generatepegoutproof` and `sendtomainchain`. Care is required to keep the bitcoin private key, as well as the `sumkey` safe, as a leak of both results in the leak of your `offlinekey`. Therefore it is recommended to create Bitcoin keys and do Bitcoin transaction signing directly on an offline wallet co-located with your offline Liquid wallet.\n",
                {
                    {"btcprivkey", RPCArg::Type::STR, RPCArg::Optional::NO, "Base58 Bitcoin private key that will be combined with the offline privkey"},
                    {"offlinepubkey", RPCArg::Type::STR_HEX, RPCArg::Optional::OMITTED_NAMED_ARG, "Hex pubkey of key to combine with btcprivkey. Primarily intended for integration testing."},
                },
                RPCResult{
                    RPCResult::Type::OBJ, "", "",
                    {
                        {RPCResult::Type::STR, "sumkey", "Base58-encoded sum key"},
                        {RPCResult::Type::STR_HEX, "btcpubkey", "the bitcoin pubkey that corresponds to the pegout destination Bitcoin address"},
                        {RPCResult::Type::STR, "btcaddress", "Destination Bitcoin address for the funds being pegged out using these keys"},
                    },
                },
                RPCExamples{
                    HelpExampleCli("getpegoutkeys", "")
            + HelpExampleCli("getpegoutkeys", "\"5Kb8kLf9zgWQnogidDA76MzPL6TsZZY36hWXMssSzNydYXYB9KF\" \"0389275d512326f7016e014d8625f709c01f23bd0dc16522bf9845a9ee1ef6cbf9\"")
            + HelpExampleRpc("getpegoutkeys", "")
           + HelpExampleRpc("getpegoutkeys", "\"5Kb8kLf9zgWQnogidDA76MzPL6TsZZY36hWXMssSzNydYXYB9KF\", \"0389275d512326f7016e014d8625f709c01f23bd0dc16522bf9845a9ee1ef6cbf9\"")
                },
            }.ToString());

    auto locked_chain = pwallet->chain().lock();
    LOCK(pwallet->cs_wallet);

    LegacyScriptPubKeyMan* spk_man = pwallet->GetLegacyScriptPubKeyMan();
    if (!spk_man) {
        throw JSONRPCError(RPC_WALLET_ERROR, "This type of wallet does not support this command");
    }

    if (!request.params[1].isStr() || !IsHex(request.params[1].get_str()) || request.params[1].get_str().size() != 66) {
        throw JSONRPCError(RPC_TYPE_ERROR, "offlinepubkey must be hex string of size 66");
    }

    std::vector<unsigned char> offlinepubbytes = ParseHex(request.params[1].get_str());
    CPubKey offline_pub = CPubKey(offlinepubbytes.begin(), offlinepubbytes.end());

    if (!offline_pub.IsFullyValid()) {
        throw JSONRPCError(RPC_TYPE_ERROR, "offlinepubkey is not a valid pubkey");
    }

    CKey pegoutkey;
    if (!spk_man->GetKey(offline_pub.GetID(), pegoutkey))
        throw JSONRPCError(RPC_WALLET_ERROR, "Offline key can not be found in wallet");

    CKey bitcoinkey = DecodeSecret(request.params[0].get_str());
    if (!bitcoinkey.IsValid()) {
        throw JSONRPCError(RPC_INVALID_ADDRESS_OR_KEY, "Private key outside allowed range");
    }

    CPubKey bitcoinpubkey = bitcoinkey.GetPubKey();
    assert(bitcoinkey.VerifyPubKey(bitcoinpubkey));

    std::vector<unsigned char> pegoutkeybytes(pegoutkey.begin(), pegoutkey.end());
    std::vector<unsigned char> pegoutsubkeybytes(bitcoinkey.begin(), bitcoinkey.end());

    if (!secp256k1_ec_privkey_tweak_add(secp256k1_ctx, &pegoutkeybytes[0], &pegoutsubkeybytes[0]))
        throw JSONRPCError(RPC_WALLET_ERROR, "Summed key invalid");

    CKey sumseckey;
    sumseckey.Set(pegoutkeybytes.begin(), pegoutkeybytes.end(), true);

    UniValue ret(UniValue::VOBJ);
    ret.pushKV("sumkey", EncodeSecret(sumseckey));
    ret.pushKV("btcpubkey", HexStr(bitcoinpubkey.begin(), bitcoinpubkey.end()));
    ret.pushKV("btcaddress", EncodeParentDestination(PKHash(bitcoinpubkey.GetID())));

    return ret;
}

// END ELEMENTS commands
//

UniValue abortrescan(const JSONRPCRequest& request); // in rpcdump.cpp
UniValue dumpprivkey(const JSONRPCRequest& request); // in rpcdump.cpp
UniValue importblindingkey(const JSONRPCRequest& request); // in rpcdump.cpp
UniValue importmasterblindingkey(const JSONRPCRequest& request); // in rpcdump.cpp
UniValue importissuanceblindingkey(const JSONRPCRequest& request); // in rpcdump.cpp
UniValue dumpblindingkey(const JSONRPCRequest& request); // in rpcdump.cpp
UniValue dumpmasterblindingkey(const JSONRPCRequest& request); // in rpcdump.cpp
UniValue dumpissuanceblindingkey(const JSONRPCRequest& request); // in rpcdump.cpp
UniValue importprivkey(const JSONRPCRequest& request);
UniValue importaddress(const JSONRPCRequest& request);
UniValue importpubkey(const JSONRPCRequest& request);
UniValue dumpwallet(const JSONRPCRequest& request);
UniValue importwallet(const JSONRPCRequest& request);
UniValue importprunedfunds(const JSONRPCRequest& request);
UniValue removeprunedfunds(const JSONRPCRequest& request);
UniValue importmulti(const JSONRPCRequest& request);
UniValue getwalletpakinfo(const JSONRPCRequest& request);

// clang-format off
static const CRPCCommand commands[] =
{ //  category              name                                actor (function)                argNames
    //  --------------------- ------------------------          -----------------------         ----------
    { "rawtransactions",    "fundrawtransaction",               &fundrawtransaction,            {"hexstring","options","iswitness","solving_data"} },
    { "wallet",             "abandontransaction",               &abandontransaction,            {"txid"} },
    { "wallet",             "abortrescan",                      &abortrescan,                   {} },
    { "wallet",             "addmultisigaddress",               &addmultisigaddress,            {"nrequired","keys","label","address_type"} },
    { "wallet",             "backupwallet",                     &backupwallet,                  {"destination"} },
    { "wallet",             "bumpfee",                          &bumpfee,                       {"txid", "options"} },
    { "wallet",             "createwallet",                     &createwallet,                  {"wallet_name", "disable_private_keys", "blank", "passphrase", "avoid_reuse"} },
    { "wallet",             "dumpprivkey",                      &dumpprivkey,                   {"address"}  },
    { "wallet",             "dumpwallet",                       &dumpwallet,                    {"filename"} },
    { "wallet",             "encryptwallet",                    &encryptwallet,                 {"passphrase"} },
    { "wallet",             "getaddressesbylabel",              &getaddressesbylabel,           {"label"} },
    { "wallet",             "getaddressinfo",                   &getaddressinfo,                {"address"} },
    { "wallet",             "getbalance",                       &getbalance,                    {"dummy","minconf","include_watchonly","avoid_reuse","assetlabel"} },
    { "wallet",             "getnewaddress",                    &getnewaddress,                 {"label","address_type"} },
    { "wallet",             "getrawchangeaddress",              &getrawchangeaddress,           {"address_type"} },
    { "wallet",             "getreceivedbyaddress",             &getreceivedbyaddress,          {"address","minconf","assetlabel"} },
    { "wallet",             "getreceivedbylabel",               &getreceivedbylabel,            {"label","minconf","assetlabel"} },
    { "wallet",             "gettransaction",                   &gettransaction,                {"txid","include_watchonly","verbose","assetlabel"} },
    { "wallet",             "getunconfirmedbalance",            &getunconfirmedbalance,         {} },
    { "wallet",             "getbalances",                      &getbalances,                   {} },
    { "wallet",             "getwalletinfo",                    &getwalletinfo,                 {} },
    { "wallet",             "importaddress",                    &importaddress,                 {"address","label","rescan","p2sh"} },
    { "wallet",             "importmulti",                      &importmulti,                   {"requests","options"} },
    { "wallet",             "importprivkey",                    &importprivkey,                 {"privkey","label","rescan"} },
    { "wallet",             "importprunedfunds",                &importprunedfunds,             {"rawtransaction","txoutproof"} },
    { "wallet",             "importpubkey",                     &importpubkey,                  {"pubkey","label","rescan"} },
    { "wallet",             "importwallet",                     &importwallet,                  {"filename"} },
    { "wallet",             "keypoolrefill",                    &keypoolrefill,                 {"newsize"} },
    { "wallet",             "listaddressgroupings",             &listaddressgroupings,          {} },
    { "wallet",             "listlabels",                       &listlabels,                    {"purpose"} },
    { "wallet",             "listlockunspent",                  &listlockunspent,               {} },
    { "wallet",             "listreceivedbyaddress",            &listreceivedbyaddress,         {"minconf","include_empty","include_watchonly","address_filter","assetlabel"} },
    { "wallet",             "listreceivedbylabel",              &listreceivedbylabel,           {"minconf","include_empty","include_watchonly"} },
    { "wallet",             "listsinceblock",                   &listsinceblock,                {"blockhash","target_confirmations","include_watchonly","include_removed"} },
    { "wallet",             "listtransactions",                 &listtransactions,              {"label|dummy","count","skip","include_watchonly"} },
    { "wallet",             "listunspent",                      &listunspent,                   {"minconf","maxconf","addresses","include_unsafe","query_options"} },
    { "wallet",             "listwalletdir",                    &listwalletdir,                 {} },
    { "wallet",             "listwallets",                      &listwallets,                   {} },
    { "wallet",             "loadwallet",                       &loadwallet,                    {"filename"} },
    { "wallet",             "lockunspent",                      &lockunspent,                   {"unlock","transactions"} },
    { "wallet",             "removeprunedfunds",                &removeprunedfunds,             {"txid"} },
    { "wallet",             "rescanblockchain",                 &rescanblockchain,              {"start_height", "stop_height"} },
    { "wallet",             "sendmany",                         &sendmany,                      {"dummy","amounts","minconf","comment","subtractfeefrom","replaceable","conf_target","estimate_mode", "output_assets", "ignoreblindfail"} },
    { "wallet",             "sendtoaddress",                    &sendtoaddress,                 {"address","amount","comment","comment_to","subtractfeefromamount","replaceable","conf_target","estimate_mode","avoid_reuse", "assetlabel", "ignorblindfail"} },
    { "wallet",             "sethdseed",                        &sethdseed,                     {"newkeypool","seed"} },
    { "wallet",             "setlabel",                         &setlabel,                      {"address","label"} },
    { "wallet",             "settxfee",                         &settxfee,                      {"amount"} },
    { "wallet",             "setwalletflag",                    &setwalletflag,                 {"flag","value"} },
    { "wallet",             "signmessage",                      &signmessage,                   {"address","message"} },
    { "wallet",             "signrawtransactionwithwallet",     &signrawtransactionwithwallet,  {"hexstring","prevtxs","sighashtype"} },
    { "wallet",             "unloadwallet",                     &unloadwallet,                  {"wallet_name"} },
    { "wallet",             "walletcreatefundedpsbt",           &walletcreatefundedpsbt,        {"inputs","outputs","locktime","options","bip32derivs","solving_data"} },
    { "wallet",             "walletlock",                       &walletlock,                    {} },
    { "wallet",             "walletpassphrase",                 &walletpassphrase,              {"passphrase","timeout"} },
    { "wallet",             "walletpassphrasechange",           &walletpassphrasechange,        {"oldpassphrase","newpassphrase"} },
    { "wallet",             "walletprocesspsbt",                &walletprocesspsbt,             {"psbt","sign","sighashtype","bip32derivs"} },
    { "wallet",             "walletfillpsbtdata",               &walletfillpsbtdata,            {"psbt","bip32derivs"} },
    { "wallet",             "walletsignpsbt",                   &walletsignpsbt,                {"psbt","sighashtype","imbalance_ok"} },
    // ELEMENTS:
    { "wallet",             "getpeginaddress",                  &getpeginaddress,               {} },
    { "wallet",             "claimpegin",                       &claimpegin,                    {"bitcoin_tx", "txoutproof", "claim_script"} },
    { "wallet",             "createrawpegin",                   &createrawpegin,                {"bitcoin_tx", "txoutproof", "claim_script"} },
    { "wallet",             "blindrawtransaction",              &blindrawtransaction,           {"hexstring", "ignoreblindfail", "asset_commitments", "blind_issuances", "totalblinder"} },
    { "wallet",             "unblindrawtransaction",            &unblindrawtransaction,         {"hex"} },
    { "wallet",             "sendtomainchain",                  &sendtomainchain,               {"address", "amount", "subtractfeefromamount"} },
    { "wallet",             "initpegoutwallet",                 &initpegoutwallet,              {"bitcoin_descriptor", "bip32_counter", "liquid_pak"} },
    { "wallet",             "getwalletpakinfo",                 &getwalletpakinfo,              {} },
    { "wallet",             "importblindingkey",                &importblindingkey,             {"address", "hexkey"}},
    { "wallet",             "importmasterblindingkey",          &importmasterblindingkey,       {"hexkey"}},
    { "wallet",             "importissuanceblindingkey",        &importissuanceblindingkey,     {"txid", "vin", "blindingkey"}},
    { "wallet",             "dumpblindingkey",                  &dumpblindingkey,               {"address"}},
    { "wallet",             "dumpmasterblindingkey",            &dumpmasterblindingkey,         {}},
    { "wallet",             "dumpissuanceblindingkey",          &dumpissuanceblindingkey,       {"txid", "vin"}},
    { "wallet",             "signblock",                        &signblock,                     {"blockhex", "witnessScript"}},
    { "wallet",             "listissuances",                    &listissuances,                 {"asset"}},
    { "wallet",             "issueasset",                       &issueasset,                    {"assetamount", "tokenamount", "blind"}},
    { "wallet",             "reissueasset",                     &reissueasset,                  {"asset", "assetamount"}},
    { "wallet",             "destroyamount",                    &destroyamount,                 {"asset", "amount", "comment"} },
    { "hidden",             "generatepegoutproof",              &generatepegoutproof,           {"sumkey", "btcpubkey", "onlinepubkey"} },
    { "hidden",             "getpegoutkeys",                    &getpegoutkeys,                 {"btcprivkey", "offlinepubkey"} },
};
// clang-format on

void RegisterWalletRPCCommands(interfaces::Chain& chain, std::vector<std::unique_ptr<interfaces::Handler>>& handlers)
{
    for (unsigned int vcidx = 0; vcidx < ARRAYLEN(commands); vcidx++)
        handlers.emplace_back(chain.handleRpc(commands[vcidx]));
}

interfaces::Chain* g_rpc_chain = nullptr;<|MERGE_RESOLUTION|>--- conflicted
+++ resolved
@@ -440,17 +440,10 @@
                     RPCResult::Type::STR_HEX, "txid", "The transaction id."
                 },
                 RPCExamples{
-<<<<<<< HEAD
-                    HelpExampleCli("sendtoaddress", "\"1M72Sfpbz1BPpXFHz9m3CdqATR44Jvaydd\" 0.1")
-                    + HelpExampleCli("sendtoaddress", "\"1M72Sfpbz1BPpXFHz9m3CdqATR44Jvaydd\" 0.1 \"donation\" \"seans outpost\"")
-                    + HelpExampleCli("sendtoaddress", "\"1M72Sfpbz1BPpXFHz9m3CdqATR44Jvaydd\" 0.1 \"\" \"\" true")
-                    + HelpExampleRpc("sendtoaddress", "\"1M72Sfpbz1BPpXFHz9m3CdqATR44Jvaydd\", 0.1, \"donation\", \"seans outpost\"")
-=======
                     HelpExampleCli("sendtoaddress", "\"" + EXAMPLE_ADDRESS[0] + "\" 0.1")
             + HelpExampleCli("sendtoaddress", "\"" + EXAMPLE_ADDRESS[0] + "\" 0.1 \"donation\" \"seans outpost\"")
             + HelpExampleCli("sendtoaddress", "\"" + EXAMPLE_ADDRESS[0] + "\" 0.1 \"\" \"\" true")
             + HelpExampleRpc("sendtoaddress", "\"" + EXAMPLE_ADDRESS[0] + "\", 0.1, \"donation\", \"seans outpost\"")
->>>>>>> 0eebe45c
                 },
             }.Check(request);
 
