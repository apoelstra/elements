--- conflicted
+++ resolved
@@ -3160,13 +3160,9 @@
         RPCTypeCheckObj(options,
             {
                 {"add_inputs", UniValueType(UniValue::VBOOL)},
-<<<<<<< HEAD
+                {"add_to_wallet", UniValueType(UniValue::VBOOL)},
                 {"changeAddress", UniValueType()}, // will be checked below
-=======
-                {"add_to_wallet", UniValueType(UniValue::VBOOL)},
-                {"changeAddress", UniValueType(UniValue::VSTR)},
-                {"change_address", UniValueType(UniValue::VSTR)},
->>>>>>> ffaac6e6
+                {"change_address", UniValueType()}, // will be checked below
                 {"changePosition", UniValueType(UniValue::VNUM)},
                 {"change_position", UniValueType(UniValue::VNUM)},
                 {"change_type", UniValueType(UniValue::VSTR)},
@@ -3190,45 +3186,37 @@
             coinControl.m_add_inputs = options["add_inputs"].get_bool();
         }
 
-<<<<<<< HEAD
-        if (options.exists("changeAddress")) {
+        if (options.exists("changeAddress") || options.exists("change_address")) {
+            const UniValue& change_address  = options.exists("change_address") ? options["change_address"] : options["changeAddress"];
             std::map<CAsset, CTxDestination> destinations;
 
-            if (options["changeAddress"].isStr()) {
+            if (change_address.isStr()) {
                 // Single destination for default asset (policyAsset).
-                CTxDestination dest = DecodeDestination(options["changeAddress"].get_str());
+                CTxDestination dest = DecodeDestination(change_address.get_str());
                 if (!IsValidDestination(dest)) {
-                    throw JSONRPCError(RPC_INVALID_ADDRESS_OR_KEY, "changeAddress must be a valid address");
+                    throw JSONRPCError(RPC_INVALID_ADDRESS_OR_KEY, "Change address must be a valid address");
                 }
                 destinations[::policyAsset] = dest;
-            } else if (options["changeAddress"].isObject()) {
+            } else if (change_address.isObject()) {
                 // Map of assets to destinations.
                 std::map<std::string, UniValue> kvMap;
-                options["changeAddress"].getObjMap(kvMap);
+                change_address.getObjMap(kvMap);
 
                 for (const auto& kv : kvMap) {
                     CAsset asset = GetAssetFromString(kv.first);
                     if (asset.IsNull()) {
-                        throw JSONRPCError(RPC_INVALID_PARAMETER, "changeAddress key must be a valid asset label or hex");
+                        throw JSONRPCError(RPC_INVALID_PARAMETER, "Change address key must be a valid asset label or hex");
                     }
 
                     CTxDestination dest = DecodeDestination(kv.second.get_str());
                     if (!IsValidDestination(dest)) {
-                        throw JSONRPCError(RPC_INVALID_ADDRESS_OR_KEY, "changeAddress must be a valid address");
+                        throw JSONRPCError(RPC_INVALID_ADDRESS_OR_KEY, "Change address must be a valid address");
                     }
 
                     destinations[asset] = dest;
                 }
             } else {
-                throw JSONRPCError(RPC_INVALID_PARAMETER, "changeAddress must be either a map or a string");
-=======
-        if (options.exists("changeAddress") || options.exists("change_address")) {
-            const std::string change_address_str = (options.exists("change_address") ? options["change_address"] : options["changeAddress"]).get_str();
-            CTxDestination dest = DecodeDestination(change_address_str);
-
-            if (!IsValidDestination(dest)) {
-                throw JSONRPCError(RPC_INVALID_ADDRESS_OR_KEY, "Change address must be a valid bitcoin address");
->>>>>>> ffaac6e6
+                throw JSONRPCError(RPC_INVALID_ADDRESS_OR_KEY, "Change address must be a valid address");
             }
 
             coinControl.destChange = destinations;
@@ -4296,7 +4284,7 @@
                 {
                     {"", RPCArg::Type::OBJ, RPCArg::Optional::OMITTED, "",
                         {
-                            {"address", RPCArg::Type::AMOUNT, RPCArg::Optional::NO, "A key-value pair. The key (string) is the bitcoin address, the value (float or string) is the amount in " + CURRENCY_UNIT + ""},
+                            {"address", RPCArg::Type::AMOUNT, RPCArg::Optional::NO, "A key-value pair. The key (string) is the address, the value (float or string) is the amount in " + CURRENCY_UNIT + ""},
                         },
                         },
                     {"", RPCArg::Type::OBJ, RPCArg::Optional::OMITTED, "",
@@ -4313,7 +4301,7 @@
                 {
                     {"add_inputs", RPCArg::Type::BOOL, /* default */ "false", "If inputs are specified, automatically include more if they are not enough."},
                     {"add_to_wallet", RPCArg::Type::BOOL, /* default */ "true", "When false, returns a serialized transaction which will not be added to the wallet or broadcast"},
-                    {"change_address", RPCArg::Type::STR_HEX, /* default */ "pool address", "The bitcoin address to receive the change"},
+                    {"change_address", RPCArg::Type::STR_HEX, /* default */ "pool address", "The address to receive the change"},
                     {"change_position", RPCArg::Type::NUM, /* default */ "random", "The index of the change output"},
                     {"change_type", RPCArg::Type::STR, /* default */ "set by -changetype", "The output type to use. Only valid if change_address is not specified. Options are \"legacy\", \"p2sh-segwit\", and \"bech32\"."},
                     {"conf_target", RPCArg::Type::NUM, /* default */ "wallet default", "Confirmation target (in blocks), or fee rate (for " + CURRENCY_UNIT + "/kB or " + CURRENCY_ATOM + "/B estimate modes)"},
@@ -4410,12 +4398,12 @@
             if (options.exists("replaceable")) {
                 rbf = options["add_to_wallet"].get_bool();
             }
-            CMutableTransaction rawTx = ConstructTransaction(options["inputs"], request.params[0], options["locktime"], rbf);
+            CMutableTransaction rawTx = ConstructTransaction(options["inputs"], request.params[0], options["locktime"], rbf, NullUniValue /* CA: assets_in */, nullptr /* output_pubkey_out */, true /* allow_peg_in */);
             CCoinControl coin_control;
             // Automatically select coins, unless at least one is manually selected. Can
             // be overriden by options.add_inputs.
             coin_control.m_add_inputs = rawTx.vin.size() == 0;
-            FundTransaction(pwallet, rawTx, fee, change_position, options, coin_control);
+            FundTransaction(pwallet, rawTx, fee, change_position, options, coin_control, NullUniValue);
 
             bool add_to_wallet = true;
             if (options.exists("add_to_wallet")) {
@@ -6862,14 +6850,9 @@
     { "wallet",             "lockunspent",                      &lockunspent,                   {"unlock","transactions"} },
     { "wallet",             "removeprunedfunds",                &removeprunedfunds,             {"txid"} },
     { "wallet",             "rescanblockchain",                 &rescanblockchain,              {"start_height", "stop_height"} },
-<<<<<<< HEAD
+    { "wallet",             "send",                             &send,                          {"outputs","conf_target","estimate_mode","options"} },
     { "wallet",             "sendmany",                         &sendmany,                      {"dummy","amounts","minconf","comment","subtractfeefrom","replaceable","conf_target","estimate_mode", "output_assets", "ignoreblindfail"} },
     { "wallet",             "sendtoaddress",                    &sendtoaddress,                 {"address","amount","comment","comment_to","subtractfeefromamount","replaceable","conf_target","estimate_mode","avoid_reuse", "assetlabel", "ignorblindfail"} },
-=======
-    { "wallet",             "send",                             &send,                          {"outputs","conf_target","estimate_mode","options"} },
-    { "wallet",             "sendmany",                         &sendmany,                      {"dummy","amounts","minconf","comment","subtractfeefrom","replaceable","conf_target","estimate_mode"} },
-    { "wallet",             "sendtoaddress",                    &sendtoaddress,                 {"address","amount","comment","comment_to","subtractfeefromamount","replaceable","conf_target","estimate_mode","avoid_reuse"} },
->>>>>>> ffaac6e6
     { "wallet",             "sethdseed",                        &sethdseed,                     {"newkeypool","seed"} },
     { "wallet",             "setlabel",                         &setlabel,                      {"address","label"} },
     { "wallet",             "settxfee",                         &settxfee,                      {"amount"} },
