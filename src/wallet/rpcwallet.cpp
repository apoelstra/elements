--- conflicted
+++ resolved
@@ -632,7 +632,7 @@
     return signature;
 }
 
-static CAmount GetReceived(interfaces::Chain::Lock& locked_chain, const CWallet& wallet, const UniValue& params, bool by_label) EXCLUSIVE_LOCKS_REQUIRED(wallet.cs_wallet)
+static CAmountMap GetReceived(interfaces::Chain::Lock& locked_chain, const CWallet& wallet, const UniValue& params, bool by_label) EXCLUSIVE_LOCKS_REQUIRED(wallet.cs_wallet)
 {
     std::set<CTxDestination> address_set;
 
@@ -659,22 +659,31 @@
         min_depth = params[1].get_int();
 
     // Tally
-    CAmount amount = 0;
-    for (const std::pair<const uint256, CWalletTx>& wtx_pair : wallet.mapWallet) {
-        const CWalletTx& wtx = wtx_pair.second;
-        if (wtx.IsCoinBase() || !locked_chain.checkFinalTx(*wtx.tx) || wtx.GetDepthInMainChain() < min_depth) {
+    CAmountMap amounts;
+    for (auto& pairWtx : wallet.mapWallet) {
+        const CWalletTx& wtx = pairWtx.second;
+        if (wtx.IsCoinBase() || !locked_chain.checkFinalTx(*wtx.tx)) {
             continue;
         }
 
-        for (const CTxOut& txout : wtx.tx->vout) {
+        for (unsigned int i = 0; i < wtx.tx->vout.size(); i++) {
+            const CTxOut& txout = wtx.tx->vout[i];
             CTxDestination address;
             if (ExtractDestination(txout.scriptPubKey, address) && wallet.IsMine(address) && address_set.count(address)) {
-                amount += txout.nValue;
+                if (wtx.GetDepthInMainChain() >= min_depth) {
+                    CAmountMap wtxValue;
+                    CAmount amt = wtx.GetOutputValueOut(i);
+                    if (amt < 0) {
+                        continue;
+                    }
+                    wtxValue[wtx.GetOutputAsset(i)] = amt;
+                    amounts += wtxValue;
+                }
             }
         }
     }
 
-    return amount;
+    return amounts;
 }
 
 
@@ -716,55 +725,12 @@
     auto locked_chain = pwallet->chain().lock();
     LOCK(pwallet->cs_wallet);
 
-<<<<<<< HEAD
-    // Bitcoin address
-    CTxDestination dest = DecodeDestination(request.params[0].get_str());
-    if (!IsValidDestination(dest)) {
-        throw JSONRPCError(RPC_INVALID_ADDRESS_OR_KEY, "Invalid Bitcoin address");
-    }
-    CScript scriptPubKey = GetScriptForDestination(dest);
-    if (!pwallet->IsMine(scriptPubKey)) {
-        throw JSONRPCError(RPC_WALLET_ERROR, "Address not found in wallet");
-    }
-
-    // Minimum confirmations
-    int nMinDepth = 1;
-    if (!request.params[1].isNull())
-        nMinDepth = request.params[1].get_int();
-
-    // Tally
-    CAmountMap amounts;
-    for (auto& pairWtx : pwallet->mapWallet) {
-        const CWalletTx& wtx = pairWtx.second;
-        if (wtx.IsCoinBase() || !locked_chain->checkFinalTx(*wtx.tx)) {
-            continue;
-        }
-
-        for (unsigned int i = 0; i < wtx.tx->vout.size(); i++) {
-            const CTxOut& txout = wtx.tx->vout[i];
-            if (txout.scriptPubKey == scriptPubKey) {
-                if (wtx.GetDepthInMainChain() >= nMinDepth) {
-                    CAmountMap wtxValue;
-                    CAmount amt = wtx.GetOutputValueOut(i);
-                    if (amt < 0) {
-                        continue;
-                    }
-                    wtxValue[wtx.GetOutputAsset(i)] = amt;
-                    amounts += wtxValue;
-                }
-            }
-        }
-    }
-
     std::string asset = "";
     if (request.params.size() > 2 && request.params[2].isStr()) {
         asset = request.params[2].get_str();
     }
 
-    return AmountMapToUniv(amounts, asset);
-=======
-    return ValueFromAmount(GetReceived(*locked_chain, *pwallet, request.params, /* by_label */ false));
->>>>>>> 3be119c0
+    return AmountMapToUniv(GetReceived(*locked_chain, *pwallet, request.params, /* by_label */ false), asset);
 }
 
 
@@ -806,50 +772,12 @@
     auto locked_chain = pwallet->chain().lock();
     LOCK(pwallet->cs_wallet);
 
-<<<<<<< HEAD
-    // Minimum confirmations
-    int nMinDepth = 1;
-    if (!request.params[1].isNull())
-        nMinDepth = request.params[1].get_int();
-
-    // Get the set of pub keys assigned to label
-    std::string label = LabelFromValue(request.params[0]);
-    std::set<CTxDestination> setAddress = pwallet->GetLabelAddresses(label);
-
-    // Tally
-    CAmountMap amounts;
-    for (auto& pairWtx : pwallet->mapWallet) {
-        const CWalletTx& wtx = pairWtx.second;
-        if (wtx.IsCoinBase() || !locked_chain->checkFinalTx(*wtx.tx)) {
-            continue;
-        }
-
-        for (unsigned int i = 0; i < wtx.tx->vout.size(); i++) {
-            const CTxOut& txout = wtx.tx->vout[i];
-            CTxDestination address;
-            if (ExtractDestination(txout.scriptPubKey, address) && pwallet->IsMine(address) && setAddress.count(address)) {
-                if (wtx.GetDepthInMainChain() >= nMinDepth) {
-                    CAmountMap wtxValue;
-                    CAmount amt = wtx.GetOutputValueOut(i);
-                    if (amt < 0) {
-                        continue;
-                    }
-                    wtxValue[wtx.GetOutputAsset(i)] = amt;
-                    amounts += wtxValue;
-                }
-            }
-        }
-    }
-
     std::string asset = "";
     if (request.params.size() > 2 && request.params[2].isStr()) {
         asset = request.params[2].get_str();
     }
 
-    return AmountMapToUniv(amounts, asset);
-=======
-    return ValueFromAmount(GetReceived(*locked_chain, *pwallet, request.params, /* by_label */ true));
->>>>>>> 3be119c0
+    return AmountMapToUniv(GetReceived(*locked_chain, *pwallet, request.params, /* by_label */ true), asset);
 }
 
 
