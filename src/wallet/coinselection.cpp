// Copyright (c) 2017-2018 The Bitcoin Core developers
// Distributed under the MIT software license, see the accompanying
// file COPYING or http://www.opensource.org/licenses/mit-license.php.

#include <wallet/coinselection.h>
#include <wallet/wallet.h>

#include <optional.h>
#include <util/system.h>
#include <util/moneystr.h>

<<<<<<< HEAD
#include <boost/optional.hpp>

CInputCoin::CInputCoin(const CWalletTx* wtx, unsigned int i) {
    if (!wtx || !wtx->tx)
        throw std::invalid_argument("tx should not be null");
    if (i >= wtx->tx->vout.size())
        throw std::out_of_range("The output index is out of range");

    outpoint = COutPoint(wtx->tx->GetHash(), i);
    txout = wtx->tx->vout[i];
    effective_value = std::max<CAmount>(0, wtx->GetOutputValueOut(i));
    value = wtx->GetOutputValueOut(i);
    asset = wtx->GetOutputAsset(i);
    bf_value = wtx->GetOutputAmountBlindingFactor(i);
    bf_asset = wtx->GetOutputAssetBlindingFactor(i);
}

=======
>>>>>>> 08e29473
// Descending order comparator
struct {
    bool operator()(const OutputGroup& a, const OutputGroup& b) const
    {
        return a.effective_value > b.effective_value;
    }
} descending;

/*
 * This is the Branch and Bound Coin Selection algorithm designed by Murch. It searches for an input
 * set that can pay for the spending target and does not exceed the spending target by more than the
 * cost of creating and spending a change output. The algorithm uses a depth-first search on a binary
 * tree. In the binary tree, each node corresponds to the inclusion or the omission of a UTXO. UTXOs
 * are sorted by their effective values and the trees is explored deterministically per the inclusion
 * branch first. At each node, the algorithm checks whether the selection is within the target range.
 * While the selection has not reached the target range, more UTXOs are included. When a selection's
 * value exceeds the target range, the complete subtree deriving from this selection can be omitted.
 * At that point, the last included UTXO is deselected and the corresponding omission branch explored
 * instead. The search ends after the complete tree has been searched or after a limited number of tries.
 *
 * The search continues to search for better solutions after one solution has been found. The best
 * solution is chosen by minimizing the waste metric. The waste metric is defined as the cost to
 * spend the current inputs at the given fee rate minus the long term expected cost to spend the
 * inputs, plus the amount the selection exceeds the spending target:
 *
 * waste = selectionTotal - target + inputs × (currentFeeRate - longTermFeeRate)
 *
 * The algorithm uses two additional optimizations. A lookahead keeps track of the total value of
 * the unexplored UTXOs. A subtree is not explored if the lookahead indicates that the target range
 * cannot be reached. Further, it is unnecessary to test equivalent combinations. This allows us
 * to skip testing the inclusion of UTXOs that match the effective value and waste of an omitted
 * predecessor.
 *
 * The Branch and Bound algorithm is described in detail in Murch's Master Thesis:
 * https://murch.one/wp-content/uploads/2016/11/erhardt2016coinselection.pdf
 *
 * @param const std::vector<CInputCoin>& utxo_pool The set of UTXOs that we are choosing from.
 *        These UTXOs will be sorted in descending order by effective value and the CInputCoins'
 *        values are their effective values.
 * @param const CAmount& target_value This is the value that we want to select. It is the lower
 *        bound of the range.
 * @param const CAmount& cost_of_change This is the cost of creating and spending a change output.
 *        This plus target_value is the upper bound of the range.
 * @param std::set<CInputCoin>& out_set -> This is an output parameter for the set of CInputCoins
 *        that have been selected.
 * @param CAmount& value_ret -> This is an output parameter for the total value of the CInputCoins
 *        that were selected.
 * @param CAmount not_input_fees -> The fees that need to be paid for the outputs and fixed size
 *        overhead (version, locktime, marker and flag)
 */

static const size_t TOTAL_TRIES = 100000;

bool SelectCoinsBnB(std::vector<OutputGroup>& utxo_pool, const CAmount& target_value, const CAmount& cost_of_change, std::set<CInputCoin>& out_set, CAmount& value_ret, CAmount not_input_fees)
{
    out_set.clear();
    CAmount curr_value = 0;

    std::vector<bool> curr_selection; // select the utxo at this index
    curr_selection.reserve(utxo_pool.size());
    CAmount actual_target = not_input_fees + target_value;

    // Calculate curr_available_value
    CAmount curr_available_value = 0;
    for (const OutputGroup& utxo : utxo_pool) {
        // Assert that this utxo is not negative. It should never be negative, effective value calculation should have removed it
        assert(utxo.effective_value > 0);
        curr_available_value += utxo.effective_value;
    }
    if (curr_available_value < actual_target) {
        return false;
    }

    // Sort the utxo_pool
    std::sort(utxo_pool.begin(), utxo_pool.end(), descending);

    CAmount curr_waste = 0;
    std::vector<bool> best_selection;
    CAmount best_waste = MAX_MONEY;

    // Depth First search loop for choosing the UTXOs
    for (size_t i = 0; i < TOTAL_TRIES; ++i) {
        // Conditions for starting a backtrack
        bool backtrack = false;
        if (curr_value + curr_available_value < actual_target ||                // Cannot possibly reach target with the amount remaining in the curr_available_value.
            curr_value > actual_target + cost_of_change ||    // Selected value is out of range, go back and try other branch
            (curr_waste > best_waste && (utxo_pool.at(0).fee - utxo_pool.at(0).long_term_fee) > 0)) { // Don't select things which we know will be more wasteful if the waste is increasing
            backtrack = true;
        } else if (curr_value >= actual_target) {       // Selected value is within range
            curr_waste += (curr_value - actual_target); // This is the excess value which is added to the waste for the below comparison
            // Adding another UTXO after this check could bring the waste down if the long term fee is higher than the current fee.
            // However we are not going to explore that because this optimization for the waste is only done when we have hit our target
            // value. Adding any more UTXOs will be just burning the UTXO; it will go entirely to fees. Thus we aren't going to
            // explore any more UTXOs to avoid burning money like that.
            if (curr_waste <= best_waste) {
                best_selection = curr_selection;
                best_selection.resize(utxo_pool.size());
                best_waste = curr_waste;
            }
            curr_waste -= (curr_value - actual_target); // Remove the excess value as we will be selecting different coins now
            backtrack = true;
        }

        // Backtracking, moving backwards
        if (backtrack) {
            // Walk backwards to find the last included UTXO that still needs to have its omission branch traversed.
            while (!curr_selection.empty() && !curr_selection.back()) {
                curr_selection.pop_back();
                curr_available_value += utxo_pool.at(curr_selection.size()).effective_value;
            }

            if (curr_selection.empty()) { // We have walked back to the first utxo and no branch is untraversed. All solutions searched
                break;
            }

            // Output was included on previous iterations, try excluding now.
            curr_selection.back() = false;
            OutputGroup& utxo = utxo_pool.at(curr_selection.size() - 1);
            curr_value -= utxo.effective_value;
            curr_waste -= utxo.fee - utxo.long_term_fee;
        } else { // Moving forwards, continuing down this branch
            OutputGroup& utxo = utxo_pool.at(curr_selection.size());

            // Remove this utxo from the curr_available_value utxo amount
            curr_available_value -= utxo.effective_value;

            // Avoid searching a branch if the previous UTXO has the same value and same waste and was excluded. Since the ratio of fee to
            // long term fee is the same, we only need to check if one of those values match in order to know that the waste is the same.
            if (!curr_selection.empty() && !curr_selection.back() &&
                utxo.effective_value == utxo_pool.at(curr_selection.size() - 1).effective_value &&
                utxo.fee == utxo_pool.at(curr_selection.size() - 1).fee) {
                curr_selection.push_back(false);
            } else {
                // Inclusion branch first (Largest First Exploration)
                curr_selection.push_back(true);
                curr_value += utxo.effective_value;
                curr_waste += utxo.fee - utxo.long_term_fee;
            }
        }
    }

    // Check for solution
    if (best_selection.empty()) {
        return false;
    }

    // Set output set
    value_ret = 0;
    for (size_t i = 0; i < best_selection.size(); ++i) {
        if (best_selection.at(i)) {
            util::insert(out_set, utxo_pool.at(i).m_outputs);
            value_ret += utxo_pool.at(i).m_value;
        }
    }

    return true;
}

static void ApproximateBestSubset(const std::vector<OutputGroup>& groups, const CAmount& nTotalLower, const CAmount& nTargetValue,
                                  std::vector<char>& vfBest, CAmount& nBest, int iterations = 1000)
{
    std::vector<char> vfIncluded;

    vfBest.assign(groups.size(), true);
    nBest = nTotalLower;

    FastRandomContext insecure_rand;

    for (int nRep = 0; nRep < iterations && nBest != nTargetValue; nRep++)
    {
        vfIncluded.assign(groups.size(), false);
        CAmount nTotal = 0;
        bool fReachedTarget = false;
        for (int nPass = 0; nPass < 2 && !fReachedTarget; nPass++)
        {
            for (unsigned int i = 0; i < groups.size(); i++)
            {
                //The solver here uses a randomized algorithm,
                //the randomness serves no real security purpose but is just
                //needed to prevent degenerate behavior and it is important
                //that the rng is fast. We do not use a constant random sequence,
                //because there may be some privacy improvement by making
                //the selection random.
                if (nPass == 0 ? insecure_rand.randbool() : !vfIncluded[i])
                {
                    nTotal += groups[i].m_value;
                    vfIncluded[i] = true;
                    if (nTotal >= nTargetValue)
                    {
                        fReachedTarget = true;
                        if (nTotal < nBest)
                        {
                            nBest = nTotal;
                            vfBest = vfIncluded;
                        }
                        nTotal -= groups[i].m_value;
                        vfIncluded[i] = false;
                    }
                }
            }
        }
    }
}

// ELEMENTS:
bool KnapsackSolver(const CAmountMap& mapTargetValue, std::vector<OutputGroup>& groups, std::set<CInputCoin>& setCoinsRet, CAmountMap& mapValueRet) {
    setCoinsRet.clear();
    mapValueRet.clear();

    std::vector<OutputGroup> inner_groups;
    std::set<CInputCoin> inner_coinsret;
    // Perform the standard Knapsack solver for every asset individually.
    for(std::map<CAsset, CAmount>::const_iterator it = mapTargetValue.begin(); it != mapTargetValue.end(); ++it) {
        inner_groups.clear();
        inner_coinsret.clear();

        if (it->second == 0) {
            continue;
        }

        // We filter the groups on two conditions:
        // - only groups that have (exclusively) coins of the asset we're solving for
        // - no groups that are already used in setCoinsRet
        for (const OutputGroup& g : groups) {
            bool add = true;
            for (const CInputCoin& c : g.m_outputs) {
                if (setCoinsRet.find(c) != setCoinsRet.end()) {
                    add = false;
                    break;
                }

                if (c.asset != it->first) {
                    add = false;
                    break;
                }
            }

            if (add) {
                inner_groups.push_back(g);
            }
        }

        if (inner_groups.size() == 0) {
            // No output groups for this asset.
            return false;
        }

        CAmount outValue;
        if (!KnapsackSolver(it->second, inner_groups, inner_coinsret, outValue)) {
            return false;
        }
        mapValueRet[it->first] = outValue;
        for (const CInputCoin& ic : inner_coinsret) {
            setCoinsRet.insert(ic);
        }
    }

    return true;
}

bool KnapsackSolver(const CAmount& nTargetValue, std::vector<OutputGroup>& groups, std::set<CInputCoin>& setCoinsRet, CAmount& nValueRet)
{
    setCoinsRet.clear();
    nValueRet = 0;

    // List of values less than target
    Optional<OutputGroup> lowest_larger;
    std::vector<OutputGroup> applicable_groups;
    CAmount nTotalLower = 0;

    Shuffle(groups.begin(), groups.end(), FastRandomContext());

    for (const OutputGroup& group : groups) {
        if (group.m_value == nTargetValue) {
            util::insert(setCoinsRet, group.m_outputs);
            nValueRet += group.m_value;
            return true;
        } else if (group.m_value < nTargetValue + MIN_CHANGE) {
            applicable_groups.push_back(group);
            nTotalLower += group.m_value;
        } else if (!lowest_larger || group.m_value < lowest_larger->m_value) {
            lowest_larger = group;
        }
    }

    if (nTotalLower == nTargetValue) {
        for (const auto& group : applicable_groups) {
            util::insert(setCoinsRet, group.m_outputs);
            nValueRet += group.m_value;
        }
        return true;
    }

    if (nTotalLower < nTargetValue) {
        if (!lowest_larger) return false;
        util::insert(setCoinsRet, lowest_larger->m_outputs);
        nValueRet += lowest_larger->m_value;
        return true;
    }

    // Solve subset sum by stochastic approximation
    std::sort(applicable_groups.begin(), applicable_groups.end(), descending);
    std::vector<char> vfBest;
    CAmount nBest;

    ApproximateBestSubset(applicable_groups, nTotalLower, nTargetValue, vfBest, nBest);
    if (nBest != nTargetValue && nTotalLower >= nTargetValue + MIN_CHANGE) {
        ApproximateBestSubset(applicable_groups, nTotalLower, nTargetValue + MIN_CHANGE, vfBest, nBest);
    }

    // If we have a bigger coin and (either the stochastic approximation didn't find a good solution,
    //                                   or the next bigger coin is closer), return the bigger coin
    if (lowest_larger &&
        ((nBest != nTargetValue && nBest < nTargetValue + MIN_CHANGE) || lowest_larger->m_value <= nBest)) {
        util::insert(setCoinsRet, lowest_larger->m_outputs);
        nValueRet += lowest_larger->m_value;
    } else {
        for (unsigned int i = 0; i < applicable_groups.size(); i++) {
            if (vfBest[i]) {
                util::insert(setCoinsRet, applicable_groups[i].m_outputs);
                nValueRet += applicable_groups[i].m_value;
            }
        }

        if (LogAcceptCategory(BCLog::SELECTCOINS)) {
            LogPrint(BCLog::SELECTCOINS, "SelectCoins() best subset: "); /* Continued */
            for (unsigned int i = 0; i < applicable_groups.size(); i++) {
                if (vfBest[i]) {
                    LogPrint(BCLog::SELECTCOINS, "%s ", FormatMoney(applicable_groups[i].m_value)); /* Continued */
                }
            }
            LogPrint(BCLog::SELECTCOINS, "total %s\n", FormatMoney(nBest));
        }
    }

    return true;
}

/******************************************************************************

 OutputGroup

 ******************************************************************************/

void OutputGroup::Insert(const CInputCoin& output, int depth, bool from_me, size_t ancestors, size_t descendants) {
    m_outputs.push_back(output);
    m_from_me &= from_me;
    m_value += output.effective_value;
    m_depth = std::min(m_depth, depth);
    // ancestors here express the number of ancestors the new coin will end up having, which is
    // the sum, rather than the max; this will overestimate in the cases where multiple inputs
    // have common ancestors
    m_ancestors += ancestors;
    // descendants is the count as seen from the top ancestor, not the descendants as seen from the
    // coin itself; thus, this value is counted as the max, not the sum
    m_descendants = std::max(m_descendants, descendants);
    effective_value = m_value;
}

std::vector<CInputCoin>::iterator OutputGroup::Discard(const CInputCoin& output) {
    auto it = m_outputs.begin();
    while (it != m_outputs.end() && it->outpoint != output.outpoint) ++it;
    if (it == m_outputs.end()) return it;
    m_value -= output.effective_value;
    effective_value -= output.effective_value;
    return m_outputs.erase(it);
}

bool OutputGroup::EligibleForSpending(const CoinEligibilityFilter& eligibility_filter) const
{
    return m_depth >= (m_from_me ? eligibility_filter.conf_mine : eligibility_filter.conf_theirs)
        && m_ancestors <= eligibility_filter.max_ancestors
        && m_descendants <= eligibility_filter.max_descendants;
}<|MERGE_RESOLUTION|>--- conflicted
+++ resolved
@@ -8,9 +8,6 @@
 #include <optional.h>
 #include <util/system.h>
 #include <util/moneystr.h>
-
-<<<<<<< HEAD
-#include <boost/optional.hpp>
 
 CInputCoin::CInputCoin(const CWalletTx* wtx, unsigned int i) {
     if (!wtx || !wtx->tx)
@@ -27,8 +24,6 @@
     bf_asset = wtx->GetOutputAssetBlindingFactor(i);
 }
 
-=======
->>>>>>> 08e29473
 // Descending order comparator
 struct {
     bool operator()(const OutputGroup& a, const OutputGroup& b) const
