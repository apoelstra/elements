// Copyright (c) 2009-2010 Satoshi Nakamoto
// Copyright (c) 2009-2019 The Bitcoin Core developers
// Distributed under the MIT software license, see the accompanying
// file COPYING or http://www.opensource.org/licenses/mit-license.php.

#include <wallet/wallet.h>

#include <chain.h>
#include <consensus/consensus.h>
#include <consensus/validation.h>
#include <fs.h>
#include <interfaces/chain.h>
#include <interfaces/wallet.h>
#include <key.h>
#include <key_io.h>
#include <policy/fees.h>
#include <policy/policy.h>
#include <primitives/block.h>
#include <primitives/transaction.h>
#include <script/descriptor.h>
#include <script/script.h>
#include <script/signingprovider.h>
#include <util/bip32.h>
#include <util/error.h>
#include <util/fees.h>
#include <util/moneystr.h>
#include <util/rbf.h>
#include <util/translation.h>
#include <util/validation.h>
#include <validation.h>
#include <wallet/coincontrol.h>
#include <wallet/fees.h>

#include <algorithm>
#include <assert.h>

#include <boost/algorithm/string/replace.hpp>

#include <blind.h>
#include <issuance.h>
#include <crypto/hmac_sha256.h>
#include <random.h>

const std::map<uint64_t,std::string> WALLET_FLAG_CAVEATS{
    {WALLET_FLAG_AVOID_REUSE,
        "You need to rescan the blockchain in order to correctly mark used "
        "destinations in the past. Until this is done, some destinations may "
        "be considered unused, even if the opposite is the case."
    },
};

static const size_t OUTPUT_GROUP_MAX_ENTRIES = 10;

static CCriticalSection cs_wallets;
static std::vector<std::shared_ptr<CWallet>> vpwallets GUARDED_BY(cs_wallets);

bool AddWallet(const std::shared_ptr<CWallet>& wallet)
{
    LOCK(cs_wallets);
    assert(wallet);
    std::vector<std::shared_ptr<CWallet>>::const_iterator i = std::find(vpwallets.begin(), vpwallets.end(), wallet);
    if (i != vpwallets.end()) return false;
    vpwallets.push_back(wallet);
    return true;
}

bool RemoveWallet(const std::shared_ptr<CWallet>& wallet)
{
    LOCK(cs_wallets);
    assert(wallet);
    std::vector<std::shared_ptr<CWallet>>::iterator i = std::find(vpwallets.begin(), vpwallets.end(), wallet);
    if (i == vpwallets.end()) return false;
    vpwallets.erase(i);
    return true;
}

bool HasWallets()
{
    LOCK(cs_wallets);
    return !vpwallets.empty();
}

std::vector<std::shared_ptr<CWallet>> GetWallets()
{
    LOCK(cs_wallets);
    return vpwallets;
}

std::shared_ptr<CWallet> GetWallet(const std::string& name)
{
    LOCK(cs_wallets);
    for (const std::shared_ptr<CWallet>& wallet : vpwallets) {
        if (wallet->GetName() == name) return wallet;
    }
    return nullptr;
}

static Mutex g_wallet_release_mutex;
static std::condition_variable g_wallet_release_cv;
static std::set<std::string> g_unloading_wallet_set;

// Custom deleter for shared_ptr<CWallet>.
static void ReleaseWallet(CWallet* wallet)
{
    // Unregister and delete the wallet right after BlockUntilSyncedToCurrentChain
    // so that it's in sync with the current chainstate.
    const std::string name = wallet->GetName();
    wallet->WalletLogPrintf("Releasing wallet\n");
    wallet->BlockUntilSyncedToCurrentChain();
    wallet->Flush();
    wallet->m_chain_notifications_handler.reset();
    delete wallet;
    // Wallet is now released, notify UnloadWallet, if any.
    {
        LOCK(g_wallet_release_mutex);
        if (g_unloading_wallet_set.erase(name) == 0) {
            // UnloadWallet was not called for this wallet, all done.
            return;
        }
    }
    g_wallet_release_cv.notify_all();
}

void UnloadWallet(std::shared_ptr<CWallet>&& wallet)
{
    // Mark wallet for unloading.
    const std::string name = wallet->GetName();
    {
        LOCK(g_wallet_release_mutex);
        auto it = g_unloading_wallet_set.insert(name);
        assert(it.second);
    }
    // The wallet can be in use so it's not possible to explicitly unload here.
    // Notify the unload intent so that all remaining shared pointers are
    // released.
    wallet->NotifyUnload();
    // Time to ditch our shared_ptr and wait for ReleaseWallet call.
    wallet.reset();
    {
        WAIT_LOCK(g_wallet_release_mutex, lock);
        while (g_unloading_wallet_set.count(name) == 1) {
            g_wallet_release_cv.wait(lock);
        }
    }
}

std::shared_ptr<CWallet> LoadWallet(interfaces::Chain& chain, const WalletLocation& location, std::string& error, std::vector<std::string>& warnings)
{
    if (!CWallet::Verify(chain, location, false, error, warnings)) {
        error = "Wallet file verification failed: " + error;
        return nullptr;
    }

    std::shared_ptr<CWallet> wallet = CWallet::CreateWalletFromFile(chain, location, error, warnings);
    if (!wallet) {
        error = "Wallet loading failed: " + error;
        return nullptr;
    }
    AddWallet(wallet);
    wallet->postInitProcess();
    return wallet;
}

std::shared_ptr<CWallet> LoadWallet(interfaces::Chain& chain, const std::string& name, std::string& error, std::vector<std::string>& warnings)
{
    return LoadWallet(chain, WalletLocation(name), error, warnings);
}

WalletCreationStatus CreateWallet(interfaces::Chain& chain, const SecureString& passphrase, uint64_t wallet_creation_flags, const std::string& name, std::string& error, std::vector<std::string>& warnings, std::shared_ptr<CWallet>& result)
{
    // Indicate that the wallet is actually supposed to be blank and not just blank to make it encrypted
    bool create_blank = (wallet_creation_flags & WALLET_FLAG_BLANK_WALLET);

    // Born encrypted wallets need to be created blank first.
    if (!passphrase.empty()) {
        wallet_creation_flags |= WALLET_FLAG_BLANK_WALLET;
    }

    // Check the wallet file location
    WalletLocation location(name);
    if (location.Exists()) {
        error = "Wallet " + location.GetName() + " already exists.";
        return WalletCreationStatus::CREATION_FAILED;
    }

    // Wallet::Verify will check if we're trying to create a wallet with a duplicate name.
    if (!CWallet::Verify(chain, location, false, error, warnings)) {
        error = "Wallet file verification failed: " + error;
        return WalletCreationStatus::CREATION_FAILED;
    }

    // Do not allow a passphrase when private keys are disabled
    if (!passphrase.empty() && (wallet_creation_flags & WALLET_FLAG_DISABLE_PRIVATE_KEYS)) {
        error = "Passphrase provided but private keys are disabled. A passphrase is only used to encrypt private keys, so cannot be used for wallets with private keys disabled.";
        return WalletCreationStatus::CREATION_FAILED;
    }

    // Make the wallet
    std::shared_ptr<CWallet> wallet = CWallet::CreateWalletFromFile(chain, location, error, warnings, wallet_creation_flags);
    if (!wallet) {
        error = "Wallet creation failed: " + error;
        return WalletCreationStatus::CREATION_FAILED;
    }

    // Encrypt the wallet
    if (!passphrase.empty() && !(wallet_creation_flags & WALLET_FLAG_DISABLE_PRIVATE_KEYS)) {
        if (!wallet->EncryptWallet(passphrase)) {
            error = "Error: Wallet created but failed to encrypt.";
            return WalletCreationStatus::ENCRYPTION_FAILED;
        }
        if (!create_blank) {
            // Unlock the wallet
            if (!wallet->Unlock(passphrase)) {
                error = "Error: Wallet was encrypted but could not be unlocked";
                return WalletCreationStatus::ENCRYPTION_FAILED;
            }

            // Set a seed for the wallet
            {
                if (auto spk_man = wallet->m_spk_man.get()) {
                    if (!spk_man->SetupGeneration()) {
                        error = "Unable to generate initial keys";
                        return WalletCreationStatus::CREATION_FAILED;
                    }
                }
            }

            // Relock the wallet
            wallet->Lock();
        }
    }
    AddWallet(wallet);
    wallet->postInitProcess();
    result = wallet;
    return WalletCreationStatus::SUCCESS;
}

const uint256 CWalletTx::ABANDON_HASH(uint256S("0000000000000000000000000000000000000000000000000000000000000001"));

/** @defgroup mapWallet
 *
 * @{
 */

std::string COutput::ToString() const
{
    return strprintf("COutput(%s, %d, %d) [%s] [%s]", tx->GetHash().ToString(), i, nDepth, FormatMoney(tx->GetOutputValueOut(i)), tx->GetOutputAsset(i).GetHex());
}

const CWalletTx* CWallet::GetWalletTx(const uint256& hash) const
{
    LOCK(cs_wallet);
    std::map<uint256, CWalletTx>::const_iterator it = mapWallet.find(hash);
    if (it == mapWallet.end())
        return nullptr;
    return &(it->second);
}

void CWallet::UpgradeKeyMetadata()
{
    if (IsLocked() || IsWalletFlagSet(WALLET_FLAG_KEY_ORIGIN_METADATA)) {
        return;
    }

    if (m_spk_man) {
        AssertLockHeld(m_spk_man->cs_wallet);
        m_spk_man->UpgradeKeyMetadata();
    }
    SetWalletFlag(WALLET_FLAG_KEY_ORIGIN_METADATA);
}

bool CWallet::Unlock(const SecureString& strWalletPassphrase, bool accept_no_keys)
{
    CCrypter crypter;
    CKeyingMaterial _vMasterKey;

    {
        LOCK(cs_wallet);
        for (const MasterKeyMap::value_type& pMasterKey : mapMasterKeys)
        {
            if(!crypter.SetKeyFromPassphrase(strWalletPassphrase, pMasterKey.second.vchSalt, pMasterKey.second.nDeriveIterations, pMasterKey.second.nDerivationMethod))
                return false;
            if (!crypter.Decrypt(pMasterKey.second.vchCryptedKey, _vMasterKey))
                continue; // try another master key
            if (Unlock(_vMasterKey, accept_no_keys)) {
                // Now that we've unlocked, upgrade the key metadata
                UpgradeKeyMetadata();
                return true;
            }
        }
    }
    return false;
}

bool CWallet::ChangeWalletPassphrase(const SecureString& strOldWalletPassphrase, const SecureString& strNewWalletPassphrase)
{
    bool fWasLocked = IsLocked();

    {
        LOCK(cs_wallet);
        Lock();

        CCrypter crypter;
        CKeyingMaterial _vMasterKey;
        for (MasterKeyMap::value_type& pMasterKey : mapMasterKeys)
        {
            if(!crypter.SetKeyFromPassphrase(strOldWalletPassphrase, pMasterKey.second.vchSalt, pMasterKey.second.nDeriveIterations, pMasterKey.second.nDerivationMethod))
                return false;
            if (!crypter.Decrypt(pMasterKey.second.vchCryptedKey, _vMasterKey))
                return false;
            if (Unlock(_vMasterKey))
            {
                int64_t nStartTime = GetTimeMillis();
                crypter.SetKeyFromPassphrase(strNewWalletPassphrase, pMasterKey.second.vchSalt, pMasterKey.second.nDeriveIterations, pMasterKey.second.nDerivationMethod);
                pMasterKey.second.nDeriveIterations = static_cast<unsigned int>(pMasterKey.second.nDeriveIterations * (100 / ((double)(GetTimeMillis() - nStartTime))));

                nStartTime = GetTimeMillis();
                crypter.SetKeyFromPassphrase(strNewWalletPassphrase, pMasterKey.second.vchSalt, pMasterKey.second.nDeriveIterations, pMasterKey.second.nDerivationMethod);
                pMasterKey.second.nDeriveIterations = (pMasterKey.second.nDeriveIterations + static_cast<unsigned int>(pMasterKey.second.nDeriveIterations * 100 / ((double)(GetTimeMillis() - nStartTime)))) / 2;

                if (pMasterKey.second.nDeriveIterations < 25000)
                    pMasterKey.second.nDeriveIterations = 25000;

                WalletLogPrintf("Wallet passphrase changed to an nDeriveIterations of %i\n", pMasterKey.second.nDeriveIterations);

                if (!crypter.SetKeyFromPassphrase(strNewWalletPassphrase, pMasterKey.second.vchSalt, pMasterKey.second.nDeriveIterations, pMasterKey.second.nDerivationMethod))
                    return false;
                if (!crypter.Encrypt(_vMasterKey, pMasterKey.second.vchCryptedKey))
                    return false;
                WalletBatch(*database).WriteMasterKey(pMasterKey.first, pMasterKey.second);
                if (fWasLocked)
                    Lock();
                return true;
            }
        }
    }

    return false;
}

void CWallet::ChainStateFlushed(const CBlockLocator& loc)
{
    WalletBatch batch(*database);
    batch.WriteBestBlock(loc);
}

void CWallet::SetMinVersion(enum WalletFeature nVersion, WalletBatch* batch_in, bool fExplicit)
{
    LOCK(cs_wallet);
    if (nWalletVersion >= nVersion)
        return;

    // when doing an explicit upgrade, if we pass the max version permitted, upgrade all the way
    if (fExplicit && nVersion > nWalletMaxVersion)
            nVersion = FEATURE_LATEST;

    nWalletVersion = nVersion;

    if (nVersion > nWalletMaxVersion)
        nWalletMaxVersion = nVersion;

    {
        WalletBatch* batch = batch_in ? batch_in : new WalletBatch(*database);
        if (nWalletVersion > 40000)
            batch->WriteMinVersion(nWalletVersion);
        if (!batch_in)
            delete batch;
    }
}

bool CWallet::SetMaxVersion(int nVersion)
{
    LOCK(cs_wallet);
    // cannot downgrade below current version
    if (nWalletVersion > nVersion)
        return false;

    nWalletMaxVersion = nVersion;

    return true;
}

std::set<uint256> CWallet::GetConflicts(const uint256& txid) const
{
    std::set<uint256> result;
    AssertLockHeld(cs_wallet);

    std::map<uint256, CWalletTx>::const_iterator it = mapWallet.find(txid);
    if (it == mapWallet.end())
        return result;
    const CWalletTx& wtx = it->second;

    std::pair<TxSpends::const_iterator, TxSpends::const_iterator> range;

    for (const CTxIn& txin : wtx.tx->vin)
    {
        if (mapTxSpends.count(txin.prevout) <= 1)
            continue;  // No conflict if zero or one spends
        range = mapTxSpends.equal_range(txin.prevout);
        for (TxSpends::const_iterator _it = range.first; _it != range.second; ++_it)
            result.insert(_it->second);
    }
    return result;
}

bool CWallet::HasWalletSpend(const uint256& txid) const
{
    AssertLockHeld(cs_wallet);
    auto iter = mapTxSpends.lower_bound(COutPoint(txid, 0));
    return (iter != mapTxSpends.end() && iter->first.hash == txid);
}

void CWallet::Flush(bool shutdown)
{
    database->Flush(shutdown);
}

void CWallet::SyncMetaData(std::pair<TxSpends::iterator, TxSpends::iterator> range)
{
    // We want all the wallet transactions in range to have the same metadata as
    // the oldest (smallest nOrderPos).
    // So: find smallest nOrderPos:

    int nMinOrderPos = std::numeric_limits<int>::max();
    const CWalletTx* copyFrom = nullptr;
    for (TxSpends::iterator it = range.first; it != range.second; ++it) {
        const CWalletTx* wtx = &mapWallet.at(it->second);
        if (wtx->nOrderPos < nMinOrderPos) {
            nMinOrderPos = wtx->nOrderPos;
            copyFrom = wtx;
        }
    }

    if (!copyFrom) {
        return;
    }

    // Now copy data from copyFrom to rest:
    for (TxSpends::iterator it = range.first; it != range.second; ++it)
    {
        const uint256& hash = it->second;
        CWalletTx* copyTo = &mapWallet.at(hash);
        if (copyFrom == copyTo) continue;
        assert(copyFrom && "Oldest wallet transaction in range assumed to have been found.");
        if (!copyFrom->IsEquivalentTo(*copyTo)) continue;
        copyTo->mapValue = copyFrom->mapValue;
        copyTo->vOrderForm = copyFrom->vOrderForm;
        // fTimeReceivedIsTxTime not copied on purpose
        // nTimeReceived not copied on purpose
        copyTo->nTimeSmart = copyFrom->nTimeSmart;
        copyTo->fFromMe = copyFrom->fFromMe;
        // nOrderPos not copied on purpose
        // cached members not copied on purpose
    }
}

/**
 * Outpoint is spent if any non-conflicted transaction
 * spends it:
 */
bool CWallet::IsSpent(const uint256& hash, unsigned int n) const
{
    const COutPoint outpoint(hash, n);
    std::pair<TxSpends::const_iterator, TxSpends::const_iterator> range;
    range = mapTxSpends.equal_range(outpoint);

    for (TxSpends::const_iterator it = range.first; it != range.second; ++it)
    {
        const uint256& wtxid = it->second;
        std::map<uint256, CWalletTx>::const_iterator mit = mapWallet.find(wtxid);
        if (mit != mapWallet.end()) {
            int depth = mit->second.GetDepthInMainChain();
            if (depth > 0  || (depth == 0 && !mit->second.isAbandoned()))
                return true; // Spent
        }
    }
    return false;
}

void CWallet::AddToSpends(const COutPoint& outpoint, const uint256& wtxid)
{
    mapTxSpends.insert(std::make_pair(outpoint, wtxid));

    setLockedCoins.erase(outpoint);

    std::pair<TxSpends::iterator, TxSpends::iterator> range;
    range = mapTxSpends.equal_range(outpoint);
    SyncMetaData(range);
}


void CWallet::AddToSpends(const uint256& wtxid)
{
    auto it = mapWallet.find(wtxid);
    assert(it != mapWallet.end());
    CWalletTx& thisTx = it->second;
    if (thisTx.IsCoinBase()) // Coinbases don't spend anything!
        return;

    for (const CTxIn& txin : thisTx.tx->vin)
        AddToSpends(txin.prevout, wtxid);
}

bool CWallet::EncryptWallet(const SecureString& strWalletPassphrase)
{
    if (IsCrypted())
        return false;

    CKeyingMaterial _vMasterKey;

    _vMasterKey.resize(WALLET_CRYPTO_KEY_SIZE);
    GetStrongRandBytes(&_vMasterKey[0], WALLET_CRYPTO_KEY_SIZE);

    CMasterKey kMasterKey;

    kMasterKey.vchSalt.resize(WALLET_CRYPTO_SALT_SIZE);
    GetStrongRandBytes(&kMasterKey.vchSalt[0], WALLET_CRYPTO_SALT_SIZE);

    CCrypter crypter;
    int64_t nStartTime = GetTimeMillis();
    crypter.SetKeyFromPassphrase(strWalletPassphrase, kMasterKey.vchSalt, 25000, kMasterKey.nDerivationMethod);
    kMasterKey.nDeriveIterations = static_cast<unsigned int>(2500000 / ((double)(GetTimeMillis() - nStartTime)));

    nStartTime = GetTimeMillis();
    crypter.SetKeyFromPassphrase(strWalletPassphrase, kMasterKey.vchSalt, kMasterKey.nDeriveIterations, kMasterKey.nDerivationMethod);
    kMasterKey.nDeriveIterations = (kMasterKey.nDeriveIterations + static_cast<unsigned int>(kMasterKey.nDeriveIterations * 100 / ((double)(GetTimeMillis() - nStartTime)))) / 2;

    if (kMasterKey.nDeriveIterations < 25000)
        kMasterKey.nDeriveIterations = 25000;

    WalletLogPrintf("Encrypting Wallet with an nDeriveIterations of %i\n", kMasterKey.nDeriveIterations);

    if (!crypter.SetKeyFromPassphrase(strWalletPassphrase, kMasterKey.vchSalt, kMasterKey.nDeriveIterations, kMasterKey.nDerivationMethod))
        return false;
    if (!crypter.Encrypt(_vMasterKey, kMasterKey.vchCryptedKey))
        return false;

    {
        LOCK(cs_wallet);
        mapMasterKeys[++nMasterKeyMaxID] = kMasterKey;
        assert(!encrypted_batch);
        encrypted_batch = new WalletBatch(*database);
        if (!encrypted_batch->TxnBegin()) {
            delete encrypted_batch;
            encrypted_batch = nullptr;
            return false;
        }
        encrypted_batch->WriteMasterKey(nMasterKeyMaxID, kMasterKey);

        if (auto spk_man = m_spk_man.get()) {
            if (!spk_man->EncryptKeys(_vMasterKey)) {
                encrypted_batch->TxnAbort();
                delete encrypted_batch;
                encrypted_batch = nullptr;
                // We now probably have half of our keys encrypted in memory, and half not...
                // die and let the user reload the unencrypted wallet.
                assert(false);
            }
        }

        // Encryption was introduced in version 0.4.0
        SetMinVersion(FEATURE_WALLETCRYPT, encrypted_batch, true);

        if (!encrypted_batch->TxnCommit()) {
            delete encrypted_batch;
            encrypted_batch = nullptr;
            // We now have keys encrypted in memory, but not on disk...
            // die to avoid confusion and let the user reload the unencrypted wallet.
            assert(false);
        }

        delete encrypted_batch;
        encrypted_batch = nullptr;

        Lock();
        Unlock(strWalletPassphrase);

        // if we are using HD, replace the HD seed with a new one
        if (auto spk_man = m_spk_man.get()) {
            if (spk_man->IsHDEnabled()) {
                if (!spk_man->SetupGeneration(true)) {
                    return false;
                }
            }
        }
        Lock();

        // Need to completely rewrite the wallet file; if we don't, bdb might keep
        // bits of the unencrypted private key in slack space in the database file.
        database->Rewrite();

        // BDB seems to have a bad habit of writing old data into
        // slack space in .dat files; that is bad if the old data is
        // unencrypted private keys. So:
        database->ReloadDbEnv();

    }
    NotifyStatusChanged(this);

    return true;
}

DBErrors CWallet::ReorderTransactions()
{
    LOCK(cs_wallet);
    WalletBatch batch(*database);

    // Old wallets didn't have any defined order for transactions
    // Probably a bad idea to change the output of this

    // First: get all CWalletTx into a sorted-by-time multimap.
    typedef std::multimap<int64_t, CWalletTx*> TxItems;
    TxItems txByTime;

    for (auto& entry : mapWallet)
    {
        CWalletTx* wtx = &entry.second;
        txByTime.insert(std::make_pair(wtx->nTimeReceived, wtx));
    }

    nOrderPosNext = 0;
    std::vector<int64_t> nOrderPosOffsets;
    for (TxItems::iterator it = txByTime.begin(); it != txByTime.end(); ++it)
    {
        CWalletTx *const pwtx = (*it).second;
        int64_t& nOrderPos = pwtx->nOrderPos;

        if (nOrderPos == -1)
        {
            nOrderPos = nOrderPosNext++;
            nOrderPosOffsets.push_back(nOrderPos);

            if (!batch.WriteTx(*pwtx))
                return DBErrors::LOAD_FAIL;
        }
        else
        {
            int64_t nOrderPosOff = 0;
            for (const int64_t& nOffsetStart : nOrderPosOffsets)
            {
                if (nOrderPos >= nOffsetStart)
                    ++nOrderPosOff;
            }
            nOrderPos += nOrderPosOff;
            nOrderPosNext = std::max(nOrderPosNext, nOrderPos + 1);

            if (!nOrderPosOff)
                continue;

            // Since we're changing the order, write it back
            if (!batch.WriteTx(*pwtx))
                return DBErrors::LOAD_FAIL;
        }
    }
    batch.WriteOrderPosNext(nOrderPosNext);

    return DBErrors::LOAD_OK;
}

int64_t CWallet::IncOrderPosNext(WalletBatch* batch)
{
    AssertLockHeld(cs_wallet);
    int64_t nRet = nOrderPosNext++;
    if (batch) {
        batch->WriteOrderPosNext(nOrderPosNext);
    } else {
        WalletBatch(*database).WriteOrderPosNext(nOrderPosNext);
    }
    return nRet;
}

void CWallet::MarkDirty()
{
    {
        LOCK(cs_wallet);
        for (std::pair<const uint256, CWalletTx>& item : mapWallet)
            item.second.MarkDirty();
    }
}

bool CWallet::MarkReplaced(const uint256& originalHash, const uint256& newHash)
{
    LOCK(cs_wallet);

    auto mi = mapWallet.find(originalHash);

    // There is a bug if MarkReplaced is not called on an existing wallet transaction.
    assert(mi != mapWallet.end());

    CWalletTx& wtx = (*mi).second;

    // Ensure for now that we're not overwriting data
    assert(wtx.mapValue.count("replaced_by_txid") == 0);

    wtx.mapValue["replaced_by_txid"] = newHash.ToString();

    WalletBatch batch(*database, "r+");

    bool success = true;
    if (!batch.WriteTx(wtx)) {
        WalletLogPrintf("%s: Updating batch tx %s failed\n", __func__, wtx.GetHash().ToString());
        success = false;
    }

    NotifyTransactionChanged(this, originalHash, CT_UPDATED);

    return success;
}

void CWallet::SetUsedDestinationState(WalletBatch& batch, const uint256& hash, unsigned int n, bool used)
{
    AssertLockHeld(cs_wallet);
    const CWalletTx* srctx = GetWalletTx(hash);
    if (!srctx) return;

    CTxDestination dst;
    if (ExtractDestination(srctx->tx->vout[n].scriptPubKey, dst)) {
        if (IsMine(dst)) {
            if (used && !GetDestData(dst, "used", nullptr)) {
                AddDestData(batch, dst, "used", "p"); // p for "present", opposite of absent (null)
            } else if (!used && GetDestData(dst, "used", nullptr)) {
                EraseDestData(batch, dst, "used");
            }
        }
    }
}

bool CWallet::IsUsedDestination(const CTxDestination& dst) const
{
    LOCK(cs_wallet);
    return IsMine(dst) && GetDestData(dst, "used", nullptr);
}

bool CWallet::IsUsedDestination(const uint256& hash, unsigned int n) const
{
    CTxDestination dst;
    const CWalletTx* srctx = GetWalletTx(hash);
    return srctx && ExtractDestination(srctx->tx->vout[n].scriptPubKey, dst) && IsUsedDestination(dst);
}

bool CWallet::AddToWallet(const CWalletTx& wtxIn, bool fFlushOnClose)
{
    LOCK(cs_wallet);

    WalletBatch batch(*database, "r+", fFlushOnClose);

    uint256 hash = wtxIn.GetHash();

    if (IsWalletFlagSet(WALLET_FLAG_AVOID_REUSE)) {
        // Mark used destinations
        for (const CTxIn& txin : wtxIn.tx->vin) {
            const COutPoint& op = txin.prevout;
            SetUsedDestinationState(batch, op.hash, op.n, true);
        }
    }

    // Inserts only if not already there, returns tx inserted or tx found
    std::pair<std::map<uint256, CWalletTx>::iterator, bool> ret = mapWallet.insert(std::make_pair(hash, wtxIn));
    CWalletTx& wtx = (*ret.first).second;
    wtx.BindWallet(this);
    bool fInsertedNew = ret.second;
    if (fInsertedNew) {
        wtx.nTimeReceived = chain().getAdjustedTime();
        wtx.nOrderPos = IncOrderPosNext(&batch);
        wtx.m_it_wtxOrdered = wtxOrdered.insert(std::make_pair(wtx.nOrderPos, &wtx));
        wtx.nTimeSmart = ComputeTimeSmart(wtx);
        AddToSpends(hash);
    }

    bool fUpdated = false;
    if (!fInsertedNew)
    {
        if (wtxIn.m_confirm.status != wtx.m_confirm.status) {
            wtx.m_confirm.status = wtxIn.m_confirm.status;
            wtx.m_confirm.nIndex = wtxIn.m_confirm.nIndex;
            wtx.m_confirm.hashBlock = wtxIn.m_confirm.hashBlock;
            wtx.m_confirm.block_height = wtxIn.m_confirm.block_height;
            fUpdated = true;
        } else {
            assert(wtx.m_confirm.nIndex == wtxIn.m_confirm.nIndex);
            assert(wtx.m_confirm.hashBlock == wtxIn.m_confirm.hashBlock);
            assert(wtx.m_confirm.block_height == wtxIn.m_confirm.block_height);
        }
        if (wtxIn.fFromMe && wtxIn.fFromMe != wtx.fFromMe)
        {
            wtx.fFromMe = wtxIn.fFromMe;
            fUpdated = true;
        }
        // If we have a witness-stripped version of this transaction, and we
        // see a new version with a witness, then we must be upgrading a pre-segwit
        // wallet.  Store the new version of the transaction with the witness,
        // as the stripped-version must be invalid.
        // TODO: Store all versions of the transaction, instead of just one.
        if (wtxIn.tx->HasWitness() && !wtx.tx->HasWitness()) {
            wtx.SetTx(wtxIn.tx);
            fUpdated = true;
        }
    }

    //// debug print
    WalletLogPrintf("AddToWallet %s  %s%s\n", wtxIn.GetHash().ToString(), (fInsertedNew ? "new" : ""), (fUpdated ? "update" : ""));

    // Write to disk
    if (fInsertedNew || fUpdated)
        if (!batch.WriteTx(wtx))
            return false;

    // Break debit/credit balance caches:
    wtx.MarkDirty();

    // Notify UI of new or updated transaction
    NotifyTransactionChanged(this, hash, fInsertedNew ? CT_NEW : CT_UPDATED);

#if HAVE_SYSTEM
    // notify an external script when a wallet transaction comes in or is updated
    std::string strCmd = gArgs.GetArg("-walletnotify", "");

    if (!strCmd.empty())
    {
        boost::replace_all(strCmd, "%s", wtxIn.GetHash().GetHex());
        std::thread t(runCommand, strCmd);
        t.detach(); // thread runs free
    }
#endif

    return true;
}

void CWallet::LoadToWallet(CWalletTx& wtxIn)
{
    // If wallet doesn't have a chain (e.g wallet-tool), lock can't be taken.
    auto locked_chain = LockChain();
    if (locked_chain) {
        Optional<int> block_height = locked_chain->getBlockHeight(wtxIn.m_confirm.hashBlock);
        if (block_height) {
            // Update cached block height variable since it not stored in the
            // serialized transaction.
            wtxIn.m_confirm.block_height = *block_height;
        } else if (wtxIn.isConflicted() || wtxIn.isConfirmed()) {
            // If tx block (or conflicting block) was reorged out of chain
            // while the wallet was shutdown, change tx status to UNCONFIRMED
            // and reset block height, hash, and index. ABANDONED tx don't have
            // associated blocks and don't need to be updated. The case where a
            // transaction was reorged out while online and then reconfirmed
            // while offline is covered by the rescan logic.
            wtxIn.setUnconfirmed();
            wtxIn.m_confirm.hashBlock = uint256();
            wtxIn.m_confirm.block_height = 0;
            wtxIn.m_confirm.nIndex = 0;
        }
    }
    uint256 hash = wtxIn.GetHash();
    const auto& ins = mapWallet.emplace(hash, wtxIn);
    CWalletTx& wtx = ins.first->second;
    wtx.BindWallet(this);
    if (/* insertion took place */ ins.second) {
        wtx.m_it_wtxOrdered = wtxOrdered.insert(std::make_pair(wtx.nOrderPos, &wtx));
    }
    AddToSpends(hash);
    for (const CTxIn& txin : wtx.tx->vin) {
        auto it = mapWallet.find(txin.prevout.hash);
        if (it != mapWallet.end()) {
            CWalletTx& prevtx = it->second;
            if (prevtx.isConflicted()) {
                MarkConflicted(prevtx.m_confirm.hashBlock, prevtx.m_confirm.block_height, wtx.GetHash());
            }
        }
    }
}

bool CWallet::AddToWalletIfInvolvingMe(const CTransactionRef& ptx, CWalletTx::Confirmation confirm, bool fUpdate)
{
    const CTransaction& tx = *ptx;
    {
        AssertLockHeld(cs_wallet);

        if (!confirm.hashBlock.IsNull()) {
            for (const CTxIn& txin : tx.vin) {
                std::pair<TxSpends::const_iterator, TxSpends::const_iterator> range = mapTxSpends.equal_range(txin.prevout);
                while (range.first != range.second) {
                    if (range.first->second != tx.GetHash()) {
                        WalletLogPrintf("Transaction %s (in block %s) conflicts with wallet transaction %s (both spend %s:%i)\n", tx.GetHash().ToString(), confirm.hashBlock.ToString(), range.first->second.ToString(), range.first->first.hash.ToString(), range.first->first.n);
                        MarkConflicted(confirm.hashBlock, confirm.block_height, range.first->second);
                    }
                    range.first++;
                }
            }
        }

        bool fExisted = mapWallet.count(tx.GetHash()) != 0;
        if (fExisted && !fUpdate) return false;
        if (fExisted || IsMine(tx) || IsFromMe(tx))
        {
            /* Check if any keys in the wallet keypool that were supposed to be unused
             * have appeared in a new transaction. If so, remove those keys from the keypool.
             * This can happen when restoring an old wallet backup that does not contain
             * the mostly recently created transactions from newer versions of the wallet.
             */

            // loop though all outputs
            for (const CTxOut& txout: tx.vout) {
                if (auto spk_man = m_spk_man.get()) {
                    spk_man->MarkUnusedAddresses(txout.scriptPubKey);
                }
            }

            CWalletTx wtx(this, ptx);

            // Block disconnection override an abandoned tx as unconfirmed
            // which means user may have to call abandontransaction again
            wtx.m_confirm = confirm;

            return AddToWallet(wtx, false);
        }
    }
    return false;
}

bool CWallet::TransactionCanBeAbandoned(const uint256& hashTx) const
{
    auto locked_chain = chain().lock();
    LOCK(cs_wallet);
    const CWalletTx* wtx = GetWalletTx(hashTx);
    return wtx && !wtx->isAbandoned() && wtx->GetDepthInMainChain() == 0 && !wtx->InMempool();
}

void CWallet::MarkInputsDirty(const CTransactionRef& tx)
{
    for (const CTxIn& txin : tx->vin) {
        auto it = mapWallet.find(txin.prevout.hash);
        if (it != mapWallet.end()) {
            it->second.MarkDirty();
        }
    }
}

bool CWallet::AbandonTransaction(const uint256& hashTx)
{
    auto locked_chain = chain().lock(); // Temporary. Removed in upcoming lock cleanup
    LOCK(cs_wallet);

    WalletBatch batch(*database, "r+");

    std::set<uint256> todo;
    std::set<uint256> done;

    // Can't mark abandoned if confirmed or in mempool
    auto it = mapWallet.find(hashTx);
    assert(it != mapWallet.end());
    CWalletTx& origtx = it->second;
    if (origtx.GetDepthInMainChain() != 0 || origtx.InMempool()) {
        return false;
    }

    todo.insert(hashTx);

    while (!todo.empty()) {
        uint256 now = *todo.begin();
        todo.erase(now);
        done.insert(now);
        auto it = mapWallet.find(now);
        assert(it != mapWallet.end());
        CWalletTx& wtx = it->second;
        int currentconfirm = wtx.GetDepthInMainChain();
        // If the orig tx was not in block, none of its spends can be
        assert(currentconfirm <= 0);
        // if (currentconfirm < 0) {Tx and spends are already conflicted, no need to abandon}
        if (currentconfirm == 0 && !wtx.isAbandoned()) {
            // If the orig tx was not in block/mempool, none of its spends can be in mempool
            assert(!wtx.InMempool());
            wtx.setAbandoned();
            wtx.MarkDirty();
            batch.WriteTx(wtx);
            NotifyTransactionChanged(this, wtx.GetHash(), CT_UPDATED);
            // Iterate over all its outputs, and mark transactions in the wallet that spend them abandoned too
            TxSpends::const_iterator iter = mapTxSpends.lower_bound(COutPoint(now, 0));
            while (iter != mapTxSpends.end() && iter->first.hash == now) {
                if (!done.count(iter->second)) {
                    todo.insert(iter->second);
                }
                iter++;
            }
            // If a transaction changes 'conflicted' state, that changes the balance
            // available of the outputs it spends. So force those to be recomputed
            MarkInputsDirty(wtx.tx);
        }
    }

    return true;
}

void CWallet::MarkConflicted(const uint256& hashBlock, int conflicting_height, const uint256& hashTx)
{
    auto locked_chain = chain().lock();
    LOCK(cs_wallet);

    int conflictconfirms = (m_last_block_processed_height - conflicting_height + 1) * -1;
    // If number of conflict confirms cannot be determined, this means
    // that the block is still unknown or not yet part of the main chain,
    // for example when loading the wallet during a reindex. Do nothing in that
    // case.
    if (conflictconfirms >= 0)
        return;

    // Do not flush the wallet here for performance reasons
    WalletBatch batch(*database, "r+", false);

    std::set<uint256> todo;
    std::set<uint256> done;

    todo.insert(hashTx);

    while (!todo.empty()) {
        uint256 now = *todo.begin();
        todo.erase(now);
        done.insert(now);
        auto it = mapWallet.find(now);
        assert(it != mapWallet.end());
        CWalletTx& wtx = it->second;
        int currentconfirm = wtx.GetDepthInMainChain();
        if (conflictconfirms < currentconfirm) {
            // Block is 'more conflicted' than current confirm; update.
            // Mark transaction as conflicted with this block.
            wtx.m_confirm.nIndex = 0;
            wtx.m_confirm.hashBlock = hashBlock;
            wtx.m_confirm.block_height = conflicting_height;
            wtx.setConflicted();
            wtx.MarkDirty();
            batch.WriteTx(wtx);
            // Iterate over all its outputs, and mark transactions in the wallet that spend them conflicted too
            TxSpends::const_iterator iter = mapTxSpends.lower_bound(COutPoint(now, 0));
            while (iter != mapTxSpends.end() && iter->first.hash == now) {
                 if (!done.count(iter->second)) {
                     todo.insert(iter->second);
                 }
                 iter++;
            }
            // If a transaction changes 'conflicted' state, that changes the balance
            // available of the outputs it spends. So force those to be recomputed
            MarkInputsDirty(wtx.tx);
        }
    }
}

void CWallet::SyncTransaction(const CTransactionRef& ptx, CWalletTx::Confirmation confirm, bool update_tx)
{
    if (!AddToWalletIfInvolvingMe(ptx, confirm, update_tx))
        return; // Not one of ours

    // If a transaction changes 'conflicted' state, that changes the balance
    // available of the outputs it spends. So force those to be
    // recomputed, also:
    MarkInputsDirty(ptx);
}

void CWallet::TransactionAddedToMempool(const CTransactionRef& ptx) {
    auto locked_chain = chain().lock();
    LOCK(cs_wallet);
    CWalletTx::Confirmation confirm(CWalletTx::Status::UNCONFIRMED, /* block_height */ 0, {}, /* nIndex */ 0);
    SyncTransaction(ptx, confirm);

    auto it = mapWallet.find(ptx->GetHash());
    if (it != mapWallet.end()) {
        it->second.fInMempool = true;
    }
}

void CWallet::TransactionRemovedFromMempool(const CTransactionRef &ptx) {
    LOCK(cs_wallet);
    auto it = mapWallet.find(ptx->GetHash());
    if (it != mapWallet.end()) {
        it->second.fInMempool = false;
    }
}

void CWallet::BlockConnected(const CBlock& block, const std::vector<CTransactionRef>& vtxConflicted, int height)
{
    const uint256& block_hash = block.GetHash();
    auto locked_chain = chain().lock();
    LOCK(cs_wallet);

    m_last_block_processed_height = height;
    m_last_block_processed = block_hash;
    for (size_t index = 0; index < block.vtx.size(); index++) {
        CWalletTx::Confirmation confirm(CWalletTx::Status::CONFIRMED, height, block_hash, index);
        SyncTransaction(block.vtx[index], confirm);
        TransactionRemovedFromMempool(block.vtx[index]);
    }
    for (const CTransactionRef& ptx : vtxConflicted) {
        TransactionRemovedFromMempool(ptx);
    }
}

void CWallet::BlockDisconnected(const CBlock& block, int height)
{
    auto locked_chain = chain().lock();
    LOCK(cs_wallet);

    // At block disconnection, this will change an abandoned transaction to
    // be unconfirmed, whether or not the transaction is added back to the mempool.
    // User may have to call abandontransaction again. It may be addressed in the
    // future with a stickier abandoned state or even removing abandontransaction call.
    m_last_block_processed_height = height - 1;
    m_last_block_processed = block.hashPrevBlock;
    for (const CTransactionRef& ptx : block.vtx) {
        CWalletTx::Confirmation confirm(CWalletTx::Status::UNCONFIRMED, /* block_height */ 0, {}, /* nIndex */ 0);
        SyncTransaction(ptx, confirm);
    }
}

void CWallet::UpdatedBlockTip()
{
    m_best_block_time = GetTime();
}


void CWallet::BlockUntilSyncedToCurrentChain() {
    AssertLockNotHeld(cs_wallet);
    // Skip the queue-draining stuff if we know we're caught up with
    // ::ChainActive().Tip(), otherwise put a callback in the validation interface queue and wait
    // for the queue to drain enough to execute it (indicating we are caught up
    // at least with the time we entered this function).
    uint256 last_block_hash = WITH_LOCK(cs_wallet, return m_last_block_processed);
    chain().waitForNotificationsIfTipChanged(last_block_hash);
}


isminetype CWallet::IsMine(const CTxIn &txin) const
{
    {
        LOCK(cs_wallet);
        std::map<uint256, CWalletTx>::const_iterator mi = mapWallet.find(txin.prevout.hash);
        if (mi != mapWallet.end())
        {
            const CWalletTx& prev = (*mi).second;
            if (txin.prevout.n < prev.tx->vout.size())
                return IsMine(prev.tx->vout[txin.prevout.n]);
        }
    }
    return ISMINE_NO;
}

// Note that this function doesn't distinguish between a 0-valued input,
// and a not-"is mine" (according to the filter) input.
CAmountMap CWallet::GetDebit(const CTxIn &txin, const isminefilter& filter) const
{
    {
        LOCK(cs_wallet);
        std::map<uint256, CWalletTx>::const_iterator mi = mapWallet.find(txin.prevout.hash);
        if (mi != mapWallet.end())
        {
            const CWalletTx& prev = (*mi).second;
            if (txin.prevout.n < prev.tx->vout.size())
                if (IsMine(prev.tx->vout[txin.prevout.n]) & filter) {
                    CAmountMap amounts;
                    amounts[prev.GetOutputAsset(txin.prevout.n)] = std::max<CAmount>(0, prev.GetOutputValueOut(txin.prevout.n));
                    return amounts;
                }
        }
    }
    return CAmountMap();
}

isminetype CWallet::IsMine(const CTxOut& txout) const
{
    return IsMine(txout.scriptPubKey);
}

isminetype CWallet::IsMine(const CTxDestination& dest) const
{
    return IsMine(GetScriptForDestination(dest));
}

isminetype CWallet::IsMine(const CScript& script) const
{
    isminetype result = ISMINE_NO;
    if (auto spk_man = m_spk_man.get()) {
        result = spk_man->IsMine(script);
    }
    return result;
}

CAmountMap CWallet::GetCredit(const CTransaction& tx, const size_t out_index, const isminefilter& filter) const
{
    {
        LOCK(cs_wallet);
        std::map<uint256, CWalletTx>::const_iterator mi = mapWallet.find(tx.GetHash());
        if (mi != mapWallet.end())
        {
            const CWalletTx& wtx = (*mi).second;
            if (out_index < wtx.tx->vout.size() && IsMine(wtx.tx->vout[out_index]) & filter) {
                CAmountMap amounts;
                amounts[wtx.GetOutputAsset(out_index)] = std::max<CAmount>(0, wtx.GetOutputValueOut(out_index));
                return amounts;
            }
        }
    }
    return CAmountMap();
}

bool CWallet::IsChange(const CTxOut& txout) const
{
    return IsChange(txout.scriptPubKey);
}

bool CWallet::IsChange(const CScript& script) const
{
    // TODO: fix handling of 'change' outputs. The assumption is that any
    // payment to a script that is ours, but is not in the address book
    // is change. That assumption is likely to break when we implement multisignature
    // wallets that return change back into a multi-signature-protected address;
    // a better way of identifying which outputs are 'the send' and which are
    // 'the change' will need to be implemented (maybe extend CWalletTx to remember
    // which output, if any, was change).
    if (IsMine(script))
    {
        CTxDestination address;
        if (!ExtractDestination(script, address))
            return true;

        LOCK(cs_wallet);
        if (!mapAddressBook.count(address))
            return true;
    }
    return false;
}

CAmountMap CWallet::GetChange(const CTxOut& txout) const
{
    CAmountMap change;
    change[txout.nAsset.GetAsset()] = txout.nValue.GetAmount();
    if (!MoneyRange(change))
        throw std::runtime_error(std::string(__func__) + ": value out of range");
    return (IsChange(txout) ? change : CAmountMap());
}

bool CWallet::IsMine(const CTransaction& tx) const
{
    for (const CTxOut& txout : tx.vout)
        if (IsMine(txout))
            return true;
    return false;
}

bool CWallet::IsFromMe(const CTransaction& tx) const
{
    return (GetDebit(tx, ISMINE_ALL) > CAmountMap());
}

CAmountMap CWallet::GetDebit(const CTransaction& tx, const isminefilter& filter) const
{
    CAmountMap nDebit;
    for (const CTxIn& txin : tx.vin)
    {
        nDebit += GetDebit(txin, filter);
        if (!MoneyRange(nDebit))
            throw std::runtime_error(std::string(__func__) + ": value out of range");
    }
    return nDebit;
}

bool CWallet::IsAllFromMe(const CTransaction& tx, const isminefilter& filter) const
{
    LOCK(cs_wallet);

    for (const CTxIn& txin : tx.vin)
    {
        auto mi = mapWallet.find(txin.prevout.hash);
        if (mi == mapWallet.end())
            return false; // any unknown inputs can't be from us

        const CWalletTx& prev = (*mi).second;

        if (txin.prevout.n >= prev.tx->vout.size())
            return false; // invalid input!

        if (!(IsMine(prev.tx->vout[txin.prevout.n]) & filter))
            return false;
    }
    return true;
}

CAmountMap CWallet::GetCredit(const CWalletTx& wtx, const isminefilter& filter) const {
    CAmountMap nCredit;
    for (unsigned int i = 0; i < wtx.tx->vout.size(); ++i) {
        if (IsMine(wtx.tx->vout[i]) & filter) {
            CAmount credit = std::max<CAmount>(0, wtx.GetOutputValueOut(i));
            if (!MoneyRange(credit))
                throw std::runtime_error(std::string(__func__) + ": value out of range");

            nCredit[wtx.GetOutputAsset(i)] += credit;
            if (!MoneyRange(nCredit))
                throw std::runtime_error(std::string(__func__) + ": value out of range");
        }
    }
    return nCredit;
}

CAmountMap CWallet::GetChange(const CWalletTx& wtx) const {
    CAmountMap nChange;
    for (unsigned int i = 0; i < wtx.tx->vout.size(); ++i) {
        if (IsChange(wtx.tx->vout[i])) {
            CAmount change = wtx.GetOutputValueOut(i);
            if (change < 0) {
                continue;
            }

            if (!MoneyRange(change))
                throw std::runtime_error(std::string(__func__) + ": value out of range");

            nChange[wtx.GetOutputAsset(i)] += change;
            if (!MoneyRange(nChange))
                throw std::runtime_error(std::string(__func__) + ": value out of range");
        }
    }
    return nChange;
}

CAmountMap CWallet::GetChange(const CTransaction& tx) const
{
    CAmountMap nChange;
    for (const CTxOut& txout : tx.vout)
    {
        nChange += GetChange(txout);
        if (!MoneyRange(nChange))
            throw std::runtime_error(std::string(__func__) + ": value out of range");
    }
    return nChange;
}

bool CWallet::IsHDEnabled() const
{
    bool result = true;
    if (auto spk_man = m_spk_man.get()) {
        result &= spk_man->IsHDEnabled();
    }
    return result;
}

bool CWallet::CanGetAddresses(bool internal)
{
    {
        auto spk_man = m_spk_man.get();
        if (spk_man && spk_man->CanGetAddresses(internal)) {
            return true;
        }
    }
    return false;
}

void CWallet::SetWalletFlag(uint64_t flags)
{
    LOCK(cs_wallet);
    m_wallet_flags |= flags;
    if (!WalletBatch(*database).WriteWalletFlags(m_wallet_flags))
        throw std::runtime_error(std::string(__func__) + ": writing wallet flags failed");
}

void CWallet::UnsetWalletFlag(uint64_t flag)
{
    WalletBatch batch(*database);
    UnsetWalletFlagWithDB(batch, flag);
}

void CWallet::UnsetWalletFlagWithDB(WalletBatch& batch, uint64_t flag)
{
    LOCK(cs_wallet);
    m_wallet_flags &= ~flag;
    if (!batch.WriteWalletFlags(m_wallet_flags))
        throw std::runtime_error(std::string(__func__) + ": writing wallet flags failed");
}

void CWallet::UnsetBlankWalletFlag(WalletBatch& batch)
{
    UnsetWalletFlagWithDB(batch, WALLET_FLAG_BLANK_WALLET);
}

bool CWallet::IsWalletFlagSet(uint64_t flag) const
{
    return (m_wallet_flags & flag);
}

bool CWallet::SetWalletFlags(uint64_t overwriteFlags, bool memonly)
{
    LOCK(cs_wallet);
    m_wallet_flags = overwriteFlags;
    if (((overwriteFlags & KNOWN_WALLET_FLAGS) >> 32) ^ (overwriteFlags >> 32)) {
        // contains unknown non-tolerable wallet flags
        return false;
    }
    if (!memonly && !WalletBatch(*database).WriteWalletFlags(m_wallet_flags)) {
        throw std::runtime_error(std::string(__func__) + ": writing wallet flags failed");
    }

    return true;
}

int64_t CWalletTx::GetTxTime() const
{
    int64_t n = nTimeSmart;
    return n ? n : nTimeReceived;
}

// Helper for producing a max-sized low-S low-R signature (eg 71 bytes)
// or a max-sized low-S signature (e.g. 72 bytes) if use_max_sig is true
bool CWallet::DummySignInput(CMutableTransaction& tx, const size_t nIn, const CTxOut& txout, bool use_max_sig) const
{
    // Fill in dummy signatures for fee calculation.
    const CScript& scriptPubKey = txout.scriptPubKey;
    SignatureData sigdata;

    const SigningProvider* provider = GetSigningProvider(scriptPubKey);
    if (!provider) {
        // We don't know about this scriptpbuKey;
        return false;
    }

    if (!ProduceSignature(*provider, use_max_sig ? DUMMY_MAXIMUM_SIGNATURE_CREATOR : DUMMY_SIGNATURE_CREATOR, scriptPubKey, sigdata)) {
        return false;
    }
    UpdateTransaction(tx, nIn, sigdata);
    return true;
}

// Helper for producing a bunch of max-sized low-S low-R signatures (eg 71 bytes)
bool CWallet::DummySignTx(CMutableTransaction &txNew, const std::vector<CTxOut> &txouts, bool use_max_sig) const
{
    // Fill in dummy signatures for fee calculation.
    int nIn = 0;
    for (const auto& txout : txouts)
    {
        if (!DummySignInput(txNew, nIn, txout, use_max_sig)) {
            return false;
        }

        nIn++;
    }
    return true;
}

bool CWallet::ImportScripts(const std::set<CScript> scripts, int64_t timestamp)
{
    auto spk_man = GetLegacyScriptPubKeyMan();
    if (!spk_man) {
        return false;
    }
    AssertLockHeld(spk_man->cs_wallet);
    return spk_man->ImportScripts(scripts, timestamp);
}

bool CWallet::ImportPrivKeys(const std::map<CKeyID, CKey>& privkey_map, const int64_t timestamp)
{
    auto spk_man = GetLegacyScriptPubKeyMan();
    if (!spk_man) {
        return false;
    }
    AssertLockHeld(spk_man->cs_wallet);
    return spk_man->ImportPrivKeys(privkey_map, timestamp);
}

bool CWallet::ImportPubKeys(const std::vector<CKeyID>& ordered_pubkeys, const std::map<CKeyID, CPubKey>& pubkey_map, const std::map<CKeyID, std::pair<CPubKey, KeyOriginInfo>>& key_origins, const bool add_keypool, const bool internal, const int64_t timestamp)
{
    auto spk_man = GetLegacyScriptPubKeyMan();
    if (!spk_man) {
        return false;
    }
    AssertLockHeld(spk_man->cs_wallet);
    return spk_man->ImportPubKeys(ordered_pubkeys, pubkey_map, key_origins, add_keypool, internal, timestamp);
}

bool CWallet::ImportScriptPubKeys(const std::string& label, const std::set<CScript>& script_pub_keys, const bool have_solving_data, const bool apply_label, const int64_t timestamp)
{
    auto spk_man = GetLegacyScriptPubKeyMan();
    if (!spk_man) {
        return false;
    }
    AssertLockHeld(spk_man->cs_wallet);
    if (!spk_man->ImportScriptPubKeys(script_pub_keys, have_solving_data, timestamp)) {
        return false;
    }
    if (apply_label) {
        WalletBatch batch(*database);
        for (const CScript& script : script_pub_keys) {
            CTxDestination dest;
            ExtractDestination(script, dest);
            if (IsValidDestination(dest)) {
                SetAddressBookWithDB(batch, dest, label, "receive");
            }
        }
    }
    return true;
}

int64_t CalculateMaximumSignedTxSize(const CTransaction &tx, const CWallet *wallet, bool use_max_sig)
{
    std::vector<CTxOut> txouts;
    // Look up the inputs.  We should have already checked that this transaction
    // IsAllFromMe(ISMINE_SPENDABLE), so every input should already be in our
    // wallet, with a valid index into the vout array, and the ability to sign.
    for (const CTxIn& input : tx.vin) {
        const auto mi = wallet->mapWallet.find(input.prevout.hash);
        if (mi == wallet->mapWallet.end()) {
            return -1;
        }
        assert(input.prevout.n < mi->second.tx->vout.size());
        txouts.emplace_back(mi->second.tx->vout[input.prevout.n]);
    }
    return CalculateMaximumSignedTxSize(tx, wallet, txouts, use_max_sig);
}

// txouts needs to be in the order of tx.vin
int64_t CalculateMaximumSignedTxSize(const CTransaction &tx, const CWallet *wallet, const std::vector<CTxOut>& txouts, bool use_max_sig)
{
    CMutableTransaction txNew(tx);
    if (!wallet->DummySignTx(txNew, txouts, use_max_sig)) {
        // This should never happen, because IsAllFromMe(ISMINE_SPENDABLE)
        // implies that we can sign for every input.
        return -1;
    }
    return GetVirtualTransactionSize(CTransaction(txNew));
}

int CalculateMaximumSignedInputSize(const CTxOut& txout, const CWallet* wallet, bool use_max_sig)
{
    CMutableTransaction txn;
    txn.vin.push_back(CTxIn(COutPoint()));
    if (!wallet->DummySignInput(txn, 0, txout, use_max_sig)) {
        // This should never happen, because IsAllFromMe(ISMINE_SPENDABLE)
        // implies that we can sign for every input.
        return -1;
    }
    return GetVirtualTransactionInputSize(CTransaction(txn));
}

void CWalletTx::GetAmounts(std::list<COutputEntry>& listReceived,
                           std::list<COutputEntry>& listSent, CAmount& nFee, const isminefilter& filter) const
{
    nFee = 0;
    listReceived.clear();
    listSent.clear();

    // Compute fee:
    CAmountMap mapDebit = GetDebit(filter);
    if (mapDebit > CAmountMap()) // debit>0 means we signed/sent this transaction
    {
        nFee = -GetFeeMap(*tx)[::policyAsset];
    }

    // Sent/received.
    for (unsigned int i = 0; i < tx->vout.size(); ++i)
    {
        const CTxOut& txout = tx->vout[i];
        CAmount output_value = GetOutputValueOut(i);
        // Don't list unknown assets
        isminetype fIsMine = output_value != -1 ?  pwallet->IsMine(txout) : ISMINE_NO;
        // Only need to handle txouts if AT LEAST one of these is true:
        //   1) they debit from us (sent)
        //   2) the output is to us (received)
        if (mapDebit > CAmountMap())
        {
            // Don't report 'change' txouts
            if (pwallet->IsChange(txout))
                continue;
        }
        else if (!(fIsMine & filter))
            continue;

        // In either case, we need to get the destination address
        CTxDestination address;

        if (!ExtractDestination(txout.scriptPubKey, address) && !txout.scriptPubKey.IsUnspendable())
        {
            pwallet->WalletLogPrintf("CWalletTx::GetAmounts: Unknown transaction type found, txid %s\n",
                                    this->GetHash().ToString());
            address = CNoDestination();
        }

        COutputEntry output = {address, output_value, (int)i, GetOutputAsset(i), GetOutputAmountBlindingFactor(i), GetOutputAssetBlindingFactor(i)};

        // If we are debited by the transaction, add the output as a "sent" entry
        if (mapDebit > CAmountMap() && !txout.IsFee())
            listSent.push_back(output);

        // If we are receiving the output, add it as a "received" entry
        if (fIsMine & filter)
            listReceived.push_back(output);
    }

}

/**
 * Scan active chain for relevant transactions after importing keys. This should
 * be called whenever new keys are added to the wallet, with the oldest key
 * creation time.
 *
 * @return Earliest timestamp that could be successfully scanned from. Timestamp
 * returned will be higher than startTime if relevant blocks could not be read.
 */
int64_t CWallet::RescanFromTime(int64_t startTime, const WalletRescanReserver& reserver, bool update)
{
    // Find starting block. May be null if nCreateTime is greater than the
    // highest blockchain timestamp, in which case there is nothing that needs
    // to be scanned.
    uint256 start_block;
    {
        auto locked_chain = chain().lock();
        const Optional<int> start_height = locked_chain->findFirstBlockWithTimeAndHeight(startTime - TIMESTAMP_WINDOW, 0, &start_block);
        const Optional<int> tip_height = locked_chain->getHeight();
        WalletLogPrintf("%s: Rescanning last %i blocks\n", __func__, tip_height && start_height ? *tip_height - *start_height + 1 : 0);
    }

    if (!start_block.IsNull()) {
        // TODO: this should take into account failure by ScanResult::USER_ABORT
        ScanResult result = ScanForWalletTransactions(start_block, {} /* stop_block */, reserver, update);
        if (result.status == ScanResult::FAILURE) {
            int64_t time_max;
            if (!chain().findBlock(result.last_failed_block, nullptr /* block */, nullptr /* time */, &time_max)) {
                throw std::logic_error("ScanForWalletTransactions returned invalid block hash");
            }
            return time_max + TIMESTAMP_WINDOW + 1;
        }
    }
    return startTime;
}

/**
 * Scan the block chain (starting in start_block) for transactions
 * from or to us. If fUpdate is true, found transactions that already
 * exist in the wallet will be updated.
 *
 * @param[in] start_block Scan starting block. If block is not on the active
 *                        chain, the scan will return SUCCESS immediately.
 * @param[in] stop_block  Scan ending block. If block is not on the active
 *                        chain, the scan will continue until it reaches the
 *                        chain tip.
 *
 * @return ScanResult returning scan information and indicating success or
 *         failure. Return status will be set to SUCCESS if scan was
 *         successful. FAILURE if a complete rescan was not possible (due to
 *         pruning or corruption). USER_ABORT if the rescan was aborted before
 *         it could complete.
 *
 * @pre Caller needs to make sure start_block (and the optional stop_block) are on
 * the main chain after to the addition of any new keys you want to detect
 * transactions for.
 */
CWallet::ScanResult CWallet::ScanForWalletTransactions(const uint256& start_block, const uint256& stop_block, const WalletRescanReserver& reserver, bool fUpdate)
{
    int64_t nNow = GetTime();
    int64_t start_time = GetTimeMillis();

    assert(reserver.isReserved());

    uint256 block_hash = start_block;
    ScanResult result;

    WalletLogPrintf("Rescan started from block %s...\n", start_block.ToString());

    fAbortRescan = false;
    ShowProgress(strprintf("%s " + _("Rescanning...").translated, GetDisplayName()), 0); // show rescan progress in GUI as dialog or on splashscreen, if -rescan on startup
    uint256 tip_hash;
    // The way the 'block_height' is initialized is just a workaround for the gcc bug #47679 since version 4.6.0.
    Optional<int> block_height = MakeOptional(false, int());
    double progress_begin;
    double progress_end;
    {
        auto locked_chain = chain().lock();
        if (Optional<int> tip_height = locked_chain->getHeight()) {
            tip_hash = locked_chain->getBlockHash(*tip_height);
        }
        block_height = locked_chain->getBlockHeight(block_hash);
        progress_begin = chain().guessVerificationProgress(block_hash);
        progress_end = chain().guessVerificationProgress(stop_block.IsNull() ? tip_hash : stop_block);
    }
    double progress_current = progress_begin;
    while (block_height && !fAbortRescan && !chain().shutdownRequested()) {
        m_scanning_progress = (progress_current - progress_begin) / (progress_end - progress_begin);
        if (*block_height % 100 == 0 && progress_end - progress_begin > 0.0) {
            ShowProgress(strprintf("%s " + _("Rescanning...").translated, GetDisplayName()), std::max(1, std::min(99, (int)(m_scanning_progress * 100))));
        }
        if (GetTime() >= nNow + 60) {
            nNow = GetTime();
            WalletLogPrintf("Still rescanning. At block %d. Progress=%f\n", *block_height, progress_current);
        }

        CBlock block;
        if (chain().findBlock(block_hash, &block) && !block.IsNull()) {
            auto locked_chain = chain().lock();
            LOCK(cs_wallet);
            if (!locked_chain->getBlockHeight(block_hash)) {
                // Abort scan if current block is no longer active, to prevent
                // marking transactions as coming from the wrong block.
                // TODO: This should return success instead of failure, see
                // https://github.com/bitcoin/bitcoin/pull/14711#issuecomment-458342518
                result.last_failed_block = block_hash;
                result.status = ScanResult::FAILURE;
                break;
            }
            for (size_t posInBlock = 0; posInBlock < block.vtx.size(); ++posInBlock) {
                CWalletTx::Confirmation confirm(CWalletTx::Status::CONFIRMED, *block_height, block_hash, posInBlock);
                SyncTransaction(block.vtx[posInBlock], confirm, fUpdate);
            }
            // scan succeeded, record block as most recent successfully scanned
            result.last_scanned_block = block_hash;
            result.last_scanned_height = *block_height;
        } else {
            // could not scan block, keep scanning but record this block as the most recent failure
            result.last_failed_block = block_hash;
            result.status = ScanResult::FAILURE;
        }
        if (block_hash == stop_block) {
            break;
        }
        {
            auto locked_chain = chain().lock();
            Optional<int> tip_height = locked_chain->getHeight();
            if (!tip_height || *tip_height <= block_height || !locked_chain->getBlockHeight(block_hash)) {
                // break successfully when rescan has reached the tip, or
                // previous block is no longer on the chain due to a reorg
                break;
            }

            // increment block and verification progress
            block_hash = locked_chain->getBlockHash(++*block_height);
            progress_current = chain().guessVerificationProgress(block_hash);

            // handle updated tip hash
            const uint256 prev_tip_hash = tip_hash;
            tip_hash = locked_chain->getBlockHash(*tip_height);
            if (stop_block.IsNull() && prev_tip_hash != tip_hash) {
                // in case the tip has changed, update progress max
                progress_end = chain().guessVerificationProgress(tip_hash);
            }
        }
    }
    ShowProgress(strprintf("%s " + _("Rescanning...").translated, GetDisplayName()), 100); // hide progress dialog in GUI
    if (block_height && fAbortRescan) {
        WalletLogPrintf("Rescan aborted at block %d. Progress=%f\n", *block_height, progress_current);
        result.status = ScanResult::USER_ABORT;
    } else if (block_height && chain().shutdownRequested()) {
        WalletLogPrintf("Rescan interrupted by shutdown request at block %d. Progress=%f\n", *block_height, progress_current);
        result.status = ScanResult::USER_ABORT;
    } else {
        WalletLogPrintf("Rescan completed in %15dms\n", GetTimeMillis() - start_time);
    }
    return result;
}

void CWallet::ReacceptWalletTransactions()
{
    // If transactions aren't being broadcasted, don't let them into local mempool either
    if (!fBroadcastTransactions)
        return;
    std::map<int64_t, CWalletTx*> mapSorted;

    // Sort pending wallet transactions based on their initial wallet insertion order
    for (std::pair<const uint256, CWalletTx>& item : mapWallet) {
        const uint256& wtxid = item.first;
        CWalletTx& wtx = item.second;
        assert(wtx.GetHash() == wtxid);

        int nDepth = wtx.GetDepthInMainChain();

        if (!wtx.IsCoinBase() && (nDepth == 0 && !wtx.isAbandoned())) {
            mapSorted.insert(std::make_pair(wtx.nOrderPos, &wtx));
        }
    }

    // Try to add wallet transactions to memory pool
    for (const std::pair<const int64_t, CWalletTx*>& item : mapSorted) {
        CWalletTx& wtx = *(item.second);
        std::string unused_err_string;
        wtx.SubmitMemoryPoolAndRelay(unused_err_string, false);
    }
}

bool CWalletTx::SubmitMemoryPoolAndRelay(std::string& err_string, bool relay)
{
    // Can't relay if wallet is not broadcasting
    if (!pwallet->GetBroadcastTransactions()) return false;
    // Don't relay abandoned transactions
    if (isAbandoned()) return false;
    // Don't try to submit coinbase transactions. These would fail anyway but would
    // cause log spam.
    if (IsCoinBase()) return false;
    // Don't try to submit conflicted or confirmed transactions.
    if (GetDepthInMainChain() != 0) return false;

    // Submit transaction to mempool for relay
    pwallet->WalletLogPrintf("Submitting wtx %s to mempool for relay\n", GetHash().ToString());
    // We must set fInMempool here - while it will be re-set to true by the
    // entered-mempool callback, if we did not there would be a race where a
    // user could call sendmoney in a loop and hit spurious out of funds errors
    // because we think that this newly generated transaction's change is
    // unavailable as we're not yet aware that it is in the mempool.
    //
    // Irrespective of the failure reason, un-marking fInMempool
    // out-of-order is incorrect - it should be unmarked when
    // TransactionRemovedFromMempool fires.
    bool ret = pwallet->chain().broadcastTransaction(tx, err_string, pwallet->m_default_max_tx_fee, relay);
    fInMempool |= ret;
    return ret;
}

std::set<uint256> CWalletTx::GetConflicts() const
{
    std::set<uint256> result;
    if (pwallet != nullptr)
    {
        uint256 myHash = GetHash();
        result = pwallet->GetConflicts(myHash);
        result.erase(myHash);
    }
    return result;
}

CAmountMap CWalletTx::GetCachableAmount(AmountType type, const isminefilter& filter, bool recalculate) const
{
    auto& amount = m_amounts[type];
    if (recalculate || !amount.m_cached[filter]) {
        amount.Set(filter, type == DEBIT ? pwallet->GetDebit(*tx, filter) : pwallet->GetCredit(*this, filter));
    }
    return amount.m_value[filter];
}

CAmountMap CWalletTx::GetDebit(const isminefilter& filter) const
{
    if (tx->vin.empty())
        return CAmountMap();

    CAmountMap debit;
    if (filter & ISMINE_SPENDABLE) {
        debit += GetCachableAmount(DEBIT, ISMINE_SPENDABLE);
    }
    if (filter & ISMINE_WATCH_ONLY) {
        debit += GetCachableAmount(DEBIT, ISMINE_WATCH_ONLY);
    }
    return debit;
}

CAmountMap CWalletTx::GetCredit(const isminefilter& filter) const
{
    // Must wait until coinbase is safely deep enough in the chain before valuing it
    if (IsImmatureCoinBase())
        return CAmountMap();

    CAmountMap credit;
    if (filter & ISMINE_SPENDABLE) {
        // GetBalance can assume transactions in mapWallet won't change
        credit += GetCachableAmount(CREDIT, ISMINE_SPENDABLE);
    }
    if (filter & ISMINE_WATCH_ONLY) {
        credit += GetCachableAmount(CREDIT, ISMINE_WATCH_ONLY);
    }
    return credit;
}

CAmountMap CWalletTx::GetImmatureCredit(bool fUseCache) const
{
    if (IsImmatureCoinBase() && IsInMainChain()) {
        return GetCachableAmount(IMMATURE_CREDIT, ISMINE_SPENDABLE, !fUseCache);
    }

    return CAmountMap();
}

CAmountMap CWalletTx::GetAvailableCredit(bool fUseCache, const isminefilter& filter) const
{
    if (pwallet == nullptr)
        return CAmountMap();

    // Avoid caching ismine for NO or ALL cases (could remove this check and simplify in the future).
    bool allow_cache = (filter & ISMINE_ALL) && (filter & ISMINE_ALL) != ISMINE_ALL;

    // Must wait until coinbase is safely deep enough in the chain before valuing it
    if (IsImmatureCoinBase())
        return CAmountMap();

    if (fUseCache && allow_cache && m_amounts[AVAILABLE_CREDIT].m_cached[filter]) {
        return m_amounts[AVAILABLE_CREDIT].m_value[filter];
    }

    bool allow_used_addresses = (filter & ISMINE_USED) || !pwallet->IsWalletFlagSet(WALLET_FLAG_AVOID_REUSE);
    CAmountMap nCredit;
    uint256 hashTx = GetHash();
    for (unsigned int i = 0; i < tx->vout.size(); i++)
    {
        if (!pwallet->IsSpent(hashTx, i) && (allow_used_addresses || !pwallet->IsUsedDestination(hashTx, i))) {
            if (pwallet->IsMine(tx->vout[i]) & filter) {
                CAmount credit = std::max<CAmount>(0, GetOutputValueOut(i));
                if (!MoneyRange(credit))
                    throw std::runtime_error(std::string(__func__) + ": value out of range");

                nCredit[GetOutputAsset(i)] += std::max<CAmount>(0, GetOutputValueOut(i));
                if (!MoneyRange(nCredit))
                    throw std::runtime_error(std::string(__func__) + ": value out of range");
            }
        }
    }

    if (allow_cache) {
        m_amounts[AVAILABLE_CREDIT].Set(filter, nCredit);
    }

    return nCredit;
}

CAmountMap CWalletTx::GetImmatureWatchOnlyCredit(const bool fUseCache) const
{
    if (IsImmatureCoinBase() && IsInMainChain()) {
        return GetCachableAmount(IMMATURE_CREDIT, ISMINE_WATCH_ONLY, !fUseCache);
    }

    return CAmountMap();
}

CAmountMap CWalletTx::GetChange() const
{
    if (fChangeCached)
        return nChangeCached;
    nChangeCached = pwallet->GetChange(*this);
    fChangeCached = true;
    return nChangeCached;
}

bool CWalletTx::InMempool() const
{
    return fInMempool;
}

bool CWalletTx::IsTrusted(interfaces::Chain::Lock& locked_chain) const
{
    std::set<uint256> s;
    return IsTrusted(locked_chain, s);
}

bool CWalletTx::IsTrusted(interfaces::Chain::Lock& locked_chain, std::set<uint256>& trusted_parents) const
{
    // Quick answer in most cases
    if (!locked_chain.checkFinalTx(*tx)) return false;
    int nDepth = GetDepthInMainChain();
    if (nDepth >= 1) return true;
    if (nDepth < 0) return false;
    // using wtx's cached debit
    if (!pwallet->m_spend_zero_conf_change || !IsFromMe(ISMINE_ALL)) return false;

    // Don't trust unconfirmed transactions from us unless they are in the mempool.
    if (!InMempool()) return false;

    // Trusted if all inputs are from us and are in the mempool:
    for (const CTxIn& txin : tx->vin)
    {
        // Transactions not sent by us: not trusted
        const CWalletTx* parent = pwallet->GetWalletTx(txin.prevout.hash);
        if (parent == nullptr) return false;
        const CTxOut& parentOut = parent->tx->vout[txin.prevout.n];
        // Check that this specific input being spent is trusted
        if (pwallet->IsMine(parentOut) != ISMINE_SPENDABLE) return false;
        // If we've already trusted this parent, continue
        if (trusted_parents.count(parent->GetHash())) continue;
        // Recurse to check that the parent is also trusted
        if (!parent->IsTrusted(locked_chain, trusted_parents)) return false;
        trusted_parents.insert(parent->GetHash());
    }
    return true;
}

bool CWalletTx::IsEquivalentTo(const CWalletTx& _tx) const
{
        CMutableTransaction tx1 {*this->tx};
        CMutableTransaction tx2 {*_tx.tx};
        for (auto& txin : tx1.vin) txin.scriptSig = CScript();
        for (auto& txin : tx2.vin) txin.scriptSig = CScript();
        return CTransaction(tx1) == CTransaction(tx2);
}

CAmountMap CWalletTx::GetIssuanceAssets(unsigned int input_index) const {
    CAmountMap ret;
    CAsset asset, token;
    GetIssuanceAssets(input_index, &asset, &token);
    if (!asset.IsNull()) {
        ret[asset] = GetIssuanceAmount(input_index, false);
    }
    if (!token.IsNull()) {
        ret[token] = GetIssuanceAmount(input_index, true);
    }
    return ret;
}

// Rebroadcast transactions from the wallet. We do this on a random timer
// to slightly obfuscate which transactions come from our wallet.
//
// Ideally, we'd only resend transactions that we think should have been
// mined in the most recent block. Any transaction that wasn't in the top
// blockweight of transactions in the mempool shouldn't have been mined,
// and so is probably just sitting in the mempool waiting to be confirmed.
// Rebroadcasting does nothing to speed up confirmation and only damages
// privacy.
void CWallet::ResendWalletTransactions()
{
    // During reindex, importing and IBD, old wallet transactions become
    // unconfirmed. Don't resend them as that would spam other nodes.
    if (!chain().isReadyToBroadcast()) return;

    // Do this infrequently and randomly to avoid giving away
    // that these are our transactions.
    if (GetTime() < nNextResend || !fBroadcastTransactions) return;
    bool fFirst = (nNextResend == 0);
    nNextResend = GetTime() + GetRand(30 * 60);
    if (fFirst) return;

    // Only do it if there's been a new block since last time
    if (m_best_block_time < nLastResend) return;
    nLastResend = GetTime();

    int submitted_tx_count = 0;

    { // locked_chain and cs_wallet scope
        auto locked_chain = chain().lock();
        LOCK(cs_wallet);

        // Relay transactions
        for (std::pair<const uint256, CWalletTx>& item : mapWallet) {
            CWalletTx& wtx = item.second;
            // Attempt to rebroadcast all txes more than 5 minutes older than
            // the last block. SubmitMemoryPoolAndRelay() will not rebroadcast
            // any confirmed or conflicting txs.
            if (wtx.nTimeReceived > m_best_block_time - 5 * 60) continue;
            std::string unused_err_string;
            if (wtx.SubmitMemoryPoolAndRelay(unused_err_string, true)) ++submitted_tx_count;
        }
    } // locked_chain and cs_wallet

    if (submitted_tx_count > 0) {
        WalletLogPrintf("%s: resubmit %u unconfirmed transactions\n", __func__, submitted_tx_count);
    }
}

/** @} */ // end of mapWallet

void MaybeResendWalletTxs()
{
    for (const std::shared_ptr<CWallet>& pwallet : GetWallets()) {
        pwallet->ResendWalletTransactions();
    }
}


/** @defgroup Actions
 *
 * @{
 */


CWallet::Balance CWallet::GetBalance(const int min_depth, bool avoid_reuse) const
{
    Balance ret;
    isminefilter reuse_filter = avoid_reuse ? ISMINE_NO : ISMINE_USED;
    {
        auto locked_chain = chain().lock();
        LOCK(cs_wallet);
        std::set<uint256> trusted_parents;
        for (const auto& entry : mapWallet)
        {
            const CWalletTx& wtx = entry.second;
            const bool is_trusted{wtx.IsTrusted(*locked_chain, trusted_parents)};
            const int tx_depth{wtx.GetDepthInMainChain()};
            const CAmountMap tx_credit_mine{wtx.GetAvailableCredit(/* fUseCache */ true, ISMINE_SPENDABLE | reuse_filter)};
            const CAmountMap tx_credit_watchonly{wtx.GetAvailableCredit(/* fUseCache */ true, ISMINE_WATCH_ONLY | reuse_filter)};
            if (is_trusted && tx_depth >= min_depth) {
                ret.m_mine_trusted += tx_credit_mine;
                ret.m_watchonly_trusted += tx_credit_watchonly;
            }
            if (!is_trusted && tx_depth == 0 && wtx.InMempool()) {
                ret.m_mine_untrusted_pending += tx_credit_mine;
                ret.m_watchonly_untrusted_pending += tx_credit_watchonly;
            }
            ret.m_mine_immature += wtx.GetImmatureCredit();
            ret.m_watchonly_immature += wtx.GetImmatureWatchOnlyCredit();
        }
    }
    return ret;
}

CAmountMap CWallet::GetAvailableBalance(const CCoinControl* coinControl) const
{
    auto locked_chain = chain().lock();
    LOCK(cs_wallet);

    CAmountMap balance;
    std::vector<COutput> vCoins;
    AvailableCoins(*locked_chain, vCoins, true, coinControl);
    for (const COutput& out : vCoins) {
        if (out.fSpendable) {
            CAmount amt = out.tx->GetOutputValueOut(out.i);
            if (amt < 0) {
                continue;
            }
            balance[out.tx->GetOutputAsset(out.i)] += amt;
        }
    }
    return balance;
}

void CWallet::AvailableCoins(interfaces::Chain::Lock& locked_chain, std::vector<COutput> &vCoins, bool fOnlySafe, const CCoinControl *coinControl, const CAmount &nMinimumAmount, const CAmount &nMaximumAmount, const CAmount &nMinimumSumAmount, const uint64_t nMaximumCount, const CAsset* asset_filter) const
{
    AssertLockHeld(cs_wallet);

    vCoins.clear();
    CAmount nTotal = 0;
    // Either the WALLET_FLAG_AVOID_REUSE flag is not set (in which case we always allow), or we default to avoiding, and only in the case where
    // a coin control object is provided, and has the avoid address reuse flag set to false, do we allow already used addresses
    bool allow_used_addresses = !IsWalletFlagSet(WALLET_FLAG_AVOID_REUSE) || (coinControl && !coinControl->m_avoid_address_reuse);
    const int min_depth = {coinControl ? coinControl->m_min_depth : DEFAULT_MIN_DEPTH};
    const int max_depth = {coinControl ? coinControl->m_max_depth : DEFAULT_MAX_DEPTH};

    std::set<uint256> trusted_parents;
    for (const auto& entry : mapWallet)
    {
        const uint256& wtxid = entry.first;
        const CWalletTx& wtx = entry.second;

        if (!locked_chain.checkFinalTx(*wtx.tx)) {
            continue;
        }

        if (wtx.IsImmatureCoinBase())
            continue;

        int nDepth = wtx.GetDepthInMainChain();
        if (nDepth < 0)
            continue;

        // We should not consider coins which aren't at least in our mempool
        // It's possible for these to be conflicted via ancestors which we may never be able to detect
        if (nDepth == 0 && !wtx.InMempool())
            continue;

        bool safeTx = wtx.IsTrusted(locked_chain, trusted_parents);

        // We should not consider coins from transactions that are replacing
        // other transactions.
        //
        // Example: There is a transaction A which is replaced by bumpfee
        // transaction B. In this case, we want to prevent creation of
        // a transaction B' which spends an output of B.
        //
        // Reason: If transaction A were initially confirmed, transactions B
        // and B' would no longer be valid, so the user would have to create
        // a new transaction C to replace B'. However, in the case of a
        // one-block reorg, transactions B' and C might BOTH be accepted,
        // when the user only wanted one of them. Specifically, there could
        // be a 1-block reorg away from the chain where transactions A and C
        // were accepted to another chain where B, B', and C were all
        // accepted.
        if (nDepth == 0 && wtx.mapValue.count("replaces_txid")) {
            safeTx = false;
        }

        // Similarly, we should not consider coins from transactions that
        // have been replaced. In the example above, we would want to prevent
        // creation of a transaction A' spending an output of A, because if
        // transaction B were initially confirmed, conflicting with A and
        // A', we wouldn't want to the user to create a transaction D
        // intending to replace A', but potentially resulting in a scenario
        // where A, A', and D could all be accepted (instead of just B and
        // D, or just A and A' like the user would want).
        if (nDepth == 0 && wtx.mapValue.count("replaced_by_txid")) {
            safeTx = false;
        }

        if (fOnlySafe && !safeTx) {
            continue;
        }

        if (nDepth < min_depth || nDepth > max_depth) {
            continue;
        }

        for (unsigned int i = 0; i < wtx.tx->vout.size(); i++) {
            CAmount outValue = wtx.GetOutputValueOut(i);
            CAsset asset = wtx.GetOutputAsset(i);
            if (asset_filter && asset != *asset_filter) {
                continue;
            }
            if (outValue < nMinimumAmount || outValue > nMaximumAmount)
                continue;

            if (coinControl && coinControl->HasSelected() && !coinControl->fAllowOtherInputs && !coinControl->IsSelected(COutPoint(entry.first, i)))
                continue;

            if (IsLockedCoin(entry.first, i))
                continue;

            if (IsSpent(wtxid, i))
                continue;

            isminetype mine = IsMine(wtx.tx->vout[i]);

            if (mine == ISMINE_NO) {
                continue;
            }

            if (!allow_used_addresses && IsUsedDestination(wtxid, i)) {
                continue;
            }

            const SigningProvider* provider = GetSigningProvider(wtx.tx->vout[i].scriptPubKey);

            bool solvable = provider ? IsSolvable(*provider, wtx.tx->vout[i].scriptPubKey) : false;
            bool spendable = ((mine & ISMINE_SPENDABLE) != ISMINE_NO) || (((mine & ISMINE_WATCH_ONLY) != ISMINE_NO) && (coinControl && coinControl->fAllowWatchOnly && solvable));

            vCoins.push_back(COutput(&wtx, i, nDepth, spendable, solvable, safeTx, (coinControl && coinControl->fAllowWatchOnly)));

            // Checks the sum amount of all UTXO's.
            if (nMinimumSumAmount != MAX_MONEY) {
                nTotal += outValue;

                if (nTotal >= nMinimumSumAmount) {
                    return;
                }
            }

            // Checks the maximum number of UTXO's.
            if (nMaximumCount > 0 && vCoins.size() >= nMaximumCount) {
                return;
            }
        }
    }
}

std::map<CTxDestination, std::vector<COutput>> CWallet::ListCoins(interfaces::Chain::Lock& locked_chain) const
{
    AssertLockHeld(cs_wallet);

    std::map<CTxDestination, std::vector<COutput>> result;
    std::vector<COutput> availableCoins;

    AvailableCoins(locked_chain, availableCoins);

    for (const COutput& coin : availableCoins) {
        CTxDestination address;
        if ((coin.fSpendable || (IsWalletFlagSet(WALLET_FLAG_DISABLE_PRIVATE_KEYS) && coin.fSolvable)) &&
            ExtractDestination(FindNonChangeParentOutput(*coin.tx->tx, coin.i).scriptPubKey, address)) {
            result[address].emplace_back(std::move(coin));
        }
    }

    std::vector<COutPoint> lockedCoins;
    ListLockedCoins(lockedCoins);
    // Include watch-only for wallets without private keys
    const bool include_watch_only = IsWalletFlagSet(WALLET_FLAG_DISABLE_PRIVATE_KEYS);
    const isminetype is_mine_filter = include_watch_only ? ISMINE_WATCH_ONLY : ISMINE_SPENDABLE;
    for (const COutPoint& output : lockedCoins) {
        auto it = mapWallet.find(output.hash);
        if (it != mapWallet.end()) {
            int depth = it->second.GetDepthInMainChain();
            if (depth >= 0 && output.n < it->second.tx->vout.size() &&
                IsMine(it->second.tx->vout[output.n]) == is_mine_filter
            ) {
                CTxDestination address;
                if (ExtractDestination(FindNonChangeParentOutput(*it->second.tx, output.n).scriptPubKey, address)) {
                    result[address].emplace_back(
                        &it->second, output.n, depth, true /* spendable */, true /* solvable */, false /* safe */);
                }
            }
        }
    }

    return result;
}

const CTxOut& CWallet::FindNonChangeParentOutput(const CTransaction& tx, int output) const
{
    const CTransaction* ptx = &tx;
    int n = output;
    while (IsChange(ptx->vout[n]) && ptx->vin.size() > 0) {
        const COutPoint& prevout = ptx->vin[0].prevout;
        auto it = mapWallet.find(prevout.hash);
        if (it == mapWallet.end() || it->second.tx->vout.size() <= prevout.n ||
            !IsMine(it->second.tx->vout[prevout.n])) {
            break;
        }
        ptx = it->second.tx.get();
        n = prevout.n;
    }
    return ptx->vout[n];
}

bool CWallet::SelectCoinsMinConf(const CAmountMap& mapTargetValue, const CoinEligibilityFilter& eligibility_filter, std::vector<OutputGroup> groups,
                                 std::set<CInputCoin>& setCoinsRet, CAmountMap& mapValueRet, const CoinSelectionParams& coin_selection_params, bool& bnb_used) const
{
    setCoinsRet.clear();
    mapValueRet.clear();

    std::vector<OutputGroup> utxo_pool;
    if (coin_selection_params.use_bnb && mapTargetValue.size() == 1) {
        // ELEMENTS:
        CAsset asset = mapTargetValue.begin()->first;
        CAmount nTargetValue = mapTargetValue.begin()->second;
        // Get output groups that only contain this asset.
        std::vector<OutputGroup> asset_groups;
        for (OutputGroup g : groups) {
            bool add = true;
            for (CInputCoin c : g.m_outputs) {
                if (c.asset != asset) {
                    add = false;
                    break;
                }
            }

            if (add) {
                asset_groups.push_back(g);
            }
        }
        // END ELEMENTS

        // Get long term estimate
        FeeCalculation feeCalc;
        CCoinControl temp;
        temp.m_confirm_target = 1008;
        CFeeRate long_term_feerate = GetMinimumFeeRate(*this, temp, &feeCalc);

        // Calculate cost of change
        CAmount cost_of_change = GetDiscardRate(*this).GetFee(coin_selection_params.change_spend_size) + coin_selection_params.effective_fee.GetFee(coin_selection_params.change_output_size);

        // Filter by the min conf specs and add to utxo_pool and calculate effective value
        for (OutputGroup& group : asset_groups) {
            if (!group.EligibleForSpending(eligibility_filter)) continue;

            group.fee = 0;
            group.long_term_fee = 0;
            group.effective_value = 0;
            for (auto it = group.m_outputs.begin(); it != group.m_outputs.end(); ) {
                const CInputCoin& coin = *it;
                CAmount effective_value = coin.value - (coin.m_input_bytes < 0 ? 0 : coin_selection_params.effective_fee.GetFee(coin.m_input_bytes));
                // Only include outputs that are positive effective value (i.e. not dust)
                if (effective_value > 0) {
                    group.fee += coin.m_input_bytes < 0 ? 0 : coin_selection_params.effective_fee.GetFee(coin.m_input_bytes);
                    group.long_term_fee += coin.m_input_bytes < 0 ? 0 : long_term_feerate.GetFee(coin.m_input_bytes);
                    if (coin_selection_params.m_subtract_fee_outputs) {
                        group.effective_value += coin.value;
                    } else {
                        group.effective_value += effective_value;
                    }
                    ++it;
                } else {
                    it = group.Discard(coin);
                }
            }
            if (group.effective_value > 0) utxo_pool.push_back(group);
        }
        // Calculate the fees for things that aren't inputs
        CAmount not_input_fees = coin_selection_params.effective_fee.GetFee(coin_selection_params.tx_noinputs_size);
        bnb_used = true;
        CAmount nValueRet;
        bool ret = SelectCoinsBnB(utxo_pool, nTargetValue, cost_of_change, setCoinsRet, nValueRet, not_input_fees);
        mapValueRet[asset] = nValueRet;
        return ret;
    } else {
        // Filter by the min conf specs and add to utxo_pool
        for (const OutputGroup& group : groups) {
            if (!group.EligibleForSpending(eligibility_filter)) continue;
            utxo_pool.push_back(group);
        }
        bnb_used = false;
        return KnapsackSolver(mapTargetValue, utxo_pool, setCoinsRet, mapValueRet);
    }
}

bool CWallet::SelectCoins(const std::vector<COutput>& vAvailableCoins, const CAmountMap& mapTargetValue, std::set<CInputCoin>& setCoinsRet, CAmountMap& mapValueRet, const CCoinControl& coin_control, CoinSelectionParams& coin_selection_params, bool& bnb_used) const
{
    AssertLockHeld(cs_wallet); // mapWallet
    std::vector<COutput> vCoins(vAvailableCoins);
    CAmountMap value_to_select = mapTargetValue;

    // coin control -> return all selected outputs (we want all selected to go into the transaction for sure)
    if (coin_control.HasSelected() && !coin_control.fAllowOtherInputs)
    {
        // We didn't use BnB here, so set it to false.
        bnb_used = false;

        for (const COutput& out : vCoins)
        {
            if (!out.fSpendable)
                 continue;

            CAmount amt = out.tx->GetOutputValueOut(out.i);
            if (amt < 0) {
                continue;
            }
            mapValueRet[out.tx->GetOutputAsset(out.i)] += amt;
            setCoinsRet.insert(out.GetInputCoin());
        }
        return (mapValueRet >= mapTargetValue);
    }

    // calculate value from preset inputs and store them
    std::set<CInputCoin> setPresetCoins;
    CAmountMap mapValueFromPresetInputs;

    std::vector<COutPoint> vPresetInputs;
    coin_control.ListSelected(vPresetInputs);
    for (const COutPoint& outpoint : vPresetInputs)
    {
        std::map<uint256, CWalletTx>::const_iterator it = mapWallet.find(outpoint.hash);
        if (it != mapWallet.end())
        {
            const CWalletTx& wtx = it->second;
            // Clearly invalid input, fail
            if (wtx.tx->vout.size() <= outpoint.n) {
                bnb_used = false;
                return false;
            }
            // Just to calculate the marginal byte size
            CAmount amt = wtx.GetOutputValueOut(outpoint.n);
            if (amt < 0) {
                continue;
            }
            CInputCoin coin(&wtx, outpoint.n, wtx.GetSpendSize(outpoint.n, false));
            mapValueFromPresetInputs[wtx.GetOutputAsset(outpoint.n)] += amt;
            if (coin.m_input_bytes <= 0) {
                bnb_used = false;
                return false; // Not solvable, can't estimate size for fee
            }
            coin.effective_value = coin.value - coin_selection_params.effective_fee.GetFee(coin.m_input_bytes);
            if (coin_selection_params.use_bnb) {
                value_to_select[coin.asset] -= coin.effective_value;
            } else {
                value_to_select[coin.asset] -= coin.value;
            }
            setPresetCoins.insert(coin);
        } else {
            bnb_used = false;
            return false; // TODO: Allow non-wallet inputs
        }
    }

    // remove preset inputs from vCoins
    for (std::vector<COutput>::iterator it = vCoins.begin(); it != vCoins.end() && coin_control.HasSelected();)
    {
        if (setPresetCoins.count(it->GetInputCoin()))
            it = vCoins.erase(it);
        else
            ++it;
    }

    // ELEMENTS: filter coins for assets we are interested in; always keep policyAsset for fees
    for (std::vector<COutput>::iterator it = vCoins.begin(); it != vCoins.end() && coin_control.HasSelected();) {
        CAsset asset = it->GetInputCoin().asset;
        if (asset != ::policyAsset && mapTargetValue.find(asset) == mapTargetValue.end()) {
            it = vCoins.erase(it);
        } else {
            ++it;
        }
    }

    // form groups from remaining coins; note that preset coins will not
    // automatically have their associated (same address) coins included
    if (coin_control.m_avoid_partial_spends && vCoins.size() > OUTPUT_GROUP_MAX_ENTRIES) {
        // Cases where we have 11+ outputs all pointing to the same destination may result in
        // privacy leaks as they will potentially be deterministically sorted. We solve that by
        // explicitly shuffling the outputs before processing
        Shuffle(vCoins.begin(), vCoins.end(), FastRandomContext());
    }
    std::vector<OutputGroup> groups = GroupOutputs(vCoins, !coin_control.m_avoid_partial_spends);

    unsigned int limit_ancestor_count;
    unsigned int limit_descendant_count;
    chain().getPackageLimits(limit_ancestor_count, limit_descendant_count);
    size_t max_ancestors = (size_t)std::max<int64_t>(1, limit_ancestor_count);
    size_t max_descendants = (size_t)std::max<int64_t>(1, limit_descendant_count);
    bool fRejectLongChains = gArgs.GetBoolArg("-walletrejectlongchains", DEFAULT_WALLET_REJECT_LONG_CHAINS);

    // We will have to do coin selection on the difference between the target and the provided values.
    // If value_to_select <= 0 for all asset types, we are done; but unlike in Bitcoin, this may be
    // true for some assets whlie being false for others. So clear all the "completed" assets out
    // of value_to_select before calling SelectCoinsMinConf.
    for (CAmountMap::const_iterator it = value_to_select.begin(); it != value_to_select.end();) {
        if (it->second <= 0) {
            it = value_to_select.erase(it);
        } else {
            ++it;
        }
    }

    bool res = value_to_select.empty() ||
        SelectCoinsMinConf(value_to_select, CoinEligibilityFilter(1, 6, 0), groups, setCoinsRet, mapValueRet, coin_selection_params, bnb_used) ||
        SelectCoinsMinConf(value_to_select, CoinEligibilityFilter(1, 1, 0), groups, setCoinsRet, mapValueRet, coin_selection_params, bnb_used) ||
        (m_spend_zero_conf_change && SelectCoinsMinConf(value_to_select, CoinEligibilityFilter(0, 1, 2), groups, setCoinsRet, mapValueRet, coin_selection_params, bnb_used)) ||
        (m_spend_zero_conf_change && SelectCoinsMinConf(value_to_select, CoinEligibilityFilter(0, 1, std::min((size_t)4, max_ancestors/3), std::min((size_t)4, max_descendants/3)), groups, setCoinsRet, mapValueRet, coin_selection_params, bnb_used)) ||
        (m_spend_zero_conf_change && SelectCoinsMinConf(value_to_select, CoinEligibilityFilter(0, 1, max_ancestors/2, max_descendants/2), groups, setCoinsRet, mapValueRet, coin_selection_params, bnb_used)) ||
        (m_spend_zero_conf_change && SelectCoinsMinConf(value_to_select, CoinEligibilityFilter(0, 1, max_ancestors-1, max_descendants-1), groups, setCoinsRet, mapValueRet, coin_selection_params, bnb_used)) ||
        (m_spend_zero_conf_change && !fRejectLongChains && SelectCoinsMinConf(value_to_select, CoinEligibilityFilter(0, 1, std::numeric_limits<uint64_t>::max()), groups, setCoinsRet, mapValueRet, coin_selection_params, bnb_used));

    // because SelectCoinsMinConf clears the setCoinsRet, we now add the possible inputs to the coinset
    util::insert(setCoinsRet, setPresetCoins);

    // add preset inputs to the total value selected
    mapValueRet += mapValueFromPresetInputs;

    return res;
}

bool CWallet::SignTransaction(CMutableTransaction& tx)
{
    AssertLockHeld(cs_wallet);

    // sign the new tx
    int nIn = 0;
    for (auto& input : tx.vin) {
        std::map<uint256, CWalletTx>::const_iterator mi = mapWallet.find(input.prevout.hash);
        if(mi == mapWallet.end() || input.prevout.n >= mi->second.tx->vout.size()) {
            return false;
        }
        const CScript& scriptPubKey = mi->second.tx->vout[input.prevout.n].scriptPubKey;
        const CConfidentialValue& amount = mi->second.tx->vout[input.prevout.n].nValue;
        SignatureData sigdata;

        const SigningProvider* provider = GetSigningProvider(scriptPubKey);
        if (!provider) {
            // We don't know about this scriptpbuKey;
            return false;
        }

        if (!ProduceSignature(*provider, MutableTransactionSignatureCreator(&tx, nIn, amount, SIGHASH_ALL), scriptPubKey, sigdata)) {
            return false;
        }
        UpdateTransaction(tx, nIn, sigdata);
        nIn++;
    }
    return true;
}

bool CWallet::FundTransaction(CMutableTransaction& tx, CAmount& nFeeRet, int& nChangePosInOut, std::string& strFailReason, bool lockUnspents, const std::set<int>& setSubtractFeeFromOutputs, CCoinControl coinControl)
{
    std::vector<CRecipient> vecSend;
    std::set<CAsset> setAssets;

    // Turn the txout set into a CRecipient vector.
    for (size_t idx = 0; idx < tx.vout.size(); idx++) {
        const CTxOut& txOut = tx.vout[idx];

        // ELEMENTS:
        if (!txOut.nValue.IsExplicit() || !txOut.nAsset.IsExplicit()) {
            strFailReason = _("Pre-funded amounts must be non-blinded").translated;
            return false;
        }

        // Account for the asset in the possible change destinations.
        setAssets.insert(txOut.nAsset.GetAsset());

        // Fee outputs should not be added to avoid overpayment of fees
        if (txOut.IsFee()) {
            continue;
        }

        CRecipient recipient = {txOut.scriptPubKey, txOut.nValue.GetAmount(), txOut.nAsset.GetAsset(), CPubKey(txOut.nNonce.vchCommitment), setSubtractFeeFromOutputs.count(idx) == 1};
        vecSend.push_back(recipient);
    }

    coinControl.fAllowOtherInputs = true;

    for (const CTxIn& txin : tx.vin) {
        coinControl.Select(txin.prevout);
    }

    // Acquire the locks to prevent races to the new locked unspents between the
    // CreateTransaction call and LockCoin calls (when lockUnspents is true).
    auto locked_chain = chain().lock();
    LOCK(cs_wallet);

    CTransactionRef tx_new;
    BlindDetails* blind_details = g_con_elementsmode ? new BlindDetails() : NULL;
    if (!CreateTransaction(*locked_chain, vecSend, tx_new, nFeeRet, nChangePosInOut, strFailReason, coinControl, false, blind_details)) {
        return false;
    }

    // Wipe outputs and output witness and re-add one by one
    tx.vout.clear();
    tx.witness.vtxoutwit.clear();
    for (unsigned int i = 0; i < tx_new->vout.size(); i++) {
        const CTxOut& out = tx_new->vout[i];
        tx.vout.push_back(out);
        if (tx_new->witness.vtxoutwit.size() > i) {
            // We want to re-add previously existing outwitnesses
            // even though we don't create any new ones
            const CTxOutWitness& outwit = tx_new->witness.vtxoutwit[i];
            tx.witness.vtxoutwit.push_back(outwit);
        }
    }

    // Add new txins while keeping original txin scriptSig/order.
    for (const CTxIn& txin : tx_new->vin) {
        if (!coinControl.IsSelected(txin.prevout)) {
            tx.vin.push_back(txin);

            if (lockUnspents) {
                LockCoin(txin.prevout);
            }
        }
    }

    return true;
}

static bool IsCurrentForAntiFeeSniping(interfaces::Chain& chain, interfaces::Chain::Lock& locked_chain)
{
    if (chain.isInitialBlockDownload()) {
        return false;
    }
    constexpr int64_t MAX_ANTI_FEE_SNIPING_TIP_AGE = 8 * 60 * 60; // in seconds
    if (locked_chain.getBlockTime(*locked_chain.getHeight()) < (GetTime() - MAX_ANTI_FEE_SNIPING_TIP_AGE)) {
        return false;
    }
    return true;
}

/**
 * Return a height-based locktime for new transactions (uses the height of the
 * current chain tip unless we are not synced with the current chain
 */
static uint32_t GetLocktimeForNewTransaction(interfaces::Chain& chain, interfaces::Chain::Lock& locked_chain)
{
    uint32_t const height = locked_chain.getHeight().get_value_or(-1);
    uint32_t locktime;
    // Discourage fee sniping.
    //
    // For a large miner the value of the transactions in the best block and
    // the mempool can exceed the cost of deliberately attempting to mine two
    // blocks to orphan the current best block. By setting nLockTime such that
    // only the next block can include the transaction, we discourage this
    // practice as the height restricted and limited blocksize gives miners
    // considering fee sniping fewer options for pulling off this attack.
    //
    // A simple way to think about this is from the wallet's point of view we
    // always want the blockchain to move forward. By setting nLockTime this
    // way we're basically making the statement that we only want this
    // transaction to appear in the next block; we don't want to potentially
    // encourage reorgs by allowing transactions to appear at lower heights
    // than the next block in forks of the best chain.
    //
    // Of course, the subsidy is high enough, and transaction volume low
    // enough, that fee sniping isn't a problem yet, but by implementing a fix
    // now we ensure code won't be written that makes assumptions about
    // nLockTime that preclude a fix later.
    if (IsCurrentForAntiFeeSniping(chain, locked_chain)) {
        locktime = height;

        // Secondly occasionally randomly pick a nLockTime even further back, so
        // that transactions that are delayed after signing for whatever reason,
        // e.g. high-latency mix networks and some CoinJoin implementations, have
        // better privacy.
        if (GetRandInt(10) == 0)
            locktime = std::max(0, (int)locktime - GetRandInt(100));
    } else {
        // If our chain is lagging behind, we can't discourage fee sniping nor help
        // the privacy of high-latency transactions. To avoid leaking a potentially
        // unique "nLockTime fingerprint", set nLockTime to a constant.
        locktime = 0;
    }
    assert(locktime <= height);
    assert(locktime < LOCKTIME_THRESHOLD);
    return locktime;
}

OutputType CWallet::TransactionChangeType(OutputType change_type, const std::vector<CRecipient>& vecSend)
{
    // If -changetype is specified, always use that change type.
    if (change_type != OutputType::CHANGE_AUTO) {
        return change_type;
    }

    // if m_default_address_type is legacy, use legacy address as change (even
    // if some of the outputs are P2WPKH or P2WSH).
    if (m_default_address_type == OutputType::LEGACY) {
        return OutputType::LEGACY;
    }

    // if any destination is P2WPKH or P2WSH, use P2WPKH for the change
    // output.
    for (const auto& recipient : vecSend) {
        // Check if any destination contains a witness program:
        int witnessversion = 0;
        std::vector<unsigned char> witnessprogram;
        if (recipient.scriptPubKey.IsWitnessProgram(witnessversion, witnessprogram)) {
            return OutputType::BECH32;
        }
    }

    // else use m_default_address_type for change
    return m_default_address_type;
}

<<<<<<< HEAD
// Reset all non-global blinding details.
void resetBlindDetails(BlindDetails* det) {
    det->i_amount_blinds.clear();
    det->i_asset_blinds.clear();
    det->i_assets.clear();
    det->i_amounts.clear();

    det->o_amounts.clear();
    det->o_pubkeys.clear();
    det->o_amount_blinds.clear();
    det->o_assets.clear();
    det->o_asset_blinds.clear();

    det->tx_unblinded_unsigned = CMutableTransaction();
    det->num_to_blind = 0;
    det->change_to_blind = 0;
    det->only_recipient_blind_index = -1;
    det->only_change_pos = -1;
}

bool fillBlindDetails(BlindDetails* det, CWallet* wallet, CMutableTransaction& txNew, std::vector<CInputCoin>& selected_coins, std::string& strFailReason) {
    int num_inputs_blinded = 0;

    // Fill in input blinding details
    for (const CInputCoin& coin : selected_coins) {
        det->i_amount_blinds.push_back(coin.bf_value);
        det->i_asset_blinds.push_back(coin.bf_asset);
        det->i_assets.push_back(coin.asset);
        det->i_amounts.push_back(coin.value);
        if (coin.txout.nValue.IsCommitment() || coin.txout.nAsset.IsCommitment()) {
            num_inputs_blinded++;
        }
    }
    // Fill in output blinding details
    for (size_t nOut = 0; nOut < txNew.vout.size(); nOut++) {
        //TODO(CA) consider removing all blind setting before BlindTransaction as they get cleared anyway
        det->o_amount_blinds.push_back(uint256());
        det->o_asset_blinds.push_back(uint256());
        det->o_assets.push_back(txNew.vout[nOut].nAsset.GetAsset());
        det->o_amounts.push_back(txNew.vout[nOut].nValue.GetAmount());
    }

    // There are a few edge-cases of blinding we need to take care of
    //
    // First, if there are blinded inputs but not outputs to blind
    // We need this to go through, even though no privacy is gained.
    if (num_inputs_blinded > 0 &&  det->num_to_blind == 0) {
        // We need to make sure to dupe an asset that is in input set
        //TODO Have blinding do some extremely minimal rangeproof
        CTxOut newTxOut(det->o_assets.back(), 0, CScript() << OP_RETURN);
        txNew.vout.push_back(newTxOut);
        det->o_pubkeys.push_back(wallet->GetBlindingPubKey(newTxOut.scriptPubKey));
        det->o_amount_blinds.push_back(uint256());
        det->o_asset_blinds.push_back(uint256());
        det->o_amounts.push_back(0);
        det->o_assets.push_back(det->o_assets.back());
        det->num_to_blind++;
        wallet->WalletLogPrintf("Adding OP_RETURN output to complete blinding since there are %d blinded inputs and no blinded outputs\n", num_inputs_blinded);

        // No blinded inputs, but 1 blinded output
    } else if (num_inputs_blinded == 0 && det->num_to_blind == 1) {
        if (det->change_to_blind == 1) {
            // Only 1 blinded change, unblind the change
            //TODO Split up change instead if possible
            if (det->ignore_blind_failure) {
                det->num_to_blind--;
                det->change_to_blind--;
                txNew.vout[det->only_change_pos].nNonce.SetNull();
                det->o_pubkeys[det->only_change_pos] = CPubKey();
                det->o_amount_blinds[det->only_change_pos] = uint256();
                det->o_asset_blinds[det->only_change_pos] = uint256();
                wallet->WalletLogPrintf("Unblinding change at index %d due to lack of inputs and other outputs being blinded.\n", det->only_change_pos);
            } else {
                strFailReason = _("Change output could not be blinded as there are no blinded inputs and no other blinded outputs.").translated;
                return false;
            }
        } else {
            // 1 blinded destination
            // TODO Attempt to get a blinded input, OR add unblinded coin to make blinded change
            assert(det->only_recipient_blind_index != -1);
            if (det->ignore_blind_failure) {
                det->num_to_blind--;
                txNew.vout[det->only_recipient_blind_index].nNonce.SetNull();
                det->o_pubkeys[det->only_recipient_blind_index] = CPubKey();
                det->o_amount_blinds[det->only_recipient_blind_index] = uint256();
                det->o_asset_blinds[det->only_recipient_blind_index] = uint256();
                wallet->WalletLogPrintf("Unblinding single blinded output at index %d due to lack of inputs and other outputs being blinded.\n", det->only_recipient_blind_index);
            } else {
                strFailReason = _("Transaction output could not be blinded as there are no blinded inputs and no other blinded outputs.").translated;
                return false;
            }
        }
    }
    // All other combinations should work.
    return true;
}

bool CWallet::CreateTransaction(interfaces::Chain::Lock& locked_chain, const std::vector<CRecipient>& vecSend, CTransactionRef& tx, CAmount& nFeeRet, int& nChangePosInOut, std::string& strFailReason, const CCoinControl& coin_control, bool sign, BlindDetails* blind_details, const IssuanceDetails* issuance_details) {
    if (blind_details || issuance_details) {
        assert(g_con_elementsmode);
    }

    CAmountMap mapValue;
    // Always assume that we are at least sending policyAsset.
    mapValue[::policyAsset] = 0;
    std::vector<std::unique_ptr<ReserveDestination>> reservedest;
    reservedest.emplace_back(new ReserveDestination(this)); // policy asset
=======
bool CWallet::CreateTransaction(interfaces::Chain::Lock& locked_chain, const std::vector<CRecipient>& vecSend, CTransactionRef& tx, CAmount& nFeeRet,
                         int& nChangePosInOut, std::string& strFailReason, const CCoinControl& coin_control, bool sign)
{
    CAmount nValue = 0;
    const OutputType change_type = TransactionChangeType(coin_control.m_change_type ? *coin_control.m_change_type : m_default_change_type, vecSend);
    ReserveDestination reservedest(this, change_type);
>>>>>>> 7127c310
    int nChangePosRequest = nChangePosInOut;
    std::map<CAsset, int> vChangePosInOut;
    unsigned int nSubtractFeeFromAmount = 0;

    std::set<CAsset> assets_seen;
    for (const auto& recipient : vecSend)
    {
        // Pad change keys to cover total possible number of assets
        // One already exists(for policyAsset), so one for each destination
        if (assets_seen.insert(recipient.asset).second) {
            reservedest.emplace_back(new ReserveDestination(this));
        }

        // Skip over issuance outputs, no need to select those coins
        if (recipient.asset == CAsset(uint256S("1")) || recipient.asset == CAsset(uint256S("2"))) {
            continue;
        }

        if (g_con_elementsmode && recipient.asset.IsNull()) {
            strFailReason = _("No asset provided for recipient").translated;
            return false;
        }

        if (mapValue[recipient.asset] < 0 || recipient.nAmount < 0) {
            strFailReason = _("Transaction amounts must not be negative").translated;
            return false;
        }
        mapValue[recipient.asset] += recipient.nAmount;

        if (recipient.fSubtractFeeFromAmount)
            nSubtractFeeFromAmount++;
    }
    if (vecSend.empty())
    {
        strFailReason = _("Transaction must have at least one recipient").translated;
        return false;
    }

    CMutableTransaction txNew;

    txNew.nLockTime = GetLocktimeForNewTransaction(chain(), locked_chain);

    FeeCalculation feeCalc;
    CAmount nFeeNeeded;
    int nBytes;
    {
        std::set<CInputCoin> setCoins;

        // Preserve order of selected inputs for surjection proofs
        std::vector<CInputCoin> selected_coins;

        // A map that keeps track of the change script for each asset and also
        // the index of the reservedest used for that script (-1 if none).
        std::map<CAsset, std::pair<int, CScript>> mapScriptChange;

        auto locked_chain = chain().lock();
        LOCK(cs_wallet);
        {
            std::vector<COutput> vAvailableCoins;
            AvailableCoins(*locked_chain, vAvailableCoins, true, &coin_control, 1, MAX_MONEY, MAX_MONEY, 0);
            CoinSelectionParams coin_selection_params; // Parameters for coin selection, init with dummy

            mapScriptChange.clear();
            if (coin_control.destChange.size() > 0) {
                for (const auto& dest : coin_control.destChange) {
                    // No need to test we cover all assets.  We produce error for that later.
                    mapScriptChange[dest.first] = std::pair<int, CScript>(-1, GetScriptForDestination(dest.second));
                }
            } else { // no coin control: send change to newly generated address
                // Note: We use a new key here to keep it from being obvious which side is the change.
                //  The drawback is that by not reusing a previous key, the change may be lost if a
                //  backup is restored, if the backup doesn't have the new private key for the change.
                //  If we reused the old key, it would be possible to add code to look for and
                //  rediscover unknown transactions that were written with keys of ours to recover
                //  post-backup change.

                // Reserve a new key pair from key pool
                if (!CanGetAddresses(true)) {
                    strFailReason = _("Can't generate a change-address key. No keys in the internal keypool and can't generate any keys.").translated;
                    return false;
                }
<<<<<<< HEAD

                const OutputType change_type = TransactionChangeType(coin_control.m_change_type ? *coin_control.m_change_type : m_default_change_type, vecSend);
                // One change script per output asset.
                size_t index = 0;
                for (const auto& value : mapValue) {
                    CTxDestination dest;
                    if (index >= reservedest.size() || !reservedest[index]->GetReservedDestination(change_type, dest, true)) {
                        strFailReason = _("Keypool ran out, please call keypoolrefill first").translated;
                        return false;
                    }

                    mapScriptChange[value.first] = std::pair<int, CScript>(index, GetScriptForDestination(dest));
                    ++index;
=======
                CTxDestination dest;
                bool ret = reservedest.GetReservedDestination(dest, true);
                if (!ret)
                {
                    strFailReason = "Keypool ran out, please call keypoolrefill first";
                    return false;
>>>>>>> 7127c310
                }

                // Also make sure we have change scripts for the pre-selected inputs.
                std::vector<COutPoint> vPresetInputs;
                coin_control.ListSelected(vPresetInputs);
                for (const COutPoint& presetInput : vPresetInputs) {
                    std::map<uint256, CWalletTx>::const_iterator it = mapWallet.find(presetInput.hash);
                    if (it == mapWallet.end()) {
                        // Ignore this here, will fail more gracefully later.
                        continue;
                    }

                    CAsset asset = it->second.GetOutputAsset(presetInput.n);
                    if (mapScriptChange.find(asset) != mapScriptChange.end()) {
                        // This asset already has a change script.
                        continue;
                    }

                    CTxDestination dest;
                    if (index >= reservedest.size() || !reservedest[index]->GetReservedDestination(change_type, dest, true)) {
                        strFailReason = _("Keypool ran out, please call keypoolrefill first").translated;
                        return false;
                    }

                    mapScriptChange[asset] = std::pair<int, CScript>(index, GetScriptForDestination(dest));
                    ++index;
                }
            }
            assert(mapScriptChange.size() > 0);

            CTxOut change_prototype_txout(mapScriptChange.begin()->first, 0, mapScriptChange.begin()->second.second);
            // TODO CA: Set this for each change output
            coin_selection_params.change_output_size = GetSerializeSize(change_prototype_txout);
            if (g_con_elementsmode) {
                // Assume blinded output for coin selection purposes. Over-paying is ok!
                change_prototype_txout.nAsset.vchCommitment.resize(33);
                change_prototype_txout.nValue.vchCommitment.resize(33);
                change_prototype_txout.nNonce.vchCommitment.resize(33);
                coin_selection_params.change_output_size = GetSerializeSize(change_prototype_txout);
                coin_selection_params.change_output_size += (MAX_RANGEPROOF_SIZE + DEFAULT_SURJECTIONPROOF_SIZE + WITNESS_SCALE_FACTOR - 1)/WITNESS_SCALE_FACTOR;
            }

            CFeeRate discard_rate = GetDiscardRate(*this);

            // Get the fee rate to use effective values in coin selection
            CFeeRate nFeeRateNeeded = GetMinimumFeeRate(*this, coin_control, &feeCalc);

            // ELEMENTS:
            // Start with tiny non-zero fee for issuance entropy and loop until there is enough fee
            nFeeRet = 1;
            bool pick_new_inputs = true;
            CAmountMap mapValueIn;

            // BnB selector is the only selector used when this is true.
            // That should only happen on the first pass through the loop.
            coin_selection_params.use_bnb = true;
            coin_selection_params.m_subtract_fee_outputs = nSubtractFeeFromAmount != 0; // If we are doing subtract fee from recipient, don't use effective values
            //ELEMENTS: stopgap solution to https://github.com/bitcoin/bitcoin/issues/20347
            bool one_more_try_20347 = false;
            // Start with no fee and loop until there is enough fee
            while (true)
            {
                if (blind_details) {
                    // Clear out previous blinding/data info as needed
                    resetBlindDetails(blind_details);
                }

                // We need to output the position of the policyAsset change output.
                // So we keep track of the change position of all assets
                // individually and set the export variable in the end.
                vChangePosInOut.clear();
                if (nChangePosRequest >= 0) {
                    vChangePosInOut[::policyAsset] = nChangePosRequest;
                }

                txNew.vin.clear();
                txNew.vout.clear();
                txNew.witness.SetNull();
                bool fFirst = true;

                CAmountMap mapValueToSelect = mapValue;
                if (nSubtractFeeFromAmount == 0)
                    mapValueToSelect[::policyAsset] += nFeeRet;

                // vouts to the payees
                if (!coin_selection_params.m_subtract_fee_outputs) {
                    coin_selection_params.tx_noinputs_size = 11; // Static vsize overhead + outputs vsize. 4 nVersion, 4 nLocktime, 1 input count, 1 output count, 1 witness overhead (dummy, flag, stack size)
                }
                for (const auto& recipient : vecSend)
                {
                    CTxOut txout(recipient.asset, recipient.nAmount, recipient.scriptPubKey);
                    txout.nNonce.vchCommitment = std::vector<unsigned char>(recipient.confidentiality_key.begin(), recipient.confidentiality_key.end());

                    if (recipient.fSubtractFeeFromAmount)
                    {
                        if (recipient.asset != policyAsset) {
                            strFailReason = strprintf("Wallet does not support more than one type of fee at a time, therefore can not subtract fee from address amount, which is of a different asset id. fee asset: %s recipient asset: %s", policyAsset.GetHex(), recipient.asset.GetHex());
                            return false;
                        }

                        assert(nSubtractFeeFromAmount != 0);
                        txout.nValue = txout.nValue.GetAmount() - nFeeRet / nSubtractFeeFromAmount; // Subtract fee equally from each selected recipient

                        if (fFirst) // first receiver pays the remainder not divisible by output count
                        {
                            fFirst = false;
                            txout.nValue = txout.nValue.GetAmount() - nFeeRet % nSubtractFeeFromAmount;
                        }
                    }
                    // Include the fee cost for outputs. Note this is only used for BnB right now
                    if (!coin_selection_params.m_subtract_fee_outputs) {
                        coin_selection_params.tx_noinputs_size += ::GetSerializeSize(txout, PROTOCOL_VERSION);
                    }

                    // ELEMENTS: Core's logic isn't great here. We should be computing
                    // cost of making output + future spend. We're not as concerned
                    // about dust anyways, so let's focus upstream.
                    if (recipient.asset == policyAsset && IsDust(txout, chain().relayDustFee()))
                    {
                        if (recipient.fSubtractFeeFromAmount && nFeeRet > 0)
                        {
                            if (txout.nValue.GetAmount() < 0)
                                strFailReason = _("The transaction amount is too small to pay the fee").translated;
                            else
                                strFailReason = _("The transaction amount is too small to send after the fee has been deducted").translated;
                        }
                        else
                            strFailReason = _("Transaction amount too small").translated;
                        return false;
                    }
                    txNew.vout.push_back(txout);
                    if (blind_details) {
                        blind_details->o_pubkeys.push_back(recipient.confidentiality_key);
                        if (blind_details->o_pubkeys.back().IsFullyValid()) {
                            blind_details->num_to_blind++;
                            blind_details->only_recipient_blind_index = txNew.vout.size()-1;
                        }
                    }
                }

                // Choose coins to use
                bool bnb_used;
                if (pick_new_inputs) {
                    mapValueIn.clear();
                    setCoins.clear();
                    int change_spend_size = CalculateMaximumSignedInputSize(change_prototype_txout, this);
                    // If the wallet doesn't know how to sign change output, assume p2sh-p2wpkh
                    // as lower-bound to allow BnB to do it's thing
                    if (change_spend_size == -1) {
                        coin_selection_params.change_spend_size = DUMMY_NESTED_P2WPKH_INPUT_SIZE;
                    } else {
                        coin_selection_params.change_spend_size = (size_t)change_spend_size;
                    }
                    coin_selection_params.effective_fee = nFeeRateNeeded;
                    if (!SelectCoins(vAvailableCoins, mapValueToSelect, setCoins, mapValueIn, coin_control, coin_selection_params, bnb_used))
                    {
                        // If BnB was used, it was the first pass. No longer the first pass and continue loop with knapsack.
                        if (bnb_used) {
                            coin_selection_params.use_bnb = false;
                            continue;
                        }
                        else {
                            strFailReason = _("Insufficient funds").translated;
                            return false;
                        }
                    }
                } else {
                    bnb_used = false;
                }

                const CAmountMap mapChange = mapValueIn - mapValueToSelect;

                for(const auto& assetChange : mapChange) {
                    if (assetChange.second == 0) {
                        vChangePosInOut.erase(assetChange.first);
                        continue;
                    }

                    // Fill a vout to ourself
                    const std::map<CAsset, std::pair<int, CScript>>::const_iterator itScript = mapScriptChange.find(assetChange.first);
                    if (itScript == mapScriptChange.end()) {
                        strFailReason = strprintf("No change destination provided for asset %s", assetChange.first.GetHex());
                        return false;
                    }

                    CTxOut newTxOut(assetChange.first, assetChange.second, itScript->second.second);

                    // Never create dust outputs; if we would, just
                    // add the dust to the fee.
                    // The nChange when BnB is used is always going to go to fees.
                    if (assetChange.first == policyAsset && (IsDust(newTxOut, discard_rate) || bnb_used))
                    {
                        vChangePosInOut.erase(assetChange.first);
                        nFeeRet += assetChange.second;
                    }
                    else
                    {
                        std::map<CAsset, int>::const_iterator itPos = vChangePosInOut.find(assetChange.first);
                        if (itPos == vChangePosInOut.end())
                        {
                            // Insert change txn at random position:
                            int newPos = GetRandInt(txNew.vout.size()+1);

                            // Update existing entries in vChangePos that have been moved.
                            for (std::map<CAsset, int>::iterator it = vChangePosInOut.begin(); it != vChangePosInOut.end(); ++it) {
                                if (it->second >= newPos) {
                                    it->second++;
                                }
                            }

                            vChangePosInOut[assetChange.first] = newPos;
                        }
                        else if ((unsigned int)itPos->second > txNew.vout.size())
                        {
                            strFailReason = _("Change index out of range").translated;
                            return false;
                        }

                        std::vector<CTxOut>::iterator position = txNew.vout.begin()+vChangePosInOut[assetChange.first];
                        if (blind_details) {
                            CPubKey blind_pub = GetBlindingPubKey(itScript->second.second);
                            blind_details->o_pubkeys.insert(blind_details->o_pubkeys.begin() + vChangePosInOut[assetChange.first], blind_pub);
                            assert(blind_pub.IsFullyValid());
                            blind_details->num_to_blind++;
                            blind_details->change_to_blind++;
                            blind_details->only_change_pos = vChangePosInOut[assetChange.first];
                            // Place the blinding pubkey here in case of fundraw calls
                            newTxOut.nNonce.vchCommitment = std::vector<unsigned char>(blind_pub.begin(), blind_pub.end());
                        }
                        txNew.vout.insert(position, newTxOut);
                    }
                }
                // Set the correct nChangePosInOut for output.  Should be policyAsset's position.
                std::map<CAsset, int>::const_iterator itPos = vChangePosInOut.find(::policyAsset);
                if (itPos != vChangePosInOut.end()) {
                    nChangePosInOut = itPos->second;
                } else {
                    // no policy change inserted; others assets may have been
                    nChangePosInOut = -1;
                }

                // Add fee output.
                if (g_con_elementsmode) {
                    CTxOut fee(::policyAsset, nFeeRet, CScript());
                    assert(fee.IsFee());
                    txNew.vout.push_back(fee);
                    if (blind_details) {
                        blind_details->o_pubkeys.push_back(CPubKey());
                    }
                }

                // Set token input if reissuing
                int reissuance_index = -1;
                uint256 token_blinding;

                // Elements: Shuffle here to preserve random ordering for surjection proofs
                selected_coins = std::vector<CInputCoin>(setCoins.begin(), setCoins.end());
                Shuffle(selected_coins.begin(), selected_coins.end(), FastRandomContext());

                // Dummy fill vin for maximum size estimation
                //
                for (const CInputCoin& coin : selected_coins) {
                    txNew.vin.push_back(CTxIn(coin.outpoint, CScript()));

                    if (issuance_details && coin.asset == issuance_details->reissuance_token) {
                        reissuance_index = txNew.vin.size() - 1;
                        token_blinding = coin.bf_asset;
                    }
                }

                std::vector<CKey> issuance_asset_keys;
                std::vector<CKey> issuance_token_keys;
                if (issuance_details) {
                    // Fill in issuances now that inputs are set
                    assert(txNew.vin.size() > 0);
                    int asset_index = -1;
                    int token_index = -1;
                    for (unsigned int i = 0; i < txNew.vout.size(); i++) {
                        if (txNew.vout[i].nAsset.IsExplicit() && txNew.vout[i].nAsset.GetAsset()  == CAsset(uint256S("1"))) {
                            asset_index = i;
                        } else if (txNew.vout[i].nAsset.IsExplicit() && txNew.vout[i].nAsset.GetAsset() == CAsset(uint256S("2"))) {
                            token_index = i;
                        }
                    }
                    // Initial issuance request
                    if (issuance_details->reissuance_asset.IsNull() && issuance_details->reissuance_token.IsNull() && (asset_index != -1 || token_index != -1)) {
                        uint256 entropy;
                        CAsset asset;
                        CAsset token;
                        //TODO take optional contract hash
                        // Initial issuance always uses vin[0]
                        GenerateAssetEntropy(entropy, txNew.vin[0].prevout, uint256());
                        CalculateAsset(asset, entropy);
                        CalculateReissuanceToken(token, entropy, issuance_details->blind_issuance);
                        CScript blindingScript(CScript() << OP_RETURN << std::vector<unsigned char>(txNew.vin[0].prevout.hash.begin(), txNew.vin[0].prevout.hash.end()) << txNew.vin[0].prevout.n);
                        // We're making asset outputs, fill out asset type and issuance input
                        if (asset_index != -1) {
                            txNew.vin[0].assetIssuance.nAmount = txNew.vout[asset_index].nValue;

                            txNew.vout[asset_index].nAsset = asset;
                            if (issuance_details->blind_issuance && blind_details) {
                                issuance_asset_keys.push_back(GetBlindingKey(&blindingScript));
                                blind_details->num_to_blind++;
                            }
                        }
                        // We're making reissuance token outputs
                        if (token_index != -1) {
                            txNew.vin[0].assetIssuance.nInflationKeys = txNew.vout[token_index].nValue;
                            txNew.vout[token_index].nAsset = token;
                            if (issuance_details->blind_issuance && blind_details) {
                                issuance_token_keys.push_back(GetBlindingKey(&blindingScript));
                                blind_details->num_to_blind++;

                                // If we're blinding a token issuance and no assets, we must make
                                // the asset issuance a blinded commitment to 0
                                if (asset_index == -1) {
                                    txNew.vin[0].assetIssuance.nAmount = 0;
                                    issuance_asset_keys.push_back(GetBlindingKey(&blindingScript));
                                    blind_details->num_to_blind++;
                                }
                            }
                        }
                    // Asset being reissued with explicitly named asset/token
                    } else if (asset_index != -1) {
                        assert(reissuance_index != -1);
                        // Fill in output with issuance
                        txNew.vout[asset_index].nAsset = issuance_details->reissuance_asset;

                        // Fill in issuance
                        // Blinding revealing underlying asset
                        txNew.vin[reissuance_index].assetIssuance.assetBlindingNonce = token_blinding;
                        txNew.vin[reissuance_index].assetIssuance.assetEntropy = issuance_details->entropy;
                        txNew.vin[reissuance_index].assetIssuance.nAmount = txNew.vout[asset_index].nValue;

                        // If blinded token derivation, blind the issuance
                        CAsset temp_token;
                        CalculateReissuanceToken(temp_token, issuance_details->entropy, true);
                        if (temp_token == issuance_details->reissuance_token && blind_details) {
                            CScript blindingScript(CScript() << OP_RETURN << std::vector<unsigned char>(txNew.vin[reissuance_index].prevout.hash.begin(), txNew.vin[reissuance_index].prevout.hash.end()) << txNew.vin[reissuance_index].prevout.n);
                            issuance_asset_keys.resize(reissuance_index);
                            issuance_asset_keys.push_back(GetBlindingKey(&blindingScript));
                            blind_details->num_to_blind++;
                        }
                    }
                }

                if (blind_details) {
                    if (!fillBlindDetails(blind_details, this, txNew, selected_coins, strFailReason)) {
                        return false;
                    }

                    // Keep a backup of transaction in case re-blinding necessary
                    blind_details->tx_unblinded_unsigned = txNew;
                    int ret = BlindTransaction(blind_details->i_amount_blinds, blind_details->i_asset_blinds, blind_details->i_assets, blind_details->i_amounts, blind_details->o_amount_blinds, blind_details->o_asset_blinds,  blind_details->o_pubkeys, issuance_asset_keys, issuance_token_keys, txNew);
                    assert(ret != -1);
                    if (ret != blind_details->num_to_blind) {
                        strFailReason = _("Unable to blind the transaction properly. This should not happen.").translated;
                        return false;
                    }
                }

                nBytes = CalculateMaximumSignedTxSize(CTransaction(txNew), this, coin_control.fAllowWatchOnly);
                if (nBytes < 0) {
                    strFailReason = _("Signing transaction failed").translated;
                    return false;
                }

                // Remove blinding if we're not actually signing
                if (blind_details && !sign) {
                    txNew = blind_details->tx_unblinded_unsigned;
                }

                nFeeNeeded = GetMinimumFee(*this, nBytes, coin_control, &feeCalc);
                if (feeCalc.reason == FeeReason::FALLBACK && !m_allow_fallback_fee) {
                    // eventually allow a fallback fee
                    strFailReason = _("Fee estimation failed. Fallbackfee is disabled. Wait a few blocks or enable -fallbackfee.").translated;
                    return false;
                }

                if (nFeeRet >= nFeeNeeded) {
                    // Reduce fee to only the needed amount if possible. This
                    // prevents potential overpayment in fees if the coins
                    // selected to meet nFeeNeeded result in a transaction that
                    // requires less fee than the prior iteration.

                    // If we have no change and a big enough excess fee, then
                    // try to construct transaction again only without picking
                    // new inputs. We now know we only need the smaller fee
                    // (because of reduced tx size) and so we should add a
                    // change output. Only try this once.
                    if (nChangePosInOut == -1 && nSubtractFeeFromAmount == 0 && pick_new_inputs) {
                        unsigned int tx_size_with_change = nBytes + coin_selection_params.change_output_size + 2; // Add 2 as a buffer in case increasing # of outputs changes compact size
                        CAmount fee_needed_with_change = GetMinimumFee(*this, tx_size_with_change, coin_control, nullptr);
                        CAmount minimum_value_for_change = GetDustThreshold(change_prototype_txout, discard_rate);
                        if (nFeeRet >= fee_needed_with_change + minimum_value_for_change) {
                            pick_new_inputs = false;
                            nFeeRet = fee_needed_with_change;
                            continue;
                        }
                    }

                    // If we have change output already, just increase it
                    if (nFeeRet > nFeeNeeded && nChangePosInOut != -1 && nSubtractFeeFromAmount == 0) {
                        CAmount extraFeePaid = nFeeRet - nFeeNeeded;

                        // If blinding we need to edit the unblinded tx and re-blind. Otherwise just edit the tx.
                        if (blind_details) {
                            txNew = blind_details->tx_unblinded_unsigned;
                            std::vector<CTxOut>::iterator change_position = txNew.vout.begin() + nChangePosInOut;
                            change_position->nValue = change_position->nValue.GetAmount() + extraFeePaid;
                            blind_details->o_amounts[nChangePosInOut] = change_position->nValue.GetAmount();

                            nFeeRet -= extraFeePaid;
                            txNew.vout.back().nValue = nFeeRet; // update fee output
                            blind_details->o_amounts.back() = nFeeRet;

                            // Wipe output blinding factors and start over
                            blind_details->o_amount_blinds.clear();

                            blind_details->o_asset_blinds.clear();

                            // Re-blind tx after editing and change.
                            blind_details->tx_unblinded_unsigned = txNew;
                            int ret = BlindTransaction(blind_details->i_amount_blinds, blind_details->i_asset_blinds, blind_details->i_assets, blind_details->i_amounts, blind_details->o_amount_blinds, blind_details->o_asset_blinds,  blind_details->o_pubkeys, issuance_asset_keys, issuance_token_keys, txNew);
                            assert(ret != -1);
                            if (ret != blind_details->num_to_blind) {
                                strFailReason = _("Unable to blind the transaction properly. This should not happen.").translated;
                                return false;
                            }
                        } else {
                            std::vector<CTxOut>::iterator change_position = txNew.vout.begin() + nChangePosInOut;
                            change_position->nValue = change_position->nValue.GetAmount() + extraFeePaid;
                            nFeeRet -= extraFeePaid;
                            if (g_con_elementsmode) {
                                txNew.vout.back().nValue = nFeeRet; // update fee output
                            }
                        }
                    }
                    break; // Done, enough fee included.
                }
                else if (!pick_new_inputs && !one_more_try_20347) {
                    // This shouldn't happen, we should have had enough excess
                    // fee to pay for the new output and still meet nFeeNeeded
                    // Or we should have just subtracted fee from recipients and
                    // nFeeNeeded should not have changed
                    strFailReason = _("Transaction fee and change calculation failed").translated;
                    return false;
                }

                // Try to reduce change to include necessary fee
                if (nChangePosInOut != -1 && nSubtractFeeFromAmount == 0) {
                    CAmount additionalFeeNeeded = nFeeNeeded - nFeeRet;

                    // If blinding we need to edit the unblinded tx and re-blind. Otherwise just edit the tx.
                    if (blind_details) {
                        txNew = blind_details->tx_unblinded_unsigned;
                        std::vector<CTxOut>::iterator change_position = txNew.vout.begin() + nChangePosInOut;
                        // Only reduce change if remaining amount is still a large enough output.
                        if (change_position->nValue.GetAmount() >= MIN_FINAL_CHANGE + additionalFeeNeeded) {
                            change_position->nValue = change_position->nValue.GetAmount() - additionalFeeNeeded;
                            blind_details->o_amounts[nChangePosInOut] = change_position->nValue.GetAmount();

                            nFeeRet += additionalFeeNeeded;
                            txNew.vout.back().nValue = nFeeRet; // update fee output
                            blind_details->o_amounts.back() = nFeeRet; // update change details
                            // Wipe output blinding factors and start over
                            blind_details->o_amount_blinds.clear();

                            blind_details->o_asset_blinds.clear();

                            // Re-blind tx after editing and change.
                            blind_details->tx_unblinded_unsigned = txNew;
                            int ret = BlindTransaction(blind_details->i_amount_blinds, blind_details->i_asset_blinds, blind_details->i_assets, blind_details->i_amounts, blind_details->o_amount_blinds, blind_details->o_asset_blinds,  blind_details->o_pubkeys, issuance_asset_keys, issuance_token_keys, txNew);
                            assert(ret != -1);
                            if (ret != blind_details->num_to_blind) {
                                strFailReason = _("Unable to blind the transaction properly. This should not happen.").translated;
                                return false;
                            }
                            break; // Done, able to increase fee from change
                        }
                    } else {
                        std::vector<CTxOut>::iterator change_position = txNew.vout.begin() + nChangePosInOut;
                        // Only reduce change if remaining amount is still a large enough output.
                        if (change_position->nValue.GetAmount() >= MIN_FINAL_CHANGE + additionalFeeNeeded) {
                            change_position->nValue = change_position->nValue.GetAmount() - additionalFeeNeeded;
                            nFeeRet += additionalFeeNeeded;
                            if (g_con_elementsmode) {
                                txNew.vout.back().nValue = nFeeRet; // update fee output
                            }
                            break; // Done, able to increase fee from change
                        }
                    }
                }

                // If subtracting fee from recipients, we now know what fee we
                // need to subtract, we have no reason to reselect inputs
                // In case we used branch-and-bound, this could result in our transaction
                // since increasing since we force-elided change on this iteration for bnb.
                // In this case we turn on `one_more_try` so that `!pick_new_inputs` doesn't
                // cause the loop to fail. This is a stopgap. See Core #20347.
                one_more_try_20347 = false;
                if (nSubtractFeeFromAmount > 0) {
                    pick_new_inputs = false;
                    one_more_try_20347 = bnb_used;
                }

                // Include more fee and try again.
                nFeeRet = nFeeNeeded;
                coin_selection_params.use_bnb = false;
                continue;
            }
        }

        // Release any change keys that we didn't use.
        for (const auto& it : mapScriptChange) {
            int index = it.second.first;
            if (index < 0) {
                continue;
            }

            if (vChangePosInOut.find(it.first) == vChangePosInOut.end()) {
                reservedest[index]->ReturnDestination();
            }
        }

        // Note how the sequence number is set to non-maxint so that
        // the nLockTime set above actually works.
        //
        // BIP125 defines opt-in RBF as any nSequence < maxint-1, so
        // we use the highest possible value in that range (maxint-2)
        // to avoid conflicting with other possible uses of nSequence,
        // and in the spirit of "smallest possible change from prior
        // behavior."
        const uint32_t nSequence = coin_control.m_signal_bip125_rbf.get_value_or(m_signal_rbf) ? MAX_BIP125_RBF_SEQUENCE : (CTxIn::SEQUENCE_FINAL - 1);
        for (auto& input : txNew.vin) {
            // Remove sigs and then set sequence
            input.scriptSig = CScript();
            input.nSequence = nSequence;
        }
        // Also remove witness data for scripts
        for (auto& inwit : txNew.witness.vtxinwit) {
            inwit.scriptWitness.SetNull();
        }

        // Do the same things for unblinded version of tx when applicable
        if (blind_details) {
            for (auto& input : blind_details->tx_unblinded_unsigned.vin) {
                input.nSequence = nSequence;
            }
        }

        // Print blinded transaction info before we possibly blow it away when !sign.
        if (blind_details) {
            std::string summary = "CreateTransaction created blinded transaction:\nIN: ";
            for (unsigned int i = 0; i < selected_coins.size(); ++i) {
                if (i > 0) {
                    summary += "    ";
                }
                summary += strprintf("#%d: %s [%s] (%s [%s])\n", i,
                    selected_coins[i].value,
                    selected_coins[i].txout.nValue.IsExplicit() ? "explicit" : "blinded",
                    selected_coins[i].asset.GetHex(),
                    selected_coins[i].txout.nAsset.IsExplicit() ? "explicit" : "blinded"
                );
            }
            summary += "OUT: ";
            for (unsigned int i = 0; i < txNew.vout.size(); ++i) {
                if (i > 0) {
                    summary += "     ";
                }
                CTxOut unblinded = blind_details->tx_unblinded_unsigned.vout[i];
                summary += strprintf("#%d: %s%s [%s] (%s [%s])\n", i,
                    txNew.vout[i].IsFee() ? "[fee] " : "",
                    unblinded.nValue.GetAmount(),
                    txNew.vout[i].nValue.IsExplicit() ? "explicit" : "blinded",
                    unblinded.nAsset.GetAsset().GetHex(),
                    txNew.vout[i].nAsset.IsExplicit() ? "explicit" : "blinded"
                );
            }
            WalletLogPrintf(summary+"\n");
        }

        if (sign)
        {
            int nIn = 0;
            for (const auto& coin : selected_coins)
            {
                const CScript& scriptPubKey = coin.txout.scriptPubKey;
                SignatureData sigdata;

                const SigningProvider* provider = GetSigningProvider(scriptPubKey);
                if (!provider || !ProduceSignature(*provider, MutableTransactionSignatureCreator(&txNew, nIn, coin.txout.nValue, SIGHASH_ALL), scriptPubKey, sigdata))
                {
                    strFailReason = _("Signing transaction failed").translated;
                    return false;
                } else {
                    UpdateTransaction(txNew, nIn, sigdata);
                }

                nIn++;
            }
        } else if (blind_details) {
            // "sign" also means blind for the purposes of making a complete tx
            // or just funding one properly
            txNew = blind_details->tx_unblinded_unsigned;
        }

        // Normalize the witness in case it is not serialized before mempool
        if (!txNew.HasWitness()) {
            txNew.witness.SetNull();
        }

        // Return the constructed transaction data.
        tx = MakeTransactionRef(std::move(txNew));

        // Limit size
        if (GetTransactionWeight(*tx) > MAX_STANDARD_TX_WEIGHT)
        {
            strFailReason = _("Transaction too large").translated;
            return false;
        }
    }

    if (nFeeRet > m_default_max_tx_fee) {
        strFailReason = TransactionErrorString(TransactionError::MAX_FEE_EXCEEDED);
        return false;
    }

    if (gArgs.GetBoolArg("-walletrejectlongchains", DEFAULT_WALLET_REJECT_LONG_CHAINS)) {
        // Lastly, ensure this tx will pass the mempool's chain limits
        if (!chain().checkChainLimits(tx)) {
            strFailReason = _("Transaction has too long of a mempool chain").translated;
            return false;
        }
    }

    // Before we return success, we assume any change key will be used to prevent
    // accidental re-use.
    for (auto& reservedest_ : reservedest) {
        reservedest_->KeepDestination();
    }

    WalletLogPrintf("Fee Calculation: Fee:%d Bytes:%u Needed:%d Tgt:%d (requested %d) Reason:\"%s\" Decay %.5f: Estimation: (%g - %g) %.2f%% %.1f/(%.1f %d mem %.1f out) Fail: (%g - %g) %.2f%% %.1f/(%.1f %d mem %.1f out)\n",
              nFeeRet, nBytes, nFeeNeeded, feeCalc.returnedTarget, feeCalc.desiredTarget, StringForFeeReason(feeCalc.reason), feeCalc.est.decay,
              feeCalc.est.pass.start, feeCalc.est.pass.end,
              100 * feeCalc.est.pass.withinTarget / (feeCalc.est.pass.totalConfirmed + feeCalc.est.pass.inMempool + feeCalc.est.pass.leftMempool),
              feeCalc.est.pass.withinTarget, feeCalc.est.pass.totalConfirmed, feeCalc.est.pass.inMempool, feeCalc.est.pass.leftMempool,
              feeCalc.est.fail.start, feeCalc.est.fail.end,
              100 * feeCalc.est.fail.withinTarget / (feeCalc.est.fail.totalConfirmed + feeCalc.est.fail.inMempool + feeCalc.est.fail.leftMempool),
              feeCalc.est.fail.withinTarget, feeCalc.est.fail.totalConfirmed, feeCalc.est.fail.inMempool, feeCalc.est.fail.leftMempool);
    return true;
}

void CWallet::CommitTransaction(CTransactionRef tx, mapValue_t mapValue, std::vector<std::pair<std::string, std::string>> orderForm, const BlindDetails* blind_details)
{
    auto locked_chain = chain().lock();
    LOCK(cs_wallet);

    CWalletTx wtxNew(this, std::move(tx));
    wtxNew.mapValue = std::move(mapValue);
    wtxNew.vOrderForm = std::move(orderForm);
    wtxNew.fTimeReceivedIsTxTime = true;
    wtxNew.fFromMe = true;

    // Write down blinding information
    if (blind_details) {
        assert(blind_details->o_amounts.size() == wtxNew.tx->vout.size());
        assert(blind_details->o_asset_blinds.size() == wtxNew.tx->vout.size());
        assert(blind_details->o_amount_blinds.size() == wtxNew.tx->vout.size());
        for (unsigned int i = 0; i < blind_details->o_amounts.size(); i++) {
            wtxNew.SetBlindingData(i, blind_details->o_pubkeys[i], blind_details->o_amounts[i], blind_details->o_amount_blinds[i], blind_details->o_assets[i], blind_details->o_asset_blinds[i]);
        }
    }

    WalletLogPrintf("CommitTransaction:\n%s", wtxNew.tx->ToString()); /* Continued */

    // Add tx to wallet, because if it has change it's also ours,
    // otherwise just for transaction history.
    AddToWallet(wtxNew);

    // Notify that old coins are spent
    for (const CTxIn& txin : wtxNew.tx->vin)
    {
        // Pegins are not in our UTXO set.
        if (txin.m_is_pegin)
            continue;

        CWalletTx &coin = mapWallet.at(txin.prevout.hash);
        coin.BindWallet(this);
        NotifyTransactionChanged(this, coin.GetHash(), CT_UPDATED);
    }

    // Get the inserted-CWalletTx from mapWallet so that the
    // fInMempool flag is cached properly
    CWalletTx& wtx = mapWallet.at(wtxNew.GetHash());

    if (!fBroadcastTransactions) {
        // Don't submit tx to the mempool
        return;
    }

    std::string err_string;
    if (!wtx.SubmitMemoryPoolAndRelay(err_string, true)) {
        WalletLogPrintf("CommitTransaction(): Transaction cannot be broadcast immediately, %s\n", err_string);
        // TODO: if we expect the failure to be long term or permanent, instead delete wtx from the wallet and return failure.
    }
}

DBErrors CWallet::LoadWallet(bool& fFirstRunRet)
{
    // Even if we don't use this lock in this function, we want to preserve
    // lock order in LoadToWallet if query of chain state is needed to know
    // tx status. If lock can't be taken (e.g wallet-tool), tx confirmation
    // status may be not reliable.
    auto locked_chain = LockChain();
    LOCK(cs_wallet);

    fFirstRunRet = false;
    DBErrors nLoadWalletRet = WalletBatch(*database,"cr+").LoadWallet(this);
    if (nLoadWalletRet == DBErrors::NEED_REWRITE)
    {
        if (database->Rewrite("\x04pool"))
        {
            if (auto spk_man = m_spk_man.get()) {
                spk_man->RewriteDB();
            }
        }
    }

    {
        LOCK(cs_KeyStore);
        // This wallet is in its first run if all of these are empty
        fFirstRunRet = mapKeys.empty() && mapCryptedKeys.empty() && mapWatchKeys.empty() && setWatchOnly.empty() && mapScripts.empty()
            && !IsWalletFlagSet(WALLET_FLAG_DISABLE_PRIVATE_KEYS) && !IsWalletFlagSet(WALLET_FLAG_BLANK_WALLET);
    }

    if (nLoadWalletRet != DBErrors::LOAD_OK)
        return nLoadWalletRet;

    return DBErrors::LOAD_OK;
}

DBErrors CWallet::ZapSelectTx(std::vector<uint256>& vHashIn, std::vector<uint256>& vHashOut)
{
    AssertLockHeld(cs_wallet);
    DBErrors nZapSelectTxRet = WalletBatch(*database, "cr+").ZapSelectTx(vHashIn, vHashOut);
    for (uint256 hash : vHashOut) {
        const auto& it = mapWallet.find(hash);
        wtxOrdered.erase(it->second.m_it_wtxOrdered);
        mapWallet.erase(it);
        NotifyTransactionChanged(this, hash, CT_DELETED);
    }

    if (nZapSelectTxRet == DBErrors::NEED_REWRITE)
    {
        if (database->Rewrite("\x04pool"))
        {
            if (auto spk_man = m_spk_man.get()) {
                spk_man->RewriteDB();
            }
        }
    }

    if (nZapSelectTxRet != DBErrors::LOAD_OK)
        return nZapSelectTxRet;

    MarkDirty();

    return DBErrors::LOAD_OK;
}

DBErrors CWallet::ZapWalletTx(std::vector<CWalletTx>& vWtx)
{
    DBErrors nZapWalletTxRet = WalletBatch(*database,"cr+").ZapWalletTx(vWtx);
    if (nZapWalletTxRet == DBErrors::NEED_REWRITE)
    {
        if (database->Rewrite("\x04pool"))
        {
            if (auto spk_man = m_spk_man.get()) {
                spk_man->RewriteDB();
            }
        }
    }

    if (nZapWalletTxRet != DBErrors::LOAD_OK)
        return nZapWalletTxRet;

    return DBErrors::LOAD_OK;
}

bool CWallet::SetAddressBookWithDB(WalletBatch& batch, const CTxDestination& address, const std::string& strName, const std::string& strPurpose)
{
    bool fUpdated = false;
    {
        LOCK(cs_wallet);
        std::map<CTxDestination, CAddressBookData>::iterator mi = mapAddressBook.find(address);
        fUpdated = mi != mapAddressBook.end();
        mapAddressBook[address].name = strName;
        if (!strPurpose.empty()) /* update purpose only if requested */
            mapAddressBook[address].purpose = strPurpose;
    }
    NotifyAddressBookChanged(this, address, strName, IsMine(address) != ISMINE_NO,
                             strPurpose, (fUpdated ? CT_UPDATED : CT_NEW) );
    if (!strPurpose.empty() && !batch.WritePurpose(EncodeDestination(address), strPurpose))
        return false;
    return batch.WriteName(EncodeDestination(address), strName);
}

bool CWallet::SetAddressBook(const CTxDestination& address, const std::string& strName, const std::string& strPurpose)
{
    WalletBatch batch(*database);
    return SetAddressBookWithDB(batch, address, strName, strPurpose);
}

bool CWallet::DelAddressBook(const CTxDestination& address)
{
    {
        LOCK(cs_wallet);

        // Delete destdata tuples associated with address
        std::string strAddress = EncodeDestination(address);
        for (const std::pair<const std::string, std::string> &item : mapAddressBook[address].destdata)
        {
            WalletBatch(*database).EraseDestData(strAddress, item.first);
        }
        mapAddressBook.erase(address);
    }

    NotifyAddressBookChanged(this, address, "", IsMine(address) != ISMINE_NO, "", CT_DELETED);

    WalletBatch(*database).ErasePurpose(EncodeDestination(address));
    return WalletBatch(*database).EraseName(EncodeDestination(address));
}

size_t CWallet::KeypoolCountExternalKeys()
{
    AssertLockHeld(cs_wallet);

    unsigned int count = 0;
    if (auto spk_man = m_spk_man.get()) {
        AssertLockHeld(spk_man->cs_wallet);
        count += spk_man->KeypoolCountExternalKeys();
    }

    return count;
}

unsigned int CWallet::GetKeyPoolSize() const
{
    AssertLockHeld(cs_wallet);

    unsigned int count = 0;
    if (auto spk_man = m_spk_man.get()) {
        count += spk_man->GetKeyPoolSize();
    }
    return count;
}

bool CWallet::TopUpKeyPool(unsigned int kpSize)
{
    bool res = true;
    if (auto spk_man = m_spk_man.get()) {
        res &= spk_man->TopUp(kpSize);
    }
    return res;
}

/// ELEMENTS: get PAK online key
bool CWallet::GetOnlinePakKey(CPubKey& online_pubkey, std::string& error)
{
    error.clear();
    auto spk_man = m_spk_man.get();
    if (spk_man) {
        if (!spk_man->GetKeyFromPool(online_pubkey)) {
            error = "Error: Keypool ran out, please call keypoolrefill first";
            return false;
        }
        return true;
    }
    return false;
}
/// end ELEMENTS

bool CWallet::GetNewDestination(const OutputType type, const std::string label, CTxDestination& dest, std::string& error, bool add_blinding_key)
{
    LOCK(cs_wallet);
    error.clear();
    bool result = false;
    auto spk_man = m_spk_man.get();
    if (spk_man) {
        result = spk_man->GetNewDestination(type, dest, error, add_blinding_key);
    }
    if (result) {
        SetAddressBook(dest, label, "receive");
    }

    return result;
}

bool CWallet::GetNewChangeDestination(const OutputType type, CTxDestination& dest, std::string& error, bool add_blinding_key)
{
    error.clear();

    m_spk_man->TopUp();

    ReserveDestination reservedest(this, type);
    if (!reservedest.GetReservedDestination(dest, true)) {
        error = "Error: Keypool ran out, please call keypoolrefill first";
        return false;
    }
    if (add_blinding_key) {
        CPubKey blinding_pubkey = GetBlindingPubKey(GetScriptForDestination(dest));
        reservedest.SetBlindingPubKey(type, blinding_pubkey, dest);
    }

    reservedest.KeepDestination();
    return true;
}

int64_t CWallet::GetOldestKeyPoolTime()
{
    int64_t oldestKey = std::numeric_limits<int64_t>::max();
    if (auto spk_man = m_spk_man.get()) {
        oldestKey = spk_man->GetOldestKeyPoolTime();
    }
    return oldestKey;
}

std::map<CTxDestination, CAmount> CWallet::GetAddressBalances(interfaces::Chain::Lock& locked_chain)
{
    std::map<CTxDestination, CAmount> balances;

    {
        LOCK(cs_wallet);
        std::set<uint256> trusted_parents;
        for (const auto& walletEntry : mapWallet)
        {
            const CWalletTx& wtx = walletEntry.second;

            if (!wtx.IsTrusted(locked_chain, trusted_parents))
                continue;

            if (wtx.IsImmatureCoinBase())
                continue;

            int nDepth = wtx.GetDepthInMainChain();
            if (nDepth < (wtx.IsFromMe(ISMINE_ALL) ? 0 : 1))
                continue;

            for (unsigned int i = 0; i < wtx.tx->vout.size(); i++)
            {
                CTxDestination addr;
                if (!IsMine(wtx.tx->vout[i]))
                    continue;
                if(!ExtractDestination(wtx.tx->vout[i].scriptPubKey, addr))
                    continue;

                CAmount n = IsSpent(walletEntry.first, i) ? 0 : wtx.GetOutputValueOut(i);

                if (!balances.count(addr))
                    balances[addr] = 0;

                if (n < 0) {
                    continue;
                }
                balances[addr] += n;
            }
        }
    }

    return balances;
}

std::set< std::set<CTxDestination> > CWallet::GetAddressGroupings()
{
    AssertLockHeld(cs_wallet);
    std::set< std::set<CTxDestination> > groupings;
    std::set<CTxDestination> grouping;

    for (const auto& walletEntry : mapWallet)
    {
        const CWalletTx& wtx = walletEntry.second;

        if (wtx.tx->vin.size() > 0)
        {
            bool any_mine = false;
            // group all input addresses with each other
            for (const CTxIn& txin : wtx.tx->vin)
            {
                CTxDestination address;
                if(!IsMine(txin)) /* If this input isn't mine, ignore it */
                    continue;
                if(!ExtractDestination(mapWallet.at(txin.prevout.hash).tx->vout[txin.prevout.n].scriptPubKey, address))
                    continue;
                grouping.insert(address);
                any_mine = true;
            }

            // group change with input addresses
            if (any_mine)
            {
               for (const CTxOut& txout : wtx.tx->vout)
                   if (IsChange(txout))
                   {
                       CTxDestination txoutAddr;
                       if(!ExtractDestination(txout.scriptPubKey, txoutAddr))
                           continue;
                       grouping.insert(txoutAddr);
                   }
            }
            if (grouping.size() > 0)
            {
                groupings.insert(grouping);
                grouping.clear();
            }
        }

        // group lone addrs by themselves
        for (const auto& txout : wtx.tx->vout)
            if (IsMine(txout))
            {
                CTxDestination address;
                if(!ExtractDestination(txout.scriptPubKey, address))
                    continue;
                grouping.insert(address);
                groupings.insert(grouping);
                grouping.clear();
            }
    }

    std::set< std::set<CTxDestination>* > uniqueGroupings; // a set of pointers to groups of addresses
    std::map< CTxDestination, std::set<CTxDestination>* > setmap;  // map addresses to the unique group containing it
    for (std::set<CTxDestination> _grouping : groupings)
    {
        // make a set of all the groups hit by this new group
        std::set< std::set<CTxDestination>* > hits;
        std::map< CTxDestination, std::set<CTxDestination>* >::iterator it;
        for (const CTxDestination& address : _grouping)
            if ((it = setmap.find(address)) != setmap.end())
                hits.insert((*it).second);

        // merge all hit groups into a new single group and delete old groups
        std::set<CTxDestination>* merged = new std::set<CTxDestination>(_grouping);
        for (std::set<CTxDestination>* hit : hits)
        {
            merged->insert(hit->begin(), hit->end());
            uniqueGroupings.erase(hit);
            delete hit;
        }
        uniqueGroupings.insert(merged);

        // update setmap
        for (const CTxDestination& element : *merged)
            setmap[element] = merged;
    }

    std::set< std::set<CTxDestination> > ret;
    for (const std::set<CTxDestination>* uniqueGrouping : uniqueGroupings)
    {
        ret.insert(*uniqueGrouping);
        delete uniqueGrouping;
    }

    return ret;
}

std::set<CTxDestination> CWallet::GetLabelAddresses(const std::string& label) const
{
    LOCK(cs_wallet);
    std::set<CTxDestination> result;
    for (const std::pair<const CTxDestination, CAddressBookData>& item : mapAddressBook)
    {
        const CTxDestination& address = item.first;
        const std::string& strName = item.second.name;
        if (strName == label)
            result.insert(address);
    }
    return result;
}

bool ReserveDestination::GetReservedDestination(CTxDestination& dest, bool internal)
{
    m_spk_man = pwallet->GetLegacyScriptPubKeyMan();
    if (!m_spk_man) {
        return false;
    }

    if (!pwallet->CanGetAddresses(internal)) {
        return false;
    }

    if (nIndex == -1)
    {
        CKeyPool keypool;
        if (!m_spk_man->GetReservedDestination(type, internal, nIndex, keypool)) {
            return false;
        }
        vchPubKey = keypool.vchPubKey;
        fInternal = keypool.fInternal;
    }
    assert(vchPubKey.IsValid());
    address = GetDestinationForKey(vchPubKey, type);
    dest = address;
    return true;
}

void ReserveDestination::SetBlindingPubKey(const OutputType type, const CPubKey& blinding_pubkey, CTxDestination& dest)
{
    address = GetDestinationForKey(vchPubKey, type, blinding_pubkey);
    dest = address;
}

void ReserveDestination::KeepDestination()
{
    if (nIndex != -1) {
        m_spk_man->KeepDestination(nIndex);
        m_spk_man->LearnRelatedScripts(vchPubKey, type);
    }
    nIndex = -1;
    vchPubKey = CPubKey();
    address = CNoDestination();
}

void ReserveDestination::ReturnDestination()
{
    if (nIndex != -1) {
        m_spk_man->ReturnDestination(nIndex, fInternal, vchPubKey);
    }
    nIndex = -1;
    vchPubKey = CPubKey();
    address = CNoDestination();
}

void CWallet::LockCoin(const COutPoint& output)
{
    AssertLockHeld(cs_wallet);
    setLockedCoins.insert(output);
}

void CWallet::UnlockCoin(const COutPoint& output)
{
    AssertLockHeld(cs_wallet);
    setLockedCoins.erase(output);
}

void CWallet::UnlockAllCoins()
{
    AssertLockHeld(cs_wallet);
    setLockedCoins.clear();
}

bool CWallet::IsLockedCoin(uint256 hash, unsigned int n) const
{
    AssertLockHeld(cs_wallet);
    COutPoint outpt(hash, n);

    return (setLockedCoins.count(outpt) > 0);
}

void CWallet::ListLockedCoins(std::vector<COutPoint>& vOutpts) const
{
    AssertLockHeld(cs_wallet);
    for (std::set<COutPoint>::iterator it = setLockedCoins.begin();
         it != setLockedCoins.end(); it++) {
        COutPoint outpt = (*it);
        vOutpts.push_back(outpt);
    }
}

/** @} */ // end of Actions

void CWallet::GetKeyBirthTimes(interfaces::Chain::Lock& locked_chain, std::map<CKeyID, int64_t>& mapKeyBirth) const {
    AssertLockHeld(cs_wallet);
    mapKeyBirth.clear();

    LegacyScriptPubKeyMan* spk_man = GetLegacyScriptPubKeyMan();
    assert(spk_man != nullptr);
    AssertLockHeld(spk_man->cs_wallet);

    // get birth times for keys with metadata
    for (const auto& entry : spk_man->mapKeyMetadata) {
        if (entry.second.nCreateTime) {
            mapKeyBirth[entry.first] = entry.second.nCreateTime;
        }
    }

    // map in which we'll infer heights of other keys
    const Optional<int> tip_height = locked_chain.getHeight();
    const int max_height = tip_height && *tip_height > 144 ? *tip_height - 144 : 0; // the tip can be reorganized; use a 144-block safety margin
    std::map<CKeyID, int> mapKeyFirstBlock;
    for (const CKeyID &keyid : spk_man->GetKeys()) {
        if (mapKeyBirth.count(keyid) == 0)
            mapKeyFirstBlock[keyid] = max_height;
    }

    // if there are no such keys, we're done
    if (mapKeyFirstBlock.empty())
        return;

    // find first block that affects those keys, if there are any left
    for (const auto& entry : mapWallet) {
        // iterate over all wallet transactions...
        const CWalletTx &wtx = entry.second;
        if (Optional<int> height = locked_chain.getBlockHeight(wtx.m_confirm.hashBlock)) {
            // ... which are already in a block
            for (const CTxOut &txout : wtx.tx->vout) {
                // iterate over all their outputs
                for (const auto &keyid : GetAffectedKeys(txout.scriptPubKey, *spk_man)) {
                    // ... and all their affected keys
                    std::map<CKeyID, int>::iterator rit = mapKeyFirstBlock.find(keyid);
                    if (rit != mapKeyFirstBlock.end() && *height < rit->second)
                        rit->second = *height;
                }
            }
        }
    }

    // Extract block timestamps for those keys
    for (const auto& entry : mapKeyFirstBlock)
        mapKeyBirth[entry.first] = locked_chain.getBlockTime(entry.second) - TIMESTAMP_WINDOW; // block times can be 2h off
}

/**
 * Compute smart timestamp for a transaction being added to the wallet.
 *
 * Logic:
 * - If sending a transaction, assign its timestamp to the current time.
 * - If receiving a transaction outside a block, assign its timestamp to the
 *   current time.
 * - If receiving a block with a future timestamp, assign all its (not already
 *   known) transactions' timestamps to the current time.
 * - If receiving a block with a past timestamp, before the most recent known
 *   transaction (that we care about), assign all its (not already known)
 *   transactions' timestamps to the same timestamp as that most-recent-known
 *   transaction.
 * - If receiving a block with a past timestamp, but after the most recent known
 *   transaction, assign all its (not already known) transactions' timestamps to
 *   the block time.
 *
 * For more information see CWalletTx::nTimeSmart,
 * https://bitcointalk.org/?topic=54527, or
 * https://github.com/bitcoin/bitcoin/pull/1393.
 */
unsigned int CWallet::ComputeTimeSmart(const CWalletTx& wtx) const
{
    unsigned int nTimeSmart = wtx.nTimeReceived;
    if (!wtx.isUnconfirmed() && !wtx.isAbandoned()) {
        int64_t blocktime;
        if (chain().findBlock(wtx.m_confirm.hashBlock, nullptr /* block */, &blocktime)) {
            int64_t latestNow = wtx.nTimeReceived;
            int64_t latestEntry = 0;

            // Tolerate times up to the last timestamp in the wallet not more than 5 minutes into the future
            int64_t latestTolerated = latestNow + 300;
            const TxItems& txOrdered = wtxOrdered;
            for (auto it = txOrdered.rbegin(); it != txOrdered.rend(); ++it) {
                CWalletTx* const pwtx = it->second;
                if (pwtx == &wtx) {
                    continue;
                }
                int64_t nSmartTime;
                nSmartTime = pwtx->nTimeSmart;
                if (!nSmartTime) {
                    nSmartTime = pwtx->nTimeReceived;
                }
                if (nSmartTime <= latestTolerated) {
                    latestEntry = nSmartTime;
                    if (nSmartTime > latestNow) {
                        latestNow = nSmartTime;
                    }
                    break;
                }
            }

            nTimeSmart = std::max(latestEntry, std::min(blocktime, latestNow));
        } else {
            WalletLogPrintf("%s: found %s in block %s not in index\n", __func__, wtx.GetHash().ToString(), wtx.m_confirm.hashBlock.ToString());
        }
    }
    return nTimeSmart;
}

bool CWallet::AddDestData(WalletBatch& batch, const CTxDestination &dest, const std::string &key, const std::string &value)
{
    if (boost::get<CNoDestination>(&dest))
        return false;

    mapAddressBook[dest].destdata.insert(std::make_pair(key, value));
    return batch.WriteDestData(EncodeDestination(dest), key, value);
}

bool CWallet::EraseDestData(WalletBatch& batch, const CTxDestination &dest, const std::string &key)
{
    if (!mapAddressBook[dest].destdata.erase(key))
        return false;
    return batch.EraseDestData(EncodeDestination(dest), key);
}

void CWallet::LoadDestData(const CTxDestination &dest, const std::string &key, const std::string &value)
{
    mapAddressBook[dest].destdata.insert(std::make_pair(key, value));
}

bool CWallet::GetDestData(const CTxDestination &dest, const std::string &key, std::string *value) const
{
    std::map<CTxDestination, CAddressBookData>::const_iterator i = mapAddressBook.find(dest);
    if(i != mapAddressBook.end())
    {
        CAddressBookData::StringMap::const_iterator j = i->second.destdata.find(key);
        if(j != i->second.destdata.end())
        {
            if(value)
                *value = j->second;
            return true;
        }
    }
    return false;
}

std::vector<std::string> CWallet::GetDestValues(const std::string& prefix) const
{
    std::vector<std::string> values;
    for (const auto& address : mapAddressBook) {
        for (const auto& data : address.second.destdata) {
            if (!data.first.compare(0, prefix.size(), prefix)) {
                values.emplace_back(data.second);
            }
        }
    }
    return values;
}

bool CWallet::Verify(interfaces::Chain& chain, const WalletLocation& location, bool salvage_wallet, std::string& error_string, std::vector<std::string>& warnings)
{
    // Do some checking on wallet path. It should be either a:
    //
    // 1. Path where a directory can be created.
    // 2. Path to an existing directory.
    // 3. Path to a symlink to a directory.
    // 4. For backwards compatibility, the name of a data file in -walletdir.
    LOCK(cs_wallets);
    const fs::path& wallet_path = location.GetPath();
    fs::file_type path_type = fs::symlink_status(wallet_path).type();
    if (!(path_type == fs::file_not_found || path_type == fs::directory_file ||
          (path_type == fs::symlink_file && fs::is_directory(wallet_path)) ||
          (path_type == fs::regular_file && fs::path(location.GetName()).filename() == location.GetName()))) {
        error_string = strprintf(
              "Invalid -wallet path '%s'. -wallet path should point to a directory where wallet.dat and "
              "database/log.?????????? files can be stored, a location where such a directory could be created, "
              "or (for backwards compatibility) the name of an existing data file in -walletdir (%s)",
              location.GetName(), GetWalletDir());
        return false;
    }

    // Make sure that the wallet path doesn't clash with an existing wallet path
    if (IsWalletLoaded(wallet_path)) {
        error_string = strprintf("Error loading wallet %s. Duplicate -wallet filename specified.", location.GetName());
        return false;
    }

    // Keep same database environment instance across Verify/Recover calls below.
    std::unique_ptr<WalletDatabase> database = WalletDatabase::Create(wallet_path);

    try {
        if (!WalletBatch::VerifyEnvironment(wallet_path, error_string)) {
            return false;
        }
    } catch (const fs::filesystem_error& e) {
        error_string = strprintf("Error loading wallet %s. %s", location.GetName(), fsbridge::get_filesystem_error_message(e));
        return false;
    }

    if (salvage_wallet) {
        // Recover readable keypairs:
        CWallet dummyWallet(&chain, WalletLocation(), WalletDatabase::CreateDummy());
        std::string backup_filename;
        // Even if we don't use this lock in this function, we want to preserve
        // lock order in LoadToWallet if query of chain state is needed to know
        // tx status. If lock can't be taken, tx confirmation status may be not
        // reliable.
        auto locked_chain = dummyWallet.LockChain();
        if (!WalletBatch::Recover(wallet_path, (void *)&dummyWallet, WalletBatch::RecoverKeysOnlyFilter, backup_filename)) {
            return false;
        }
    }

    return WalletBatch::VerifyDatabaseFile(wallet_path, warnings, error_string);
}

std::shared_ptr<CWallet> CWallet::CreateWalletFromFile(interfaces::Chain& chain, const WalletLocation& location, std::string& error, std::vector<std::string>& warnings, uint64_t wallet_creation_flags)
{
    const std::string walletFile = WalletDataFilePath(location.GetPath()).string();

    // needed to restore wallet transaction meta data after -zapwallettxes
    std::vector<CWalletTx> vWtx;

    if (gArgs.GetBoolArg("-zapwallettxes", false)) {
        chain.initMessage(_("Zapping all transactions from wallet...").translated);

        std::unique_ptr<CWallet> tempWallet = MakeUnique<CWallet>(&chain, location, WalletDatabase::Create(location.GetPath()));
        DBErrors nZapWalletRet = tempWallet->ZapWalletTx(vWtx);
        if (nZapWalletRet != DBErrors::LOAD_OK) {
            error = strprintf(_("Error loading %s: Wallet corrupted").translated, walletFile);
            return nullptr;
        }
    }

    chain.initMessage(_("Loading wallet...").translated);

    int64_t nStart = GetTimeMillis();
    bool fFirstRun = true;
    // TODO: Can't use std::make_shared because we need a custom deleter but
    // should be possible to use std::allocate_shared.
    std::shared_ptr<CWallet> walletInstance(new CWallet(&chain, location, WalletDatabase::Create(location.GetPath())), ReleaseWallet);
    DBErrors nLoadWalletRet = walletInstance->LoadWallet(fFirstRun);
    if (nLoadWalletRet != DBErrors::LOAD_OK) {
        if (nLoadWalletRet == DBErrors::CORRUPT) {
            error = strprintf(_("Error loading %s: Wallet corrupted").translated, walletFile);
            return nullptr;
        }
        else if (nLoadWalletRet == DBErrors::NONCRITICAL_ERROR)
        {
            warnings.push_back(strprintf(_("Error reading %s! All keys read correctly, but transaction data"
                                          " or address book entries might be missing or incorrect.").translated,
                walletFile));
        }
        else if (nLoadWalletRet == DBErrors::TOO_NEW) {
            error = strprintf(_("Error loading %s: Wallet requires newer version of %s").translated, walletFile, PACKAGE_NAME);
            return nullptr;
        }
        else if (nLoadWalletRet == DBErrors::NEED_REWRITE)
        {
            error = strprintf(_("Wallet needed to be rewritten: restart %s to complete").translated, PACKAGE_NAME);
            return nullptr;
        }
        else {
            error = strprintf(_("Error loading %s").translated, walletFile);
            return nullptr;
        }
    }

    int prev_version = walletInstance->GetVersion();
    if (gArgs.GetBoolArg("-upgradewallet", fFirstRun))
    {
        int nMaxVersion = gArgs.GetArg("-upgradewallet", 0);
        if (nMaxVersion == 0) // the -upgradewallet without argument case
        {
            walletInstance->WalletLogPrintf("Performing wallet upgrade to %i\n", FEATURE_LATEST);
            nMaxVersion = FEATURE_LATEST;
            walletInstance->SetMinVersion(FEATURE_LATEST); // permanently upgrade the wallet immediately
        }
        else
            walletInstance->WalletLogPrintf("Allowing wallet upgrade up to %i\n", nMaxVersion);
        if (nMaxVersion < walletInstance->GetVersion())
        {
            error = _("Cannot downgrade wallet").translated;
            return nullptr;
        }
        walletInstance->SetMaxVersion(nMaxVersion);
    }

    // Upgrade to HD if explicit upgrade
    if (gArgs.GetBoolArg("-upgradewallet", false)) {
        LOCK(walletInstance->cs_wallet);

        // Do not upgrade versions to any version between HD_SPLIT and FEATURE_PRE_SPLIT_KEYPOOL unless already supporting HD_SPLIT
        int max_version = walletInstance->GetVersion();
        if (!walletInstance->CanSupportFeature(FEATURE_HD_SPLIT) && max_version >= FEATURE_HD_SPLIT && max_version < FEATURE_PRE_SPLIT_KEYPOOL) {
            error = _("Cannot upgrade a non HD split wallet without upgrading to support pre split keypool. Please use -upgradewallet=169900 or -upgradewallet with no version specified.").translated;
            return nullptr;
        }

        if (auto spk_man = walletInstance->m_spk_man.get()) {
            if (!spk_man->Upgrade(prev_version, error)) {
                return nullptr;
            }
        }
    }

    if (fFirstRun)
    {
        // ensure this wallet.dat can only be opened by clients supporting HD with chain split and expects no default key
        walletInstance->SetMinVersion(FEATURE_LATEST);

        walletInstance->SetWalletFlags(wallet_creation_flags, false);
        if (!(wallet_creation_flags & (WALLET_FLAG_DISABLE_PRIVATE_KEYS | WALLET_FLAG_BLANK_WALLET))) {
            if (auto spk_man = walletInstance->m_spk_man.get()) {
                if (!spk_man->SetupGeneration()) {
                    error = _("Unable to generate initial keys").translated;
                    return nullptr;
                }
            }
        }

        auto locked_chain = chain.lock();
        walletInstance->ChainStateFlushed(locked_chain->getTipLocator());
    } else if (wallet_creation_flags & WALLET_FLAG_DISABLE_PRIVATE_KEYS) {
        // Make it impossible to disable private keys after creation
        error = strprintf(_("Error loading %s: Private keys can only be disabled during creation").translated, walletFile);
        return NULL;
    } else if (walletInstance->IsWalletFlagSet(WALLET_FLAG_DISABLE_PRIVATE_KEYS)) {
        if (walletInstance->m_spk_man) {
            if (walletInstance->m_spk_man->HavePrivateKeys()) {
                warnings.push_back(strprintf(_("Warning: Private keys detected in wallet {%s} with disabled private keys").translated, walletFile));
            }
        }
    }

    if (!gArgs.GetArg("-addresstype", "").empty() && !ParseOutputType(gArgs.GetArg("-addresstype", ""), walletInstance->m_default_address_type)) {
        error = strprintf(_("Unknown address type '%s'").translated, gArgs.GetArg("-addresstype", ""));
        return nullptr;
    }

    if (!gArgs.GetArg("-changetype", "").empty() && !ParseOutputType(gArgs.GetArg("-changetype", ""), walletInstance->m_default_change_type)) {
        error = strprintf(_("Unknown change type '%s'").translated, gArgs.GetArg("-changetype", ""));
        return nullptr;
    }

    if (gArgs.IsArgSet("-mintxfee")) {
        CAmount n = 0;
        if (!ParseMoney(gArgs.GetArg("-mintxfee", ""), n) || 0 == n) {
            error = AmountErrMsg("mintxfee", gArgs.GetArg("-mintxfee", "")).translated;
            return nullptr;
        }
        if (n > HIGH_TX_FEE_PER_KB) {
            warnings.push_back(AmountHighWarn("-mintxfee").translated + " " +
                              _("This is the minimum transaction fee you pay on every transaction.").translated);
        }
        walletInstance->m_min_fee = CFeeRate(n);
    }

    if (gArgs.IsArgSet("-fallbackfee")) {
        CAmount nFeePerK = 0;
        if (!ParseMoney(gArgs.GetArg("-fallbackfee", ""), nFeePerK)) {
            error = strprintf(_("Invalid amount for -fallbackfee=<amount>: '%s'").translated, gArgs.GetArg("-fallbackfee", ""));
            return nullptr;
        }
        if (nFeePerK > HIGH_TX_FEE_PER_KB) {
            warnings.push_back(AmountHighWarn("-fallbackfee").translated + " " +
                              _("This is the transaction fee you may pay when fee estimates are not available.").translated);
        }
        walletInstance->m_fallback_fee = CFeeRate(nFeePerK);
    }
    // Disable fallback fee in case value was set to 0, enable if non-null value
    walletInstance->m_allow_fallback_fee = walletInstance->m_fallback_fee.GetFeePerK() != 0;

    if (gArgs.IsArgSet("-discardfee")) {
        CAmount nFeePerK = 0;
        if (!ParseMoney(gArgs.GetArg("-discardfee", ""), nFeePerK)) {
            error = strprintf(_("Invalid amount for -discardfee=<amount>: '%s'").translated, gArgs.GetArg("-discardfee", ""));
            return nullptr;
        }
        if (nFeePerK > HIGH_TX_FEE_PER_KB) {
            warnings.push_back(AmountHighWarn("-discardfee").translated + " " +
                              _("This is the transaction fee you may discard if change is smaller than dust at this level").translated);
        }
        walletInstance->m_discard_rate = CFeeRate(nFeePerK);
    }
    if (gArgs.IsArgSet("-paytxfee")) {
        CAmount nFeePerK = 0;
        if (!ParseMoney(gArgs.GetArg("-paytxfee", ""), nFeePerK)) {
            error = AmountErrMsg("paytxfee", gArgs.GetArg("-paytxfee", "")).translated;
            return nullptr;
        }
        if (nFeePerK > HIGH_TX_FEE_PER_KB) {
            warnings.push_back(AmountHighWarn("-paytxfee").translated + " " +
                              _("This is the transaction fee you will pay if you send a transaction.").translated);
        }
        walletInstance->m_pay_tx_fee = CFeeRate(nFeePerK, 1000);
        if (walletInstance->m_pay_tx_fee < chain.relayMinFee()) {
            error = strprintf(_("Invalid amount for -paytxfee=<amount>: '%s' (must be at least %s)").translated,
                gArgs.GetArg("-paytxfee", ""), chain.relayMinFee().ToString());
            return nullptr;
        }
    }

    if (gArgs.IsArgSet("-maxtxfee")) {
        CAmount nMaxFee = 0;
        if (!ParseMoney(gArgs.GetArg("-maxtxfee", ""), nMaxFee)) {
            error = AmountErrMsg("maxtxfee", gArgs.GetArg("-maxtxfee", "")).translated;
            return nullptr;
        }
        if (nMaxFee > HIGH_MAX_TX_FEE) {
            warnings.push_back(_("-maxtxfee is set very high! Fees this large could be paid on a single transaction.").translated);
        }
        if (CFeeRate(nMaxFee, 1000) < chain.relayMinFee()) {
            error = strprintf(_("Invalid amount for -maxtxfee=<amount>: '%s' (must be at least the minrelay fee of %s to prevent stuck transactions)").translated,
                                       gArgs.GetArg("-maxtxfee", ""), chain.relayMinFee().ToString());
            return nullptr;
        }
        walletInstance->m_default_max_tx_fee = nMaxFee;
    }

    if (chain.relayMinFee().GetFeePerK() > HIGH_TX_FEE_PER_KB) {
        warnings.push_back(AmountHighWarn("-minrelaytxfee").translated + " " +
                    _("The wallet will avoid paying less than the minimum relay fee.").translated);
    }

    walletInstance->m_confirm_target = gArgs.GetArg("-txconfirmtarget", DEFAULT_TX_CONFIRM_TARGET);
    walletInstance->m_spend_zero_conf_change = gArgs.GetBoolArg("-spendzeroconfchange", DEFAULT_SPEND_ZEROCONF_CHANGE);
    walletInstance->m_signal_rbf = gArgs.GetBoolArg("-walletrbf", DEFAULT_WALLET_RBF);

    walletInstance->WalletLogPrintf("Wallet completed loading in %15dms\n", GetTimeMillis() - nStart);

    // Try to top up keypool. No-op if the wallet is locked.
    walletInstance->TopUpKeyPool();

    auto locked_chain = chain.lock();
    LOCK(walletInstance->cs_wallet);

    int rescan_height = 0;
    if (!gArgs.GetBoolArg("-rescan", false))
    {
        WalletBatch batch(*walletInstance->database);
        CBlockLocator locator;
        if (batch.ReadBestBlock(locator)) {
            if (const Optional<int> fork_height = locked_chain->findLocatorFork(locator)) {
                rescan_height = *fork_height;
            }
        }
    }

    const Optional<int> tip_height = locked_chain->getHeight();
    if (tip_height) {
        walletInstance->m_last_block_processed = locked_chain->getBlockHash(*tip_height);
        walletInstance->m_last_block_processed_height = *tip_height;
    } else {
        walletInstance->m_last_block_processed.SetNull();
        walletInstance->m_last_block_processed_height = -1;
    }

    if (tip_height && *tip_height != rescan_height)
    {
        // We can't rescan beyond non-pruned blocks, stop and throw an error.
        // This might happen if a user uses an old wallet within a pruned node
        // or if they ran -disablewallet for a longer time, then decided to re-enable
        if (chain.havePruned()) {
            // Exit early and print an error.
            // If a block is pruned after this check, we will load the wallet,
            // but fail the rescan with a generic error.
            int block_height = *tip_height;
            while (block_height > 0 && locked_chain->haveBlockOnDisk(block_height - 1) && rescan_height != block_height) {
                --block_height;
            }

            if (rescan_height != block_height) {
                error = _("Prune: last wallet synchronisation goes beyond pruned data. You need to -reindex (download the whole blockchain again in case of pruned node)").translated;
                return nullptr;
            }
        }

        chain.initMessage(_("Rescanning...").translated);
        walletInstance->WalletLogPrintf("Rescanning last %i blocks (from block %i)...\n", *tip_height - rescan_height, rescan_height);

        // No need to read and scan block if block was created before
        // our wallet birthday (as adjusted for block time variability)
        Optional<int64_t> time_first_key;
        if (auto spk_man = walletInstance->m_spk_man.get()) {
            int64_t time = spk_man->GetTimeFirstKey();
            if (!time_first_key || time < *time_first_key) time_first_key = time;
        }
        if (time_first_key) {
            if (Optional<int> first_block = locked_chain->findFirstBlockWithTimeAndHeight(*time_first_key - TIMESTAMP_WINDOW, rescan_height, nullptr)) {
                rescan_height = *first_block;
            }
        }

        {
            WalletRescanReserver reserver(walletInstance.get());
            if (!reserver.reserve() || (ScanResult::SUCCESS != walletInstance->ScanForWalletTransactions(locked_chain->getBlockHash(rescan_height), {} /* stop block */, reserver, true /* update */).status)) {
                error = _("Failed to rescan the wallet during initialization").translated;
                return nullptr;
            }
        }
        walletInstance->ChainStateFlushed(locked_chain->getTipLocator());
        walletInstance->database->IncrementUpdateCounter();

        // Restore wallet transaction metadata after -zapwallettxes=1
        if (gArgs.GetBoolArg("-zapwallettxes", false) && gArgs.GetArg("-zapwallettxes", "1") != "2")
        {
            WalletBatch batch(*walletInstance->database);

            for (const CWalletTx& wtxOld : vWtx)
            {
                uint256 hash = wtxOld.GetHash();
                std::map<uint256, CWalletTx>::iterator mi = walletInstance->mapWallet.find(hash);
                if (mi != walletInstance->mapWallet.end())
                {
                    const CWalletTx* copyFrom = &wtxOld;
                    CWalletTx* copyTo = &mi->second;
                    copyTo->mapValue = copyFrom->mapValue;
                    copyTo->vOrderForm = copyFrom->vOrderForm;
                    copyTo->nTimeReceived = copyFrom->nTimeReceived;
                    copyTo->nTimeSmart = copyFrom->nTimeSmart;
                    copyTo->fFromMe = copyFrom->fFromMe;
                    copyTo->nOrderPos = copyFrom->nOrderPos;
                    batch.WriteTx(*copyTo);
                }
            }
        }
    }

    chain.loadWallet(interfaces::MakeWallet(walletInstance));

    // Register with the validation interface. It's ok to do this after rescan since we're still holding locked_chain.
    walletInstance->handleNotifications();

    walletInstance->SetBroadcastTransactions(gArgs.GetBoolArg("-walletbroadcast", DEFAULT_WALLETBROADCAST));

    {
        walletInstance->WalletLogPrintf("setKeyPool.size() = %u\n",      walletInstance->GetKeyPoolSize());
        walletInstance->WalletLogPrintf("mapWallet.size() = %u\n",       walletInstance->mapWallet.size());
        walletInstance->WalletLogPrintf("mapAddressBook.size() = %u\n",  walletInstance->mapAddressBook.size());
    }

    return walletInstance;
}

void CWallet::handleNotifications()
{
    m_chain_notifications_handler = m_chain->handleNotifications(*this);
}

void CWallet::postInitProcess()
{
    auto locked_chain = chain().lock();
    LOCK(cs_wallet);

    // Add wallet transactions that aren't already in a block to mempool
    // Do this here as mempool requires genesis block to be loaded
    ReacceptWalletTransactions();

    // Update wallet transactions with current mempool transactions.
    chain().requestMempoolTransactions(*this);
}

bool CWallet::BackupWallet(const std::string& strDest)
{
    return database->Backup(strDest);
}

CKeyPool::CKeyPool()
{
    nTime = GetTime();
    fInternal = false;
    m_pre_split = false;
}

CKeyPool::CKeyPool(const CPubKey& vchPubKeyIn, bool internalIn)
{
    nTime = GetTime();
    vchPubKey = vchPubKeyIn;
    fInternal = internalIn;
    m_pre_split = false;
}

int CWalletTx::GetDepthInMainChain() const
{
    assert(pwallet != nullptr);
    AssertLockHeld(pwallet->cs_wallet);
    if (isUnconfirmed() || isAbandoned()) return 0;

    return (pwallet->GetLastBlockHeight() - m_confirm.block_height + 1) * (isConflicted() ? -1 : 1);
}

int CWalletTx::GetBlocksToMaturity() const
{
    if (!IsCoinBase())
        return 0;
    int chain_depth = GetDepthInMainChain();
    assert(chain_depth >= 0); // coinbase tx should not be conflicted
    return std::max(0, (COINBASE_MATURITY+1) - chain_depth);
}

bool CWalletTx::IsImmatureCoinBase() const
{
    // note GetBlocksToMaturity is 0 for non-coinbase tx
    return GetBlocksToMaturity() > 0;
}

std::vector<OutputGroup> CWallet::GroupOutputs(const std::vector<COutput>& outputs, bool single_coin) const {
    std::vector<OutputGroup> groups;
    std::map<std::pair<CAsset, CTxDestination>, OutputGroup> gmap;
    std::pair<CAsset, CTxDestination> dst;
    for (const auto& output : outputs) {
        if (output.fSpendable) {
            CInputCoin input_coin = output.GetInputCoin();
            dst.first = input_coin.asset;

            size_t ancestors, descendants;
            chain().getTransactionAncestry(output.tx->GetHash(), ancestors, descendants);
            if (!single_coin && ExtractDestination(output.tx->tx->vout[output.i].scriptPubKey, dst.second)) {
                // Limit output groups to no more than 10 entries, to protect
                // against inadvertently creating a too-large transaction
                // when using -avoidpartialspends
                if (gmap[dst].m_outputs.size() >= OUTPUT_GROUP_MAX_ENTRIES) {
                    groups.push_back(gmap[dst]);
                    gmap.erase(dst);
                }
                gmap[dst].Insert(input_coin, output.nDepth, output.tx->IsFromMe(ISMINE_ALL), ancestors, descendants);
            } else {
                groups.emplace_back(input_coin, output.nDepth, output.tx->IsFromMe(ISMINE_ALL), ancestors, descendants);
            }
        }
    }
    if (!single_coin) {
        for (const auto& it : gmap) groups.push_back(it.second);
    }
    return groups;
}

bool CWallet::SetCrypted()
{
    LOCK(cs_KeyStore);
    if (fUseCrypto)
        return true;
    if (!mapKeys.empty())
        return false;
    fUseCrypto = true;
    return true;
}

bool CWallet::IsLocked() const
{
    if (!IsCrypted()) {
        return false;
    }
    LOCK(cs_KeyStore);
    return vMasterKey.empty();
}

bool CWallet::Lock()
{
    if (!SetCrypted())
        return false;

    {
        LOCK(cs_KeyStore);
        vMasterKey.clear();
    }

    NotifyStatusChanged(this);
    return true;
}

ScriptPubKeyMan* CWallet::GetScriptPubKeyMan(const CScript& script) const
{
    return m_spk_man.get();
}

const SigningProvider* CWallet::GetSigningProvider(const CScript& script) const
{
    return m_spk_man.get();
}

const SigningProvider* CWallet::GetSigningProvider(const CScript& script, SignatureData& sigdata) const
{
    return m_spk_man.get();
}

LegacyScriptPubKeyMan* CWallet::GetLegacyScriptPubKeyMan() const
{
    return m_spk_man.get();
}

//
// ELEMENTS WALLET ADDITIONS
//

bool CWallet::SetOnlinePubKey(const CPubKey& online_key_in)
{
    LOCK(cs_wallet);
    if (!WalletBatch(*database).WriteOnlineKey(online_key_in)) {
        return false;
    }
    online_key = online_key_in;
    return true;
}

bool CWallet::SetOfflineXPubKey(const CExtPubKey& offline_xpub_in)
{
    LOCK(cs_wallet);
    if (!WalletBatch(*database).WriteOfflineXPubKey(offline_xpub_in)) {
        return false;
    }
    offline_xpub = offline_xpub_in;
    return true;
}

bool CWallet::SetOfflineDescriptor(const std::string& offline_desc_in)
{
    LOCK(cs_wallet);
    if (!WalletBatch(*database).WriteOfflineDescriptor(offline_desc_in)) {
        return false;
    }
    offline_desc = offline_desc_in;
    return true;
}

bool CWallet::SetOfflineCounter(int counter) {
    LOCK(cs_wallet);
    if (!WalletBatch(*database).WriteOfflineCounter(counter)) {
        return false;
    }
    offline_counter = counter;
    return true;
}

unsigned int CWalletTx::GetPseudoInputOffset(const unsigned int input_index, const bool reissuance_token) const
{
    // There is no mapValue space for null issuances
    assert(reissuance_token ? !tx->vin[input_index].assetIssuance.nInflationKeys.IsNull() : !tx->vin[input_index].assetIssuance.nAmount.IsNull());
    unsigned int mapvalue_loc = 0;
    for (unsigned int i = 0; i < tx->vin.size()*2; i++) {
        if (input_index == i/2 && (reissuance_token ? 1 : 0) == i % 2) {
            break;
        }
        if (!tx->vin[i/2].assetIssuance.IsNull()) {
            if ((i % 2 == 0 && !tx->vin[i/2].assetIssuance.nAmount.IsNull()) ||
                    (i % 2 == 1 && !tx->vin[i/2].assetIssuance.nInflationKeys.IsNull())) {
                mapvalue_loc++;
            }
        }
    }
    return mapvalue_loc;
}

void CWalletTx::SetBlindingData(const unsigned int map_index, const CPubKey& blinding_pubkey, const CAmount value, const uint256& value_factor, const CAsset& asset, const uint256& asset_factor)
{
    if (mapValue["blindingdata"].size() < (map_index + 1) * 138) {
        mapValue["blindingdata"].resize((tx->vout.size() + GetNumIssuances(*tx)) * 138);
    }

    unsigned char* it = (unsigned char*)(&mapValue["blindingdata"][0]) + 138 * map_index;

    *it = 1;
    memcpy(&*(it + 1), &value, 8);
    memcpy(&*(it + 9), value_factor.begin(), 32);
    memcpy(&*(it + 41), asset_factor.begin(), 32);
    memcpy(&*(it + 73), asset.begin(), 32);
    if (blinding_pubkey.IsFullyValid()) {
        memcpy(&*(it + 105), blinding_pubkey.begin(), 33);
    } else {
        memset(&*(it + 105), 0, 33);
    }

}

void CWalletTx::GetBlindingData(const unsigned int map_index, const std::vector<unsigned char>& vchRangeproof, const CConfidentialValue& conf_value, const CConfidentialAsset& conf_asset, const CConfidentialNonce nonce, const CScript& scriptPubKey, CPubKey* blinding_pubkey_out, CAmount* value_out, uint256* value_factor_out, CAsset* asset_out, uint256* asset_factor_out) const
{
    // Blinding data is cached in a serialized record mapWallet["blindingdata"].
    // It contains a concatenation byte vectors, 74 bytes per txout or pseudo-input.
    // Each consists of:
    // * 1 byte boolean marker (has the output been computed)?
    // * 8 bytes value (-1 if unknown)
    // * 32 bytes value blinding factor
    // * 32 bytes asset blinding factor
    // * 32 bytes asset
    // * 33 bytes blinding pubkey (ECDH pubkey of the destination)
    // This is really ugly, and should use CDataStream serialization instead.

    if (mapValue["blindingdata"].size() < (map_index + 1) * 138) {
        mapValue["blindingdata"].resize((tx->vout.size() + GetNumIssuances(*tx)) * 138);
    }

    unsigned char* it = (unsigned char*)(&mapValue["blindingdata"][0]) + 138 * map_index;

    CAmount amount = -1;
    CPubKey pubkey;
    uint256 value_factor;
    CAsset asset_tag;
    uint256 asset_factor;

    if (*it == 1) {
        memcpy(&amount, &*(it + 1), 8);
        memcpy(value_factor.begin(), &*(it + 9), 32);
        memcpy(asset_factor.begin(), &*(it + 41), 32);
        memcpy(asset_tag.begin(), &*(it + 73), 32);
        pubkey.Set(it + 105, it + 138);

        if (conf_value.IsExplicit()) {
            assert(conf_value.GetAmount() == amount);
        }
    } else {
        pwallet->ComputeBlindingData(conf_value, conf_asset, nonce, scriptPubKey, vchRangeproof, amount, pubkey, value_factor, asset_tag, asset_factor);
        *it = 1;
        memcpy(&*(it + 1), &amount, 8);
        memcpy(&*(it + 9), value_factor.begin(), 32);
        memcpy(&*(it + 41), asset_factor.begin(), 32);
        memcpy(&*(it + 73), asset_tag.begin(), 32);
        if (pubkey.IsFullyValid()) {
            memcpy(&*(it + 105), pubkey.begin(), 33);
        } else {
            memset(&*(it + 105), 0, 33);
        }
    }

    if (value_out) *value_out = amount;
    if (blinding_pubkey_out) *blinding_pubkey_out = pubkey;
    if (value_factor_out) *value_factor_out = value_factor;
    if (asset_factor_out) *asset_factor_out = asset_factor;
    if (asset_out) *asset_out = asset_tag;
}

void CWalletTx::GetNonIssuanceBlindingData(const unsigned int output_index, CPubKey* blinding_pubkey_out, CAmount* value_out, uint256* value_factor_out, CAsset* asset_out, uint256* asset_factor_out) const {
    assert(output_index < tx->vout.size());
    const CTxOut& out = tx->vout[output_index];
    const CTxWitness& wit = tx->witness;
    GetBlindingData(output_index, wit.vtxoutwit.size() <= output_index ? std::vector<unsigned char>() : wit.vtxoutwit[output_index].vchRangeproof, out.nValue, out.nAsset, out.nNonce, out.scriptPubKey,
        blinding_pubkey_out, value_out, value_factor_out, asset_out, asset_factor_out);
}

CAmount CWalletTx::GetOutputValueOut(unsigned int output_index) const {
    CAmount ret;
    GetNonIssuanceBlindingData(output_index, nullptr, &ret, nullptr, nullptr, nullptr);
    return ret;
}

uint256 CWalletTx::GetOutputAmountBlindingFactor(unsigned int output_index) const {
    uint256 ret;
    GetNonIssuanceBlindingData(output_index, nullptr, nullptr, &ret, nullptr, nullptr);
    return ret;
}

uint256 CWalletTx::GetOutputAssetBlindingFactor(unsigned int output_index) const {
    uint256 ret;
    GetNonIssuanceBlindingData(output_index, nullptr, nullptr, nullptr, nullptr, &ret);
    return ret;
}

CAsset CWalletTx::GetOutputAsset(unsigned int output_index) const {
    CAsset ret;
    GetNonIssuanceBlindingData(output_index, nullptr, nullptr, nullptr, &ret, nullptr);
    return ret;
}

CPubKey CWalletTx::GetOutputBlindingPubKey(unsigned int output_index) const {
    CPubKey ret;
    GetNonIssuanceBlindingData(output_index, &ret, nullptr, nullptr, nullptr, nullptr);
    return ret;
}

void CWalletTx::GetIssuanceAssets(unsigned int input_index, CAsset* out_asset, CAsset* out_reissuance_token) const {
    assert(input_index < tx->vin.size());
    const CAssetIssuance& issuance = tx->vin[input_index].assetIssuance;

    if (out_asset && issuance.nAmount.IsNull()) {
        out_asset->SetNull();
        out_asset = nullptr;
    }
    if (out_reissuance_token && issuance.nInflationKeys.IsNull()) {
        out_reissuance_token->SetNull();
        out_reissuance_token = nullptr;
    }
    if (!(out_asset || out_reissuance_token)) return;

    if (issuance.assetBlindingNonce.IsNull()) {
        uint256 entropy;
        GenerateAssetEntropy(entropy, tx->vin[input_index].prevout, issuance.assetEntropy);
        if (out_reissuance_token) {
            CalculateReissuanceToken(*out_reissuance_token, entropy, issuance.nAmount.IsCommitment());
        }
        if (out_asset) {
            CalculateAsset(*out_asset, entropy);
        }
    }
    else {
        if (out_reissuance_token) {
            // Re-issuances don't emit issuance tokens
            out_reissuance_token->SetNull();
        }
        if (out_asset) {
            CalculateAsset(*out_asset, issuance.assetEntropy);
        }
    }
}

uint256 CWalletTx::GetIssuanceBlindingFactor(unsigned int input_index, bool reissuance_token) const {
    assert(input_index < tx->vin.size());
    CAsset asset;
    const CAssetIssuance& issuance = tx->vin[input_index].assetIssuance;
    const CTxWitness& wit = tx->witness;
    GetIssuanceAssets(input_index, reissuance_token ? nullptr : &asset, reissuance_token ? &asset : nullptr);
    if (asset.IsNull()) {
        return uint256();
    }
    const std::vector<unsigned char>& rangeproof = wit.vtxinwit.size() <= input_index ? std::vector<unsigned char>() : (reissuance_token ? wit.vtxinwit[input_index].vchInflationKeysRangeproof : wit.vtxinwit[input_index].vchIssuanceAmountRangeproof);
    unsigned int mapValueInd = GetPseudoInputOffset(input_index, reissuance_token)+tx->vout.size();

    uint256 ret;
    CScript blindingScript(CScript() << OP_RETURN << std::vector<unsigned char>(tx->vin[input_index].prevout.hash.begin(), tx->vin[input_index].prevout.hash.end()) << tx->vin[input_index].prevout.n);
    GetBlindingData(mapValueInd, rangeproof, reissuance_token ? issuance.nInflationKeys : issuance.nAmount, CConfidentialAsset(asset), CConfidentialNonce(), blindingScript, nullptr, nullptr, &ret, nullptr, nullptr);
    return ret;
}

CAmount CWalletTx::GetIssuanceAmount(unsigned int input_index, bool reissuance_token) const {
    assert(input_index < tx->vin.size());
    CAsset asset;
    const CAssetIssuance& issuance = tx->vin[input_index].assetIssuance;
    const CTxWitness& wit = tx->witness;
    GetIssuanceAssets(input_index, reissuance_token ? nullptr : &asset, reissuance_token ? &asset : nullptr);
    if (asset.IsNull()) {
        return -1;
    }
    unsigned int mapValueInd = GetPseudoInputOffset(input_index, reissuance_token)+tx->vout.size();
    const std::vector<unsigned char>& rangeproof = wit.vtxinwit.size() <= input_index ? std::vector<unsigned char>() : (reissuance_token ? wit.vtxinwit[input_index].vchInflationKeysRangeproof : wit.vtxinwit[input_index].vchIssuanceAmountRangeproof);

    CAmount ret;
    CScript blindingScript(CScript() << OP_RETURN << std::vector<unsigned char>(tx->vin[input_index].prevout.hash.begin(), tx->vin[input_index].prevout.hash.end()) << tx->vin[input_index].prevout.n);
    GetBlindingData(mapValueInd, rangeproof, reissuance_token ? issuance.nInflationKeys : issuance.nAmount, CConfidentialAsset(asset), CConfidentialNonce(), blindingScript, nullptr, &ret, nullptr, nullptr, nullptr);
    return ret;
}

void CWallet::ComputeBlindingData(const CConfidentialValue& conf_value, const CConfidentialAsset& conf_asset, const CConfidentialNonce& nonce, const CScript& scriptPubKey, const std::vector<unsigned char>& vchRangeproof, CAmount& value, CPubKey& blinding_pubkey, uint256& value_factor, CAsset& asset, uint256& asset_factor) const
{
    if (conf_value.IsExplicit() && conf_asset.IsExplicit()) {
        value = conf_value.GetAmount();
        asset = conf_asset.GetAsset();
        blinding_pubkey = CPubKey();
        value_factor.SetNull();
        asset_factor.SetNull();
        return;
    }

    CKey blinding_key;
    if ((blinding_key = GetBlindingKey(&scriptPubKey)).IsValid()) {
        // For outputs using derived blinding.
        if (UnblindConfidentialPair(blinding_key, conf_value, conf_asset, nonce, scriptPubKey, vchRangeproof, value, value_factor, asset, asset_factor)) {
            // TODO: make sure SetBlindingData sets it as receiver's blinding pubkey
            blinding_pubkey = blinding_key.GetPubKey();
            return;
        }
    }

    value = -1;
    blinding_pubkey = CPubKey();
    value_factor.SetNull();
    asset.SetNull();
    asset_factor.SetNull();
}

void CWalletTx::WipeUnknownBlindingData()
{
    for (unsigned int n = 0; n < tx->vout.size(); n++) {
        if (GetOutputValueOut(n) == -1) {
            mapValue["blindingdata"][138 * n] = 0;
        }
    }
    for (unsigned int n = 0; n < tx->vin.size(); n++) {
        if (!tx->vin[n].assetIssuance.nAmount.IsNull()) {
            if (GetIssuanceAmount(n, false) == -1) {
                mapValue["blindingdata"][138 * (tx->vout.size() + GetPseudoInputOffset(n, false))] = 0;
            }
        }
        if (!tx->vin[n].assetIssuance.nInflationKeys.IsNull()) {
            if (GetIssuanceAmount(n, true) == -1) {
                mapValue["blindingdata"][138 * (tx->vout.size() + GetPseudoInputOffset(n, true))] = 0;
            }
        }
    }
}

std::map<uint256, std::pair<CAsset, CAsset> > CWallet::GetReissuanceTokenTypes() const {
    std::map<uint256, std::pair<CAsset, CAsset> > tokenMap;
    {
        auto locked_chain = chain().lock();
        LOCK(cs_wallet);
        for (std::map<uint256, CWalletTx>::const_iterator it = mapWallet.begin(); it != mapWallet.end(); ++it) {
            const CWalletTx* pcoin = &(*it).second;
            CAsset asset;
            CAsset token;
            uint256 entropy;
            for (unsigned int input_index = 0; input_index < pcoin->tx->vin.size(); input_index++) {
                const CAssetIssuance& issuance = pcoin->tx->vin[input_index].assetIssuance;
                if (issuance.IsNull()) {
                    continue;
                }
                // Only looking at initial issuances
                if (issuance.assetBlindingNonce.IsNull()) {
                    GenerateAssetEntropy(entropy, pcoin->tx->vin[input_index].prevout, issuance.assetEntropy);
                    CalculateAsset(asset, entropy);
                    // TODO handle the case with null nAmount (not decided yet)
                    CalculateReissuanceToken(token, entropy, issuance.nAmount.IsCommitment());
                    tokenMap[entropy] = std::make_pair(token, asset);
                }
            }
        }
    }
    return tokenMap;
}

CKey CWallet::GetBlindingKey(const CScript* script) const
{
    CKey key;

    if (script != NULL) {
        std::map<CScriptID, uint256>::const_iterator it = mapSpecificBlindingKeys.find(CScriptID(*script));
        if (it != mapSpecificBlindingKeys.end()) {
            key.Set(it->second.begin(), it->second.end(), true);
            if (key.IsValid()) {
                return key;
            }
        }
    }

    if (script != NULL && !blinding_derivation_key.IsNull()) {
        unsigned char vch[32];
        CHMAC_SHA256(blinding_derivation_key.begin(), blinding_derivation_key.size()).Write(&((*script)[0]), script->size()).Finalize(vch);
        key.Set(&vch[0], &vch[32], true);
        if (key.IsValid()) {
            return key;
        }
    }

    return CKey();
}

CPubKey CWallet::GetBlindingPubKey(const CScript& script) const
{
    CKey key = GetBlindingKey(&script);
    if (key.IsValid()) {
        return key.GetPubKey();
    }

    return CPubKey();
}

bool CWallet::LoadSpecificBlindingKey(const CScriptID& scriptid, const uint256& key)
{
    AssertLockHeld(cs_wallet); // mapSpecificBlindingKeys
    mapSpecificBlindingKeys[scriptid] = key;
    return true;
}

bool CWallet::AddSpecificBlindingKey(const CScriptID& scriptid, const uint256& key)
{
    AssertLockHeld(cs_wallet); // mapSpecificBlindingKeys
    if (!LoadSpecificBlindingKey(scriptid, key))
        return false;

    return WalletBatch(*database).WriteSpecificBlindingKey(scriptid, key);
}

bool CWallet::SetMasterBlindingKey(const uint256& key)
{
    AssertLockHeld(cs_wallet);
    if (!WalletBatch(*database).WriteBlindingDerivationKey(key)) {
        return false;
    }
    blinding_derivation_key = key;
    return true;
}

// END ELEMENTS
//
<|MERGE_RESOLUTION|>--- conflicted
+++ resolved
@@ -2692,7 +2692,6 @@
     return m_default_address_type;
 }
 
-<<<<<<< HEAD
 // Reset all non-global blinding details.
 void resetBlindDetails(BlindDetails* det) {
     det->i_amount_blinds.clear();
@@ -2799,15 +2798,8 @@
     // Always assume that we are at least sending policyAsset.
     mapValue[::policyAsset] = 0;
     std::vector<std::unique_ptr<ReserveDestination>> reservedest;
-    reservedest.emplace_back(new ReserveDestination(this)); // policy asset
-=======
-bool CWallet::CreateTransaction(interfaces::Chain::Lock& locked_chain, const std::vector<CRecipient>& vecSend, CTransactionRef& tx, CAmount& nFeeRet,
-                         int& nChangePosInOut, std::string& strFailReason, const CCoinControl& coin_control, bool sign)
-{
-    CAmount nValue = 0;
     const OutputType change_type = TransactionChangeType(coin_control.m_change_type ? *coin_control.m_change_type : m_default_change_type, vecSend);
-    ReserveDestination reservedest(this, change_type);
->>>>>>> 7127c310
+    reservedest.emplace_back(new ReserveDestination(this, change_type)); // policy asset
     int nChangePosRequest = nChangePosInOut;
     std::map<CAsset, int> vChangePosInOut;
     unsigned int nSubtractFeeFromAmount = 0;
@@ -2818,7 +2810,7 @@
         // Pad change keys to cover total possible number of assets
         // One already exists(for policyAsset), so one for each destination
         if (assets_seen.insert(recipient.asset).second) {
-            reservedest.emplace_back(new ReserveDestination(this));
+            reservedest.emplace_back(new ReserveDestination(this, change_type));
         }
 
         // Skip over issuance outputs, no need to select those coins
@@ -2889,28 +2881,18 @@
                     strFailReason = _("Can't generate a change-address key. No keys in the internal keypool and can't generate any keys.").translated;
                     return false;
                 }
-<<<<<<< HEAD
-
-                const OutputType change_type = TransactionChangeType(coin_control.m_change_type ? *coin_control.m_change_type : m_default_change_type, vecSend);
+
                 // One change script per output asset.
                 size_t index = 0;
                 for (const auto& value : mapValue) {
                     CTxDestination dest;
-                    if (index >= reservedest.size() || !reservedest[index]->GetReservedDestination(change_type, dest, true)) {
+                    if (index >= reservedest.size() || !reservedest[index]->GetReservedDestination(dest, true)) {
                         strFailReason = _("Keypool ran out, please call keypoolrefill first").translated;
                         return false;
                     }
 
                     mapScriptChange[value.first] = std::pair<int, CScript>(index, GetScriptForDestination(dest));
                     ++index;
-=======
-                CTxDestination dest;
-                bool ret = reservedest.GetReservedDestination(dest, true);
-                if (!ret)
-                {
-                    strFailReason = "Keypool ran out, please call keypoolrefill first";
-                    return false;
->>>>>>> 7127c310
                 }
 
                 // Also make sure we have change scripts for the pre-selected inputs.
@@ -2930,7 +2912,7 @@
                     }
 
                     CTxDestination dest;
-                    if (index >= reservedest.size() || !reservedest[index]->GetReservedDestination(change_type, dest, true)) {
+                    if (index >= reservedest.size() || !reservedest[index]->GetReservedDestination(dest, true)) {
                         strFailReason = _("Keypool ran out, please call keypoolrefill first").translated;
                         return false;
                     }
@@ -3823,7 +3805,7 @@
     }
     if (add_blinding_key) {
         CPubKey blinding_pubkey = GetBlindingPubKey(GetScriptForDestination(dest));
-        reservedest.SetBlindingPubKey(type, blinding_pubkey, dest);
+        reservedest.SetBlindingPubKey(blinding_pubkey, dest);
     }
 
     reservedest.KeepDestination();
@@ -4017,7 +3999,7 @@
     return true;
 }
 
-void ReserveDestination::SetBlindingPubKey(const OutputType type, const CPubKey& blinding_pubkey, CTxDestination& dest)
+void ReserveDestination::SetBlindingPubKey(const CPubKey& blinding_pubkey, CTxDestination& dest)
 {
     address = GetDestinationForKey(vchPubKey, type, blinding_pubkey);
     dest = address;
