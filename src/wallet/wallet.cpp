--- conflicted
+++ resolved
@@ -2662,38 +2662,6 @@
     }
 
     // At this point, one input was not fully signed otherwise we would have exited already
-<<<<<<< HEAD
-    // Find that input and figure out what went wrong.
-    for (unsigned int i = 0; i < tx.vin.size(); i++) {
-        CTxIn& txin = tx.vin[i];
-        CTxOut prevTxOut;
-        if (txin.m_is_pegin) {
-            prevTxOut = GetPeginOutputFromWitness(tx.witness.vtxinwit[i].m_pegin_witness);
-        } else {
-            auto coin = coins.find(txin.prevout);
-            if (coin == coins.end() || coin->second.IsSpent()) {
-                input_errors[i] = "Input not found or already spent";
-                continue;
-            }
-            prevTxOut = coin->second.out;
-        }
-
-        // Check if this input is complete
-        SignatureData sigdata = DataFromTransaction(tx, i, prevTxOut);
-        if (sigdata.complete) {
-            continue;
-        }
-
-        // Input needs to be signed, find the right ScriptPubKeyMan
-        std::set<ScriptPubKeyMan*> spk_mans = GetScriptPubKeyMans(prevTxOut.scriptPubKey, sigdata);
-        if (spk_mans.size() == 0) {
-            input_errors[i] = "Unable to sign input, missing keys";
-            continue;
-        }
-    }
-
-=======
->>>>>>> c0b17069
     return false;
 }
 
