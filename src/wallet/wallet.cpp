// Copyright (c) 2009-2010 Satoshi Nakamoto
// Copyright (c) 2009-2019 The Bitcoin Core developers
// Distributed under the MIT software license, see the accompanying
// file COPYING or http://www.opensource.org/licenses/mit-license.php.

#include <wallet/wallet.h>

#include <chain.h>
#include <consensus/consensus.h>
#include <consensus/validation.h>
#include <fs.h>
#include <interfaces/chain.h>
#include <interfaces/wallet.h>
#include <key.h>
#include <key_io.h>
#include <policy/fees.h>
#include <policy/policy.h>
#include <primitives/block.h>
#include <primitives/transaction.h>
#include <script/descriptor.h>
#include <script/script.h>
#include <script/signingprovider.h>
#include <util/bip32.h>
#include <util/error.h>
#include <util/fees.h>
#include <util/moneystr.h>
#include <util/rbf.h>
#include <util/validation.h>
#include <validation.h>
#include <wallet/coincontrol.h>
#include <wallet/fees.h>

#include <algorithm>
#include <assert.h>
#include <future>

#include <boost/algorithm/string/replace.hpp>

#include <blind.h>
#include <issuance.h>
#include <crypto/hmac_sha256.h>
#include <random.h>

const std::map<uint64_t,std::string> WALLET_FLAG_CAVEATS{
    {WALLET_FLAG_AVOID_REUSE,
        "You need to rescan the blockchain in order to correctly mark used "
        "destinations in the past. Until this is done, some destinations may "
        "be considered unused, even if the opposite is the case."
    },
};

static const size_t OUTPUT_GROUP_MAX_ENTRIES = 10;

static CCriticalSection cs_wallets;
static std::vector<std::shared_ptr<CWallet>> vpwallets GUARDED_BY(cs_wallets);

bool AddWallet(const std::shared_ptr<CWallet>& wallet)
{
    LOCK(cs_wallets);
    assert(wallet);
    std::vector<std::shared_ptr<CWallet>>::const_iterator i = std::find(vpwallets.begin(), vpwallets.end(), wallet);
    if (i != vpwallets.end()) return false;
    vpwallets.push_back(wallet);
    return true;
}

bool RemoveWallet(const std::shared_ptr<CWallet>& wallet)
{
    LOCK(cs_wallets);
    assert(wallet);
    std::vector<std::shared_ptr<CWallet>>::iterator i = std::find(vpwallets.begin(), vpwallets.end(), wallet);
    if (i == vpwallets.end()) return false;
    vpwallets.erase(i);
    return true;
}

bool HasWallets()
{
    LOCK(cs_wallets);
    return !vpwallets.empty();
}

std::vector<std::shared_ptr<CWallet>> GetWallets()
{
    LOCK(cs_wallets);
    return vpwallets;
}

std::shared_ptr<CWallet> GetWallet(const std::string& name)
{
    LOCK(cs_wallets);
    for (const std::shared_ptr<CWallet>& wallet : vpwallets) {
        if (wallet->GetName() == name) return wallet;
    }
    return nullptr;
}

static Mutex g_wallet_release_mutex;
static std::condition_variable g_wallet_release_cv;
static std::set<CWallet*> g_unloading_wallet_set;

// Custom deleter for shared_ptr<CWallet>.
static void ReleaseWallet(CWallet* wallet)
{
    // Unregister and delete the wallet right after BlockUntilSyncedToCurrentChain
    // so that it's in sync with the current chainstate.
    wallet->WalletLogPrintf("Releasing wallet\n");
    wallet->BlockUntilSyncedToCurrentChain();
    wallet->Flush();
    wallet->m_chain_notifications_handler.reset();
    delete wallet;
    // Wallet is now released, notify UnloadWallet, if any.
    {
        LOCK(g_wallet_release_mutex);
        if (g_unloading_wallet_set.erase(wallet) == 0) {
            // UnloadWallet was not called for this wallet, all done.
            return;
        }
    }
    g_wallet_release_cv.notify_all();
}

void UnloadWallet(std::shared_ptr<CWallet>&& wallet)
{
    // Mark wallet for unloading.
    CWallet* pwallet = wallet.get();
    {
        LOCK(g_wallet_release_mutex);
        auto it = g_unloading_wallet_set.insert(pwallet);
        assert(it.second);
    }
    // The wallet can be in use so it's not possible to explicitly unload here.
    // Notify the unload intent so that all remaining shared pointers are
    // released.
    pwallet->NotifyUnload();
    // Time to ditch our shared_ptr and wait for ReleaseWallet call.
    wallet.reset();
    {
        WAIT_LOCK(g_wallet_release_mutex, lock);
        while (g_unloading_wallet_set.count(pwallet) == 1) {
            g_wallet_release_cv.wait(lock);
        }
    }
}

std::shared_ptr<CWallet> LoadWallet(interfaces::Chain& chain, const WalletLocation& location, std::string& error, std::string& warning)
{
    if (!CWallet::Verify(chain, location, false, error, warning)) {
        error = "Wallet file verification failed: " + error;
        return nullptr;
    }

    std::shared_ptr<CWallet> wallet = CWallet::CreateWalletFromFile(chain, location);
    if (!wallet) {
        error = "Wallet loading failed.";
        return nullptr;
    }
    AddWallet(wallet);
    wallet->postInitProcess();
    return wallet;
}

std::shared_ptr<CWallet> LoadWallet(interfaces::Chain& chain, const std::string& name, std::string& error, std::string& warning)
{
    return LoadWallet(chain, WalletLocation(name), error, warning);
}

std::shared_ptr<CWallet> CreateWallet(interfaces::Chain& chain, const std::string& name, std::string& error, std::string& warning, WalletCreationStatus& status, const SecureString& passphrase, uint64_t wallet_creation_flags)
{
    // Indicate that the wallet is actually supposed to be blank and not just blank to make it encrypted
    bool create_blank = (wallet_creation_flags & WALLET_FLAG_BLANK_WALLET);

    // Born encrypted wallets need to be created blank first.
    if (!passphrase.empty()) {
        wallet_creation_flags |= WALLET_FLAG_BLANK_WALLET;
    }

    // Check the wallet file location
    WalletLocation location(name);
    if (location.Exists()) {
        error = "Wallet " + location.GetName() + " already exists.";
        status = WalletCreationStatus::CREATION_FAILED;
        return nullptr;
    }

    // Wallet::Verify will check if we're trying to create a wallet with a duplicate name.
    std::string wallet_error;
    if (!CWallet::Verify(chain, location, false, wallet_error, warning)) {
        error = "Wallet file verification failed: " + wallet_error;
        status = WalletCreationStatus::CREATION_FAILED;
        return nullptr;
    }

    // Make the wallet
    std::shared_ptr<CWallet> wallet = CWallet::CreateWalletFromFile(chain, location, wallet_creation_flags);
    if (!wallet) {
        error = "Wallet creation failed";
        status = WalletCreationStatus::CREATION_FAILED;
        return nullptr;
    }

    // Encrypt the wallet
    if (!passphrase.empty() && !(wallet_creation_flags & WALLET_FLAG_DISABLE_PRIVATE_KEYS)) {
        if (!wallet->EncryptWallet(passphrase)) {
            error = "Error: Wallet created but failed to encrypt.";
            status = WalletCreationStatus::ENCRYPTION_FAILED;
            return nullptr;
        }
        if (!create_blank) {
            // Unlock the wallet
            if (!wallet->Unlock(passphrase)) {
                error = "Error: Wallet was encrypted but could not be unlocked";
                status = WalletCreationStatus::ENCRYPTION_FAILED;
                return nullptr;
            }

            // Set a seed for the wallet
            CPubKey master_pub_key = wallet->GenerateNewSeed();
            wallet->SetHDSeed(master_pub_key);
            wallet->NewKeyPool();

            // Relock the wallet
            wallet->Lock();
        }
    }
    AddWallet(wallet);
    wallet->postInitProcess();
    status = WalletCreationStatus::SUCCESS;
    return wallet;
}

const uint32_t BIP32_HARDENED_KEY_LIMIT = 0x80000000;

const uint256 CMerkleTx::ABANDON_HASH(uint256S("0000000000000000000000000000000000000000000000000000000000000001"));

/** @defgroup mapWallet
 *
 * @{
 */

std::string COutput::ToString() const
{
    return strprintf("COutput(%s, %d, %d) [%s] [%s]", tx->GetHash().ToString(), i, nDepth, FormatMoney(tx->GetOutputValueOut(i)), tx->GetOutputAsset(i).GetHex());
}

std::vector<CKeyID> GetAffectedKeys(const CScript& spk, const SigningProvider& provider)
{
    std::vector<CScript> dummy;
    FlatSigningProvider out;
    InferDescriptor(spk, provider)->Expand(0, DUMMY_SIGNING_PROVIDER, dummy, out);
    std::vector<CKeyID> ret;
    for (const auto& entry : out.pubkeys) {
        ret.push_back(entry.first);
    }
    return ret;
}

const CWalletTx* CWallet::GetWalletTx(const uint256& hash) const
{
    LOCK(cs_wallet);
    std::map<uint256, CWalletTx>::const_iterator it = mapWallet.find(hash);
    if (it == mapWallet.end())
        return nullptr;
    return &(it->second);
}

CPubKey CWallet::GenerateNewKey(WalletBatch &batch, bool internal)
{
    assert(!IsWalletFlagSet(WALLET_FLAG_DISABLE_PRIVATE_KEYS));
    assert(!IsWalletFlagSet(WALLET_FLAG_BLANK_WALLET));
    AssertLockHeld(cs_wallet);
    bool fCompressed = CanSupportFeature(FEATURE_COMPRPUBKEY); // default to compressed public keys if we want 0.6.0 wallets

    CKey secret;

    // Create new metadata
    int64_t nCreationTime = GetTime();
    CKeyMetadata metadata(nCreationTime);

    // use HD key derivation if HD was enabled during wallet creation and a seed is present
    if (IsHDEnabled()) {
        DeriveNewChildKey(batch, metadata, secret, (CanSupportFeature(FEATURE_HD_SPLIT) ? internal : false));
    } else {
        secret.MakeNewKey(fCompressed);
    }

    // Compressed public keys were introduced in version 0.6.0
    if (fCompressed) {
        SetMinVersion(FEATURE_COMPRPUBKEY);
    }

    CPubKey pubkey = secret.GetPubKey();
    assert(secret.VerifyPubKey(pubkey));

    mapKeyMetadata[pubkey.GetID()] = metadata;
    UpdateTimeFirstKey(nCreationTime);

    if (!AddKeyPubKeyWithDB(batch, secret, pubkey)) {
        throw std::runtime_error(std::string(__func__) + ": AddKey failed");
    }
    return pubkey;
}

void CWallet::DeriveNewChildKey(WalletBatch &batch, CKeyMetadata& metadata, CKey& secret, bool internal)
{
    // for now we use a fixed keypath scheme of m/0'/0'/k
    CKey seed;                     //seed (256bit)
    CExtKey masterKey;             //hd master key
    CExtKey accountKey;            //key at m/0'
    CExtKey chainChildKey;         //key at m/0'/0' (external) or m/0'/1' (internal)
    CExtKey childKey;              //key at m/0'/0'/<n>'

    // try to get the seed
    if (!GetKey(hdChain.seed_id, seed))
        throw std::runtime_error(std::string(__func__) + ": seed not found");

    masterKey.SetSeed(seed.begin(), seed.size());

    // derive m/0'
    // use hardened derivation (child keys >= 0x80000000 are hardened after bip32)
    masterKey.Derive(accountKey, BIP32_HARDENED_KEY_LIMIT);

    // derive m/0'/0' (external chain) OR m/0'/1' (internal chain)
    assert(internal ? CanSupportFeature(FEATURE_HD_SPLIT) : true);
    accountKey.Derive(chainChildKey, BIP32_HARDENED_KEY_LIMIT+(internal ? 1 : 0));

    // derive child key at next index, skip keys already known to the wallet
    do {
        // always derive hardened keys
        // childIndex | BIP32_HARDENED_KEY_LIMIT = derive childIndex in hardened child-index-range
        // example: 1 | BIP32_HARDENED_KEY_LIMIT == 0x80000001 == 2147483649
        if (internal) {
            chainChildKey.Derive(childKey, hdChain.nInternalChainCounter | BIP32_HARDENED_KEY_LIMIT);
            metadata.hdKeypath = "m/0'/1'/" + std::to_string(hdChain.nInternalChainCounter) + "'";
            metadata.key_origin.path.push_back(0 | BIP32_HARDENED_KEY_LIMIT);
            metadata.key_origin.path.push_back(1 | BIP32_HARDENED_KEY_LIMIT);
            metadata.key_origin.path.push_back(hdChain.nInternalChainCounter | BIP32_HARDENED_KEY_LIMIT);
            hdChain.nInternalChainCounter++;
        }
        else {
            chainChildKey.Derive(childKey, hdChain.nExternalChainCounter | BIP32_HARDENED_KEY_LIMIT);
            metadata.hdKeypath = "m/0'/0'/" + std::to_string(hdChain.nExternalChainCounter) + "'";
            metadata.key_origin.path.push_back(0 | BIP32_HARDENED_KEY_LIMIT);
            metadata.key_origin.path.push_back(0 | BIP32_HARDENED_KEY_LIMIT);
            metadata.key_origin.path.push_back(hdChain.nExternalChainCounter | BIP32_HARDENED_KEY_LIMIT);
            hdChain.nExternalChainCounter++;
        }
    } while (HaveKey(childKey.key.GetPubKey().GetID()));
    secret = childKey.key;
    metadata.hd_seed_id = hdChain.seed_id;
    CKeyID master_id = masterKey.key.GetPubKey().GetID();
    std::copy(master_id.begin(), master_id.begin() + 4, metadata.key_origin.fingerprint);
    metadata.has_key_origin = true;
    // update the chain model in the database
    if (!batch.WriteHDChain(hdChain))
        throw std::runtime_error(std::string(__func__) + ": Writing HD chain model failed");
}

bool CWallet::AddKeyPubKeyWithDB(WalletBatch& batch, const CKey& secret, const CPubKey& pubkey)
{
    AssertLockHeld(cs_wallet);

    // Make sure we aren't adding private keys to private key disabled wallets
    assert(!IsWalletFlagSet(WALLET_FLAG_DISABLE_PRIVATE_KEYS));

    // FillableSigningProvider has no concept of wallet databases, but calls AddCryptedKey
    // which is overridden below.  To avoid flushes, the database handle is
    // tunneled through to it.
    bool needsDB = !encrypted_batch;
    if (needsDB) {
        encrypted_batch = &batch;
    }
    if (!AddKeyPubKeyInner(secret, pubkey)) {
        if (needsDB) encrypted_batch = nullptr;
        return false;
    }
    if (needsDB) encrypted_batch = nullptr;

    // check if we need to remove from watch-only
    CScript script;
    script = GetScriptForDestination(PKHash(pubkey));
    if (HaveWatchOnly(script)) {
        RemoveWatchOnly(script);
    }
    script = GetScriptForRawPubKey(pubkey);
    if (HaveWatchOnly(script)) {
        RemoveWatchOnly(script);
    }

    if (!IsCrypted()) {
        return batch.WriteKey(pubkey,
                                                 secret.GetPrivKey(),
                                                 mapKeyMetadata[pubkey.GetID()]);
    }
    UnsetWalletFlagWithDB(batch, WALLET_FLAG_BLANK_WALLET);
    return true;
}

bool CWallet::AddKeyPubKey(const CKey& secret, const CPubKey &pubkey)
{
    WalletBatch batch(*database);
    return CWallet::AddKeyPubKeyWithDB(batch, secret, pubkey);
}

bool CWallet::AddCryptedKey(const CPubKey &vchPubKey,
                            const std::vector<unsigned char> &vchCryptedSecret)
{
    if (!AddCryptedKeyInner(vchPubKey, vchCryptedSecret))
        return false;
    {
        LOCK(cs_wallet);
        if (encrypted_batch)
            return encrypted_batch->WriteCryptedKey(vchPubKey,
                                                        vchCryptedSecret,
                                                        mapKeyMetadata[vchPubKey.GetID()]);
        else
            return WalletBatch(*database).WriteCryptedKey(vchPubKey,
                                                            vchCryptedSecret,
                                                            mapKeyMetadata[vchPubKey.GetID()]);
    }
}

void CWallet::LoadKeyMetadata(const CKeyID& keyID, const CKeyMetadata& meta)
{
    AssertLockHeld(cs_wallet);
    UpdateTimeFirstKey(meta.nCreateTime);
    mapKeyMetadata[keyID] = meta;
}

void CWallet::LoadScriptMetadata(const CScriptID& script_id, const CKeyMetadata& meta)
{
    AssertLockHeld(cs_wallet);
    UpdateTimeFirstKey(meta.nCreateTime);
    m_script_metadata[script_id] = meta;
}

void CWallet::UpgradeKeyMetadata()
{
    AssertLockHeld(cs_wallet);
    if (IsLocked() || IsWalletFlagSet(WALLET_FLAG_KEY_ORIGIN_METADATA)) {
        return;
    }

    std::unique_ptr<WalletBatch> batch = MakeUnique<WalletBatch>(*database);
    for (auto& meta_pair : mapKeyMetadata) {
        CKeyMetadata& meta = meta_pair.second;
        if (!meta.hd_seed_id.IsNull() && !meta.has_key_origin && meta.hdKeypath != "s") { // If the hdKeypath is "s", that's the seed and it doesn't have a key origin
            CKey key;
            GetKey(meta.hd_seed_id, key);
            CExtKey masterKey;
            masterKey.SetSeed(key.begin(), key.size());
            // Add to map
            CKeyID master_id = masterKey.key.GetPubKey().GetID();
            std::copy(master_id.begin(), master_id.begin() + 4, meta.key_origin.fingerprint);
            if (!ParseHDKeypath(meta.hdKeypath, meta.key_origin.path)) {
                throw std::runtime_error("Invalid stored hdKeypath");
            }
            meta.has_key_origin = true;
            if (meta.nVersion < CKeyMetadata::VERSION_WITH_KEY_ORIGIN) {
                meta.nVersion = CKeyMetadata::VERSION_WITH_KEY_ORIGIN;
            }

            // Write meta to wallet
            CPubKey pubkey;
            if (GetPubKey(meta_pair.first, pubkey)) {
                batch->WriteKeyMetadata(meta, pubkey, true);
            }
        }
    }
    batch.reset(); //write before setting the flag
    SetWalletFlag(WALLET_FLAG_KEY_ORIGIN_METADATA);
}

bool CWallet::LoadCryptedKey(const CPubKey &vchPubKey, const std::vector<unsigned char> &vchCryptedSecret)
{
    return AddCryptedKeyInner(vchPubKey, vchCryptedSecret);
}

/**
 * Update wallet first key creation time. This should be called whenever keys
 * are added to the wallet, with the oldest key creation time.
 */
void CWallet::UpdateTimeFirstKey(int64_t nCreateTime)
{
    AssertLockHeld(cs_wallet);
    if (nCreateTime <= 1) {
        // Cannot determine birthday information, so set the wallet birthday to
        // the beginning of time.
        nTimeFirstKey = 1;
    } else if (!nTimeFirstKey || nCreateTime < nTimeFirstKey) {
        nTimeFirstKey = nCreateTime;
    }
}

bool CWallet::AddCScript(const CScript& redeemScript)
{
    WalletBatch batch(*database);
    return AddCScriptWithDB(batch, redeemScript);
}

bool CWallet::AddCScriptWithDB(WalletBatch& batch, const CScript& redeemScript)
{
    if (!FillableSigningProvider::AddCScript(redeemScript))
        return false;
    if (batch.WriteCScript(Hash160(redeemScript), redeemScript)) {
        UnsetWalletFlagWithDB(batch, WALLET_FLAG_BLANK_WALLET);
        return true;
    }
    return false;
}

bool CWallet::LoadCScript(const CScript& redeemScript)
{
    /* A sanity check was added in pull #3843 to avoid adding redeemScripts
     * that never can be redeemed. However, old wallets may still contain
     * these. Do not add them to the wallet and warn. */
    if (redeemScript.size() > MAX_SCRIPT_ELEMENT_SIZE)
    {
        std::string strAddr = EncodeDestination(ScriptHash(redeemScript));
        WalletLogPrintf("%s: Warning: This wallet contains a redeemScript of size %i which exceeds maximum size %i thus can never be redeemed. Do not use address %s.\n", __func__, redeemScript.size(), MAX_SCRIPT_ELEMENT_SIZE, strAddr);
        return true;
    }

    return FillableSigningProvider::AddCScript(redeemScript);
}

static bool ExtractPubKey(const CScript &dest, CPubKey& pubKeyOut)
{
    //TODO: Use Solver to extract this?
    CScript::const_iterator pc = dest.begin();
    opcodetype opcode;
    std::vector<unsigned char> vch;
    if (!dest.GetOp(pc, opcode, vch) || !CPubKey::ValidSize(vch))
        return false;
    pubKeyOut = CPubKey(vch);
    if (!pubKeyOut.IsFullyValid())
        return false;
    if (!dest.GetOp(pc, opcode, vch) || opcode != OP_CHECKSIG || dest.GetOp(pc, opcode, vch))
        return false;
    return true;
}

bool CWallet::AddWatchOnlyInMem(const CScript &dest)
{
    LOCK(cs_KeyStore);
    setWatchOnly.insert(dest);
    CPubKey pubKey;
    if (ExtractPubKey(dest, pubKey)) {
        mapWatchKeys[pubKey.GetID()] = pubKey;
        ImplicitlyLearnRelatedKeyScripts(pubKey);
    }
    return true;
}

bool CWallet::AddWatchOnlyWithDB(WalletBatch &batch, const CScript& dest)
{
    if (!AddWatchOnlyInMem(dest))
        return false;
    const CKeyMetadata& meta = m_script_metadata[CScriptID(dest)];
    UpdateTimeFirstKey(meta.nCreateTime);
    NotifyWatchonlyChanged(true);
    if (batch.WriteWatchOnly(dest, meta)) {
        UnsetWalletFlagWithDB(batch, WALLET_FLAG_BLANK_WALLET);
        return true;
    }
    return false;
}

bool CWallet::AddWatchOnlyWithDB(WalletBatch &batch, const CScript& dest, int64_t create_time)
{
    m_script_metadata[CScriptID(dest)].nCreateTime = create_time;
    return AddWatchOnlyWithDB(batch, dest);
}

bool CWallet::AddWatchOnly(const CScript& dest)
{
    WalletBatch batch(*database);
    return AddWatchOnlyWithDB(batch, dest);
}

bool CWallet::AddWatchOnly(const CScript& dest, int64_t nCreateTime)
{
    m_script_metadata[CScriptID(dest)].nCreateTime = nCreateTime;
    return AddWatchOnly(dest);
}

bool CWallet::RemoveWatchOnly(const CScript &dest)
{
    AssertLockHeld(cs_wallet);
    {
        LOCK(cs_KeyStore);
        setWatchOnly.erase(dest);
        CPubKey pubKey;
        if (ExtractPubKey(dest, pubKey)) {
            mapWatchKeys.erase(pubKey.GetID());
        }
        // Related CScripts are not removed; having superfluous scripts around is
        // harmless (see comment in ImplicitlyLearnRelatedKeyScripts).
    }

    if (!HaveWatchOnly())
        NotifyWatchonlyChanged(false);
    if (!WalletBatch(*database).EraseWatchOnly(dest))
        return false;

    return true;
}

bool CWallet::LoadWatchOnly(const CScript &dest)
{
    return AddWatchOnlyInMem(dest);
}

bool CWallet::HaveWatchOnly(const CScript &dest) const
{
    LOCK(cs_KeyStore);
    return setWatchOnly.count(dest) > 0;
}

bool CWallet::HaveWatchOnly() const
{
    LOCK(cs_KeyStore);
    return (!setWatchOnly.empty());
}

bool CWallet::Unlock(const SecureString& strWalletPassphrase, bool accept_no_keys)
{
    CCrypter crypter;
    CKeyingMaterial _vMasterKey;

    {
        LOCK(cs_wallet);
        for (const MasterKeyMap::value_type& pMasterKey : mapMasterKeys)
        {
            if(!crypter.SetKeyFromPassphrase(strWalletPassphrase, pMasterKey.second.vchSalt, pMasterKey.second.nDeriveIterations, pMasterKey.second.nDerivationMethod))
                return false;
            if (!crypter.Decrypt(pMasterKey.second.vchCryptedKey, _vMasterKey))
                continue; // try another master key
            if (Unlock(_vMasterKey, accept_no_keys)) {
                // Now that we've unlocked, upgrade the key metadata
                UpgradeKeyMetadata();
                return true;
            }
        }
    }
    return false;
}

bool CWallet::ChangeWalletPassphrase(const SecureString& strOldWalletPassphrase, const SecureString& strNewWalletPassphrase)
{
    bool fWasLocked = IsLocked();

    {
        LOCK(cs_wallet);
        Lock();

        CCrypter crypter;
        CKeyingMaterial _vMasterKey;
        for (MasterKeyMap::value_type& pMasterKey : mapMasterKeys)
        {
            if(!crypter.SetKeyFromPassphrase(strOldWalletPassphrase, pMasterKey.second.vchSalt, pMasterKey.second.nDeriveIterations, pMasterKey.second.nDerivationMethod))
                return false;
            if (!crypter.Decrypt(pMasterKey.second.vchCryptedKey, _vMasterKey))
                return false;
            if (Unlock(_vMasterKey))
            {
                int64_t nStartTime = GetTimeMillis();
                crypter.SetKeyFromPassphrase(strNewWalletPassphrase, pMasterKey.second.vchSalt, pMasterKey.second.nDeriveIterations, pMasterKey.second.nDerivationMethod);
                pMasterKey.second.nDeriveIterations = static_cast<unsigned int>(pMasterKey.second.nDeriveIterations * (100 / ((double)(GetTimeMillis() - nStartTime))));

                nStartTime = GetTimeMillis();
                crypter.SetKeyFromPassphrase(strNewWalletPassphrase, pMasterKey.second.vchSalt, pMasterKey.second.nDeriveIterations, pMasterKey.second.nDerivationMethod);
                pMasterKey.second.nDeriveIterations = (pMasterKey.second.nDeriveIterations + static_cast<unsigned int>(pMasterKey.second.nDeriveIterations * 100 / ((double)(GetTimeMillis() - nStartTime)))) / 2;

                if (pMasterKey.second.nDeriveIterations < 25000)
                    pMasterKey.second.nDeriveIterations = 25000;

                WalletLogPrintf("Wallet passphrase changed to an nDeriveIterations of %i\n", pMasterKey.second.nDeriveIterations);

                if (!crypter.SetKeyFromPassphrase(strNewWalletPassphrase, pMasterKey.second.vchSalt, pMasterKey.second.nDeriveIterations, pMasterKey.second.nDerivationMethod))
                    return false;
                if (!crypter.Encrypt(_vMasterKey, pMasterKey.second.vchCryptedKey))
                    return false;
                WalletBatch(*database).WriteMasterKey(pMasterKey.first, pMasterKey.second);
                if (fWasLocked)
                    Lock();
                return true;
            }
        }
    }

    return false;
}

void CWallet::ChainStateFlushed(const CBlockLocator& loc)
{
    WalletBatch batch(*database);
    batch.WriteBestBlock(loc);
}

void CWallet::SetMinVersion(enum WalletFeature nVersion, WalletBatch* batch_in, bool fExplicit)
{
    LOCK(cs_wallet);
    if (nWalletVersion >= nVersion)
        return;

    // when doing an explicit upgrade, if we pass the max version permitted, upgrade all the way
    if (fExplicit && nVersion > nWalletMaxVersion)
            nVersion = FEATURE_LATEST;

    nWalletVersion = nVersion;

    if (nVersion > nWalletMaxVersion)
        nWalletMaxVersion = nVersion;

    {
        WalletBatch* batch = batch_in ? batch_in : new WalletBatch(*database);
        if (nWalletVersion > 40000)
            batch->WriteMinVersion(nWalletVersion);
        if (!batch_in)
            delete batch;
    }
}

bool CWallet::SetMaxVersion(int nVersion)
{
    LOCK(cs_wallet);
    // cannot downgrade below current version
    if (nWalletVersion > nVersion)
        return false;

    nWalletMaxVersion = nVersion;

    return true;
}

std::set<uint256> CWallet::GetConflicts(const uint256& txid) const
{
    std::set<uint256> result;
    AssertLockHeld(cs_wallet);

    std::map<uint256, CWalletTx>::const_iterator it = mapWallet.find(txid);
    if (it == mapWallet.end())
        return result;
    const CWalletTx& wtx = it->second;

    std::pair<TxSpends::const_iterator, TxSpends::const_iterator> range;

    for (const CTxIn& txin : wtx.tx->vin)
    {
        if (mapTxSpends.count(txin.prevout) <= 1)
            continue;  // No conflict if zero or one spends
        range = mapTxSpends.equal_range(txin.prevout);
        for (TxSpends::const_iterator _it = range.first; _it != range.second; ++_it)
            result.insert(_it->second);
    }
    return result;
}

bool CWallet::HasWalletSpend(const uint256& txid) const
{
    AssertLockHeld(cs_wallet);
    auto iter = mapTxSpends.lower_bound(COutPoint(txid, 0));
    return (iter != mapTxSpends.end() && iter->first.hash == txid);
}

void CWallet::Flush(bool shutdown)
{
    database->Flush(shutdown);
}

void CWallet::SyncMetaData(std::pair<TxSpends::iterator, TxSpends::iterator> range)
{
    // We want all the wallet transactions in range to have the same metadata as
    // the oldest (smallest nOrderPos).
    // So: find smallest nOrderPos:

    int nMinOrderPos = std::numeric_limits<int>::max();
    const CWalletTx* copyFrom = nullptr;
    for (TxSpends::iterator it = range.first; it != range.second; ++it) {
        const CWalletTx* wtx = &mapWallet.at(it->second);
        if (wtx->nOrderPos < nMinOrderPos) {
            nMinOrderPos = wtx->nOrderPos;
            copyFrom = wtx;
        }
    }

    if (!copyFrom) {
        return;
    }

    // Now copy data from copyFrom to rest:
    for (TxSpends::iterator it = range.first; it != range.second; ++it)
    {
        const uint256& hash = it->second;
        CWalletTx* copyTo = &mapWallet.at(hash);
        if (copyFrom == copyTo) continue;
        assert(copyFrom && "Oldest wallet transaction in range assumed to have been found.");
        if (!copyFrom->IsEquivalentTo(*copyTo)) continue;
        copyTo->mapValue = copyFrom->mapValue;
        copyTo->vOrderForm = copyFrom->vOrderForm;
        // fTimeReceivedIsTxTime not copied on purpose
        // nTimeReceived not copied on purpose
        copyTo->nTimeSmart = copyFrom->nTimeSmart;
        copyTo->fFromMe = copyFrom->fFromMe;
        // nOrderPos not copied on purpose
        // cached members not copied on purpose
    }
}

/**
 * Outpoint is spent if any non-conflicted transaction
 * spends it:
 */
bool CWallet::IsSpent(interfaces::Chain::Lock& locked_chain, const uint256& hash, unsigned int n) const
{
    const COutPoint outpoint(hash, n);
    std::pair<TxSpends::const_iterator, TxSpends::const_iterator> range;
    range = mapTxSpends.equal_range(outpoint);

    for (TxSpends::const_iterator it = range.first; it != range.second; ++it)
    {
        const uint256& wtxid = it->second;
        std::map<uint256, CWalletTx>::const_iterator mit = mapWallet.find(wtxid);
        if (mit != mapWallet.end()) {
            int depth = mit->second.GetDepthInMainChain(locked_chain);
            if (depth > 0  || (depth == 0 && !mit->second.isAbandoned()))
                return true; // Spent
        }
    }
    return false;
}

void CWallet::AddToSpends(const COutPoint& outpoint, const uint256& wtxid)
{
    mapTxSpends.insert(std::make_pair(outpoint, wtxid));

    setLockedCoins.erase(outpoint);

    std::pair<TxSpends::iterator, TxSpends::iterator> range;
    range = mapTxSpends.equal_range(outpoint);
    SyncMetaData(range);
}


void CWallet::AddToSpends(const uint256& wtxid)
{
    auto it = mapWallet.find(wtxid);
    assert(it != mapWallet.end());
    CWalletTx& thisTx = it->second;
    if (thisTx.IsCoinBase()) // Coinbases don't spend anything!
        return;

    for (const CTxIn& txin : thisTx.tx->vin)
        AddToSpends(txin.prevout, wtxid);
}

bool CWallet::EncryptWallet(const SecureString& strWalletPassphrase)
{
    if (IsCrypted())
        return false;

    CKeyingMaterial _vMasterKey;

    _vMasterKey.resize(WALLET_CRYPTO_KEY_SIZE);
    GetStrongRandBytes(&_vMasterKey[0], WALLET_CRYPTO_KEY_SIZE);

    CMasterKey kMasterKey;

    kMasterKey.vchSalt.resize(WALLET_CRYPTO_SALT_SIZE);
    GetStrongRandBytes(&kMasterKey.vchSalt[0], WALLET_CRYPTO_SALT_SIZE);

    CCrypter crypter;
    int64_t nStartTime = GetTimeMillis();
    crypter.SetKeyFromPassphrase(strWalletPassphrase, kMasterKey.vchSalt, 25000, kMasterKey.nDerivationMethod);
    kMasterKey.nDeriveIterations = static_cast<unsigned int>(2500000 / ((double)(GetTimeMillis() - nStartTime)));

    nStartTime = GetTimeMillis();
    crypter.SetKeyFromPassphrase(strWalletPassphrase, kMasterKey.vchSalt, kMasterKey.nDeriveIterations, kMasterKey.nDerivationMethod);
    kMasterKey.nDeriveIterations = (kMasterKey.nDeriveIterations + static_cast<unsigned int>(kMasterKey.nDeriveIterations * 100 / ((double)(GetTimeMillis() - nStartTime)))) / 2;

    if (kMasterKey.nDeriveIterations < 25000)
        kMasterKey.nDeriveIterations = 25000;

    WalletLogPrintf("Encrypting Wallet with an nDeriveIterations of %i\n", kMasterKey.nDeriveIterations);

    if (!crypter.SetKeyFromPassphrase(strWalletPassphrase, kMasterKey.vchSalt, kMasterKey.nDeriveIterations, kMasterKey.nDerivationMethod))
        return false;
    if (!crypter.Encrypt(_vMasterKey, kMasterKey.vchCryptedKey))
        return false;

    {
        LOCK(cs_wallet);
        mapMasterKeys[++nMasterKeyMaxID] = kMasterKey;
        assert(!encrypted_batch);
        encrypted_batch = new WalletBatch(*database);
        if (!encrypted_batch->TxnBegin()) {
            delete encrypted_batch;
            encrypted_batch = nullptr;
            return false;
        }
        encrypted_batch->WriteMasterKey(nMasterKeyMaxID, kMasterKey);

        if (!EncryptKeys(_vMasterKey))
        {
            encrypted_batch->TxnAbort();
            delete encrypted_batch;
            encrypted_batch = nullptr;
            // We now probably have half of our keys encrypted in memory, and half not...
            // die and let the user reload the unencrypted wallet.
            assert(false);
        }

        // Encryption was introduced in version 0.4.0
        SetMinVersion(FEATURE_WALLETCRYPT, encrypted_batch, true);

        if (!encrypted_batch->TxnCommit()) {
            delete encrypted_batch;
            encrypted_batch = nullptr;
            // We now have keys encrypted in memory, but not on disk...
            // die to avoid confusion and let the user reload the unencrypted wallet.
            assert(false);
        }

        delete encrypted_batch;
        encrypted_batch = nullptr;

        Lock();
        Unlock(strWalletPassphrase);

        // if we are using HD, replace the HD seed with a new one
        if (IsHDEnabled()) {
            SetHDSeed(GenerateNewSeed());
        }

        NewKeyPool();
        Lock();

        // Need to completely rewrite the wallet file; if we don't, bdb might keep
        // bits of the unencrypted private key in slack space in the database file.
        database->Rewrite();

        // BDB seems to have a bad habit of writing old data into
        // slack space in .dat files; that is bad if the old data is
        // unencrypted private keys. So:
        database->ReloadDbEnv();

    }
    NotifyStatusChanged(this);

    return true;
}

DBErrors CWallet::ReorderTransactions()
{
    LOCK(cs_wallet);
    WalletBatch batch(*database);

    // Old wallets didn't have any defined order for transactions
    // Probably a bad idea to change the output of this

    // First: get all CWalletTx into a sorted-by-time multimap.
    typedef std::multimap<int64_t, CWalletTx*> TxItems;
    TxItems txByTime;

    for (auto& entry : mapWallet)
    {
        CWalletTx* wtx = &entry.second;
        txByTime.insert(std::make_pair(wtx->nTimeReceived, wtx));
    }

    nOrderPosNext = 0;
    std::vector<int64_t> nOrderPosOffsets;
    for (TxItems::iterator it = txByTime.begin(); it != txByTime.end(); ++it)
    {
        CWalletTx *const pwtx = (*it).second;
        int64_t& nOrderPos = pwtx->nOrderPos;

        if (nOrderPos == -1)
        {
            nOrderPos = nOrderPosNext++;
            nOrderPosOffsets.push_back(nOrderPos);

            if (!batch.WriteTx(*pwtx))
                return DBErrors::LOAD_FAIL;
        }
        else
        {
            int64_t nOrderPosOff = 0;
            for (const int64_t& nOffsetStart : nOrderPosOffsets)
            {
                if (nOrderPos >= nOffsetStart)
                    ++nOrderPosOff;
            }
            nOrderPos += nOrderPosOff;
            nOrderPosNext = std::max(nOrderPosNext, nOrderPos + 1);

            if (!nOrderPosOff)
                continue;

            // Since we're changing the order, write it back
            if (!batch.WriteTx(*pwtx))
                return DBErrors::LOAD_FAIL;
        }
    }
    batch.WriteOrderPosNext(nOrderPosNext);

    return DBErrors::LOAD_OK;
}

int64_t CWallet::IncOrderPosNext(WalletBatch* batch)
{
    AssertLockHeld(cs_wallet);
    int64_t nRet = nOrderPosNext++;
    if (batch) {
        batch->WriteOrderPosNext(nOrderPosNext);
    } else {
        WalletBatch(*database).WriteOrderPosNext(nOrderPosNext);
    }
    return nRet;
}

void CWallet::MarkDirty()
{
    {
        LOCK(cs_wallet);
        for (std::pair<const uint256, CWalletTx>& item : mapWallet)
            item.second.MarkDirty();
    }
}

bool CWallet::MarkReplaced(const uint256& originalHash, const uint256& newHash)
{
    LOCK(cs_wallet);

    auto mi = mapWallet.find(originalHash);

    // There is a bug if MarkReplaced is not called on an existing wallet transaction.
    assert(mi != mapWallet.end());

    CWalletTx& wtx = (*mi).second;

    // Ensure for now that we're not overwriting data
    assert(wtx.mapValue.count("replaced_by_txid") == 0);

    wtx.mapValue["replaced_by_txid"] = newHash.ToString();

    WalletBatch batch(*database, "r+");

    bool success = true;
    if (!batch.WriteTx(wtx)) {
        WalletLogPrintf("%s: Updating batch tx %s failed\n", __func__, wtx.GetHash().ToString());
        success = false;
    }

    NotifyTransactionChanged(this, originalHash, CT_UPDATED);

    return success;
}

void CWallet::SetUsedDestinationState(const uint256& hash, unsigned int n, bool used)
{
    const CWalletTx* srctx = GetWalletTx(hash);
    if (!srctx) return;

    CTxDestination dst;
    if (ExtractDestination(srctx->tx->vout[n].scriptPubKey, dst)) {
        if (::IsMine(*this, dst)) {
            LOCK(cs_wallet);
            if (used && !GetDestData(dst, "used", nullptr)) {
                AddDestData(dst, "used", "p"); // p for "present", opposite of absent (null)
            } else if (!used && GetDestData(dst, "used", nullptr)) {
                EraseDestData(dst, "used");
            }
        }
    }
}

bool CWallet::IsUsedDestination(const CTxDestination& dst) const
{
    LOCK(cs_wallet);
    return ::IsMine(*this, dst) && GetDestData(dst, "used", nullptr);
}

bool CWallet::IsUsedDestination(const uint256& hash, unsigned int n) const
{
    CTxDestination dst;
    const CWalletTx* srctx = GetWalletTx(hash);
    return srctx && ExtractDestination(srctx->tx->vout[n].scriptPubKey, dst) && IsUsedDestination(dst);
}

bool CWallet::AddToWallet(const CWalletTx& wtxIn, bool fFlushOnClose)
{
    LOCK(cs_wallet);

    WalletBatch batch(*database, "r+", fFlushOnClose);

    uint256 hash = wtxIn.GetHash();

    if (IsWalletFlagSet(WALLET_FLAG_AVOID_REUSE)) {
        // Mark used destinations
        for (const CTxIn& txin : wtxIn.tx->vin) {
            const COutPoint& op = txin.prevout;
            SetUsedDestinationState(op.hash, op.n, true);
        }
    }

    // Inserts only if not already there, returns tx inserted or tx found
    std::pair<std::map<uint256, CWalletTx>::iterator, bool> ret = mapWallet.insert(std::make_pair(hash, wtxIn));
    CWalletTx& wtx = (*ret.first).second;
    wtx.BindWallet(this);
    bool fInsertedNew = ret.second;
    if (fInsertedNew) {
        wtx.nTimeReceived = chain().getAdjustedTime();
        wtx.nOrderPos = IncOrderPosNext(&batch);
        wtx.m_it_wtxOrdered = wtxOrdered.insert(std::make_pair(wtx.nOrderPos, &wtx));
        wtx.nTimeSmart = ComputeTimeSmart(wtx);
        AddToSpends(hash);
    }

    bool fUpdated = false;
    if (!fInsertedNew)
    {
        // Merge
        if (!wtxIn.hashUnset() && wtxIn.hashBlock != wtx.hashBlock)
        {
            wtx.hashBlock = wtxIn.hashBlock;
            fUpdated = true;
        }
        // If no longer abandoned, update
        if (wtxIn.hashBlock.IsNull() && wtx.isAbandoned())
        {
            wtx.hashBlock = wtxIn.hashBlock;
            fUpdated = true;
        }
        if (wtxIn.nIndex != -1 && (wtxIn.nIndex != wtx.nIndex))
        {
            wtx.nIndex = wtxIn.nIndex;
            fUpdated = true;
        }
        if (wtxIn.fFromMe && wtxIn.fFromMe != wtx.fFromMe)
        {
            wtx.fFromMe = wtxIn.fFromMe;
            fUpdated = true;
        }
        // If we have a witness-stripped version of this transaction, and we
        // see a new version with a witness, then we must be upgrading a pre-segwit
        // wallet.  Store the new version of the transaction with the witness,
        // as the stripped-version must be invalid.
        // TODO: Store all versions of the transaction, instead of just one.
        if (wtxIn.tx->HasWitness() && !wtx.tx->HasWitness()) {
            wtx.SetTx(wtxIn.tx);
            fUpdated = true;
        }
    }

    //// debug print
    WalletLogPrintf("AddToWallet %s  %s%s\n", wtxIn.GetHash().ToString(), (fInsertedNew ? "new" : ""), (fUpdated ? "update" : ""));

    // Write to disk
    if (fInsertedNew || fUpdated)
        if (!batch.WriteTx(wtx))
            return false;

    // Break debit/credit balance caches:
    wtx.MarkDirty();

    // Notify UI of new or updated transaction
    NotifyTransactionChanged(this, hash, fInsertedNew ? CT_NEW : CT_UPDATED);

#if HAVE_SYSTEM
    // notify an external script when a wallet transaction comes in or is updated
    std::string strCmd = gArgs.GetArg("-walletnotify", "");

    if (!strCmd.empty())
    {
        boost::replace_all(strCmd, "%s", wtxIn.GetHash().GetHex());
        std::thread t(runCommand, strCmd);
        t.detach(); // thread runs free
    }
#endif

    return true;
}

void CWallet::LoadToWallet(const CWalletTx& wtxIn)
{
    uint256 hash = wtxIn.GetHash();
    const auto& ins = mapWallet.emplace(hash, wtxIn);
    CWalletTx& wtx = ins.first->second;
    wtx.BindWallet(this);
    if (/* insertion took place */ ins.second) {
        wtx.m_it_wtxOrdered = wtxOrdered.insert(std::make_pair(wtx.nOrderPos, &wtx));
    }
    AddToSpends(hash);
    for (const CTxIn& txin : wtx.tx->vin) {
        auto it = mapWallet.find(txin.prevout.hash);
        if (it != mapWallet.end()) {
            CWalletTx& prevtx = it->second;
            if (prevtx.nIndex == -1 && !prevtx.hashUnset()) {
                MarkConflicted(prevtx.hashBlock, wtx.GetHash());
            }
        }
    }
}

bool CWallet::AddToWalletIfInvolvingMe(const CTransactionRef& ptx, const uint256& block_hash, int posInBlock, bool fUpdate)
{
    const CTransaction& tx = *ptx;
    {
        AssertLockHeld(cs_wallet);

        if (!block_hash.IsNull()) {
            for (const CTxIn& txin : tx.vin) {
                std::pair<TxSpends::const_iterator, TxSpends::const_iterator> range = mapTxSpends.equal_range(txin.prevout);
                while (range.first != range.second) {
                    if (range.first->second != tx.GetHash()) {
                        WalletLogPrintf("Transaction %s (in block %s) conflicts with wallet transaction %s (both spend %s:%i)\n", tx.GetHash().ToString(), block_hash.ToString(), range.first->second.ToString(), range.first->first.hash.ToString(), range.first->first.n);
                        MarkConflicted(block_hash, range.first->second);
                    }
                    range.first++;
                }
            }
        }

        bool fExisted = mapWallet.count(tx.GetHash()) != 0;
        if (fExisted && !fUpdate) return false;
        if (fExisted || IsMine(tx) || IsFromMe(tx))
        {
            /* Check if any keys in the wallet keypool that were supposed to be unused
             * have appeared in a new transaction. If so, remove those keys from the keypool.
             * This can happen when restoring an old wallet backup that does not contain
             * the mostly recently created transactions from newer versions of the wallet.
             */

            // loop though all outputs
            for (const CTxOut& txout: tx.vout) {
                // extract addresses and check if they match with an unused keypool key
                for (const auto& keyid : GetAffectedKeys(txout.scriptPubKey, *this)) {
                    std::map<CKeyID, int64_t>::const_iterator mi = m_pool_key_to_index.find(keyid);
                    if (mi != m_pool_key_to_index.end()) {
                        WalletLogPrintf("%s: Detected a used keypool key, mark all keypool key up to this key as used\n", __func__);
                        MarkReserveKeysAsUsed(mi->second);

                        if (!TopUpKeyPool()) {
                            WalletLogPrintf("%s: Topping up keypool failed (locked wallet)\n", __func__);
                        }
                    }
                }
            }

            CWalletTx wtx(this, ptx);

            // Get merkle branch if transaction was found in a block
            if (!block_hash.IsNull())
                wtx.SetMerkleBranch(block_hash, posInBlock);

            return AddToWallet(wtx, false);
        }
    }
    return false;
}

bool CWallet::TransactionCanBeAbandoned(const uint256& hashTx) const
{
    auto locked_chain = chain().lock();
    LOCK(cs_wallet);
    const CWalletTx* wtx = GetWalletTx(hashTx);
    return wtx && !wtx->isAbandoned() && wtx->GetDepthInMainChain(*locked_chain) == 0 && !wtx->InMempool();
}

void CWallet::MarkInputsDirty(const CTransactionRef& tx)
{
    for (const CTxIn& txin : tx->vin) {
        auto it = mapWallet.find(txin.prevout.hash);
        if (it != mapWallet.end()) {
            it->second.MarkDirty();
        }
    }
}

bool CWallet::AbandonTransaction(interfaces::Chain::Lock& locked_chain, const uint256& hashTx)
{
    auto locked_chain_recursive = chain().lock();  // Temporary. Removed in upcoming lock cleanup
    LOCK(cs_wallet);

    WalletBatch batch(*database, "r+");

    std::set<uint256> todo;
    std::set<uint256> done;

    // Can't mark abandoned if confirmed or in mempool
    auto it = mapWallet.find(hashTx);
    assert(it != mapWallet.end());
    CWalletTx& origtx = it->second;
    if (origtx.GetDepthInMainChain(locked_chain) != 0 || origtx.InMempool()) {
        return false;
    }

    todo.insert(hashTx);

    while (!todo.empty()) {
        uint256 now = *todo.begin();
        todo.erase(now);
        done.insert(now);
        auto it = mapWallet.find(now);
        assert(it != mapWallet.end());
        CWalletTx& wtx = it->second;
        int currentconfirm = wtx.GetDepthInMainChain(locked_chain);
        // If the orig tx was not in block, none of its spends can be
        assert(currentconfirm <= 0);
        // if (currentconfirm < 0) {Tx and spends are already conflicted, no need to abandon}
        if (currentconfirm == 0 && !wtx.isAbandoned()) {
            // If the orig tx was not in block/mempool, none of its spends can be in mempool
            assert(!wtx.InMempool());
            wtx.nIndex = -1;
            wtx.setAbandoned();
            wtx.MarkDirty();
            batch.WriteTx(wtx);
            NotifyTransactionChanged(this, wtx.GetHash(), CT_UPDATED);
            // Iterate over all its outputs, and mark transactions in the wallet that spend them abandoned too
            TxSpends::const_iterator iter = mapTxSpends.lower_bound(COutPoint(now, 0));
            while (iter != mapTxSpends.end() && iter->first.hash == now) {
                if (!done.count(iter->second)) {
                    todo.insert(iter->second);
                }
                iter++;
            }
            // If a transaction changes 'conflicted' state, that changes the balance
            // available of the outputs it spends. So force those to be recomputed
            MarkInputsDirty(wtx.tx);
        }
    }

    return true;
}

void CWallet::MarkConflicted(const uint256& hashBlock, const uint256& hashTx)
{
    auto locked_chain = chain().lock();
    LOCK(cs_wallet);

    int conflictconfirms = -locked_chain->getBlockDepth(hashBlock);
    // If number of conflict confirms cannot be determined, this means
    // that the block is still unknown or not yet part of the main chain,
    // for example when loading the wallet during a reindex. Do nothing in that
    // case.
    if (conflictconfirms >= 0)
        return;

    // Do not flush the wallet here for performance reasons
    WalletBatch batch(*database, "r+", false);

    std::set<uint256> todo;
    std::set<uint256> done;

    todo.insert(hashTx);

    while (!todo.empty()) {
        uint256 now = *todo.begin();
        todo.erase(now);
        done.insert(now);
        auto it = mapWallet.find(now);
        assert(it != mapWallet.end());
        CWalletTx& wtx = it->second;
        int currentconfirm = wtx.GetDepthInMainChain(*locked_chain);
        if (conflictconfirms < currentconfirm) {
            // Block is 'more conflicted' than current confirm; update.
            // Mark transaction as conflicted with this block.
            wtx.nIndex = -1;
            wtx.hashBlock = hashBlock;
            wtx.MarkDirty();
            batch.WriteTx(wtx);
            // Iterate over all its outputs, and mark transactions in the wallet that spend them conflicted too
            TxSpends::const_iterator iter = mapTxSpends.lower_bound(COutPoint(now, 0));
            while (iter != mapTxSpends.end() && iter->first.hash == now) {
                 if (!done.count(iter->second)) {
                     todo.insert(iter->second);
                 }
                 iter++;
            }
            // If a transaction changes 'conflicted' state, that changes the balance
            // available of the outputs it spends. So force those to be recomputed
            MarkInputsDirty(wtx.tx);
        }
    }
}

void CWallet::SyncTransaction(const CTransactionRef& ptx, const uint256& block_hash, int posInBlock, bool update_tx) {
    if (!AddToWalletIfInvolvingMe(ptx, block_hash, posInBlock, update_tx))
        return; // Not one of ours

    // If a transaction changes 'conflicted' state, that changes the balance
    // available of the outputs it spends. So force those to be
    // recomputed, also:
    MarkInputsDirty(ptx);
}

void CWallet::TransactionAddedToMempool(const CTransactionRef& ptx) {
    auto locked_chain = chain().lock();
    LOCK(cs_wallet);
    SyncTransaction(ptx, {} /* block hash */, 0 /* position in block */);

    auto it = mapWallet.find(ptx->GetHash());
    if (it != mapWallet.end()) {
        it->second.fInMempool = true;
    }
}

void CWallet::TransactionRemovedFromMempool(const CTransactionRef &ptx) {
    LOCK(cs_wallet);
    auto it = mapWallet.find(ptx->GetHash());
    if (it != mapWallet.end()) {
        it->second.fInMempool = false;
    }
}

void CWallet::BlockConnected(const CBlock& block, const std::vector<CTransactionRef>& vtxConflicted) {
    const uint256& block_hash = block.GetHash();
    auto locked_chain = chain().lock();
    LOCK(cs_wallet);
    // TODO: Temporarily ensure that mempool removals are notified before
    // connected transactions.  This shouldn't matter, but the abandoned
    // state of transactions in our wallet is currently cleared when we
    // receive another notification and there is a race condition where
    // notification of a connected conflict might cause an outside process
    // to abandon a transaction and then have it inadvertently cleared by
    // the notification that the conflicted transaction was evicted.

    for (const CTransactionRef& ptx : vtxConflicted) {
        SyncTransaction(ptx, {} /* block hash */, 0 /* position in block */);
        TransactionRemovedFromMempool(ptx);
    }
    for (size_t i = 0; i < block.vtx.size(); i++) {
        SyncTransaction(block.vtx[i], block_hash, i);
        TransactionRemovedFromMempool(block.vtx[i]);
    }

    m_last_block_processed = block_hash;
}

void CWallet::BlockDisconnected(const CBlock& block) {
    auto locked_chain = chain().lock();
    LOCK(cs_wallet);

    for (const CTransactionRef& ptx : block.vtx) {
        SyncTransaction(ptx, {} /* block hash */, 0 /* position in block */);
    }
}

void CWallet::UpdatedBlockTip()
{
    m_best_block_time = GetTime();
}


void CWallet::BlockUntilSyncedToCurrentChain() {
    AssertLockNotHeld(cs_wallet);
    // Skip the queue-draining stuff if we know we're caught up with
    // ::ChainActive().Tip(), otherwise put a callback in the validation interface queue and wait
    // for the queue to drain enough to execute it (indicating we are caught up
    // at least with the time we entered this function).
    uint256 last_block_hash = WITH_LOCK(cs_wallet, return m_last_block_processed);
    chain().waitForNotificationsIfNewBlocksConnected(last_block_hash);
}


isminetype CWallet::IsMine(const CTxIn &txin) const
{
    {
        LOCK(cs_wallet);
        std::map<uint256, CWalletTx>::const_iterator mi = mapWallet.find(txin.prevout.hash);
        if (mi != mapWallet.end())
        {
            const CWalletTx& prev = (*mi).second;
            if (txin.prevout.n < prev.tx->vout.size())
                return IsMine(prev.tx->vout[txin.prevout.n]);
        }
    }
    return ISMINE_NO;
}

// Note that this function doesn't distinguish between a 0-valued input,
// and a not-"is mine" (according to the filter) input.
CAmountMap CWallet::GetDebit(const CTxIn &txin, const isminefilter& filter) const
{
    {
        LOCK(cs_wallet);
        std::map<uint256, CWalletTx>::const_iterator mi = mapWallet.find(txin.prevout.hash);
        if (mi != mapWallet.end())
        {
            const CWalletTx& prev = (*mi).second;
            if (txin.prevout.n < prev.tx->vout.size())
                if (IsMine(prev.tx->vout[txin.prevout.n]) & filter) {
                    CAmountMap amounts;
                    amounts[prev.GetOutputAsset(txin.prevout.n)] = std::max<CAmount>(0, prev.GetOutputValueOut(txin.prevout.n));
                    return amounts;
                }
        }
    }
    return CAmountMap();
}

isminetype CWallet::IsMine(const CTxOut& txout) const
{
    return ::IsMine(*this, txout.scriptPubKey);
}

CAmountMap CWallet::GetCredit(const CTransaction& tx, const size_t out_index, const isminefilter& filter) const
{
    {
        LOCK(cs_wallet);
        std::map<uint256, CWalletTx>::const_iterator mi = mapWallet.find(tx.GetHash());
        if (mi != mapWallet.end())
        {
            const CWalletTx& wtx = (*mi).second;
            if (out_index < wtx.tx->vout.size() && IsMine(wtx.tx->vout[out_index]) & filter) {
                CAmountMap amounts;
                amounts[wtx.GetOutputAsset(out_index)] = std::max<CAmount>(0, wtx.GetOutputValueOut(out_index));
                return amounts;
            }
        }
    }
    return CAmountMap();
}

bool CWallet::IsChange(const CTxOut& txout) const
{
    return IsChange(txout.scriptPubKey);
}

bool CWallet::IsChange(const CScript& script) const
{
    // TODO: fix handling of 'change' outputs. The assumption is that any
    // payment to a script that is ours, but is not in the address book
    // is change. That assumption is likely to break when we implement multisignature
    // wallets that return change back into a multi-signature-protected address;
    // a better way of identifying which outputs are 'the send' and which are
    // 'the change' will need to be implemented (maybe extend CWalletTx to remember
    // which output, if any, was change).
    if (::IsMine(*this, script))
    {
        CTxDestination address;
        if (!ExtractDestination(script, address))
            return true;

        LOCK(cs_wallet);
        if (!mapAddressBook.count(address))
            return true;
    }
    return false;
}

CAmountMap CWallet::GetChange(const CTxOut& txout) const
{
    CAmountMap change;
    change[txout.nAsset.GetAsset()] = txout.nValue.GetAmount();
    if (!MoneyRange(change))
        throw std::runtime_error(std::string(__func__) + ": value out of range");
    return (IsChange(txout) ? change : CAmountMap());
}

bool CWallet::IsMine(const CTransaction& tx) const
{
    for (const CTxOut& txout : tx.vout)
        if (IsMine(txout))
            return true;
    return false;
}

bool CWallet::IsFromMe(const CTransaction& tx) const
{
    return (GetDebit(tx, ISMINE_ALL) > CAmountMap());
}

CAmountMap CWallet::GetDebit(const CTransaction& tx, const isminefilter& filter) const
{
    CAmountMap nDebit;
    for (const CTxIn& txin : tx.vin)
    {
        nDebit += GetDebit(txin, filter);
        if (!MoneyRange(nDebit))
            throw std::runtime_error(std::string(__func__) + ": value out of range");
    }
    return nDebit;
}

bool CWallet::IsAllFromMe(const CTransaction& tx, const isminefilter& filter) const
{
    LOCK(cs_wallet);

    for (const CTxIn& txin : tx.vin)
    {
        auto mi = mapWallet.find(txin.prevout.hash);
        if (mi == mapWallet.end())
            return false; // any unknown inputs can't be from us

        const CWalletTx& prev = (*mi).second;

        if (txin.prevout.n >= prev.tx->vout.size())
            return false; // invalid input!

        if (!(IsMine(prev.tx->vout[txin.prevout.n]) & filter))
            return false;
    }
    return true;
}

CAmountMap CWallet::GetCredit(const CWalletTx& wtx, const isminefilter& filter) const {
    CAmountMap nCredit;
    for (unsigned int i = 0; i < wtx.tx->vout.size(); ++i) {
        if (IsMine(wtx.tx->vout[i]) & filter) {
            CAmount credit = std::max<CAmount>(0, wtx.GetOutputValueOut(i));
            if (!MoneyRange(credit))
                throw std::runtime_error(std::string(__func__) + ": value out of range");

            nCredit[wtx.GetOutputAsset(i)] += credit;
            if (!MoneyRange(nCredit))
                throw std::runtime_error(std::string(__func__) + ": value out of range");
        }
    }
    return nCredit;
}

CAmountMap CWallet::GetChange(const CWalletTx& wtx) const {
    CAmountMap nChange;
    for (unsigned int i = 0; i < wtx.tx->vout.size(); ++i) {
        if (IsChange(wtx.tx->vout[i])) {
            CAmount change = wtx.GetOutputValueOut(i);
            if (change < 0) {
                continue;
            }

            if (!MoneyRange(change))
                throw std::runtime_error(std::string(__func__) + ": value out of range");

            nChange[wtx.GetOutputAsset(i)] += change;
            if (!MoneyRange(nChange))
                throw std::runtime_error(std::string(__func__) + ": value out of range");
        }
    }
    return nChange;
}

CAmountMap CWallet::GetChange(const CTransaction& tx) const
{
    CAmountMap nChange;
    for (const CTxOut& txout : tx.vout)
    {
        nChange += GetChange(txout);
        if (!MoneyRange(nChange))
            throw std::runtime_error(std::string(__func__) + ": value out of range");
    }
    return nChange;
}

CPubKey CWallet::GenerateNewSeed()
{
    assert(!IsWalletFlagSet(WALLET_FLAG_DISABLE_PRIVATE_KEYS));
    CKey key;
    key.MakeNewKey(true);
    return DeriveNewSeed(key);
}

CPubKey CWallet::DeriveNewSeed(const CKey& key)
{
    int64_t nCreationTime = GetTime();
    CKeyMetadata metadata(nCreationTime);

    // calculate the seed
    CPubKey seed = key.GetPubKey();
    assert(key.VerifyPubKey(seed));

    // set the hd keypath to "s" -> Seed, refers the seed to itself
    metadata.hdKeypath     = "s";
    metadata.has_key_origin = false;
    metadata.hd_seed_id = seed.GetID();

    {
        LOCK(cs_wallet);

        // mem store the metadata
        mapKeyMetadata[seed.GetID()] = metadata;

        // write the key&metadata to the database
        if (!AddKeyPubKey(key, seed))
            throw std::runtime_error(std::string(__func__) + ": AddKeyPubKey failed");
    }

    return seed;
}

void CWallet::SetHDSeed(const CPubKey& seed)
{
    LOCK(cs_wallet);
    // store the keyid (hash160) together with
    // the child index counter in the database
    // as a hdchain object
    CHDChain newHdChain;
    newHdChain.nVersion = CanSupportFeature(FEATURE_HD_SPLIT) ? CHDChain::VERSION_HD_CHAIN_SPLIT : CHDChain::VERSION_HD_BASE;
    newHdChain.seed_id = seed.GetID();
    SetHDChain(newHdChain, false);
    NotifyCanGetAddressesChanged();
    UnsetWalletFlag(WALLET_FLAG_BLANK_WALLET);
}

void CWallet::SetHDChain(const CHDChain& chain, bool memonly)
{
    LOCK(cs_wallet);
    if (!memonly && !WalletBatch(*database).WriteHDChain(chain))
        throw std::runtime_error(std::string(__func__) + ": writing chain failed");

    hdChain = chain;
}

bool CWallet::IsHDEnabled() const
{
    return !hdChain.seed_id.IsNull();
}

bool CWallet::CanGenerateKeys()
{
    // A wallet can generate keys if it has an HD seed (IsHDEnabled) or it is a non-HD wallet (pre FEATURE_HD)
    LOCK(cs_wallet);
    return IsHDEnabled() || !CanSupportFeature(FEATURE_HD);
}

bool CWallet::CanGetAddresses(bool internal)
{
    LOCK(cs_wallet);
    // Check if the keypool has keys
    bool keypool_has_keys;
    if (internal && CanSupportFeature(FEATURE_HD_SPLIT)) {
        keypool_has_keys = setInternalKeyPool.size() > 0;
    } else {
        keypool_has_keys = KeypoolCountExternalKeys() > 0;
    }
    // If the keypool doesn't have keys, check if we can generate them
    if (!keypool_has_keys) {
        return CanGenerateKeys();
    }
    return keypool_has_keys;
}

void CWallet::SetWalletFlag(uint64_t flags)
{
    LOCK(cs_wallet);
    m_wallet_flags |= flags;
    if (!WalletBatch(*database).WriteWalletFlags(m_wallet_flags))
        throw std::runtime_error(std::string(__func__) + ": writing wallet flags failed");
}

void CWallet::UnsetWalletFlag(uint64_t flag)
{
    WalletBatch batch(*database);
    UnsetWalletFlagWithDB(batch, flag);
}

void CWallet::UnsetWalletFlagWithDB(WalletBatch& batch, uint64_t flag)
{
    LOCK(cs_wallet);
    m_wallet_flags &= ~flag;
    if (!batch.WriteWalletFlags(m_wallet_flags))
        throw std::runtime_error(std::string(__func__) + ": writing wallet flags failed");
}

bool CWallet::IsWalletFlagSet(uint64_t flag) const
{
    return (m_wallet_flags & flag);
}

bool CWallet::SetWalletFlags(uint64_t overwriteFlags, bool memonly)
{
    LOCK(cs_wallet);
    m_wallet_flags = overwriteFlags;
    if (((overwriteFlags & KNOWN_WALLET_FLAGS) >> 32) ^ (overwriteFlags >> 32)) {
        // contains unknown non-tolerable wallet flags
        return false;
    }
    if (!memonly && !WalletBatch(*database).WriteWalletFlags(m_wallet_flags)) {
        throw std::runtime_error(std::string(__func__) + ": writing wallet flags failed");
    }

    return true;
}

int64_t CWalletTx::GetTxTime() const
{
    int64_t n = nTimeSmart;
    return n ? n : nTimeReceived;
}

// Helper for producing a max-sized low-S low-R signature (eg 71 bytes)
// or a max-sized low-S signature (e.g. 72 bytes) if use_max_sig is true
bool CWallet::DummySignInput(CMutableTransaction& tx, const size_t nIn, const CTxOut& txout, bool use_max_sig) const
{
    // Fill in dummy signatures for fee calculation.
    const CScript& scriptPubKey = txout.scriptPubKey;
    SignatureData sigdata;

    if (!ProduceSignature(*this, use_max_sig ? DUMMY_MAXIMUM_SIGNATURE_CREATOR : DUMMY_SIGNATURE_CREATOR, scriptPubKey, sigdata)) {
        return false;
    }
    UpdateTransaction(tx, nIn, sigdata);
    return true;
}

// Helper for producing a bunch of max-sized low-S low-R signatures (eg 71 bytes)
bool CWallet::DummySignTx(CMutableTransaction &txNew, const std::vector<CTxOut> &txouts, bool use_max_sig) const
{
    // Fill in dummy signatures for fee calculation.
    int nIn = 0;
    for (const auto& txout : txouts)
    {
        if (!DummySignInput(txNew, nIn, txout, use_max_sig)) {
            return false;
        }

        nIn++;
    }
    return true;
}

bool CWallet::ImportScripts(const std::set<CScript> scripts)
{
    WalletBatch batch(*database);
    for (const auto& entry : scripts) {
        if (!HaveCScript(CScriptID(entry)) && !AddCScriptWithDB(batch, entry)) {
            return false;
        }
    }
    return true;
}

bool CWallet::ImportPrivKeys(const std::map<CKeyID, CKey>& privkey_map, const int64_t timestamp)
{
    WalletBatch batch(*database);
    for (const auto& entry : privkey_map) {
        const CKey& key = entry.second;
        CPubKey pubkey = key.GetPubKey();
        const CKeyID& id = entry.first;
        assert(key.VerifyPubKey(pubkey));
        mapKeyMetadata[id].nCreateTime = timestamp;
        // If the private key is not present in the wallet, insert it.
        if (!HaveKey(id) && !AddKeyPubKeyWithDB(batch, key, pubkey)) {
            return false;
        }
        UpdateTimeFirstKey(timestamp);
    }
    return true;
}

bool CWallet::ImportPubKeys(const std::vector<CKeyID>& ordered_pubkeys, const std::map<CKeyID, CPubKey>& pubkey_map, const std::map<CKeyID, std::pair<CPubKey, KeyOriginInfo>>& key_origins, const bool add_keypool, const bool internal, const int64_t timestamp)
{
    WalletBatch batch(*database);
    for (const auto& entry : key_origins) {
        AddKeyOriginWithDB(batch, entry.second.first, entry.second.second);
    }
    for (const CKeyID& id : ordered_pubkeys) {
        auto entry = pubkey_map.find(id);
        if (entry == pubkey_map.end()) {
            continue;
        }
        const CPubKey& pubkey = entry->second;
        CPubKey temp;
        if (!GetPubKey(id, temp) && !AddWatchOnlyWithDB(batch, GetScriptForRawPubKey(pubkey), timestamp)) {
            return false;
        }
        mapKeyMetadata[id].nCreateTime = timestamp;

        // Add to keypool only works with pubkeys
        if (add_keypool) {
            AddKeypoolPubkeyWithDB(pubkey, internal, batch);
            NotifyCanGetAddressesChanged();
        }
    }
    return true;
}

bool CWallet::ImportScriptPubKeys(const std::string& label, const std::set<CScript>& script_pub_keys, const bool have_solving_data, const bool internal, const int64_t timestamp)
{
    WalletBatch batch(*database);
    for (const CScript& script : script_pub_keys) {
        if (!have_solving_data || !::IsMine(*this, script)) { // Always call AddWatchOnly for non-solvable watch-only, so that watch timestamp gets updated
            if (!AddWatchOnlyWithDB(batch, script, timestamp)) {
                return false;
            }
        }
        CTxDestination dest;
        ExtractDestination(script, dest);
        if (!internal && IsValidDestination(dest)) {
            SetAddressBookWithDB(batch, dest, label, "receive");
        }
    }
    return true;
}

int64_t CalculateMaximumSignedTxSize(const CTransaction &tx, const CWallet *wallet, bool use_max_sig)
{
    std::vector<CTxOut> txouts;
    // Look up the inputs.  We should have already checked that this transaction
    // IsAllFromMe(ISMINE_SPENDABLE), so every input should already be in our
    // wallet, with a valid index into the vout array, and the ability to sign.
    for (const CTxIn& input : tx.vin) {
        const auto mi = wallet->mapWallet.find(input.prevout.hash);
        if (mi == wallet->mapWallet.end()) {
            return -1;
        }
        assert(input.prevout.n < mi->second.tx->vout.size());
        txouts.emplace_back(mi->second.tx->vout[input.prevout.n]);
    }
    return CalculateMaximumSignedTxSize(tx, wallet, txouts, use_max_sig);
}

// txouts needs to be in the order of tx.vin
int64_t CalculateMaximumSignedTxSize(const CTransaction &tx, const CWallet *wallet, const std::vector<CTxOut>& txouts, bool use_max_sig)
{
    CMutableTransaction txNew(tx);
    if (!wallet->DummySignTx(txNew, txouts, use_max_sig)) {
        // This should never happen, because IsAllFromMe(ISMINE_SPENDABLE)
        // implies that we can sign for every input.
        return -1;
    }
    return GetVirtualTransactionSize(CTransaction(txNew));
}

int CalculateMaximumSignedInputSize(const CTxOut& txout, const CWallet* wallet, bool use_max_sig)
{
    CMutableTransaction txn;
    txn.vin.push_back(CTxIn(COutPoint()));
    if (!wallet->DummySignInput(txn, 0, txout, use_max_sig)) {
        // This should never happen, because IsAllFromMe(ISMINE_SPENDABLE)
        // implies that we can sign for every input.
        return -1;
    }
    return GetVirtualTransactionInputSize(CTransaction(txn));
}

void CWalletTx::GetAmounts(std::list<COutputEntry>& listReceived,
                           std::list<COutputEntry>& listSent, CAmount& nFee, const isminefilter& filter) const
{
    nFee = 0;
    listReceived.clear();
    listSent.clear();

    // Compute fee:
    CAmountMap mapDebit = GetDebit(filter);
    if (mapDebit > CAmountMap()) // debit>0 means we signed/sent this transaction
    {
        nFee = -GetFeeMap(*tx)[::policyAsset];
    }

    // Sent/received.
    for (unsigned int i = 0; i < tx->vout.size(); ++i)
    {
        const CTxOut& txout = tx->vout[i];
        CAmount output_value = GetOutputValueOut(i);
        // Don't list unknown assets
        isminetype fIsMine = output_value != -1 ?  pwallet->IsMine(txout) : ISMINE_NO;
        // Only need to handle txouts if AT LEAST one of these is true:
        //   1) they debit from us (sent)
        //   2) the output is to us (received)
        if (mapDebit > CAmountMap())
        {
            // Don't report 'change' txouts
            if (pwallet->IsChange(txout))
                continue;
        }
        else if (!(fIsMine & filter))
            continue;

        // In either case, we need to get the destination address
        CTxDestination address;

        if (!ExtractDestination(txout.scriptPubKey, address) && !txout.scriptPubKey.IsUnspendable())
        {
            pwallet->WalletLogPrintf("CWalletTx::GetAmounts: Unknown transaction type found, txid %s\n",
                                    this->GetHash().ToString());
            address = CNoDestination();
        }

        COutputEntry output = {address, output_value, (int)i, GetOutputAsset(i), GetOutputAmountBlindingFactor(i), GetOutputAssetBlindingFactor(i)};

        // If we are debited by the transaction, add the output as a "sent" entry
        if (mapDebit > CAmountMap() && !txout.IsFee())
            listSent.push_back(output);

        // If we are receiving the output, add it as a "received" entry
        if (fIsMine & filter)
            listReceived.push_back(output);
    }

}

/**
 * Scan active chain for relevant transactions after importing keys. This should
 * be called whenever new keys are added to the wallet, with the oldest key
 * creation time.
 *
 * @return Earliest timestamp that could be successfully scanned from. Timestamp
 * returned will be higher than startTime if relevant blocks could not be read.
 */
int64_t CWallet::RescanFromTime(int64_t startTime, const WalletRescanReserver& reserver, bool update)
{
    // Find starting block. May be null if nCreateTime is greater than the
    // highest blockchain timestamp, in which case there is nothing that needs
    // to be scanned.
    uint256 start_block;
    {
        auto locked_chain = chain().lock();
        const Optional<int> start_height = locked_chain->findFirstBlockWithTimeAndHeight(startTime - TIMESTAMP_WINDOW, 0, &start_block);
        const Optional<int> tip_height = locked_chain->getHeight();
        WalletLogPrintf("%s: Rescanning last %i blocks\n", __func__, tip_height && start_height ? *tip_height - *start_height + 1 : 0);
    }

    if (!start_block.IsNull()) {
        // TODO: this should take into account failure by ScanResult::USER_ABORT
        ScanResult result = ScanForWalletTransactions(start_block, {} /* stop_block */, reserver, update);
        if (result.status == ScanResult::FAILURE) {
            int64_t time_max;
            if (!chain().findBlock(result.last_failed_block, nullptr /* block */, nullptr /* time */, &time_max)) {
                throw std::logic_error("ScanForWalletTransactions returned invalid block hash");
            }
            return time_max + TIMESTAMP_WINDOW + 1;
        }
    }
    return startTime;
}

/**
 * Scan the block chain (starting in start_block) for transactions
 * from or to us. If fUpdate is true, found transactions that already
 * exist in the wallet will be updated.
 *
 * @param[in] start_block Scan starting block. If block is not on the active
 *                        chain, the scan will return SUCCESS immediately.
 * @param[in] stop_block  Scan ending block. If block is not on the active
 *                        chain, the scan will continue until it reaches the
 *                        chain tip.
 *
 * @return ScanResult returning scan information and indicating success or
 *         failure. Return status will be set to SUCCESS if scan was
 *         successful. FAILURE if a complete rescan was not possible (due to
 *         pruning or corruption). USER_ABORT if the rescan was aborted before
 *         it could complete.
 *
 * @pre Caller needs to make sure start_block (and the optional stop_block) are on
 * the main chain after to the addition of any new keys you want to detect
 * transactions for.
 */
CWallet::ScanResult CWallet::ScanForWalletTransactions(const uint256& start_block, const uint256& stop_block, const WalletRescanReserver& reserver, bool fUpdate)
{
    int64_t nNow = GetTime();
    int64_t start_time = GetTimeMillis();

    assert(reserver.isReserved());

    uint256 block_hash = start_block;
    ScanResult result;

    WalletLogPrintf("Rescan started from block %s...\n", start_block.ToString());

    fAbortRescan = false;
    ShowProgress(strprintf("%s " + _("Rescanning..."), GetDisplayName()), 0); // show rescan progress in GUI as dialog or on splashscreen, if -rescan on startup
    uint256 tip_hash;
    // The way the 'block_height' is initialized is just a workaround for the gcc bug #47679 since version 4.6.0.
    Optional<int> block_height = MakeOptional(false, int());
    double progress_begin;
    double progress_end;
    {
        auto locked_chain = chain().lock();
        if (Optional<int> tip_height = locked_chain->getHeight()) {
            tip_hash = locked_chain->getBlockHash(*tip_height);
        }
        block_height = locked_chain->getBlockHeight(block_hash);
        progress_begin = chain().guessVerificationProgress(block_hash);
        progress_end = chain().guessVerificationProgress(stop_block.IsNull() ? tip_hash : stop_block);
    }
    double progress_current = progress_begin;
    while (block_height && !fAbortRescan && !chain().shutdownRequested()) {
        m_scanning_progress = (progress_current - progress_begin) / (progress_end - progress_begin);
        if (*block_height % 100 == 0 && progress_end - progress_begin > 0.0) {
            ShowProgress(strprintf("%s " + _("Rescanning..."), GetDisplayName()), std::max(1, std::min(99, (int)(m_scanning_progress * 100))));
        }
        if (GetTime() >= nNow + 60) {
            nNow = GetTime();
            WalletLogPrintf("Still rescanning. At block %d. Progress=%f\n", *block_height, progress_current);
        }

        CBlock block;
        if (chain().findBlock(block_hash, &block) && !block.IsNull()) {
            auto locked_chain = chain().lock();
            LOCK(cs_wallet);
            if (!locked_chain->getBlockHeight(block_hash)) {
                // Abort scan if current block is no longer active, to prevent
                // marking transactions as coming from the wrong block.
                // TODO: This should return success instead of failure, see
                // https://github.com/bitcoin/bitcoin/pull/14711#issuecomment-458342518
                result.last_failed_block = block_hash;
                result.status = ScanResult::FAILURE;
                break;
            }
            for (size_t posInBlock = 0; posInBlock < block.vtx.size(); ++posInBlock) {
                SyncTransaction(block.vtx[posInBlock], block_hash, posInBlock, fUpdate);
            }
            // scan succeeded, record block as most recent successfully scanned
            result.last_scanned_block = block_hash;
            result.last_scanned_height = *block_height;
        } else {
            // could not scan block, keep scanning but record this block as the most recent failure
            result.last_failed_block = block_hash;
            result.status = ScanResult::FAILURE;
        }
        if (block_hash == stop_block) {
            break;
        }
        {
            auto locked_chain = chain().lock();
            Optional<int> tip_height = locked_chain->getHeight();
            if (!tip_height || *tip_height <= block_height || !locked_chain->getBlockHeight(block_hash)) {
                // break successfully when rescan has reached the tip, or
                // previous block is no longer on the chain due to a reorg
                break;
            }

            // increment block and verification progress
            block_hash = locked_chain->getBlockHash(++*block_height);
            progress_current = chain().guessVerificationProgress(block_hash);

            // handle updated tip hash
            const uint256 prev_tip_hash = tip_hash;
            tip_hash = locked_chain->getBlockHash(*tip_height);
            if (stop_block.IsNull() && prev_tip_hash != tip_hash) {
                // in case the tip has changed, update progress max
                progress_end = chain().guessVerificationProgress(tip_hash);
            }
        }
    }
    ShowProgress(strprintf("%s " + _("Rescanning..."), GetDisplayName()), 100); // hide progress dialog in GUI
    if (block_height && fAbortRescan) {
        WalletLogPrintf("Rescan aborted at block %d. Progress=%f\n", *block_height, progress_current);
        result.status = ScanResult::USER_ABORT;
    } else if (block_height && chain().shutdownRequested()) {
        WalletLogPrintf("Rescan interrupted by shutdown request at block %d. Progress=%f\n", *block_height, progress_current);
        result.status = ScanResult::USER_ABORT;
    } else {
        WalletLogPrintf("Rescan completed in %15dms\n", GetTimeMillis() - start_time);
    }
    return result;
}

void CWallet::ReacceptWalletTransactions(interfaces::Chain::Lock& locked_chain)
{
    // If transactions aren't being broadcasted, don't let them into local mempool either
    if (!fBroadcastTransactions)
        return;
    std::map<int64_t, CWalletTx*> mapSorted;

    // Sort pending wallet transactions based on their initial wallet insertion order
    for (std::pair<const uint256, CWalletTx>& item : mapWallet)
    {
        const uint256& wtxid = item.first;
        CWalletTx& wtx = item.second;
        assert(wtx.GetHash() == wtxid);

        int nDepth = wtx.GetDepthInMainChain(locked_chain);

        if (!wtx.IsCoinBase() && (nDepth == 0 && !wtx.isAbandoned())) {
            mapSorted.insert(std::make_pair(wtx.nOrderPos, &wtx));
        }
    }

    // Try to add wallet transactions to memory pool
    for (const std::pair<const int64_t, CWalletTx*>& item : mapSorted) {
        CWalletTx& wtx = *(item.second);
        CValidationState state;
        wtx.AcceptToMemoryPool(locked_chain, state);
    }
}

bool CWalletTx::RelayWalletTransaction(interfaces::Chain::Lock& locked_chain)
{
    // Can't relay if wallet is not broadcasting
    if (!pwallet->GetBroadcastTransactions()) return false;
    // Don't relay coinbase transactions outside blocks
    if (IsCoinBase()) return false;
    // Don't relay abandoned transactions
    if (isAbandoned()) return false;
    // Don't relay conflicted or already confirmed transactions
    if (GetDepthInMainChain(locked_chain) != 0) return false;
    // Don't relay transactions that aren't accepted to the mempool
    CValidationState unused_state;
    if (!InMempool() && !AcceptToMemoryPool(locked_chain, unused_state)) return false;
    // Don't try to relay if the node is not connected to the p2p network
    if (!pwallet->chain().p2pEnabled()) return false;

    // Try to relay the transaction
    pwallet->WalletLogPrintf("Relaying wtx %s\n", GetHash().ToString());
    pwallet->chain().relayTransaction(GetHash());

    return true;
}

std::set<uint256> CWalletTx::GetConflicts() const
{
    std::set<uint256> result;
    if (pwallet != nullptr)
    {
        uint256 myHash = GetHash();
        result = pwallet->GetConflicts(myHash);
        result.erase(myHash);
    }
    return result;
}

CAmountMap CWalletTx::GetCachableAmount(AmountType type, const isminefilter& filter, bool recalculate) const
{
    auto& amount = m_amounts[type];
    if (recalculate || !amount.m_cached[filter]) {
        amount.Set(filter, type == DEBIT ? pwallet->GetDebit(*tx, filter) : pwallet->GetCredit(*this, filter));
    }
    return amount.m_value[filter];
}

CAmountMap CWalletTx::GetDebit(const isminefilter& filter) const
{
    if (tx->vin.empty())
        return CAmountMap();

    CAmountMap debit;
    if (filter & ISMINE_SPENDABLE) {
        debit += GetCachableAmount(DEBIT, ISMINE_SPENDABLE);
    }
    if (filter & ISMINE_WATCH_ONLY) {
        debit += GetCachableAmount(DEBIT, ISMINE_WATCH_ONLY);
    }
    return debit;
}

CAmountMap CWalletTx::GetCredit(interfaces::Chain::Lock& locked_chain, const isminefilter& filter) const
{
    // Must wait until coinbase is safely deep enough in the chain before valuing it
    if (IsImmatureCoinBase(locked_chain))
        return CAmountMap();

    CAmountMap credit;
    if (filter & ISMINE_SPENDABLE) {
        // GetBalance can assume transactions in mapWallet won't change
        credit += GetCachableAmount(CREDIT, ISMINE_SPENDABLE);
    }
    if (filter & ISMINE_WATCH_ONLY) {
        credit += GetCachableAmount(CREDIT, ISMINE_WATCH_ONLY);
    }
    return credit;
}

CAmountMap CWalletTx::GetImmatureCredit(interfaces::Chain::Lock& locked_chain, bool fUseCache) const
{
    if (IsImmatureCoinBase(locked_chain) && IsInMainChain(locked_chain)) {
        return GetCachableAmount(IMMATURE_CREDIT, ISMINE_SPENDABLE, !fUseCache);
    }

    return CAmountMap();
}

CAmountMap CWalletTx::GetAvailableCredit(interfaces::Chain::Lock& locked_chain, bool fUseCache, const isminefilter& filter) const
{
    if (pwallet == nullptr)
        return CAmountMap();

    // Avoid caching ismine for NO or ALL cases (could remove this check and simplify in the future).
    bool allow_cache = (filter & ISMINE_ALL) && (filter & ISMINE_ALL) != ISMINE_ALL;

    // Must wait until coinbase is safely deep enough in the chain before valuing it
    if (IsImmatureCoinBase(locked_chain))
        return CAmountMap();

    if (fUseCache && allow_cache && m_amounts[AVAILABLE_CREDIT].m_cached[filter]) {
        return m_amounts[AVAILABLE_CREDIT].m_value[filter];
    }

    bool allow_used_addresses = (filter & ISMINE_USED) || !pwallet->IsWalletFlagSet(WALLET_FLAG_AVOID_REUSE);
    CAmountMap nCredit;
    uint256 hashTx = GetHash();
    for (unsigned int i = 0; i < tx->vout.size(); i++)
    {
        if (!pwallet->IsSpent(locked_chain, hashTx, i) && (allow_used_addresses || !pwallet->IsUsedDestination(hashTx, i))) {
            if (pwallet->IsMine(tx->vout[i]) & filter) {
                CAmount credit = std::max<CAmount>(0, GetOutputValueOut(i));
                if (!MoneyRange(credit))
                    throw std::runtime_error(std::string(__func__) + ": value out of range");

                nCredit[GetOutputAsset(i)] += std::max<CAmount>(0, GetOutputValueOut(i));
                if (!MoneyRange(nCredit))
                    throw std::runtime_error(std::string(__func__) + ": value out of range");
            }
        }
    }

    if (allow_cache) {
        m_amounts[AVAILABLE_CREDIT].Set(filter, nCredit);
    }

    return nCredit;
}

CAmountMap CWalletTx::GetImmatureWatchOnlyCredit(interfaces::Chain::Lock& locked_chain, const bool fUseCache) const
{
    if (IsImmatureCoinBase(locked_chain) && IsInMainChain(locked_chain)) {
        return GetCachableAmount(IMMATURE_CREDIT, ISMINE_WATCH_ONLY, !fUseCache);
    }

    return CAmountMap();
}

CAmountMap CWalletTx::GetChange() const
{
    if (fChangeCached)
        return nChangeCached;
    nChangeCached = pwallet->GetChange(*this);
    fChangeCached = true;
    return nChangeCached;
}

bool CWalletTx::InMempool() const
{
    return fInMempool;
}

bool CWalletTx::IsTrusted(interfaces::Chain::Lock& locked_chain) const
{
    // Quick answer in most cases
    if (!locked_chain.checkFinalTx(*tx)) {
        return false;
    }
    int nDepth = GetDepthInMainChain(locked_chain);
    if (nDepth >= 1)
        return true;
    if (nDepth < 0)
        return false;
    if (!pwallet->m_spend_zero_conf_change || !IsFromMe(ISMINE_ALL)) // using wtx's cached debit
        return false;

    // Don't trust unconfirmed transactions from us unless they are in the mempool.
    if (!InMempool())
        return false;

    // Trusted if all inputs are from us and are in the mempool:
    for (const CTxIn& txin : tx->vin)
    {
        // Transactions not sent by us: not trusted
        const CWalletTx* parent = pwallet->GetWalletTx(txin.prevout.hash);
        if (parent == nullptr)
            return false;
        const CTxOut& parentOut = parent->tx->vout[txin.prevout.n];
        if (pwallet->IsMine(parentOut) != ISMINE_SPENDABLE)
            return false;
    }
    return true;
}

bool CWalletTx::IsEquivalentTo(const CWalletTx& _tx) const
{
        CMutableTransaction tx1 {*this->tx};
        CMutableTransaction tx2 {*_tx.tx};
        for (auto& txin : tx1.vin) txin.scriptSig = CScript();
        for (auto& txin : tx2.vin) txin.scriptSig = CScript();
        return CTransaction(tx1) == CTransaction(tx2);
}

CAmountMap CWalletTx::GetIssuanceAssets(unsigned int input_index) const {
    CAmountMap ret;
    CAsset asset, token;
    GetIssuanceAssets(input_index, &asset, &token);
    if (!asset.IsNull()) {
        ret[asset] = GetIssuanceAmount(input_index, false);
    }
    if (!token.IsNull()) {
        ret[token] = GetIssuanceAmount(input_index, true);
    }
    return ret;
}

// Rebroadcast transactions from the wallet. We do this on a random timer
// to slightly obfuscate which transactions come from our wallet.
//
// Ideally, we'd only resend transactions that we think should have been
// mined in the most recent block. Any transaction that wasn't in the top
// blockweight of transactions in the mempool shouldn't have been mined,
// and so is probably just sitting in the mempool waiting to be confirmed.
// Rebroadcasting does nothing to speed up confirmation and only damages
// privacy.
void CWallet::ResendWalletTransactions()
{
    // During reindex, importing and IBD, old wallet transactions become
    // unconfirmed. Don't resend them as that would spam other nodes.
    if (!chain().isReadyToBroadcast()) return;

    // Do this infrequently and randomly to avoid giving away
    // that these are our transactions.
    if (GetTime() < nNextResend || !fBroadcastTransactions) return;
    bool fFirst = (nNextResend == 0);
    nNextResend = GetTime() + GetRand(30 * 60);
    if (fFirst) return;

    // Only do it if there's been a new block since last time
    if (m_best_block_time < nLastResend) return;
    nLastResend = GetTime();

    int relayed_tx_count = 0;

    { // locked_chain and cs_wallet scope
        auto locked_chain = chain().lock();
        LOCK(cs_wallet);

        // Relay transactions
        for (std::pair<const uint256, CWalletTx>& item : mapWallet) {
            CWalletTx& wtx = item.second;
            // only rebroadcast unconfirmed txes older than 5 minutes before the
            // last block was found
            if (wtx.nTimeReceived > m_best_block_time - 5 * 60) continue;
            if (wtx.RelayWalletTransaction(*locked_chain)) ++relayed_tx_count;
        }
    } // locked_chain and cs_wallet

    if (relayed_tx_count > 0) {
        WalletLogPrintf("%s: rebroadcast %u unconfirmed transactions\n", __func__, relayed_tx_count);
    }
}

/** @} */ // end of mapWallet

void MaybeResendWalletTxs()
{
    for (const std::shared_ptr<CWallet>& pwallet : GetWallets()) {
        pwallet->ResendWalletTransactions();
    }
}


/** @defgroup Actions
 *
 * @{
 */


CWallet::Balance CWallet::GetBalance(const int min_depth, bool avoid_reuse) const
{
    Balance ret;
    isminefilter reuse_filter = avoid_reuse ? ISMINE_NO : ISMINE_USED;
    {
        auto locked_chain = chain().lock();
        LOCK(cs_wallet);
        for (const auto& entry : mapWallet)
        {
            const CWalletTx& wtx = entry.second;
            const bool is_trusted{wtx.IsTrusted(*locked_chain)};
            const int tx_depth{wtx.GetDepthInMainChain(*locked_chain)};
            const CAmountMap tx_credit_mine{wtx.GetAvailableCredit(*locked_chain, /* fUseCache */ true, ISMINE_SPENDABLE | reuse_filter)};
            const CAmountMap tx_credit_watchonly{wtx.GetAvailableCredit(*locked_chain, /* fUseCache */ true, ISMINE_WATCH_ONLY | reuse_filter)};
            if (is_trusted && tx_depth >= min_depth) {
                ret.m_mine_trusted += tx_credit_mine;
                ret.m_watchonly_trusted += tx_credit_watchonly;
            }
            if (!is_trusted && tx_depth == 0 && wtx.InMempool()) {
                ret.m_mine_untrusted_pending += tx_credit_mine;
                ret.m_watchonly_untrusted_pending += tx_credit_watchonly;
            }
            ret.m_mine_immature += wtx.GetImmatureCredit(*locked_chain);
            ret.m_watchonly_immature += wtx.GetImmatureWatchOnlyCredit(*locked_chain);
        }
    }
    return ret;
}

CAmountMap CWallet::GetAvailableBalance(const CCoinControl* coinControl) const
{
    auto locked_chain = chain().lock();
    LOCK(cs_wallet);

    CAmountMap balance;
    std::vector<COutput> vCoins;
    AvailableCoins(*locked_chain, vCoins, true, coinControl);
    for (const COutput& out : vCoins) {
        if (out.fSpendable) {
            CAmount amt = out.tx->GetOutputValueOut(out.i);
            if (amt < 0) {
                continue;
            }
            balance[out.tx->GetOutputAsset(out.i)] += amt;
        }
    }
    return balance;
}

void CWallet::AvailableCoins(interfaces::Chain::Lock& locked_chain, std::vector<COutput> &vCoins, bool fOnlySafe, const CCoinControl *coinControl, const CAmount &nMinimumAmount, const CAmount &nMaximumAmount, const CAmount &nMinimumSumAmount, const uint64_t nMaximumCount, const int nMinDepth, const int nMaxDepth, const CAsset* asset_filter) const
{
    AssertLockHeld(cs_wallet);

    vCoins.clear();
    CAmount nTotal = 0;
    // Either the WALLET_FLAG_AVOID_REUSE flag is not set (in which case we always allow), or we default to avoiding, and only in the case where
    // a coin control object is provided, and has the avoid address reuse flag set to false, do we allow already used addresses
    bool allow_used_addresses = !IsWalletFlagSet(WALLET_FLAG_AVOID_REUSE) || (coinControl && !coinControl->m_avoid_address_reuse);

    for (const auto& entry : mapWallet)
    {
        const uint256& wtxid = entry.first;
        const CWalletTx& wtx = entry.second;

        if (!locked_chain.checkFinalTx(*wtx.tx)) {
            continue;
        }

        if (wtx.IsImmatureCoinBase(locked_chain))
            continue;

        int nDepth = wtx.GetDepthInMainChain(locked_chain);
        if (nDepth < 0)
            continue;

        // We should not consider coins which aren't at least in our mempool
        // It's possible for these to be conflicted via ancestors which we may never be able to detect
        if (nDepth == 0 && !wtx.InMempool())
            continue;

        bool safeTx = wtx.IsTrusted(locked_chain);

        // We should not consider coins from transactions that are replacing
        // other transactions.
        //
        // Example: There is a transaction A which is replaced by bumpfee
        // transaction B. In this case, we want to prevent creation of
        // a transaction B' which spends an output of B.
        //
        // Reason: If transaction A were initially confirmed, transactions B
        // and B' would no longer be valid, so the user would have to create
        // a new transaction C to replace B'. However, in the case of a
        // one-block reorg, transactions B' and C might BOTH be accepted,
        // when the user only wanted one of them. Specifically, there could
        // be a 1-block reorg away from the chain where transactions A and C
        // were accepted to another chain where B, B', and C were all
        // accepted.
        if (nDepth == 0 && wtx.mapValue.count("replaces_txid")) {
            safeTx = false;
        }

        // Similarly, we should not consider coins from transactions that
        // have been replaced. In the example above, we would want to prevent
        // creation of a transaction A' spending an output of A, because if
        // transaction B were initially confirmed, conflicting with A and
        // A', we wouldn't want to the user to create a transaction D
        // intending to replace A', but potentially resulting in a scenario
        // where A, A', and D could all be accepted (instead of just B and
        // D, or just A and A' like the user would want).
        if (nDepth == 0 && wtx.mapValue.count("replaced_by_txid")) {
            safeTx = false;
        }

        if (fOnlySafe && !safeTx) {
            continue;
        }

        if (nDepth < nMinDepth || nDepth > nMaxDepth)
            continue;

        for (unsigned int i = 0; i < wtx.tx->vout.size(); i++) {
            CAmount outValue = wtx.GetOutputValueOut(i);
            CAsset asset = wtx.GetOutputAsset(i);
            if (asset_filter && asset != *asset_filter) {
                continue;
            }
            if (outValue < nMinimumAmount || outValue > nMaximumAmount)
                continue;

            if (coinControl && coinControl->HasSelected() && !coinControl->fAllowOtherInputs && !coinControl->IsSelected(COutPoint(entry.first, i)))
                continue;

            if (IsLockedCoin(entry.first, i))
                continue;

            if (IsSpent(locked_chain, wtxid, i))
                continue;

            isminetype mine = IsMine(wtx.tx->vout[i]);

            if (mine == ISMINE_NO) {
                continue;
            }

            if (!allow_used_addresses && IsUsedDestination(wtxid, i)) {
                continue;
            }

            bool solvable = IsSolvable(*this, wtx.tx->vout[i].scriptPubKey);
            bool spendable = ((mine & ISMINE_SPENDABLE) != ISMINE_NO) || (((mine & ISMINE_WATCH_ONLY) != ISMINE_NO) && (coinControl && coinControl->fAllowWatchOnly && solvable));

            vCoins.push_back(COutput(&wtx, i, nDepth, spendable, solvable, safeTx, (coinControl && coinControl->fAllowWatchOnly)));

            // Checks the sum amount of all UTXO's.
            if (nMinimumSumAmount != MAX_MONEY) {
                nTotal += outValue;

                if (nTotal >= nMinimumSumAmount) {
                    return;
                }
            }

            // Checks the maximum number of UTXO's.
            if (nMaximumCount > 0 && vCoins.size() >= nMaximumCount) {
                return;
            }
        }
    }
}

std::map<CTxDestination, std::vector<COutput>> CWallet::ListCoins(interfaces::Chain::Lock& locked_chain) const
{
    AssertLockHeld(cs_wallet);

    std::map<CTxDestination, std::vector<COutput>> result;
    std::vector<COutput> availableCoins;

    AvailableCoins(locked_chain, availableCoins);

    for (const COutput& coin : availableCoins) {
        CTxDestination address;
        if (coin.fSpendable &&
            ExtractDestination(FindNonChangeParentOutput(*coin.tx->tx, coin.i).scriptPubKey, address)) {
            result[address].emplace_back(std::move(coin));
        }
    }

    std::vector<COutPoint> lockedCoins;
    ListLockedCoins(lockedCoins);
    for (const COutPoint& output : lockedCoins) {
        auto it = mapWallet.find(output.hash);
        if (it != mapWallet.end()) {
            int depth = it->second.GetDepthInMainChain(locked_chain);
            if (depth >= 0 && output.n < it->second.tx->vout.size() &&
                IsMine(it->second.tx->vout[output.n]) == ISMINE_SPENDABLE) {
                CTxDestination address;
                if (ExtractDestination(FindNonChangeParentOutput(*it->second.tx, output.n).scriptPubKey, address)) {
                    result[address].emplace_back(
                        &it->second, output.n, depth, true /* spendable */, true /* solvable */, false /* safe */);
                }
            }
        }
    }

    return result;
}

const CTxOut& CWallet::FindNonChangeParentOutput(const CTransaction& tx, int output) const
{
    const CTransaction* ptx = &tx;
    int n = output;
    while (IsChange(ptx->vout[n]) && ptx->vin.size() > 0) {
        const COutPoint& prevout = ptx->vin[0].prevout;
        auto it = mapWallet.find(prevout.hash);
        if (it == mapWallet.end() || it->second.tx->vout.size() <= prevout.n ||
            !IsMine(it->second.tx->vout[prevout.n])) {
            break;
        }
        ptx = it->second.tx.get();
        n = prevout.n;
    }
    return ptx->vout[n];
}

bool CWallet::SelectCoinsMinConf(const CAmountMap& mapTargetValue, const CoinEligibilityFilter& eligibility_filter, std::vector<OutputGroup> groups,
                                 std::set<CInputCoin>& setCoinsRet, CAmountMap& mapValueRet, const CoinSelectionParams& coin_selection_params, bool& bnb_used) const
{
    setCoinsRet.clear();
    mapValueRet.clear();

    std::vector<OutputGroup> utxo_pool;
    if (coin_selection_params.use_bnb && mapTargetValue.size() == 1) {
        // ELEMENTS:
        CAsset asset = mapTargetValue.begin()->first;
        CAmount nTargetValue = mapTargetValue.begin()->second;
        // Get output groups that only contain this asset.
        std::vector<OutputGroup> asset_groups;
        for (OutputGroup g : groups) {
            bool add = true;
            for (CInputCoin c : g.m_outputs) {
                if (c.asset != asset) {
                    add = false;
                    break;
                }
            }

            if (add) {
                asset_groups.push_back(g);
            }
        }
        // END ELEMENTS

        // Get long term estimate
        FeeCalculation feeCalc;
        CCoinControl temp;
        temp.m_confirm_target = 1008;
        CFeeRate long_term_feerate = GetMinimumFeeRate(*this, temp, &feeCalc);

        // Calculate cost of change
        CAmount cost_of_change = GetDiscardRate(*this).GetFee(coin_selection_params.change_spend_size) + coin_selection_params.effective_fee.GetFee(coin_selection_params.change_output_size);

        // Filter by the min conf specs and add to utxo_pool and calculate effective value
        for (OutputGroup& group : asset_groups) {
            if (!group.EligibleForSpending(eligibility_filter)) continue;

            group.fee = 0;
            group.long_term_fee = 0;
            group.effective_value = 0;
            for (auto it = group.m_outputs.begin(); it != group.m_outputs.end(); ) {
                const CInputCoin& coin = *it;
                CAmount effective_value = coin.value - (coin.m_input_bytes < 0 ? 0 : coin_selection_params.effective_fee.GetFee(coin.m_input_bytes));
                // Only include outputs that are positive effective value (i.e. not dust)
                if (effective_value > 0) {
                    group.fee += coin.m_input_bytes < 0 ? 0 : coin_selection_params.effective_fee.GetFee(coin.m_input_bytes);
                    group.long_term_fee += coin.m_input_bytes < 0 ? 0 : long_term_feerate.GetFee(coin.m_input_bytes);
                    group.effective_value += effective_value;
                    ++it;
                } else {
                    it = group.Discard(coin);
                }
            }
            if (group.effective_value > 0) utxo_pool.push_back(group);
        }
        // Calculate the fees for things that aren't inputs
        CAmount not_input_fees = coin_selection_params.effective_fee.GetFee(coin_selection_params.tx_noinputs_size);
        bnb_used = true;
        CAmount nValueRet;
        bool ret = SelectCoinsBnB(utxo_pool, nTargetValue, cost_of_change, setCoinsRet, nValueRet, not_input_fees);
        mapValueRet[asset] = nValueRet;
        return ret;
    } else {
        // Filter by the min conf specs and add to utxo_pool
        for (const OutputGroup& group : groups) {
            if (!group.EligibleForSpending(eligibility_filter)) continue;
            utxo_pool.push_back(group);
        }
        bnb_used = false;
        return KnapsackSolver(mapTargetValue, utxo_pool, setCoinsRet, mapValueRet);
    }
}

bool CWallet::SelectCoins(const std::vector<COutput>& vAvailableCoins, const CAmountMap& mapTargetValue, std::set<CInputCoin>& setCoinsRet, CAmountMap& mapValueRet, const CCoinControl& coin_control, CoinSelectionParams& coin_selection_params, bool& bnb_used) const
{
    AssertLockHeld(cs_wallet); // mapWallet
    std::vector<COutput> vCoins(vAvailableCoins);

    // coin control -> return all selected outputs (we want all selected to go into the transaction for sure)
    if (coin_control.HasSelected() && !coin_control.fAllowOtherInputs)
    {
        // We didn't use BnB here, so set it to false.
        bnb_used = false;

        for (const COutput& out : vCoins)
        {
            if (!out.fSpendable)
                 continue;

            CAmount amt = out.tx->GetOutputValueOut(out.i);
            if (amt < 0) {
                continue;
            }
            mapValueRet[out.tx->GetOutputAsset(out.i)] += amt;
            setCoinsRet.insert(out.GetInputCoin());
        }
        return (mapValueRet >= mapTargetValue);
    }

    // calculate value from preset inputs and store them
    std::set<CInputCoin> setPresetCoins;
    CAmountMap mapValueFromPresetInputs;

    std::vector<COutPoint> vPresetInputs;
    coin_control.ListSelected(vPresetInputs);
    for (const COutPoint& outpoint : vPresetInputs)
    {
        // For now, don't use BnB if preset inputs are selected. TODO: Enable this later
        bnb_used = false;
        coin_selection_params.use_bnb = false;

        std::map<uint256, CWalletTx>::const_iterator it = mapWallet.find(outpoint.hash);
        if (it != mapWallet.end())
        {
            const CWalletTx& wtx = it->second;
            // Clearly invalid input, fail
            if (wtx.tx->vout.size() <= outpoint.n)
                return false;

            // Just to calculate the marginal byte size
            CAmount amt = wtx.GetOutputValueOut(outpoint.n);
            if (amt < 0) {
                continue;
            }
            mapValueFromPresetInputs[wtx.GetOutputAsset(outpoint.n)] += amt;
            setPresetCoins.insert(CInputCoin(&wtx, outpoint.n));
        } else
            return false; // TODO: Allow non-wallet inputs
    }

    // remove preset inputs from vCoins
    for (std::vector<COutput>::iterator it = vCoins.begin(); it != vCoins.end() && coin_control.HasSelected();)
    {
        if (setPresetCoins.count(it->GetInputCoin()))
            it = vCoins.erase(it);
        else
            ++it;
    }

    // ELEMENTS: filter coins for assets we are interested in; always keep policyAsset for fees
    for (std::vector<COutput>::iterator it = vCoins.begin(); it != vCoins.end() && coin_control.HasSelected();) {
        CAsset asset = it->GetInputCoin().asset;
        if (asset != ::policyAsset && mapTargetValue.find(asset) == mapTargetValue.end()) {
            it = vCoins.erase(it);
        } else {
            ++it;
        }
    }

    // form groups from remaining coins; note that preset coins will not
    // automatically have their associated (same address) coins included
    if (coin_control.m_avoid_partial_spends && vCoins.size() > OUTPUT_GROUP_MAX_ENTRIES) {
        // Cases where we have 11+ outputs all pointing to the same destination may result in
        // privacy leaks as they will potentially be deterministically sorted. We solve that by
        // explicitly shuffling the outputs before processing
        Shuffle(vCoins.begin(), vCoins.end(), FastRandomContext());
    }
    std::vector<OutputGroup> groups = GroupOutputs(vCoins, !coin_control.m_avoid_partial_spends);

    size_t max_ancestors = (size_t)std::max<int64_t>(1, gArgs.GetArg("-limitancestorcount", DEFAULT_ANCESTOR_LIMIT));
    size_t max_descendants = (size_t)std::max<int64_t>(1, gArgs.GetArg("-limitdescendantcount", DEFAULT_DESCENDANT_LIMIT));
    bool fRejectLongChains = gArgs.GetBoolArg("-walletrejectlongchains", DEFAULT_WALLET_REJECT_LONG_CHAINS);

    // We will have to do coin selection on the difference between the target and the provided values.
    // However, some inputs can be provided with assets that are not in the target, we need to make sure
    // the map of the difference does not have negative values.
    CAmountMap mapTargetMinusPreset = mapTargetValue - mapValueFromPresetInputs;
    for (CAmountMap::const_iterator it = mapTargetMinusPreset.begin(); it != mapTargetMinusPreset.end();) {
        if (it->second <= 0) {
            it = mapTargetMinusPreset.erase(it);
        } else {
            ++it;
        }
    }

    bool res = mapTargetValue <= mapValueFromPresetInputs ||
        SelectCoinsMinConf(mapTargetMinusPreset, CoinEligibilityFilter(1, 6, 0), groups, setCoinsRet, mapValueRet, coin_selection_params, bnb_used) ||
        SelectCoinsMinConf(mapTargetMinusPreset, CoinEligibilityFilter(1, 1, 0), groups, setCoinsRet, mapValueRet, coin_selection_params, bnb_used) ||
        (m_spend_zero_conf_change && SelectCoinsMinConf(mapTargetMinusPreset, CoinEligibilityFilter(0, 1, 2), groups, setCoinsRet, mapValueRet, coin_selection_params, bnb_used)) ||
        (m_spend_zero_conf_change && SelectCoinsMinConf(mapTargetMinusPreset, CoinEligibilityFilter(0, 1, std::min((size_t)4, max_ancestors/3), std::min((size_t)4, max_descendants/3)), groups, setCoinsRet, mapValueRet, coin_selection_params, bnb_used)) ||
        (m_spend_zero_conf_change && SelectCoinsMinConf(mapTargetMinusPreset, CoinEligibilityFilter(0, 1, max_ancestors/2, max_descendants/2), groups, setCoinsRet, mapValueRet, coin_selection_params, bnb_used)) ||
        (m_spend_zero_conf_change && SelectCoinsMinConf(mapTargetMinusPreset, CoinEligibilityFilter(0, 1, max_ancestors-1, max_descendants-1), groups, setCoinsRet, mapValueRet, coin_selection_params, bnb_used)) ||
        (m_spend_zero_conf_change && !fRejectLongChains && SelectCoinsMinConf(mapTargetMinusPreset, CoinEligibilityFilter(0, 1, std::numeric_limits<uint64_t>::max()), groups, setCoinsRet, mapValueRet, coin_selection_params, bnb_used));

    // because SelectCoinsMinConf clears the setCoinsRet, we now add the possible inputs to the coinset
    util::insert(setCoinsRet, setPresetCoins);

    // add preset inputs to the total value selected
    mapValueRet += mapValueFromPresetInputs;

    return res;
}

bool CWallet::SignTransaction(CMutableTransaction& tx)
{
    AssertLockHeld(cs_wallet);

    // sign the new tx
    int nIn = 0;
    for (auto& input : tx.vin) {
        std::map<uint256, CWalletTx>::const_iterator mi = mapWallet.find(input.prevout.hash);
        if(mi == mapWallet.end() || input.prevout.n >= mi->second.tx->vout.size()) {
            return false;
        }
        const CScript& scriptPubKey = mi->second.tx->vout[input.prevout.n].scriptPubKey;
        const CConfidentialValue& amount = mi->second.tx->vout[input.prevout.n].nValue;
        SignatureData sigdata;
        if (!ProduceSignature(*this, MutableTransactionSignatureCreator(&tx, nIn, amount, SIGHASH_ALL), scriptPubKey, sigdata)) {
            return false;
        }
        UpdateTransaction(tx, nIn, sigdata);
        nIn++;
    }
    return true;
}

bool CWallet::FundTransaction(CMutableTransaction& tx, CAmount& nFeeRet, int& nChangePosInOut, std::string& strFailReason, bool lockUnspents, const std::set<int>& setSubtractFeeFromOutputs, CCoinControl coinControl)
{
    std::vector<CRecipient> vecSend;
    std::set<CAsset> setAssets;

    // Turn the txout set into a CRecipient vector.
    for (size_t idx = 0; idx < tx.vout.size(); idx++) {
        const CTxOut& txOut = tx.vout[idx];

        // ELEMENTS:
        if (!txOut.nValue.IsExplicit() || !txOut.nAsset.IsExplicit()) {
            strFailReason = _("Pre-funded amounts must be non-blinded");
            return false;
        }

        // Account for the asset in the possible change destinations.
        setAssets.insert(txOut.nAsset.GetAsset());

        // Fee outputs should not be added to avoid overpayment of fees
        if (txOut.IsFee()) {
            continue;
        }

        CRecipient recipient = {txOut.scriptPubKey, txOut.nValue.GetAmount(), txOut.nAsset.GetAsset(), CPubKey(txOut.nNonce.vchCommitment), setSubtractFeeFromOutputs.count(idx) == 1};
        vecSend.push_back(recipient);
    }

    coinControl.fAllowOtherInputs = true;

    for (const CTxIn& txin : tx.vin) {
        coinControl.Select(txin.prevout);
    }

    // Acquire the locks to prevent races to the new locked unspents between the
    // CreateTransaction call and LockCoin calls (when lockUnspents is true).
    auto locked_chain = chain().lock();
    LOCK(cs_wallet);

    // Also account for the assets in the preset inputs.
    std::vector<COutPoint> vPresetInputs;
    coinControl.ListSelected(vPresetInputs);
    for (const COutPoint& presetInput : vPresetInputs) {
        std::map<uint256, CWalletTx>::const_iterator it = mapWallet.find(presetInput.hash);
        if (it != mapWallet.end()) {
            setAssets.insert(it->second.GetOutputAsset(presetInput.n));
        }
    }

    // Then reserve a key for each asset. Account for policyAsset always.
    std::vector<std::unique_ptr<ReserveDestination>> reservedest;
    setAssets.insert(::policyAsset);
    for (size_t i = 0; i < setAssets.size(); ++i) {
        reservedest.push_back(std::unique_ptr<ReserveDestination>(new ReserveDestination(this)));
    }

    CTransactionRef tx_new;
    BlindDetails* blind_details = g_con_elementsmode ? new BlindDetails() : NULL;
    if (!CreateTransaction(*locked_chain, vecSend, tx_new, reservedest, nFeeRet, nChangePosInOut, strFailReason, coinControl, false, blind_details)) {
        return false;
    }

    // Wipe outputs and output witness and re-add one by one
    tx.vout.clear();
    tx.witness.vtxoutwit.clear();
    for (unsigned int i = 0; i < tx_new->vout.size(); i++) {
        const CTxOut& out = tx_new->vout[i];
        tx.vout.push_back(out);
        if (tx_new->witness.vtxoutwit.size() > i) {
            // We want to re-add previously existing outwitnesses
            // even though we don't create any new ones
            const CTxOutWitness& outwit = tx_new->witness.vtxoutwit[i];
            tx.witness.vtxoutwit.push_back(outwit);
        }
    }

    // Add new txins while keeping original txin scriptSig/order.
    for (const CTxIn& txin : tx_new->vin) {
        if (!coinControl.IsSelected(txin.prevout)) {
            tx.vin.push_back(txin);

            if (lockUnspents) {
                LockCoin(txin.prevout);
            }
        }
    }

    // Mark all un-returned change keys as used to reduce privacy loss
    for (auto& reservedest_ : reservedest) {
        reservedest_->KeepDestination();
    }

    return true;
}

static bool IsCurrentForAntiFeeSniping(interfaces::Chain& chain, interfaces::Chain::Lock& locked_chain)
{
    if (chain.isInitialBlockDownload()) {
        return false;
    }
    constexpr int64_t MAX_ANTI_FEE_SNIPING_TIP_AGE = 8 * 60 * 60; // in seconds
    if (locked_chain.getBlockTime(*locked_chain.getHeight()) < (GetTime() - MAX_ANTI_FEE_SNIPING_TIP_AGE)) {
        return false;
    }
    return true;
}

/**
 * Return a height-based locktime for new transactions (uses the height of the
 * current chain tip unless we are not synced with the current chain
 */
static uint32_t GetLocktimeForNewTransaction(interfaces::Chain& chain, interfaces::Chain::Lock& locked_chain)
{
    uint32_t const height = locked_chain.getHeight().get_value_or(-1);
    uint32_t locktime;
    // Discourage fee sniping.
    //
    // For a large miner the value of the transactions in the best block and
    // the mempool can exceed the cost of deliberately attempting to mine two
    // blocks to orphan the current best block. By setting nLockTime such that
    // only the next block can include the transaction, we discourage this
    // practice as the height restricted and limited blocksize gives miners
    // considering fee sniping fewer options for pulling off this attack.
    //
    // A simple way to think about this is from the wallet's point of view we
    // always want the blockchain to move forward. By setting nLockTime this
    // way we're basically making the statement that we only want this
    // transaction to appear in the next block; we don't want to potentially
    // encourage reorgs by allowing transactions to appear at lower heights
    // than the next block in forks of the best chain.
    //
    // Of course, the subsidy is high enough, and transaction volume low
    // enough, that fee sniping isn't a problem yet, but by implementing a fix
    // now we ensure code won't be written that makes assumptions about
    // nLockTime that preclude a fix later.
    if (IsCurrentForAntiFeeSniping(chain, locked_chain)) {
        locktime = height;

        // Secondly occasionally randomly pick a nLockTime even further back, so
        // that transactions that are delayed after signing for whatever reason,
        // e.g. high-latency mix networks and some CoinJoin implementations, have
        // better privacy.
        if (GetRandInt(10) == 0)
            locktime = std::max(0, (int)locktime - GetRandInt(100));
    } else {
        // If our chain is lagging behind, we can't discourage fee sniping nor help
        // the privacy of high-latency transactions. To avoid leaking a potentially
        // unique "nLockTime fingerprint", set nLockTime to a constant.
        locktime = 0;
    }
    assert(locktime <= height);
    assert(locktime < LOCKTIME_THRESHOLD);
    return locktime;
}

OutputType CWallet::TransactionChangeType(OutputType change_type, const std::vector<CRecipient>& vecSend)
{
    // If -changetype is specified, always use that change type.
    if (change_type != OutputType::CHANGE_AUTO) {
        return change_type;
    }

    // if m_default_address_type is legacy, use legacy address as change (even
    // if some of the outputs are P2WPKH or P2WSH).
    if (m_default_address_type == OutputType::LEGACY) {
        return OutputType::LEGACY;
    }

    // if any destination is P2WPKH or P2WSH, use P2WPKH for the change
    // output.
    for (const auto& recipient : vecSend) {
        // Check if any destination contains a witness program:
        int witnessversion = 0;
        std::vector<unsigned char> witnessprogram;
        if (recipient.scriptPubKey.IsWitnessProgram(witnessversion, witnessprogram)) {
            return OutputType::BECH32;
        }
    }

    // else use m_default_address_type for change
    return m_default_address_type;
}

// Reset all non-global blinding details.
void resetBlindDetails(BlindDetails* det) {
    det->i_amount_blinds.clear();
    det->i_asset_blinds.clear();
    det->i_assets.clear();
    det->i_amounts.clear();

    det->o_amounts.clear();
    det->o_pubkeys.clear();
    det->o_amount_blinds.clear();
    det->o_assets.clear();
    det->o_asset_blinds.clear();

    det->tx_unblinded_unsigned = CMutableTransaction();
    det->num_to_blind = 0;
    det->change_to_blind = 0;
    det->only_recipient_blind_index = -1;
    det->only_change_pos = -1;
}

bool fillBlindDetails(BlindDetails* det, CWallet* wallet, CMutableTransaction& txNew, std::vector<CInputCoin>& selected_coins, std::string& strFailReason) {
    int num_inputs_blinded = 0;

    // Fill in input blinding details
    for (const CInputCoin& coin : selected_coins) {
        det->i_amount_blinds.push_back(coin.bf_value);
        det->i_asset_blinds.push_back(coin.bf_asset);
        det->i_assets.push_back(coin.asset);
        det->i_amounts.push_back(coin.value);
        if (coin.txout.nValue.IsCommitment() || coin.txout.nAsset.IsCommitment()) {
            num_inputs_blinded++;
        }
    }
    // Fill in output blinding details
    for (size_t nOut = 0; nOut < txNew.vout.size(); nOut++) {
        //TODO(CA) consider removing all blind setting before BlindTransaction as they get cleared anyway
        det->o_amount_blinds.push_back(uint256());
        det->o_asset_blinds.push_back(uint256());
        det->o_assets.push_back(txNew.vout[nOut].nAsset.GetAsset());
        det->o_amounts.push_back(txNew.vout[nOut].nValue.GetAmount());
    }

    // There are a few edge-cases of blinding we need to take care of
    //
    // First, if there are blinded inputs but not outputs to blind
    // We need this to go through, even though no privacy is gained.
    if (num_inputs_blinded > 0 &&  det->num_to_blind == 0) {
        // We need to make sure to dupe an asset that is in input set
        //TODO Have blinding do some extremely minimal rangeproof
        CTxOut newTxOut(det->o_assets.back(), 0, CScript() << OP_RETURN);
        txNew.vout.push_back(newTxOut);
        det->o_pubkeys.push_back(wallet->GetBlindingPubKey(newTxOut.scriptPubKey));
        det->o_amount_blinds.push_back(uint256());
        det->o_asset_blinds.push_back(uint256());
        det->o_amounts.push_back(0);
        det->o_assets.push_back(det->o_assets.back());
        det->num_to_blind++;
        wallet->WalletLogPrintf("Adding OP_RETURN output to complete blinding since there are %d blinded inputs and no blinded outputs\n", num_inputs_blinded);

        // No blinded inputs, but 1 blinded output
    } else if (num_inputs_blinded == 0 && det->num_to_blind == 1) {
        if (det->change_to_blind == 1) {
            // Only 1 blinded change, unblind the change
            //TODO Split up change instead if possible
            if (det->ignore_blind_failure) {
                det->num_to_blind--;
                det->change_to_blind--;
                txNew.vout[det->only_change_pos].nNonce.SetNull();
                det->o_pubkeys[det->only_change_pos] = CPubKey();
                det->o_amount_blinds[det->only_change_pos] = uint256();
                det->o_asset_blinds[det->only_change_pos] = uint256();
                wallet->WalletLogPrintf("Unblinding change at index %d due to lack of inputs and other outputs being blinded.\n", det->only_change_pos);
            } else {
                strFailReason = _("Change output could not be blinded as there are no blinded inputs and no other blinded outputs.");
                return false;
            }
        } else {
            // 1 blinded destination
            // TODO Attempt to get a blinded input, OR add unblinded coin to make blinded change
            assert(det->only_recipient_blind_index != -1);
            if (det->ignore_blind_failure) {
                det->num_to_blind--;
                txNew.vout[det->only_recipient_blind_index].nNonce.SetNull();
                det->o_pubkeys[det->only_recipient_blind_index] = CPubKey();
                det->o_amount_blinds[det->only_recipient_blind_index] = uint256();
                det->o_asset_blinds[det->only_recipient_blind_index] = uint256();
                wallet->WalletLogPrintf("Unblinding single blinded output at index %d due to lack of inputs and other outputs being blinded.\n", det->only_recipient_blind_index);
            } else {
                strFailReason = _("Transaction output could not be blinded as there are no blinded inputs and no other blinded outputs.");
                return false;
            }
        }
    }
    // All other combinations should work.
    return true;
}

bool CWallet::CreateTransaction(interfaces::Chain::Lock& locked_chain, const std::vector<CRecipient>& vecSend, CTransactionRef& tx, std::vector<std::unique_ptr<ReserveDestination>>& reservedest, CAmount& nFeeRet, int& nChangePosInOut, std::string& strFailReason, const CCoinControl& coin_control, bool sign, BlindDetails* blind_details, const IssuanceDetails* issuance_details) {
    if (blind_details || issuance_details) {
        assert(g_con_elementsmode);
    }

    CAmountMap mapValue;
    // Always assume that we are at least sending policyAsset.
    mapValue[::policyAsset] = 0;
    int nChangePosRequest = nChangePosInOut;
    std::map<CAsset, int> vChangePosInOut;
    unsigned int nSubtractFeeFromAmount = 0;

    for (const auto& recipient : vecSend)
    {
        // Skip over issuance outputs, no need to select those coins
        if (recipient.asset == CAsset(uint256S("1")) || recipient.asset == CAsset(uint256S("2"))) {
            continue;
        }

        if (g_con_elementsmode && recipient.asset.IsNull()) {
            strFailReason = _("No asset provided for recipient");
            return false;
        }

        if (mapValue[recipient.asset] < 0 || recipient.nAmount < 0) {
            strFailReason = _("Transaction amounts must not be negative");
            return false;
        }
        mapValue[recipient.asset] += recipient.nAmount;

        if (recipient.fSubtractFeeFromAmount)
            nSubtractFeeFromAmount++;
    }
    if (vecSend.empty())
    {
        strFailReason = _("Transaction must have at least one recipient");
        return false;
    }

    CMutableTransaction txNew;

    txNew.nLockTime = GetLocktimeForNewTransaction(chain(), locked_chain);

    FeeCalculation feeCalc;
    CAmount nFeeNeeded;
    int nBytes;
    {
        std::set<CInputCoin> setCoins;

        // Preserve order of selected inputs for surjection proofs
        std::vector<CInputCoin> selected_coins;

        // A map that keeps track of the change script for each asset and also
        // the index of the reservedest used for that script (-1 if none).
        std::map<CAsset, std::pair<int, CScript>> mapScriptChange;

        auto locked_chain = chain().lock();
        LOCK(cs_wallet);
        {
            std::vector<COutput> vAvailableCoins;
            AvailableCoins(*locked_chain, vAvailableCoins, true, &coin_control, 1, MAX_MONEY, MAX_MONEY, 0, coin_control.m_min_depth);
            CoinSelectionParams coin_selection_params; // Parameters for coin selection, init with dummy

            mapScriptChange.clear();
            if (coin_control.destChange.size() > 0) {
                for (const std::pair<CAsset, CTxDestination>& dest : coin_control.destChange) {
                    // No need to test we cover all assets.  We produce error for that later.
                    mapScriptChange[dest.first] = std::pair<int, CScript>(-1, GetScriptForDestination(dest.second));
                }
            } else { // no coin control: send change to newly generated address
                // Note: We use a new key here to keep it from being obvious which side is the change.
                //  The drawback is that by not reusing a previous key, the change may be lost if a
                //  backup is restored, if the backup doesn't have the new private key for the change.
                //  If we reused the old key, it would be possible to add code to look for and
                //  rediscover unknown transactions that were written with keys of ours to recover
                //  post-backup change.

                // Reserve a new key pair from key pool
                if (!CanGetAddresses(true)) {
                    strFailReason = _("Can't generate a change-address key. No keys in the internal keypool and can't generate any keys.");
                    return false;
                }

                const OutputType change_type = TransactionChangeType(coin_control.m_change_type ? *coin_control.m_change_type : m_default_change_type, vecSend);
                // One change script per output asset.
                size_t index = 0;
                for (const auto& value : mapValue) {
                    CTxDestination dest;
                    if (index >= reservedest.size() || !reservedest[index]->GetReservedDestination(change_type, dest, true)) {
                        strFailReason = _("Keypool ran out, please call keypoolrefill first");
                        return false;
                    }

                    mapScriptChange[value.first] = std::pair<int, CScript>(index, GetScriptForDestination(dest));
                    ++index;
                }

                // Also make sure we have change scripts for the pre-selected inputs.
                std::vector<COutPoint> vPresetInputs;
                coin_control.ListSelected(vPresetInputs);
                for (const COutPoint& presetInput : vPresetInputs) {
                    std::map<uint256, CWalletTx>::const_iterator it = mapWallet.find(presetInput.hash);
                    if (it == mapWallet.end()) {
                        // Ignore this here, will fail more gracefully later.
                        continue;
                    }

                    CAsset asset = it->second.GetOutputAsset(presetInput.n);
                    if (mapScriptChange.find(asset) != mapScriptChange.end()) {
                        // This asset already has a change script.
                        continue;
                    }

                    CTxDestination dest;
                    if (index >= reservedest.size() || !reservedest[index]->GetReservedDestination(change_type, dest, true)) {
                        strFailReason = _("Keypool ran out, please call keypoolrefill first");
                        return false;
                    }

                    mapScriptChange[asset] = std::pair<int, CScript>(index, GetScriptForDestination(dest));
                    ++index;
                }
            }
            assert(mapScriptChange.size() > 0);

            CTxOut change_prototype_txout(mapScriptChange.begin()->first, 0, mapScriptChange.begin()->second.second);
            // TODO CA: Set this for each change output
            coin_selection_params.change_output_size = GetSerializeSize(change_prototype_txout);
            if (g_con_elementsmode) {
                // Assume blinded output for coin selection purposes. Over-paying is ok!
                change_prototype_txout.nAsset.vchCommitment.resize(33);
                coin_selection_params.change_output_size = GetSerializeSize(change_prototype_txout);
                coin_selection_params.change_output_size += DEFAULT_RANGEPROOF_SIZE/WITNESS_SCALE_FACTOR;
            }

            CFeeRate discard_rate = GetDiscardRate(*this);

            // Get the fee rate to use effective values in coin selection
            CFeeRate nFeeRateNeeded = GetMinimumFeeRate(*this, coin_control, &feeCalc);

            // ELEMENTS:
            // Start with tiny non-zero fee for issuance entropy and loop until there is enough fee
            nFeeRet = 1;
            bool pick_new_inputs = true;
            CAmountMap mapValueIn;

            // BnB selector is the only selector used when this is true.
            // That should only happen on the first pass through the loop.
            coin_selection_params.use_bnb = nSubtractFeeFromAmount == 0; // If we are doing subtract fee from recipient, then don't use BnB
            // Start with no fee and loop until there is enough fee
            while (true)
            {
                if (blind_details) {
                    // Clear out previous blinding/data info as needed
                    resetBlindDetails(blind_details);
                }

                // We need to output the position of the policyAsset change output.
                // So we keep track of the change position of all assets
                // individually and set the export variable in the end.
                vChangePosInOut.clear();
                if (nChangePosRequest >= 0) {
                    vChangePosInOut[::policyAsset] = nChangePosRequest;
                }

                txNew.vin.clear();
                txNew.vout.clear();
                txNew.witness.SetNull();
                bool fFirst = true;

                CAmountMap mapValueToSelect = mapValue;
                if (nSubtractFeeFromAmount == 0)
                    mapValueToSelect[::policyAsset] += nFeeRet;

                // vouts to the payees
                coin_selection_params.tx_noinputs_size = 11; // Static vsize overhead + outputs vsize. 4 nVersion, 4 nLocktime, 1 input count, 1 output count, 1 witness overhead (dummy, flag, stack size)
                for (const CRecipient& recipient : vecSend)
                {
                    CTxOut txout(recipient.asset, recipient.nAmount, recipient.scriptPubKey);
                    txout.nNonce.vchCommitment = std::vector<unsigned char>(recipient.confidentiality_key.begin(), recipient.confidentiality_key.end());

                    if (recipient.fSubtractFeeFromAmount)
                    {
                        if (recipient.asset != policyAsset) {
                            strFailReason = strprintf("Wallet does not support more than one type of fee at a time, therefore can not subtract fee from address amount, which is of a different asset id. fee asset: %s recipient asset: %s", policyAsset.GetHex(), recipient.asset.GetHex());
                            return false;
                        }

                        assert(nSubtractFeeFromAmount != 0);
                        txout.nValue = txout.nValue.GetAmount() - nFeeRet / nSubtractFeeFromAmount; // Subtract fee equally from each selected recipient

                        if (fFirst) // first receiver pays the remainder not divisible by output count
                        {
                            fFirst = false;
                            txout.nValue = txout.nValue.GetAmount() - nFeeRet % nSubtractFeeFromAmount;
                        }
                    }
                    // Include the fee cost for outputs. Note this is only used for BnB right now
                    coin_selection_params.tx_noinputs_size += ::GetSerializeSize(txout, PROTOCOL_VERSION);
                    // ELEMENTS: Core's logic isn't great here. We should be computing
                    // cost of making output + future spend. We're not as concerned
                    // about dust anyways, so let's focus upstream.
                    if (recipient.asset == policyAsset && IsDust(txout, chain().relayDustFee()))
                    {
                        if (recipient.fSubtractFeeFromAmount && nFeeRet > 0)
                        {
                            if (txout.nValue.GetAmount() < 0)
                                strFailReason = _("The transaction amount is too small to pay the fee");
                            else
                                strFailReason = _("The transaction amount is too small to send after the fee has been deducted");
                        }
                        else
                            strFailReason = _("Transaction amount too small");
                        return false;
                    }
                    txNew.vout.push_back(txout);
                    if (blind_details) {
                        blind_details->o_pubkeys.push_back(recipient.confidentiality_key);
                        if (blind_details->o_pubkeys.back().IsFullyValid()) {
                            blind_details->num_to_blind++;
                            blind_details->only_recipient_blind_index = txNew.vout.size()-1;
                        }
                    }
                }

                // Choose coins to use
                bool bnb_used;
                if (pick_new_inputs) {
                    mapValueIn.clear();
                    setCoins.clear();
                    int change_spend_size = CalculateMaximumSignedInputSize(change_prototype_txout, this);
                    // If the wallet doesn't know how to sign change output, assume p2sh-p2wpkh
                    // as lower-bound to allow BnB to do it's thing
                    if (change_spend_size == -1) {
                        coin_selection_params.change_spend_size = DUMMY_NESTED_P2WPKH_INPUT_SIZE;
                    } else {
                        coin_selection_params.change_spend_size = (size_t)change_spend_size;
                    }
                    coin_selection_params.effective_fee = nFeeRateNeeded;
                    if (!SelectCoins(vAvailableCoins, mapValueToSelect, setCoins, mapValueIn, coin_control, coin_selection_params, bnb_used))
                    {
                        // If BnB was used, it was the first pass. No longer the first pass and continue loop with knapsack.
                        if (bnb_used) {
                            coin_selection_params.use_bnb = false;
                            continue;
                        }
                        else {
                            strFailReason = _("Insufficient funds");
                            return false;
                        }
                    }
                } else {
                    bnb_used = false;
                }

                const CAmountMap mapChange = mapValueIn - mapValueToSelect;

                for(const auto& assetChange : mapChange) {
                    if (assetChange.second == 0) {
                        vChangePosInOut.erase(assetChange.first);
                        continue;
                    }

                    // Fill a vout to ourself
                    const std::map<CAsset, std::pair<int, CScript>>::const_iterator itScript = mapScriptChange.find(assetChange.first);
                    if (itScript == mapScriptChange.end()) {
                        strFailReason = strprintf("No change destination provided for asset %s", assetChange.first.GetHex());
                        return false;
                    }

                    CTxOut newTxOut(assetChange.first, assetChange.second, itScript->second.second);

                    // Never create dust outputs; if we would, just
                    // add the dust to the fee.
                    // The nChange when BnB is used is always going to go to fees.
                    if (assetChange.first == policyAsset && (IsDust(newTxOut, discard_rate) || bnb_used))
                    {
                        vChangePosInOut.erase(assetChange.first);
                        nFeeRet += assetChange.second;
                    }
                    else
                    {
                        std::map<CAsset, int>::const_iterator itPos = vChangePosInOut.find(assetChange.first);
                        if (itPos == vChangePosInOut.end())
                        {
                            // Insert change txn at random position:
                            int newPos = GetRandInt(txNew.vout.size()+1);

                            // Update existing entries in vChangePos that have been moved.
                            for (std::map<CAsset, int>::iterator it = vChangePosInOut.begin(); it != vChangePosInOut.end(); ++it) {
                                if (it->second >= newPos) {
                                    it->second++;
                                }
                            }

                            vChangePosInOut[assetChange.first] = newPos;
                        }
                        else if ((unsigned int)itPos->second > txNew.vout.size())
                        {
                            strFailReason = _("Change index out of range");
                            return false;
                        }

                        std::vector<CTxOut>::iterator position = txNew.vout.begin()+vChangePosInOut[assetChange.first];
                        if (blind_details) {
                            CPubKey blind_pub = GetBlindingPubKey(itScript->second.second);
                            blind_details->o_pubkeys.insert(blind_details->o_pubkeys.begin() + vChangePosInOut[assetChange.first], blind_pub);
                            assert(blind_pub.IsFullyValid());
                            blind_details->num_to_blind++;
                            blind_details->change_to_blind++;
                            blind_details->only_change_pos = vChangePosInOut[assetChange.first];
                            // Place the blinding pubkey here in case of fundraw calls
                            newTxOut.nNonce.vchCommitment = std::vector<unsigned char>(blind_pub.begin(), blind_pub.end());
                        }
                        txNew.vout.insert(position, newTxOut);
                    }
                }
                // Set the correct nChangePosInOut for output.  Should be policyAsset's position.
                std::map<CAsset, int>::const_iterator itPos = vChangePosInOut.find(::policyAsset);
                if (itPos != vChangePosInOut.end()) {
                    nChangePosInOut = itPos->second;
                } else {
                    // no policy change inserted; others assets may have been
                    nChangePosInOut = -1;
                }

                // Add fee output.
                if (g_con_elementsmode) {
                    CTxOut fee(::policyAsset, nFeeRet, CScript());
                    assert(fee.IsFee());
                    txNew.vout.push_back(fee);
                    if (blind_details) {
                        blind_details->o_pubkeys.push_back(CPubKey());
                    }
                }

                // Set token input if reissuing
                int reissuance_index = -1;
                uint256 token_blinding;

                // Elements: Shuffle here to preserve random ordering for surjection proofs
                selected_coins = std::vector<CInputCoin>(setCoins.begin(), setCoins.end());
                Shuffle(selected_coins.begin(), selected_coins.end(), FastRandomContext());

                // Dummy fill vin for maximum size estimation
                //
                for (const CInputCoin& coin : selected_coins) {
                    txNew.vin.push_back(CTxIn(coin.outpoint, CScript()));

                    if (issuance_details && coin.asset == issuance_details->reissuance_token) {
                        reissuance_index = txNew.vin.size() - 1;
                        token_blinding = coin.bf_asset;
                    }
                }

                std::vector<CKey> issuance_asset_keys;
                std::vector<CKey> issuance_token_keys;
                if (issuance_details) {
                    // Fill in issuances now that inputs are set
                    assert(txNew.vin.size() > 0);
                    int asset_index = -1;
                    int token_index = -1;
                    for (unsigned int i = 0; i < txNew.vout.size(); i++) {
                        if (txNew.vout[i].nAsset.IsExplicit() && txNew.vout[i].nAsset.GetAsset()  == CAsset(uint256S("1"))) {
                            asset_index = i;
                        } else if (txNew.vout[i].nAsset.IsExplicit() && txNew.vout[i].nAsset.GetAsset() == CAsset(uint256S("2"))) {
                            token_index = i;
                        }
                    }
                    // Initial issuance request
                    if (issuance_details->reissuance_asset.IsNull() && issuance_details->reissuance_token.IsNull() && (asset_index != -1 || token_index != -1)) {
                        uint256 entropy;
                        CAsset asset;
                        CAsset token;
                        //TODO take optional contract hash
                        // Initial issuance always uses vin[0]
                        GenerateAssetEntropy(entropy, txNew.vin[0].prevout, uint256());
                        CalculateAsset(asset, entropy);
                        CalculateReissuanceToken(token, entropy, issuance_details->blind_issuance);
                        CScript blindingScript(CScript() << OP_RETURN << std::vector<unsigned char>(txNew.vin[0].prevout.hash.begin(), txNew.vin[0].prevout.hash.end()) << txNew.vin[0].prevout.n);
                        // We're making asset outputs, fill out asset type and issuance input
                        if (asset_index != -1) {
                            txNew.vin[0].assetIssuance.nAmount = txNew.vout[asset_index].nValue;

                            txNew.vout[asset_index].nAsset = asset;
                            if (issuance_details->blind_issuance && blind_details) {
                                issuance_asset_keys.push_back(GetBlindingKey(&blindingScript));
                                blind_details->num_to_blind++;
                            }
                        }
                        // We're making reissuance token outputs
                        if (token_index != -1) {
                            txNew.vin[0].assetIssuance.nInflationKeys = txNew.vout[token_index].nValue;
                            txNew.vout[token_index].nAsset = token;
                            if (issuance_details->blind_issuance && blind_details) {
                                issuance_token_keys.push_back(GetBlindingKey(&blindingScript));
                                blind_details->num_to_blind++;

                                // If we're blinding a token issuance and no assets, we must make
                                // the asset issuance a blinded commitment to 0
                                if (asset_index == -1) {
                                    txNew.vin[0].assetIssuance.nAmount = 0;
                                    issuance_asset_keys.push_back(GetBlindingKey(&blindingScript));
                                    blind_details->num_to_blind++;
                                }
                            }
                        }
                    // Asset being reissued with explicitly named asset/token
                    } else if (asset_index != -1) {
                        assert(reissuance_index != -1);
                        // Fill in output with issuance
                        txNew.vout[asset_index].nAsset = issuance_details->reissuance_asset;

                        // Fill in issuance
                        // Blinding revealing underlying asset
                        txNew.vin[reissuance_index].assetIssuance.assetBlindingNonce = token_blinding;
                        txNew.vin[reissuance_index].assetIssuance.assetEntropy = issuance_details->entropy;
                        txNew.vin[reissuance_index].assetIssuance.nAmount = txNew.vout[asset_index].nValue;

                        // If blinded token derivation, blind the issuance
                        CAsset temp_token;
                        CalculateReissuanceToken(temp_token, issuance_details->entropy, true);
                        if (temp_token == issuance_details->reissuance_token && blind_details) {
                            CScript blindingScript(CScript() << OP_RETURN << std::vector<unsigned char>(txNew.vin[reissuance_index].prevout.hash.begin(), txNew.vin[reissuance_index].prevout.hash.end()) << txNew.vin[reissuance_index].prevout.n);
                            issuance_asset_keys.resize(reissuance_index);
                            issuance_asset_keys.push_back(GetBlindingKey(&blindingScript));
                            blind_details->num_to_blind++;
                        }
                    }
                }

                if (blind_details) {
                    if (!fillBlindDetails(blind_details, this, txNew, selected_coins, strFailReason)) {
                        return false;
                    }

                    // Keep a backup of transaction in case re-blinding necessary
                    blind_details->tx_unblinded_unsigned = txNew;
                    int ret = BlindTransaction(blind_details->i_amount_blinds, blind_details->i_asset_blinds, blind_details->i_assets, blind_details->i_amounts, blind_details->o_amount_blinds, blind_details->o_asset_blinds,  blind_details->o_pubkeys, issuance_asset_keys, issuance_token_keys, txNew);
                    assert(ret != -1);
                    if (ret != blind_details->num_to_blind) {
                        strFailReason = _("Unable to blind the transaction properly. This should not happen.");
                        return false;
                    }
                }

                nBytes = CalculateMaximumSignedTxSize(CTransaction(txNew), this, coin_control.fAllowWatchOnly);
                if (nBytes < 0) {
                    strFailReason = _("Signing transaction failed");
                    return false;
                }

                // Remove blinding if we're not actually signing
                if (blind_details && !sign) {
                    txNew = blind_details->tx_unblinded_unsigned;
                }

                nFeeNeeded = GetMinimumFee(*this, nBytes, coin_control, &feeCalc);
                if (feeCalc.reason == FeeReason::FALLBACK && !m_allow_fallback_fee) {
                    // eventually allow a fallback fee
                    strFailReason = _("Fee estimation failed. Fallbackfee is disabled. Wait a few blocks or enable -fallbackfee.");
                    return false;
                }

                if (nFeeRet >= nFeeNeeded) {
                    // Reduce fee to only the needed amount if possible. This
                    // prevents potential overpayment in fees if the coins
                    // selected to meet nFeeNeeded result in a transaction that
                    // requires less fee than the prior iteration.

                    // If we have no change and a big enough excess fee, then
                    // try to construct transaction again only without picking
                    // new inputs. We now know we only need the smaller fee
                    // (because of reduced tx size) and so we should add a
                    // change output. Only try this once.
                    if (nChangePosInOut == -1 && nSubtractFeeFromAmount == 0 && pick_new_inputs) {
                        unsigned int tx_size_with_change = nBytes + coin_selection_params.change_output_size + 2; // Add 2 as a buffer in case increasing # of outputs changes compact size
                        CAmount fee_needed_with_change = GetMinimumFee(*this, tx_size_with_change, coin_control, nullptr);
                        CAmount minimum_value_for_change = GetDustThreshold(change_prototype_txout, discard_rate);
                        if (nFeeRet >= fee_needed_with_change + minimum_value_for_change) {
                            pick_new_inputs = false;
                            nFeeRet = fee_needed_with_change;
                            continue;
                        }
                    }

                    // If we have change output already, just increase it
                    if (nFeeRet > nFeeNeeded && nChangePosInOut != -1 && nSubtractFeeFromAmount == 0) {
                        CAmount extraFeePaid = nFeeRet - nFeeNeeded;

                        // If blinding we need to edit the unblinded tx and re-blind. Otherwise just edit the tx.
                        if (blind_details) {
                            txNew = blind_details->tx_unblinded_unsigned;
                            std::vector<CTxOut>::iterator change_position = txNew.vout.begin() + nChangePosInOut;
                            change_position->nValue = change_position->nValue.GetAmount() + extraFeePaid;
                            blind_details->o_amounts[nChangePosInOut] = change_position->nValue.GetAmount();

                            nFeeRet -= extraFeePaid;
                            txNew.vout.back().nValue = nFeeRet; // update fee output
                            blind_details->o_amounts.back() = nFeeRet;

                            // Wipe output blinding factors and start over
                            blind_details->o_amount_blinds.clear();

                            blind_details->o_asset_blinds.clear();

                            // Re-blind tx after editing and change.
                            blind_details->tx_unblinded_unsigned = txNew;
                            int ret = BlindTransaction(blind_details->i_amount_blinds, blind_details->i_asset_blinds, blind_details->i_assets, blind_details->i_amounts, blind_details->o_amount_blinds, blind_details->o_asset_blinds,  blind_details->o_pubkeys, issuance_asset_keys, issuance_token_keys, txNew);
                            assert(ret != -1);
                            if (ret != blind_details->num_to_blind) {
                                strFailReason = _("Unable to blind the transaction properly. This should not happen.");
                                return false;
                            }
                        } else {
                            std::vector<CTxOut>::iterator change_position = txNew.vout.begin() + nChangePosInOut;
                            change_position->nValue = change_position->nValue.GetAmount() + extraFeePaid;
                            nFeeRet -= extraFeePaid;
                            if (g_con_elementsmode) {
                                txNew.vout.back().nValue = nFeeRet; // update fee output
                            }
                        }
                    }
                    break; // Done, enough fee included.
                }
                else if (!pick_new_inputs) {
                    // This shouldn't happen, we should have had enough excess
                    // fee to pay for the new output and still meet nFeeNeeded
                    // Or we should have just subtracted fee from recipients and
                    // nFeeNeeded should not have changed
                    strFailReason = _("Transaction fee and change calculation failed");
                    return false;
                }

                // Try to reduce change to include necessary fee
                if (nChangePosInOut != -1 && nSubtractFeeFromAmount == 0) {
                    CAmount additionalFeeNeeded = nFeeNeeded - nFeeRet;

                    // If blinding we need to edit the unblinded tx and re-blind. Otherwise just edit the tx.
                    if (blind_details) {
                        txNew = blind_details->tx_unblinded_unsigned;
                        std::vector<CTxOut>::iterator change_position = txNew.vout.begin() + nChangePosInOut;
                        // Only reduce change if remaining amount is still a large enough output.
                        if (change_position->nValue.GetAmount() >= MIN_FINAL_CHANGE + additionalFeeNeeded) {
                            change_position->nValue = change_position->nValue.GetAmount() - additionalFeeNeeded;
                            blind_details->o_amounts[nChangePosInOut] = change_position->nValue.GetAmount();

                            nFeeRet += additionalFeeNeeded;
                            txNew.vout.back().nValue = nFeeRet; // update fee output
                            blind_details->o_amounts.back() = nFeeRet; // update change details
                            // Wipe output blinding factors and start over
                            blind_details->o_amount_blinds.clear();

                            blind_details->o_asset_blinds.clear();

                            // Re-blind tx after editing and change.
                            blind_details->tx_unblinded_unsigned = txNew;
                            int ret = BlindTransaction(blind_details->i_amount_blinds, blind_details->i_asset_blinds, blind_details->i_assets, blind_details->i_amounts, blind_details->o_amount_blinds, blind_details->o_asset_blinds,  blind_details->o_pubkeys, issuance_asset_keys, issuance_token_keys, txNew);
                            assert(ret != -1);
                            if (ret != blind_details->num_to_blind) {
                                strFailReason = _("Unable to blind the transaction properly. This should not happen.");
                                return false;
                            }
                            break; // Done, able to increase fee from change
                        }
                    } else {
                        std::vector<CTxOut>::iterator change_position = txNew.vout.begin() + nChangePosInOut;
                        // Only reduce change if remaining amount is still a large enough output.
                        if (change_position->nValue.GetAmount() >= MIN_FINAL_CHANGE + additionalFeeNeeded) {
                            change_position->nValue = change_position->nValue.GetAmount() - additionalFeeNeeded;
                            nFeeRet += additionalFeeNeeded;
                            if (g_con_elementsmode) {
                                txNew.vout.back().nValue = nFeeRet; // update fee output
                            }
                            break; // Done, able to increase fee from change
                        }
                    }
                }

                // If subtracting fee from recipients, we now know what fee we
                // need to subtract, we have no reason to reselect inputs
                if (nSubtractFeeFromAmount > 0) {
                    pick_new_inputs = false;
                }

                // Include more fee and try again.
                nFeeRet = nFeeNeeded;
                coin_selection_params.use_bnb = false;
                continue;
            }
        }

        // Release any change destinations that we didn't use.
        for (const std::pair<CAsset, std::pair<int, CScript>>& it : mapScriptChange) {
            int index = it.second.first;
            if (index < 0) {
                continue;
            }

            if (vChangePosInOut.find(it.first) == vChangePosInOut.end()) {
                reservedest[index]->ReturnDestination();
            }
        }

        // Note how the sequence number is set to non-maxint so that
        // the nLockTime set above actually works.
        //
        // BIP125 defines opt-in RBF as any nSequence < maxint-1, so
        // we use the highest possible value in that range (maxint-2)
        // to avoid conflicting with other possible uses of nSequence,
        // and in the spirit of "smallest possible change from prior
        // behavior."
        const uint32_t nSequence = coin_control.m_signal_bip125_rbf.get_value_or(m_signal_rbf) ? MAX_BIP125_RBF_SEQUENCE : (CTxIn::SEQUENCE_FINAL - 1);
        for (auto& input : txNew.vin) {
            // Remove sigs and then set sequence
            input.scriptSig = CScript();
            input.nSequence = nSequence;
        }
        // Also remove witness data for scripts
        for (auto& inwit : txNew.witness.vtxinwit) {
            inwit.scriptWitness.SetNull();
        }

        // Do the same things for unblinded version of tx when applicable
        if (blind_details) {
            for (auto& input : blind_details->tx_unblinded_unsigned.vin) {
                input.nSequence = nSequence;
            }
        }

        // Print blinded transaction info before we possibly blow it away when !sign.
        if (blind_details) {
            std::string summary = "CreateTransaction created blinded transaction:\nIN: ";
            for (unsigned int i = 0; i < selected_coins.size(); ++i) {
                if (i > 0) {
                    summary += "    ";
                }
                summary += strprintf("#%d: %s [%s] (%s [%s])\n", i,
                    selected_coins[i].value,
                    selected_coins[i].txout.nValue.IsExplicit() ? "explicit" : "blinded",
                    selected_coins[i].asset.GetHex(),
                    selected_coins[i].txout.nAsset.IsExplicit() ? "explicit" : "blinded"
                );
            }
            summary += "OUT: ";
            for (unsigned int i = 0; i < txNew.vout.size(); ++i) {
                if (i > 0) {
                    summary += "     ";
                }
                CTxOut unblinded = blind_details->tx_unblinded_unsigned.vout[i];
                summary += strprintf("#%d: %s%s [%s] (%s [%s])\n", i,
                    txNew.vout[i].IsFee() ? "[fee] " : "",
                    unblinded.nValue.GetAmount(),
                    txNew.vout[i].nValue.IsExplicit() ? "explicit" : "blinded",
                    unblinded.nAsset.GetAsset().GetHex(),
                    txNew.vout[i].nAsset.IsExplicit() ? "explicit" : "blinded"
                );
            }
            WalletLogPrintf(summary+"\n");
        }

        if (sign)
        {
            int nIn = 0;
            for (const auto& coin : selected_coins)
            {
                const CScript& scriptPubKey = coin.txout.scriptPubKey;
                SignatureData sigdata;

                if (!ProduceSignature(*this, MutableTransactionSignatureCreator(&txNew, nIn, coin.txout.nValue, SIGHASH_ALL), scriptPubKey, sigdata))
                {
                    strFailReason = _("Signing transaction failed");
                    return false;
                } else {
                    UpdateTransaction(txNew, nIn, sigdata);
                }

                nIn++;
            }
        } else if (blind_details) {
            // "sign" also means blind for the purposes of making a complete tx
            // or just funding one properly
            txNew = blind_details->tx_unblinded_unsigned;
        }

        // Normalize the witness in case it is not serialized before mempool
        if (!txNew.HasWitness()) {
            txNew.witness.SetNull();
        }

        // Return the constructed transaction data.
        tx = MakeTransactionRef(std::move(txNew));

        // Limit size
        if (GetTransactionWeight(*tx) > MAX_STANDARD_TX_WEIGHT)
        {
            strFailReason = _("Transaction too large");
            return false;
        }
    }

    if (nFeeRet > m_default_max_tx_fee) {
        strFailReason = TransactionErrorString(TransactionError::MAX_FEE_EXCEEDED);
        return false;
    }

    if (gArgs.GetBoolArg("-walletrejectlongchains", DEFAULT_WALLET_REJECT_LONG_CHAINS)) {
        // Lastly, ensure this tx will pass the mempool's chain limits
        if (!chain().checkChainLimits(tx)) {
            strFailReason = _("Transaction has too long of a mempool chain");
            return false;
        }
    }

    WalletLogPrintf("Fee Calculation: Fee:%d Bytes:%u Needed:%d Tgt:%d (requested %d) Reason:\"%s\" Decay %.5f: Estimation: (%g - %g) %.2f%% %.1f/(%.1f %d mem %.1f out) Fail: (%g - %g) %.2f%% %.1f/(%.1f %d mem %.1f out)\n",
              nFeeRet, nBytes, nFeeNeeded, feeCalc.returnedTarget, feeCalc.desiredTarget, StringForFeeReason(feeCalc.reason), feeCalc.est.decay,
              feeCalc.est.pass.start, feeCalc.est.pass.end,
              100 * feeCalc.est.pass.withinTarget / (feeCalc.est.pass.totalConfirmed + feeCalc.est.pass.inMempool + feeCalc.est.pass.leftMempool),
              feeCalc.est.pass.withinTarget, feeCalc.est.pass.totalConfirmed, feeCalc.est.pass.inMempool, feeCalc.est.pass.leftMempool,
              feeCalc.est.fail.start, feeCalc.est.fail.end,
              100 * feeCalc.est.fail.withinTarget / (feeCalc.est.fail.totalConfirmed + feeCalc.est.fail.inMempool + feeCalc.est.fail.leftMempool),
              feeCalc.est.fail.withinTarget, feeCalc.est.fail.totalConfirmed, feeCalc.est.fail.inMempool, feeCalc.est.fail.leftMempool);
    return true;
}

/**
 * Call after CreateTransaction unless you want to abort
 */
bool CWallet::CommitTransaction(CTransactionRef tx, mapValue_t mapValue, std::vector<std::pair<std::string, std::string>> orderForm, std::vector<std::unique_ptr<ReserveDestination>>& reservedest, CValidationState& state, const BlindDetails* blind_details)
{
    {
        auto locked_chain = chain().lock();
        LOCK(cs_wallet);

        CWalletTx wtxNew(this, std::move(tx));
        wtxNew.mapValue = std::move(mapValue);
        wtxNew.vOrderForm = std::move(orderForm);
        wtxNew.fTimeReceivedIsTxTime = true;
        wtxNew.fFromMe = true;

        // Write down blinding information
        if (blind_details) {
            assert(blind_details->o_amounts.size() == wtxNew.tx->vout.size());
            assert(blind_details->o_asset_blinds.size() == wtxNew.tx->vout.size());
            assert(blind_details->o_amount_blinds.size() == wtxNew.tx->vout.size());
            for (unsigned int i = 0; i < blind_details->o_amounts.size(); i++) {
                wtxNew.SetBlindingData(i, blind_details->o_pubkeys[i], blind_details->o_amounts[i], blind_details->o_amount_blinds[i], blind_details->o_assets[i], blind_details->o_asset_blinds[i]);
            }
        }

        WalletLogPrintf("CommitTransaction:\n%s", wtxNew.tx->ToString()); /* Continued */
        {
            // Take key pair from key pool so it won't be used again
            for (auto& reservedest_ : reservedest) {
                reservedest_->KeepDestination();
            }

            // Add tx to wallet, because if it has change it's also ours,
            // otherwise just for transaction history.
            AddToWallet(wtxNew);

            // Notify that old coins are spent
            for (const CTxIn& txin : wtxNew.tx->vin)
            {
                // Pegins are not in our UTXO set.
                if (txin.m_is_pegin)
                    continue;

                CWalletTx &coin = mapWallet.at(txin.prevout.hash);
                coin.BindWallet(this);
                NotifyTransactionChanged(this, coin.GetHash(), CT_UPDATED);
            }
        }

        // Get the inserted-CWalletTx from mapWallet so that the
        // fInMempool flag is cached properly
        CWalletTx& wtx = mapWallet.at(wtxNew.GetHash());

        if (fBroadcastTransactions)
        {
            // Broadcast
            if (!wtx.AcceptToMemoryPool(*locked_chain, state)) {
                WalletLogPrintf("CommitTransaction(): Transaction cannot be broadcast immediately, %s\n", FormatStateMessage(state));
                // TODO: if we expect the failure to be long term or permanent, instead delete wtx from the wallet and return failure.
            } else {
                wtx.RelayWalletTransaction(*locked_chain);
            }
        }
    }
    return true;
}

DBErrors CWallet::LoadWallet(bool& fFirstRunRet)
{
    LOCK(cs_wallet);

    fFirstRunRet = false;
    DBErrors nLoadWalletRet = WalletBatch(*database,"cr+").LoadWallet(this);
    if (nLoadWalletRet == DBErrors::NEED_REWRITE)
    {
        if (database->Rewrite("\x04pool"))
        {
            setInternalKeyPool.clear();
            setExternalKeyPool.clear();
            m_pool_key_to_index.clear();
            // Note: can't top-up keypool here, because wallet is locked.
            // User will be prompted to unlock wallet the next operation
            // that requires a new key.
        }
    }

    {
        LOCK(cs_KeyStore);
        // This wallet is in its first run if all of these are empty
        fFirstRunRet = mapKeys.empty() && mapCryptedKeys.empty() && mapWatchKeys.empty() && setWatchOnly.empty() && mapScripts.empty()
            && !IsWalletFlagSet(WALLET_FLAG_DISABLE_PRIVATE_KEYS) && !IsWalletFlagSet(WALLET_FLAG_BLANK_WALLET);
    }

    if (nLoadWalletRet != DBErrors::LOAD_OK)
        return nLoadWalletRet;

    return DBErrors::LOAD_OK;
}

DBErrors CWallet::ZapSelectTx(std::vector<uint256>& vHashIn, std::vector<uint256>& vHashOut)
{
    AssertLockHeld(cs_wallet);
    DBErrors nZapSelectTxRet = WalletBatch(*database, "cr+").ZapSelectTx(vHashIn, vHashOut);
    for (uint256 hash : vHashOut) {
        const auto& it = mapWallet.find(hash);
        wtxOrdered.erase(it->second.m_it_wtxOrdered);
        mapWallet.erase(it);
    }

    if (nZapSelectTxRet == DBErrors::NEED_REWRITE)
    {
        if (database->Rewrite("\x04pool"))
        {
            setInternalKeyPool.clear();
            setExternalKeyPool.clear();
            m_pool_key_to_index.clear();
            // Note: can't top-up keypool here, because wallet is locked.
            // User will be prompted to unlock wallet the next operation
            // that requires a new key.
        }
    }

    if (nZapSelectTxRet != DBErrors::LOAD_OK)
        return nZapSelectTxRet;

    MarkDirty();

    return DBErrors::LOAD_OK;
}

DBErrors CWallet::ZapWalletTx(std::vector<CWalletTx>& vWtx)
{
    DBErrors nZapWalletTxRet = WalletBatch(*database,"cr+").ZapWalletTx(vWtx);
    if (nZapWalletTxRet == DBErrors::NEED_REWRITE)
    {
        if (database->Rewrite("\x04pool"))
        {
            LOCK(cs_wallet);
            setInternalKeyPool.clear();
            setExternalKeyPool.clear();
            m_pool_key_to_index.clear();
            // Note: can't top-up keypool here, because wallet is locked.
            // User will be prompted to unlock wallet the next operation
            // that requires a new key.
        }
    }

    if (nZapWalletTxRet != DBErrors::LOAD_OK)
        return nZapWalletTxRet;

    return DBErrors::LOAD_OK;
}

bool CWallet::SetAddressBookWithDB(WalletBatch& batch, const CTxDestination& address, const std::string& strName, const std::string& strPurpose)
{
    bool fUpdated = false;
    {
        LOCK(cs_wallet);
        std::map<CTxDestination, CAddressBookData>::iterator mi = mapAddressBook.find(address);
        fUpdated = mi != mapAddressBook.end();
        mapAddressBook[address].name = strName;
        if (!strPurpose.empty()) /* update purpose only if requested */
            mapAddressBook[address].purpose = strPurpose;
    }
    NotifyAddressBookChanged(this, address, strName, ::IsMine(*this, address) != ISMINE_NO,
                             strPurpose, (fUpdated ? CT_UPDATED : CT_NEW) );
    if (!strPurpose.empty() && !batch.WritePurpose(EncodeDestination(address), strPurpose))
        return false;
    return batch.WriteName(EncodeDestination(address), strName);
}

bool CWallet::SetAddressBook(const CTxDestination& address, const std::string& strName, const std::string& strPurpose)
{
    WalletBatch batch(*database);
    return SetAddressBookWithDB(batch, address, strName, strPurpose);
}

bool CWallet::DelAddressBook(const CTxDestination& address)
{
    {
        LOCK(cs_wallet);

        // Delete destdata tuples associated with address
        std::string strAddress = EncodeDestination(address);
        for (const std::pair<const std::string, std::string> &item : mapAddressBook[address].destdata)
        {
            WalletBatch(*database).EraseDestData(strAddress, item.first);
        }
        mapAddressBook.erase(address);
    }

    NotifyAddressBookChanged(this, address, "", ::IsMine(*this, address) != ISMINE_NO, "", CT_DELETED);

    WalletBatch(*database).ErasePurpose(EncodeDestination(address));
    return WalletBatch(*database).EraseName(EncodeDestination(address));
}

const std::string& CWallet::GetLabelName(const CScript& scriptPubKey) const
{
    CTxDestination address;
    if (ExtractDestination(scriptPubKey, address) && !scriptPubKey.IsUnspendable()) {
        auto mi = mapAddressBook.find(address);
        if (mi != mapAddressBook.end()) {
            return mi->second.name;
        }
    }
    // A scriptPubKey that doesn't have an entry in the address book is
    // associated with the default label ("").
    const static std::string DEFAULT_LABEL_NAME;
    return DEFAULT_LABEL_NAME;
}

/**
 * Mark old keypool keys as used,
 * and generate all new keys
 */
bool CWallet::NewKeyPool()
{
    if (IsWalletFlagSet(WALLET_FLAG_DISABLE_PRIVATE_KEYS)) {
        return false;
    }
    {
        LOCK(cs_wallet);
        WalletBatch batch(*database);

        for (const int64_t nIndex : setInternalKeyPool) {
            batch.ErasePool(nIndex);
        }
        setInternalKeyPool.clear();

        for (const int64_t nIndex : setExternalKeyPool) {
            batch.ErasePool(nIndex);
        }
        setExternalKeyPool.clear();

        for (const int64_t nIndex : set_pre_split_keypool) {
            batch.ErasePool(nIndex);
        }
        set_pre_split_keypool.clear();

        m_pool_key_to_index.clear();

        if (!TopUpKeyPool()) {
            return false;
        }
        WalletLogPrintf("CWallet::NewKeyPool rewrote keypool\n");
    }
    return true;
}

size_t CWallet::KeypoolCountExternalKeys()
{
    AssertLockHeld(cs_wallet);
    return setExternalKeyPool.size() + set_pre_split_keypool.size();
}

void CWallet::LoadKeyPool(int64_t nIndex, const CKeyPool &keypool)
{
    AssertLockHeld(cs_wallet);
    if (keypool.m_pre_split) {
        set_pre_split_keypool.insert(nIndex);
    } else if (keypool.fInternal) {
        setInternalKeyPool.insert(nIndex);
    } else {
        setExternalKeyPool.insert(nIndex);
    }
    m_max_keypool_index = std::max(m_max_keypool_index, nIndex);
    m_pool_key_to_index[keypool.vchPubKey.GetID()] = nIndex;

    // If no metadata exists yet, create a default with the pool key's
    // creation time. Note that this may be overwritten by actually
    // stored metadata for that key later, which is fine.
    CKeyID keyid = keypool.vchPubKey.GetID();
    if (mapKeyMetadata.count(keyid) == 0)
        mapKeyMetadata[keyid] = CKeyMetadata(keypool.nTime);
}

bool CWallet::TopUpKeyPool(unsigned int kpSize)
{
    if (!CanGenerateKeys()) {
        return false;
    }
    {
        LOCK(cs_wallet);

        if (IsLocked()) return false;

        // Top up key pool
        unsigned int nTargetSize;
        if (kpSize > 0)
            nTargetSize = kpSize;
        else
            nTargetSize = std::max(gArgs.GetArg("-keypool", DEFAULT_KEYPOOL_SIZE), (int64_t) 0);

        // count amount of available keys (internal, external)
        // make sure the keypool of external and internal keys fits the user selected target (-keypool)
        int64_t missingExternal = std::max(std::max((int64_t) nTargetSize, (int64_t) 1) - (int64_t)setExternalKeyPool.size(), (int64_t) 0);
        int64_t missingInternal = std::max(std::max((int64_t) nTargetSize, (int64_t) 1) - (int64_t)setInternalKeyPool.size(), (int64_t) 0);

        if (!IsHDEnabled() || !CanSupportFeature(FEATURE_HD_SPLIT))
        {
            // don't create extra internal keys
            missingInternal = 0;
        }
        bool internal = false;
        WalletBatch batch(*database);
        for (int64_t i = missingInternal + missingExternal; i--;)
        {
            if (i < missingInternal) {
                internal = true;
            }

            CPubKey pubkey(GenerateNewKey(batch, internal));
            AddKeypoolPubkeyWithDB(pubkey, internal, batch);
        }
        if (missingInternal + missingExternal > 0) {
            WalletLogPrintf("keypool added %d keys (%d internal), size=%u (%u internal)\n", missingInternal + missingExternal, missingInternal, setInternalKeyPool.size() + setExternalKeyPool.size() + set_pre_split_keypool.size(), setInternalKeyPool.size());
        }
    }
    NotifyCanGetAddressesChanged();
    return true;
}

void CWallet::AddKeypoolPubkeyWithDB(const CPubKey& pubkey, const bool internal, WalletBatch& batch)
{
    LOCK(cs_wallet);
    assert(m_max_keypool_index < std::numeric_limits<int64_t>::max()); // How in the hell did you use so many keys?
    int64_t index = ++m_max_keypool_index;
    if (!batch.WritePool(index, CKeyPool(pubkey, internal))) {
        throw std::runtime_error(std::string(__func__) + ": writing imported pubkey failed");
    }
    if (internal) {
        setInternalKeyPool.insert(index);
    } else {
        setExternalKeyPool.insert(index);
    }
    m_pool_key_to_index[pubkey.GetID()] = index;
}

bool CWallet::ReserveKeyFromKeyPool(int64_t& nIndex, CKeyPool& keypool, bool fRequestedInternal)
{
    nIndex = -1;
    keypool.vchPubKey = CPubKey();
    {
        LOCK(cs_wallet);

        TopUpKeyPool();

        bool fReturningInternal = fRequestedInternal;
        fReturningInternal &= (IsHDEnabled() && CanSupportFeature(FEATURE_HD_SPLIT)) || IsWalletFlagSet(WALLET_FLAG_DISABLE_PRIVATE_KEYS);
        bool use_split_keypool = set_pre_split_keypool.empty();
        std::set<int64_t>& setKeyPool = use_split_keypool ? (fReturningInternal ? setInternalKeyPool : setExternalKeyPool) : set_pre_split_keypool;

        // Get the oldest key
        if (setKeyPool.empty()) {
            return false;
        }

        WalletBatch batch(*database);

        auto it = setKeyPool.begin();
        nIndex = *it;
        setKeyPool.erase(it);
        if (!batch.ReadPool(nIndex, keypool)) {
            throw std::runtime_error(std::string(__func__) + ": read failed");
        }
        CPubKey pk;
        if (!GetPubKey(keypool.vchPubKey.GetID(), pk)) {
            throw std::runtime_error(std::string(__func__) + ": unknown key in key pool");
        }
        // If the key was pre-split keypool, we don't care about what type it is
        if (use_split_keypool && keypool.fInternal != fReturningInternal) {
            throw std::runtime_error(std::string(__func__) + ": keypool entry misclassified");
        }
        if (!keypool.vchPubKey.IsValid()) {
            throw std::runtime_error(std::string(__func__) + ": keypool entry invalid");
        }

        m_pool_key_to_index.erase(keypool.vchPubKey.GetID());
        WalletLogPrintf("keypool reserve %d\n", nIndex);
    }
    NotifyCanGetAddressesChanged();
    return true;
}

void CWallet::KeepKey(int64_t nIndex)
{
    // Remove from key pool
    WalletBatch batch(*database);
    batch.ErasePool(nIndex);
    WalletLogPrintf("keypool keep %d\n", nIndex);
}

void CWallet::ReturnKey(int64_t nIndex, bool fInternal, const CPubKey& pubkey)
{
    // Return to key pool
    {
        LOCK(cs_wallet);
        if (fInternal) {
            setInternalKeyPool.insert(nIndex);
        } else if (!set_pre_split_keypool.empty()) {
            set_pre_split_keypool.insert(nIndex);
        } else {
            setExternalKeyPool.insert(nIndex);
        }
        m_pool_key_to_index[pubkey.GetID()] = nIndex;
        NotifyCanGetAddressesChanged();
    }
    WalletLogPrintf("keypool return %d\n", nIndex);
}

bool CWallet::GetKeyFromPool(CPubKey& result, bool internal)
{
    if (!CanGetAddresses(internal)) {
        return false;
    }

    CKeyPool keypool;
    {
        LOCK(cs_wallet);
        int64_t nIndex;
        if (!ReserveKeyFromKeyPool(nIndex, keypool, internal) && !IsWalletFlagSet(WALLET_FLAG_DISABLE_PRIVATE_KEYS)) {
            if (IsLocked()) return false;
            WalletBatch batch(*database);
            result = GenerateNewKey(batch, internal);
            return true;
        }
        KeepKey(nIndex);
        result = keypool.vchPubKey;
    }
    return true;
}

/// ELEMENTS: get PAK online key
bool CWallet::GetOnlinePakKey(CPubKey& online_pubkey, std::string& error)
{
    if (!GetKeyFromPool(online_pubkey)) {
        error = "Error: Keypool ran out, please call keypoolrefill first";
        return false;
    }
    return true;
}
/// end ELEMENTS

bool CWallet::GetNewDestination(const OutputType type, const std::string label, CTxDestination& dest, std::string& error, bool add_blinding_key)
{
    LOCK(cs_wallet);
    error.clear();

    TopUpKeyPool();

    // Generate a new key that is added to wallet
    CPubKey new_key;
    if (!GetKeyFromPool(new_key)) {
        error = "Error: Keypool ran out, please call keypoolrefill first";
        return false;
    }
    LearnRelatedScripts(new_key, type);
    dest = GetDestinationForKey(new_key, type);
    if (add_blinding_key) {
        CPubKey blinding_pubkey = GetBlindingPubKey(GetScriptForDestination(dest));
        dest = GetDestinationForKey(new_key, type, blinding_pubkey);
    }

    SetAddressBook(dest, label, "receive");
    return true;
}

bool CWallet::GetNewChangeDestination(const OutputType type, CTxDestination& dest, std::string& error, bool add_blinding_key)
{
    error.clear();

    TopUpKeyPool();

    ReserveDestination reservedest(this);
    if (!reservedest.GetReservedDestination(type, dest, true)) {
        error = "Error: Keypool ran out, please call keypoolrefill first";
        return false;
    }
    if (add_blinding_key) {
        CPubKey blinding_pubkey = GetBlindingPubKey(GetScriptForDestination(dest));
        reservedest.SetBlindingPubKey(type, blinding_pubkey, dest);
    }

    reservedest.KeepDestination();
    return true;
}

static int64_t GetOldestKeyTimeInPool(const std::set<int64_t>& setKeyPool, WalletBatch& batch) {
    if (setKeyPool.empty()) {
        return GetTime();
    }

    CKeyPool keypool;
    int64_t nIndex = *(setKeyPool.begin());
    if (!batch.ReadPool(nIndex, keypool)) {
        throw std::runtime_error(std::string(__func__) + ": read oldest key in keypool failed");
    }
    assert(keypool.vchPubKey.IsValid());
    return keypool.nTime;
}

int64_t CWallet::GetOldestKeyPoolTime()
{
    LOCK(cs_wallet);

    WalletBatch batch(*database);

    // load oldest key from keypool, get time and return
    int64_t oldestKey = GetOldestKeyTimeInPool(setExternalKeyPool, batch);
    if (IsHDEnabled() && CanSupportFeature(FEATURE_HD_SPLIT)) {
        oldestKey = std::max(GetOldestKeyTimeInPool(setInternalKeyPool, batch), oldestKey);
        if (!set_pre_split_keypool.empty()) {
            oldestKey = std::max(GetOldestKeyTimeInPool(set_pre_split_keypool, batch), oldestKey);
        }
    }

    return oldestKey;
}

std::map<CTxDestination, CAmount> CWallet::GetAddressBalances(interfaces::Chain::Lock& locked_chain)
{
    std::map<CTxDestination, CAmount> balances;

    {
        LOCK(cs_wallet);
        for (const auto& walletEntry : mapWallet)
        {
            const CWalletTx& wtx = walletEntry.second;

            if (!wtx.IsTrusted(locked_chain))
                continue;

            if (wtx.IsImmatureCoinBase(locked_chain))
                continue;

            int nDepth = wtx.GetDepthInMainChain(locked_chain);
            if (nDepth < (wtx.IsFromMe(ISMINE_ALL) ? 0 : 1))
                continue;

            for (unsigned int i = 0; i < wtx.tx->vout.size(); i++)
            {
                CTxDestination addr;
                if (!IsMine(wtx.tx->vout[i]))
                    continue;
                if(!ExtractDestination(wtx.tx->vout[i].scriptPubKey, addr))
                    continue;

                CAmount n = IsSpent(locked_chain, walletEntry.first, i) ? 0 : wtx.GetOutputValueOut(i);

                if (!balances.count(addr))
                    balances[addr] = 0;

                if (n < 0) {
                    continue;
                }
                balances[addr] += n;
            }
        }
    }

    return balances;
}

std::set< std::set<CTxDestination> > CWallet::GetAddressGroupings()
{
    AssertLockHeld(cs_wallet);
    std::set< std::set<CTxDestination> > groupings;
    std::set<CTxDestination> grouping;

    for (const auto& walletEntry : mapWallet)
    {
        const CWalletTx& wtx = walletEntry.second;

        if (wtx.tx->vin.size() > 0)
        {
            bool any_mine = false;
            // group all input addresses with each other
            for (const CTxIn& txin : wtx.tx->vin)
            {
                CTxDestination address;
                if(!IsMine(txin)) /* If this input isn't mine, ignore it */
                    continue;
                if(!ExtractDestination(mapWallet.at(txin.prevout.hash).tx->vout[txin.prevout.n].scriptPubKey, address))
                    continue;
                grouping.insert(address);
                any_mine = true;
            }

            // group change with input addresses
            if (any_mine)
            {
               for (const CTxOut& txout : wtx.tx->vout)
                   if (IsChange(txout))
                   {
                       CTxDestination txoutAddr;
                       if(!ExtractDestination(txout.scriptPubKey, txoutAddr))
                           continue;
                       grouping.insert(txoutAddr);
                   }
            }
            if (grouping.size() > 0)
            {
                groupings.insert(grouping);
                grouping.clear();
            }
        }

        // group lone addrs by themselves
        for (const auto& txout : wtx.tx->vout)
            if (IsMine(txout))
            {
                CTxDestination address;
                if(!ExtractDestination(txout.scriptPubKey, address))
                    continue;
                grouping.insert(address);
                groupings.insert(grouping);
                grouping.clear();
            }
    }

    std::set< std::set<CTxDestination>* > uniqueGroupings; // a set of pointers to groups of addresses
    std::map< CTxDestination, std::set<CTxDestination>* > setmap;  // map addresses to the unique group containing it
    for (std::set<CTxDestination> _grouping : groupings)
    {
        // make a set of all the groups hit by this new group
        std::set< std::set<CTxDestination>* > hits;
        std::map< CTxDestination, std::set<CTxDestination>* >::iterator it;
        for (const CTxDestination& address : _grouping)
            if ((it = setmap.find(address)) != setmap.end())
                hits.insert((*it).second);

        // merge all hit groups into a new single group and delete old groups
        std::set<CTxDestination>* merged = new std::set<CTxDestination>(_grouping);
        for (std::set<CTxDestination>* hit : hits)
        {
            merged->insert(hit->begin(), hit->end());
            uniqueGroupings.erase(hit);
            delete hit;
        }
        uniqueGroupings.insert(merged);

        // update setmap
        for (const CTxDestination& element : *merged)
            setmap[element] = merged;
    }

    std::set< std::set<CTxDestination> > ret;
    for (const std::set<CTxDestination>* uniqueGrouping : uniqueGroupings)
    {
        ret.insert(*uniqueGrouping);
        delete uniqueGrouping;
    }

    return ret;
}

std::set<CTxDestination> CWallet::GetLabelAddresses(const std::string& label) const
{
    LOCK(cs_wallet);
    std::set<CTxDestination> result;
    for (const std::pair<const CTxDestination, CAddressBookData>& item : mapAddressBook)
    {
        const CTxDestination& address = item.first;
        const std::string& strName = item.second.name;
        if (strName == label)
            result.insert(address);
    }
    return result;
}

bool ReserveDestination::GetReservedDestination(const OutputType type, CTxDestination& dest, bool internal)
{
    if (!pwallet->CanGetAddresses(internal)) {
        return false;
    }

    if (nIndex == -1)
    {
        CKeyPool keypool;
        if (!pwallet->ReserveKeyFromKeyPool(nIndex, keypool, internal)) {
            return false;
        }
        vchPubKey = keypool.vchPubKey;
        fInternal = keypool.fInternal;
    }
    assert(vchPubKey.IsValid());
    pwallet->LearnRelatedScripts(vchPubKey, type);
    address = GetDestinationForKey(vchPubKey, type);
    dest = address;
    return true;
}

void ReserveDestination::SetBlindingPubKey(const OutputType type, const CPubKey& blinding_pubkey, CTxDestination& dest)
{
    address = GetDestinationForKey(vchPubKey, type, blinding_pubkey);
    dest = address;
}

void ReserveDestination::KeepDestination()
{
    if (nIndex != -1)
        pwallet->KeepKey(nIndex);
    nIndex = -1;
    vchPubKey = CPubKey();
    address = CNoDestination();
}

void ReserveDestination::ReturnDestination()
{
    if (nIndex != -1) {
        pwallet->ReturnKey(nIndex, fInternal, vchPubKey);
    }
    nIndex = -1;
    vchPubKey = CPubKey();
    address = CNoDestination();
}

void CWallet::MarkReserveKeysAsUsed(int64_t keypool_id)
{
    AssertLockHeld(cs_wallet);
    bool internal = setInternalKeyPool.count(keypool_id);
    if (!internal) assert(setExternalKeyPool.count(keypool_id) || set_pre_split_keypool.count(keypool_id));
    std::set<int64_t> *setKeyPool = internal ? &setInternalKeyPool : (set_pre_split_keypool.empty() ? &setExternalKeyPool : &set_pre_split_keypool);
    auto it = setKeyPool->begin();

    WalletBatch batch(*database);
    while (it != std::end(*setKeyPool)) {
        const int64_t& index = *(it);
        if (index > keypool_id) break; // set*KeyPool is ordered

        CKeyPool keypool;
        if (batch.ReadPool(index, keypool)) { //TODO: This should be unnecessary
            m_pool_key_to_index.erase(keypool.vchPubKey.GetID());
        }
        LearnAllRelatedScripts(keypool.vchPubKey);
        batch.ErasePool(index);
        WalletLogPrintf("keypool index %d removed\n", index);
        it = setKeyPool->erase(it);
    }
}

void CWallet::LockCoin(const COutPoint& output)
{
    AssertLockHeld(cs_wallet);
    setLockedCoins.insert(output);
}

void CWallet::UnlockCoin(const COutPoint& output)
{
    AssertLockHeld(cs_wallet);
    setLockedCoins.erase(output);
}

void CWallet::UnlockAllCoins()
{
    AssertLockHeld(cs_wallet);
    setLockedCoins.clear();
}

bool CWallet::IsLockedCoin(uint256 hash, unsigned int n) const
{
    AssertLockHeld(cs_wallet);
    COutPoint outpt(hash, n);

    return (setLockedCoins.count(outpt) > 0);
}

void CWallet::ListLockedCoins(std::vector<COutPoint>& vOutpts) const
{
    AssertLockHeld(cs_wallet);
    for (std::set<COutPoint>::iterator it = setLockedCoins.begin();
         it != setLockedCoins.end(); it++) {
        COutPoint outpt = (*it);
        vOutpts.push_back(outpt);
    }
}

/** @} */ // end of Actions

void CWallet::GetKeyBirthTimes(interfaces::Chain::Lock& locked_chain, std::map<CKeyID, int64_t>& mapKeyBirth) const {
    AssertLockHeld(cs_wallet);
    mapKeyBirth.clear();

    // get birth times for keys with metadata
    for (const auto& entry : mapKeyMetadata) {
        if (entry.second.nCreateTime) {
            mapKeyBirth[entry.first] = entry.second.nCreateTime;
        }
    }

    // map in which we'll infer heights of other keys
    const Optional<int> tip_height = locked_chain.getHeight();
    const int max_height = tip_height && *tip_height > 144 ? *tip_height - 144 : 0; // the tip can be reorganized; use a 144-block safety margin
    std::map<CKeyID, int> mapKeyFirstBlock;
    for (const CKeyID &keyid : GetKeys()) {
        if (mapKeyBirth.count(keyid) == 0)
            mapKeyFirstBlock[keyid] = max_height;
    }

    // if there are no such keys, we're done
    if (mapKeyFirstBlock.empty())
        return;

    // find first block that affects those keys, if there are any left
    for (const auto& entry : mapWallet) {
        // iterate over all wallet transactions...
        const CWalletTx &wtx = entry.second;
        if (Optional<int> height = locked_chain.getBlockHeight(wtx.hashBlock)) {
            // ... which are already in a block
            for (const CTxOut &txout : wtx.tx->vout) {
                // iterate over all their outputs
                for (const auto &keyid : GetAffectedKeys(txout.scriptPubKey, *this)) {
                    // ... and all their affected keys
                    std::map<CKeyID, int>::iterator rit = mapKeyFirstBlock.find(keyid);
                    if (rit != mapKeyFirstBlock.end() && *height < rit->second)
                        rit->second = *height;
                }
            }
        }
    }

    // Extract block timestamps for those keys
    for (const auto& entry : mapKeyFirstBlock)
        mapKeyBirth[entry.first] = locked_chain.getBlockTime(entry.second) - TIMESTAMP_WINDOW; // block times can be 2h off
}

/**
 * Compute smart timestamp for a transaction being added to the wallet.
 *
 * Logic:
 * - If sending a transaction, assign its timestamp to the current time.
 * - If receiving a transaction outside a block, assign its timestamp to the
 *   current time.
 * - If receiving a block with a future timestamp, assign all its (not already
 *   known) transactions' timestamps to the current time.
 * - If receiving a block with a past timestamp, before the most recent known
 *   transaction (that we care about), assign all its (not already known)
 *   transactions' timestamps to the same timestamp as that most-recent-known
 *   transaction.
 * - If receiving a block with a past timestamp, but after the most recent known
 *   transaction, assign all its (not already known) transactions' timestamps to
 *   the block time.
 *
 * For more information see CWalletTx::nTimeSmart,
 * https://bitcointalk.org/?topic=54527, or
 * https://github.com/bitcoin/bitcoin/pull/1393.
 */
unsigned int CWallet::ComputeTimeSmart(const CWalletTx& wtx) const
{
    unsigned int nTimeSmart = wtx.nTimeReceived;
    if (!wtx.hashUnset()) {
        int64_t blocktime;
        if (chain().findBlock(wtx.hashBlock, nullptr /* block */, &blocktime)) {
            int64_t latestNow = wtx.nTimeReceived;
            int64_t latestEntry = 0;

            // Tolerate times up to the last timestamp in the wallet not more than 5 minutes into the future
            int64_t latestTolerated = latestNow + 300;
            const TxItems& txOrdered = wtxOrdered;
            for (auto it = txOrdered.rbegin(); it != txOrdered.rend(); ++it) {
                CWalletTx* const pwtx = it->second;
                if (pwtx == &wtx) {
                    continue;
                }
                int64_t nSmartTime;
                nSmartTime = pwtx->nTimeSmart;
                if (!nSmartTime) {
                    nSmartTime = pwtx->nTimeReceived;
                }
                if (nSmartTime <= latestTolerated) {
                    latestEntry = nSmartTime;
                    if (nSmartTime > latestNow) {
                        latestNow = nSmartTime;
                    }
                    break;
                }
            }

            nTimeSmart = std::max(latestEntry, std::min(blocktime, latestNow));
        } else {
            WalletLogPrintf("%s: found %s in block %s not in index\n", __func__, wtx.GetHash().ToString(), wtx.hashBlock.ToString());
        }
    }
    return nTimeSmart;
}

bool CWallet::AddDestData(const CTxDestination &dest, const std::string &key, const std::string &value)
{
    if (boost::get<CNoDestination>(&dest))
        return false;

    mapAddressBook[dest].destdata.insert(std::make_pair(key, value));
    return WalletBatch(*database).WriteDestData(EncodeDestination(dest), key, value);
}

bool CWallet::EraseDestData(const CTxDestination &dest, const std::string &key)
{
    if (!mapAddressBook[dest].destdata.erase(key))
        return false;
    return WalletBatch(*database).EraseDestData(EncodeDestination(dest), key);
}

void CWallet::LoadDestData(const CTxDestination &dest, const std::string &key, const std::string &value)
{
    mapAddressBook[dest].destdata.insert(std::make_pair(key, value));
}

bool CWallet::GetDestData(const CTxDestination &dest, const std::string &key, std::string *value) const
{
    std::map<CTxDestination, CAddressBookData>::const_iterator i = mapAddressBook.find(dest);
    if(i != mapAddressBook.end())
    {
        CAddressBookData::StringMap::const_iterator j = i->second.destdata.find(key);
        if(j != i->second.destdata.end())
        {
            if(value)
                *value = j->second;
            return true;
        }
    }
    return false;
}

std::vector<std::string> CWallet::GetDestValues(const std::string& prefix) const
{
    std::vector<std::string> values;
    for (const auto& address : mapAddressBook) {
        for (const auto& data : address.second.destdata) {
            if (!data.first.compare(0, prefix.size(), prefix)) {
                values.emplace_back(data.second);
            }
        }
    }
    return values;
}

void CWallet::MarkPreSplitKeys()
{
    WalletBatch batch(*database);
    for (auto it = setExternalKeyPool.begin(); it != setExternalKeyPool.end();) {
        int64_t index = *it;
        CKeyPool keypool;
        if (!batch.ReadPool(index, keypool)) {
            throw std::runtime_error(std::string(__func__) + ": read keypool entry failed");
        }
        keypool.m_pre_split = true;
        if (!batch.WritePool(index, keypool)) {
            throw std::runtime_error(std::string(__func__) + ": writing modified keypool entry failed");
        }
        set_pre_split_keypool.insert(index);
        it = setExternalKeyPool.erase(it);
    }
}

bool CWallet::Verify(interfaces::Chain& chain, const WalletLocation& location, bool salvage_wallet, std::string& error_string, std::string& warning_string)
{
    // Do some checking on wallet path. It should be either a:
    //
    // 1. Path where a directory can be created.
    // 2. Path to an existing directory.
    // 3. Path to a symlink to a directory.
    // 4. For backwards compatibility, the name of a data file in -walletdir.
    LOCK(cs_wallets);
    const fs::path& wallet_path = location.GetPath();
    fs::file_type path_type = fs::symlink_status(wallet_path).type();
    if (!(path_type == fs::file_not_found || path_type == fs::directory_file ||
          (path_type == fs::symlink_file && fs::is_directory(wallet_path)) ||
          (path_type == fs::regular_file && fs::path(location.GetName()).filename() == location.GetName()))) {
        error_string = strprintf(
              "Invalid -wallet path '%s'. -wallet path should point to a directory where wallet.dat and "
              "database/log.?????????? files can be stored, a location where such a directory could be created, "
              "or (for backwards compatibility) the name of an existing data file in -walletdir (%s)",
              location.GetName(), GetWalletDir());
        return false;
    }

    // Make sure that the wallet path doesn't clash with an existing wallet path
    if (IsWalletLoaded(wallet_path)) {
        error_string = strprintf("Error loading wallet %s. Duplicate -wallet filename specified.", location.GetName());
        return false;
    }

    // Keep same database environment instance across Verify/Recover calls below.
    std::unique_ptr<WalletDatabase> database = WalletDatabase::Create(wallet_path);

    try {
        if (!WalletBatch::VerifyEnvironment(wallet_path, error_string)) {
            return false;
        }
    } catch (const fs::filesystem_error& e) {
        error_string = strprintf("Error loading wallet %s. %s", location.GetName(), fsbridge::get_filesystem_error_message(e));
        return false;
    }

    if (salvage_wallet) {
        // Recover readable keypairs:
        CWallet dummyWallet(&chain, WalletLocation(), WalletDatabase::CreateDummy());
        std::string backup_filename;
        if (!WalletBatch::Recover(wallet_path, (void *)&dummyWallet, WalletBatch::RecoverKeysOnlyFilter, backup_filename)) {
            return false;
        }
    }

    return WalletBatch::VerifyDatabaseFile(wallet_path, warning_string, error_string);
}

std::shared_ptr<CWallet> CWallet::CreateWalletFromFile(interfaces::Chain& chain, const WalletLocation& location, uint64_t wallet_creation_flags)
{
    const std::string& walletFile = WalletDataFilePath(location.GetPath()).string();

    // needed to restore wallet transaction meta data after -zapwallettxes
    std::vector<CWalletTx> vWtx;

    if (gArgs.GetBoolArg("-zapwallettxes", false)) {
        chain.initMessage(_("Zapping all transactions from wallet..."));

        std::unique_ptr<CWallet> tempWallet = MakeUnique<CWallet>(&chain, location, WalletDatabase::Create(location.GetPath()));
        DBErrors nZapWalletRet = tempWallet->ZapWalletTx(vWtx);
        if (nZapWalletRet != DBErrors::LOAD_OK) {
            chain.initError(strprintf(_("Error loading %s: Wallet corrupted"), walletFile));
            return nullptr;
        }
    }

    chain.initMessage(_("Loading wallet..."));

    int64_t nStart = GetTimeMillis();
    bool fFirstRun = true;
    // TODO: Can't use std::make_shared because we need a custom deleter but
    // should be possible to use std::allocate_shared.
    std::shared_ptr<CWallet> walletInstance(new CWallet(&chain, location, WalletDatabase::Create(location.GetPath())), ReleaseWallet);
    DBErrors nLoadWalletRet = walletInstance->LoadWallet(fFirstRun);
    if (nLoadWalletRet != DBErrors::LOAD_OK)
    {
        if (nLoadWalletRet == DBErrors::CORRUPT) {
            chain.initError(strprintf(_("Error loading %s: Wallet corrupted"), walletFile));
            return nullptr;
        }
        else if (nLoadWalletRet == DBErrors::NONCRITICAL_ERROR)
        {
            chain.initWarning(strprintf(_("Error reading %s! All keys read correctly, but transaction data"
                                          " or address book entries might be missing or incorrect."),
                walletFile));
        }
        else if (nLoadWalletRet == DBErrors::TOO_NEW) {
            chain.initError(strprintf(_("Error loading %s: Wallet requires newer version of %s"), walletFile, PACKAGE_NAME));
            return nullptr;
        }
        else if (nLoadWalletRet == DBErrors::NEED_REWRITE)
        {
            chain.initError(strprintf(_("Wallet needed to be rewritten: restart %s to complete"), PACKAGE_NAME));
            return nullptr;
        }
        else {
            chain.initError(strprintf(_("Error loading %s"), walletFile));
            return nullptr;
        }
    }

    int prev_version = walletInstance->GetVersion();
    if (gArgs.GetBoolArg("-upgradewallet", fFirstRun))
    {
        int nMaxVersion = gArgs.GetArg("-upgradewallet", 0);
        if (nMaxVersion == 0) // the -upgradewallet without argument case
        {
            walletInstance->WalletLogPrintf("Performing wallet upgrade to %i\n", FEATURE_LATEST);
            nMaxVersion = FEATURE_LATEST;
            walletInstance->SetMinVersion(FEATURE_LATEST); // permanently upgrade the wallet immediately
        }
        else
            walletInstance->WalletLogPrintf("Allowing wallet upgrade up to %i\n", nMaxVersion);
        if (nMaxVersion < walletInstance->GetVersion())
        {
            chain.initError(_("Cannot downgrade wallet"));
            return nullptr;
        }
        walletInstance->SetMaxVersion(nMaxVersion);
    }

    // Upgrade to HD if explicit upgrade
    if (gArgs.GetBoolArg("-upgradewallet", false)) {
        LOCK(walletInstance->cs_wallet);

        // Do not upgrade versions to any version between HD_SPLIT and FEATURE_PRE_SPLIT_KEYPOOL unless already supporting HD_SPLIT
        int max_version = walletInstance->GetVersion();
        if (!walletInstance->CanSupportFeature(FEATURE_HD_SPLIT) && max_version >= FEATURE_HD_SPLIT && max_version < FEATURE_PRE_SPLIT_KEYPOOL) {
            chain.initError(_("Cannot upgrade a non HD split wallet without upgrading to support pre split keypool. Please use -upgradewallet=169900 or -upgradewallet with no version specified."));
            return nullptr;
        }

        bool hd_upgrade = false;
        bool split_upgrade = false;
        if (walletInstance->CanSupportFeature(FEATURE_HD) && !walletInstance->IsHDEnabled()) {
            walletInstance->WalletLogPrintf("Upgrading wallet to HD\n");
            walletInstance->SetMinVersion(FEATURE_HD);

            // generate a new master key
            CPubKey masterPubKey = walletInstance->GenerateNewSeed();
            walletInstance->SetHDSeed(masterPubKey);
            hd_upgrade = true;
        }
        // Upgrade to HD chain split if necessary
        if (walletInstance->CanSupportFeature(FEATURE_HD_SPLIT)) {
            walletInstance->WalletLogPrintf("Upgrading wallet to use HD chain split\n");
            walletInstance->SetMinVersion(FEATURE_PRE_SPLIT_KEYPOOL);
            split_upgrade = FEATURE_HD_SPLIT > prev_version;
        }
        // Mark all keys currently in the keypool as pre-split
        if (split_upgrade) {
            walletInstance->MarkPreSplitKeys();
        }
        // Regenerate the keypool if upgraded to HD
        if (hd_upgrade) {
            if (!walletInstance->TopUpKeyPool()) {
                chain.initError(_("Unable to generate keys"));
                return nullptr;
            }
        }
    }

    if (fFirstRun)
    {
        // ensure this wallet.dat can only be opened by clients supporting HD with chain split and expects no default key
        walletInstance->SetMinVersion(FEATURE_LATEST);

        walletInstance->SetWalletFlags(wallet_creation_flags, false);
        if (!(wallet_creation_flags & (WALLET_FLAG_DISABLE_PRIVATE_KEYS | WALLET_FLAG_BLANK_WALLET))) {
            // generate a new seed
            CPubKey seed = walletInstance->GenerateNewSeed();
            walletInstance->SetHDSeed(seed);
        }

        // Top up the keypool
        if (walletInstance->CanGenerateKeys() && !walletInstance->TopUpKeyPool()) {
            chain.initError(_("Unable to generate initial keys"));
            return nullptr;
        }

        auto locked_chain = chain.lock();
        walletInstance->ChainStateFlushed(locked_chain->getTipLocator());
    } else if (wallet_creation_flags & WALLET_FLAG_DISABLE_PRIVATE_KEYS) {
        // Make it impossible to disable private keys after creation
        chain.initError(strprintf(_("Error loading %s: Private keys can only be disabled during creation"), walletFile));
        return NULL;
    } else if (walletInstance->IsWalletFlagSet(WALLET_FLAG_DISABLE_PRIVATE_KEYS)) {
        LOCK(walletInstance->cs_KeyStore);
        if (!walletInstance->mapKeys.empty() || !walletInstance->mapCryptedKeys.empty()) {
            chain.initWarning(strprintf(_("Warning: Private keys detected in wallet {%s} with disabled private keys"), walletFile));
        }
    }

    if (!gArgs.GetArg("-addresstype", "").empty() && !ParseOutputType(gArgs.GetArg("-addresstype", ""), walletInstance->m_default_address_type)) {
        chain.initError(strprintf("Unknown address type '%s'", gArgs.GetArg("-addresstype", "")));
        return nullptr;
    }

    if (!gArgs.GetArg("-changetype", "").empty() && !ParseOutputType(gArgs.GetArg("-changetype", ""), walletInstance->m_default_change_type)) {
        chain.initError(strprintf("Unknown change type '%s'", gArgs.GetArg("-changetype", "")));
        return nullptr;
    }

    if (gArgs.IsArgSet("-mintxfee")) {
        CAmount n = 0;
        if (!ParseMoney(gArgs.GetArg("-mintxfee", ""), n) || 0 == n) {
            chain.initError(AmountErrMsg("mintxfee", gArgs.GetArg("-mintxfee", "")));
            return nullptr;
        }
        if (n > HIGH_TX_FEE_PER_KB) {
            chain.initWarning(AmountHighWarn("-mintxfee") + " " +
                              _("This is the minimum transaction fee you pay on every transaction."));
        }
        walletInstance->m_min_fee = CFeeRate(n);
    }

    walletInstance->m_allow_fallback_fee = Params().IsFallbackFeeEnabled();
    if (gArgs.IsArgSet("-fallbackfee")) {
        CAmount nFeePerK = 0;
        if (!ParseMoney(gArgs.GetArg("-fallbackfee", ""), nFeePerK)) {
            chain.initError(strprintf(_("Invalid amount for -fallbackfee=<amount>: '%s'"), gArgs.GetArg("-fallbackfee", "")));
            return nullptr;
        }
        if (nFeePerK > HIGH_TX_FEE_PER_KB) {
            chain.initWarning(AmountHighWarn("-fallbackfee") + " " +
                              _("This is the transaction fee you may pay when fee estimates are not available."));
        }
        walletInstance->m_fallback_fee = CFeeRate(nFeePerK);
        walletInstance->m_allow_fallback_fee = nFeePerK != 0; //disable fallback fee in case value was set to 0, enable if non-null value
    }
    if (gArgs.IsArgSet("-discardfee")) {
        CAmount nFeePerK = 0;
        if (!ParseMoney(gArgs.GetArg("-discardfee", ""), nFeePerK)) {
            chain.initError(strprintf(_("Invalid amount for -discardfee=<amount>: '%s'"), gArgs.GetArg("-discardfee", "")));
            return nullptr;
        }
        if (nFeePerK > HIGH_TX_FEE_PER_KB) {
            chain.initWarning(AmountHighWarn("-discardfee") + " " +
                              _("This is the transaction fee you may discard if change is smaller than dust at this level"));
        }
        walletInstance->m_discard_rate = CFeeRate(nFeePerK);
    }
    if (gArgs.IsArgSet("-paytxfee")) {
        CAmount nFeePerK = 0;
        if (!ParseMoney(gArgs.GetArg("-paytxfee", ""), nFeePerK)) {
            chain.initError(AmountErrMsg("paytxfee", gArgs.GetArg("-paytxfee", "")));
            return nullptr;
        }
        if (nFeePerK > HIGH_TX_FEE_PER_KB) {
            chain.initWarning(AmountHighWarn("-paytxfee") + " " +
                              _("This is the transaction fee you will pay if you send a transaction."));
        }
        walletInstance->m_pay_tx_fee = CFeeRate(nFeePerK, 1000);
        if (walletInstance->m_pay_tx_fee < chain.relayMinFee()) {
            chain.initError(strprintf(_("Invalid amount for -paytxfee=<amount>: '%s' (must be at least %s)"),
                gArgs.GetArg("-paytxfee", ""), chain.relayMinFee().ToString()));
            return nullptr;
        }
    }

    if (gArgs.IsArgSet("-maxtxfee"))
    {
        CAmount nMaxFee = 0;
        if (!ParseMoney(gArgs.GetArg("-maxtxfee", ""), nMaxFee)) {
            chain.initError(AmountErrMsg("maxtxfee", gArgs.GetArg("-maxtxfee", "")));
            return nullptr;
        }
        if (nMaxFee > HIGH_MAX_TX_FEE) {
            chain.initWarning(_("-maxtxfee is set very high! Fees this large could be paid on a single transaction."));
        }
        if (CFeeRate(nMaxFee, 1000) < chain.relayMinFee()) {
            chain.initError(strprintf(_("Invalid amount for -maxtxfee=<amount>: '%s' (must be at least the minrelay fee of %s to prevent stuck transactions)"),
                                       gArgs.GetArg("-maxtxfee", ""), chain.relayMinFee().ToString()));
            return nullptr;
        }
        walletInstance->m_default_max_tx_fee = nMaxFee;
    }

    if (chain.relayMinFee().GetFeePerK() > HIGH_TX_FEE_PER_KB)
        chain.initWarning(AmountHighWarn("-minrelaytxfee") + " " +
                    _("The wallet will avoid paying less than the minimum relay fee."));

    walletInstance->m_confirm_target = gArgs.GetArg("-txconfirmtarget", DEFAULT_TX_CONFIRM_TARGET);
    walletInstance->m_spend_zero_conf_change = gArgs.GetBoolArg("-spendzeroconfchange", DEFAULT_SPEND_ZEROCONF_CHANGE);
    walletInstance->m_signal_rbf = gArgs.GetBoolArg("-walletrbf", DEFAULT_WALLET_RBF);

    walletInstance->WalletLogPrintf("Wallet completed loading in %15dms\n", GetTimeMillis() - nStart);

    // Try to top up keypool. No-op if the wallet is locked.
    walletInstance->TopUpKeyPool();

    auto locked_chain = chain.lock();
    LOCK(walletInstance->cs_wallet);

    int rescan_height = 0;
    if (!gArgs.GetBoolArg("-rescan", false))
    {
        WalletBatch batch(*walletInstance->database);
        CBlockLocator locator;
        if (batch.ReadBestBlock(locator)) {
            if (const Optional<int> fork_height = locked_chain->findLocatorFork(locator)) {
                rescan_height = *fork_height;
            }
        }
    }

    const Optional<int> tip_height = locked_chain->getHeight();
    if (tip_height) {
        walletInstance->m_last_block_processed = locked_chain->getBlockHash(*tip_height);
    } else {
        walletInstance->m_last_block_processed.SetNull();
    }

    if (tip_height && *tip_height != rescan_height)
    {
        // We can't rescan beyond non-pruned blocks, stop and throw an error.
        // This might happen if a user uses an old wallet within a pruned node
        // or if they ran -disablewallet for a longer time, then decided to re-enable
        if (chain.havePruned()) {
            // Exit early and print an error.
            // If a block is pruned after this check, we will load the wallet,
            // but fail the rescan with a generic error.
            int block_height = *tip_height;
            while (block_height > 0 && locked_chain->haveBlockOnDisk(block_height - 1) && rescan_height != block_height) {
                --block_height;
            }

            if (rescan_height != block_height) {
                chain.initError(_("Prune: last wallet synchronisation goes beyond pruned data. You need to -reindex (download the whole blockchain again in case of pruned node)"));
                return nullptr;
            }
        }

        chain.initMessage(_("Rescanning..."));
        walletInstance->WalletLogPrintf("Rescanning last %i blocks (from block %i)...\n", *tip_height - rescan_height, rescan_height);

        // No need to read and scan block if block was created before
        // our wallet birthday (as adjusted for block time variability)
        if (walletInstance->nTimeFirstKey) {
            if (Optional<int> first_block = locked_chain->findFirstBlockWithTimeAndHeight(walletInstance->nTimeFirstKey - TIMESTAMP_WINDOW, rescan_height, nullptr)) {
                rescan_height = *first_block;
            }
        }

        {
            WalletRescanReserver reserver(walletInstance.get());
            if (!reserver.reserve() || (ScanResult::SUCCESS != walletInstance->ScanForWalletTransactions(locked_chain->getBlockHash(rescan_height), {} /* stop block */, reserver, true /* update */).status)) {
                chain.initError(_("Failed to rescan the wallet during initialization"));
                return nullptr;
            }
        }
        walletInstance->ChainStateFlushed(locked_chain->getTipLocator());
        walletInstance->database->IncrementUpdateCounter();

        // Restore wallet transaction metadata after -zapwallettxes=1
        if (gArgs.GetBoolArg("-zapwallettxes", false) && gArgs.GetArg("-zapwallettxes", "1") != "2")
        {
            WalletBatch batch(*walletInstance->database);

            for (const CWalletTx& wtxOld : vWtx)
            {
                uint256 hash = wtxOld.GetHash();
                std::map<uint256, CWalletTx>::iterator mi = walletInstance->mapWallet.find(hash);
                if (mi != walletInstance->mapWallet.end())
                {
                    const CWalletTx* copyFrom = &wtxOld;
                    CWalletTx* copyTo = &mi->second;
                    copyTo->mapValue = copyFrom->mapValue;
                    copyTo->vOrderForm = copyFrom->vOrderForm;
                    copyTo->nTimeReceived = copyFrom->nTimeReceived;
                    copyTo->nTimeSmart = copyFrom->nTimeSmart;
                    copyTo->fFromMe = copyFrom->fFromMe;
                    copyTo->nOrderPos = copyFrom->nOrderPos;
                    batch.WriteTx(*copyTo);
                }
            }
        }
    }

    chain.loadWallet(interfaces::MakeWallet(walletInstance));

    // Register with the validation interface. It's ok to do this after rescan since we're still holding locked_chain.
    walletInstance->handleNotifications();

    walletInstance->SetBroadcastTransactions(gArgs.GetBoolArg("-walletbroadcast", DEFAULT_WALLETBROADCAST));

    {
        walletInstance->WalletLogPrintf("setKeyPool.size() = %u\n",      walletInstance->GetKeyPoolSize());
        walletInstance->WalletLogPrintf("mapWallet.size() = %u\n",       walletInstance->mapWallet.size());
        walletInstance->WalletLogPrintf("mapAddressBook.size() = %u\n",  walletInstance->mapAddressBook.size());
    }

    return walletInstance;
}

void CWallet::handleNotifications()
{
    m_chain_notifications_handler = m_chain->handleNotifications(*this);
}

void CWallet::postInitProcess()
{
    auto locked_chain = chain().lock();
    LOCK(cs_wallet);

    // Add wallet transactions that aren't already in a block to mempool
    // Do this here as mempool requires genesis block to be loaded
    ReacceptWalletTransactions(*locked_chain);

    // Update wallet transactions with current mempool transactions.
    chain().requestMempoolTransactions(*this);
}

bool CWallet::BackupWallet(const std::string& strDest)
{
    return database->Backup(strDest);
}

CKeyPool::CKeyPool()
{
    nTime = GetTime();
    fInternal = false;
    m_pre_split = false;
}

CKeyPool::CKeyPool(const CPubKey& vchPubKeyIn, bool internalIn)
{
    nTime = GetTime();
    vchPubKey = vchPubKeyIn;
    fInternal = internalIn;
    m_pre_split = false;
}

CWalletKey::CWalletKey(int64_t nExpires)
{
    nTimeCreated = (nExpires ? GetTime() : 0);
    nTimeExpires = nExpires;
}

void CMerkleTx::SetMerkleBranch(const uint256& block_hash, int posInBlock)
{
    // Update the tx's hashBlock
    hashBlock = block_hash;

    // set the position of the transaction in the block
    nIndex = posInBlock;
}

int CMerkleTx::GetDepthInMainChain(interfaces::Chain::Lock& locked_chain) const
{
    if (hashUnset())
        return 0;

    return locked_chain.getBlockDepth(hashBlock) * (nIndex == -1 ? -1 : 1);
}

int CMerkleTx::GetBlocksToMaturity(interfaces::Chain::Lock& locked_chain) const
{
    if (!IsCoinBase())
        return 0;
    int chain_depth = GetDepthInMainChain(locked_chain);
    assert(chain_depth >= 0); // coinbase tx should not be conflicted
    return std::max(0, (COINBASE_MATURITY+1) - chain_depth);
}

bool CMerkleTx::IsImmatureCoinBase(interfaces::Chain::Lock& locked_chain) const
{
    // note GetBlocksToMaturity is 0 for non-coinbase tx
    return GetBlocksToMaturity(locked_chain) > 0;
}

bool CWalletTx::AcceptToMemoryPool(interfaces::Chain::Lock& locked_chain, CValidationState& state)
{
    // We must set fInMempool here - while it will be re-set to true by the
    // entered-mempool callback, if we did not there would be a race where a
    // user could call sendmoney in a loop and hit spurious out of funds errors
    // because we think that this newly generated transaction's change is
    // unavailable as we're not yet aware that it is in the mempool.
    bool ret = locked_chain.submitToMemoryPool(tx, pwallet->m_default_max_tx_fee, state);
    fInMempool |= ret;
    return ret;
}

void CWallet::LearnRelatedScripts(const CPubKey& key, OutputType type)
{
    if (key.IsCompressed() && (type == OutputType::P2SH_SEGWIT || type == OutputType::BECH32)) {
        CTxDestination witdest = WitnessV0KeyHash(key.GetID());
        CScript witprog = GetScriptForDestination(witdest);
        // Make sure the resulting program is solvable.
        assert(IsSolvable(*this, witprog));
        AddCScript(witprog);
    }
}

void CWallet::LearnAllRelatedScripts(const CPubKey& key)
{
    // OutputType::P2SH_SEGWIT always adds all necessary scripts for all types.
    LearnRelatedScripts(key, OutputType::P2SH_SEGWIT);
}

std::vector<OutputGroup> CWallet::GroupOutputs(const std::vector<COutput>& outputs, bool single_coin) const {
    std::vector<OutputGroup> groups;
    std::map<std::pair<CAsset, CTxDestination>, OutputGroup> gmap;
    std::pair<CAsset, CTxDestination> dst;
    for (const auto& output : outputs) {
        if (output.fSpendable) {
            CInputCoin input_coin = output.GetInputCoin();
            dst.first = input_coin.asset;

            size_t ancestors, descendants;
            chain().getTransactionAncestry(output.tx->GetHash(), ancestors, descendants);
            if (!single_coin && ExtractDestination(output.tx->tx->vout[output.i].scriptPubKey, dst.second)) {
                // Limit output groups to no more than 10 entries, to protect
                // against inadvertently creating a too-large transaction
                // when using -avoidpartialspends
                if (gmap[dst].m_outputs.size() >= OUTPUT_GROUP_MAX_ENTRIES) {
                    groups.push_back(gmap[dst]);
                    gmap.erase(dst);
                }
                gmap[dst].Insert(input_coin, output.nDepth, output.tx->IsFromMe(ISMINE_ALL), ancestors, descendants);
            } else {
                groups.emplace_back(input_coin, output.nDepth, output.tx->IsFromMe(ISMINE_ALL), ancestors, descendants);
            }
        }
    }
    if (!single_coin) {
        for (const auto& it : gmap) groups.push_back(it.second);
    }
    return groups;
}

bool CWallet::GetKeyOrigin(const CKeyID& keyID, KeyOriginInfo& info) const
{
    CKeyMetadata meta;
    {
        LOCK(cs_wallet);
        auto it = mapKeyMetadata.find(keyID);
        if (it != mapKeyMetadata.end()) {
            meta = it->second;
        }
    }
    if (meta.has_key_origin) {
        std::copy(meta.key_origin.fingerprint, meta.key_origin.fingerprint + 4, info.fingerprint);
        info.path = meta.key_origin.path;
    } else { // Single pubkeys get the master fingerprint of themselves
        std::copy(keyID.begin(), keyID.begin() + 4, info.fingerprint);
    }
    return true;
}

bool CWallet::AddKeyOriginWithDB(WalletBatch& batch, const CPubKey& pubkey, const KeyOriginInfo& info)
{
    LOCK(cs_wallet);
    std::copy(info.fingerprint, info.fingerprint + 4, mapKeyMetadata[pubkey.GetID()].key_origin.fingerprint);
    mapKeyMetadata[pubkey.GetID()].key_origin.path = info.path;
    mapKeyMetadata[pubkey.GetID()].has_key_origin = true;
    mapKeyMetadata[pubkey.GetID()].hdKeypath = WriteHDKeypath(info.path);
    return batch.WriteKeyMetadata(mapKeyMetadata[pubkey.GetID()], pubkey, true);
}

<<<<<<< HEAD
//
// ELEMENTS WALLET ADDITIONS
//

bool CWallet::SetOnlinePubKey(const CPubKey& online_key_in)
{
    LOCK(cs_wallet);
    if (!WalletBatch(*database).WriteOnlineKey(online_key_in)) {
        return false;
    }
    online_key = online_key_in;
    return true;
}

bool CWallet::SetOfflineXPubKey(const CExtPubKey& offline_xpub_in)
{
    LOCK(cs_wallet);
    if (!WalletBatch(*database).WriteOfflineXPubKey(offline_xpub_in)) {
        return false;
    }
    offline_xpub = offline_xpub_in;
    return true;
}

bool CWallet::SetOfflineDescriptor(const std::string& offline_desc_in)
{
    LOCK(cs_wallet);
    if (!WalletBatch(*database).WriteOfflineDescriptor(offline_desc_in)) {
        return false;
    }
    offline_desc = offline_desc_in;
    return true;
}

bool CWallet::SetOfflineCounter(int counter) {
    LOCK(cs_wallet);
    if (!WalletBatch(*database).WriteOfflineCounter(counter)) {
        return false;
    }
    offline_counter = counter;
    return true;
}

unsigned int CWalletTx::GetPseudoInputOffset(const unsigned int input_index, const bool reissuance_token) const
{
    // There is no mapValue space for null issuances
    assert(reissuance_token ? !tx->vin[input_index].assetIssuance.nInflationKeys.IsNull() : !tx->vin[input_index].assetIssuance.nAmount.IsNull());
    unsigned int mapvalue_loc = 0;
    for (unsigned int i = 0; i < tx->vin.size()*2; i++) {
        if (input_index == i/2 && (reissuance_token ? 1 : 0) == i % 2) {
            break;
        }
        if (!tx->vin[i/2].assetIssuance.IsNull()) {
            if ((i % 2 == 0 && !tx->vin[i/2].assetIssuance.nAmount.IsNull()) ||
                    (i % 2 == 1 && !tx->vin[i/2].assetIssuance.nInflationKeys.IsNull())) {
                mapvalue_loc++;
            }
        }
    }
    return mapvalue_loc;
}

void CWalletTx::SetBlindingData(const unsigned int map_index, const CPubKey& blinding_pubkey, const CAmount value, const uint256& value_factor, const CAsset& asset, const uint256& asset_factor)
{
    if (mapValue["blindingdata"].size() < (map_index + 1) * 138) {
        mapValue["blindingdata"].resize((tx->vout.size() + GetNumIssuances(*tx)) * 138);
    }

    unsigned char* it = (unsigned char*)(&mapValue["blindingdata"][0]) + 138 * map_index;

    *it = 1;
    memcpy(&*(it + 1), &value, 8);
    memcpy(&*(it + 9), value_factor.begin(), 32);
    memcpy(&*(it + 41), asset_factor.begin(), 32);
    memcpy(&*(it + 73), asset.begin(), 32);
    if (blinding_pubkey.IsFullyValid()) {
        memcpy(&*(it + 105), blinding_pubkey.begin(), 33);
    } else {
        memset(&*(it + 105), 0, 33);
    }

}

void CWalletTx::GetBlindingData(const unsigned int map_index, const std::vector<unsigned char>& vchRangeproof, const CConfidentialValue& conf_value, const CConfidentialAsset& conf_asset, const CConfidentialNonce nonce, const CScript& scriptPubKey, CPubKey* blinding_pubkey_out, CAmount* value_out, uint256* value_factor_out, CAsset* asset_out, uint256* asset_factor_out) const
{
    // Blinding data is cached in a serialized record mapWallet["blindingdata"].
    // It contains a concatenation byte vectors, 74 bytes per txout or pseudo-input.
    // Each consists of:
    // * 1 byte boolean marker (has the output been computed)?
    // * 8 bytes value (-1 if unknown)
    // * 32 bytes value blinding factor
    // * 32 bytes asset blinding factor
    // * 32 bytes asset
    // * 33 bytes blinding pubkey (ECDH pubkey of the destination)
    // This is really ugly, and should use CDataStream serialization instead.

    if (mapValue["blindingdata"].size() < (map_index + 1) * 138) {
        mapValue["blindingdata"].resize((tx->vout.size() + GetNumIssuances(*tx)) * 138);
    }

    unsigned char* it = (unsigned char*)(&mapValue["blindingdata"][0]) + 138 * map_index;

    CAmount amount = -1;
    CPubKey pubkey;
    uint256 value_factor;
    CAsset asset_tag;
    uint256 asset_factor;

    if (*it == 1) {
        memcpy(&amount, &*(it + 1), 8);
        memcpy(value_factor.begin(), &*(it + 9), 32);
        memcpy(asset_factor.begin(), &*(it + 41), 32);
        memcpy(asset_tag.begin(), &*(it + 73), 32);
        pubkey.Set(it + 105, it + 138);

        if (conf_value.IsExplicit()) {
            assert(conf_value.GetAmount() == amount);
        }
    } else {
        pwallet->ComputeBlindingData(conf_value, conf_asset, nonce, scriptPubKey, vchRangeproof, amount, pubkey, value_factor, asset_tag, asset_factor);
        *it = 1;
        memcpy(&*(it + 1), &amount, 8);
        memcpy(&*(it + 9), value_factor.begin(), 32);
        memcpy(&*(it + 41), asset_factor.begin(), 32);
        memcpy(&*(it + 73), asset_tag.begin(), 32);
        if (pubkey.IsFullyValid()) {
            memcpy(&*(it + 105), pubkey.begin(), 33);
        } else {
            memset(&*(it + 105), 0, 33);
        }
    }

    if (value_out) *value_out = amount;
    if (blinding_pubkey_out) *blinding_pubkey_out = pubkey;
    if (value_factor_out) *value_factor_out = value_factor;
    if (asset_factor_out) *asset_factor_out = asset_factor;
    if (asset_out) *asset_out = asset_tag;
}

CAmount CWalletTx::GetOutputValueOut(unsigned int output_index) const {
    assert(output_index < tx->vout.size());
    const CTxOut& out = tx->vout[output_index];
    const CTxWitness& wit = tx->witness;
    CAmount ret;
    GetBlindingData(output_index, wit.vtxoutwit.size() <= output_index ? std::vector<unsigned char>() : wit.vtxoutwit[output_index].vchRangeproof, out.nValue, out.nAsset, out.nNonce, out.scriptPubKey, nullptr, &ret, nullptr, nullptr, nullptr);
    return ret;
}

uint256 CWalletTx::GetOutputAmountBlindingFactor(unsigned int output_index) const {
    assert(output_index < tx->vout.size());
    const CTxOut& out = tx->vout[output_index];
    const CTxWitness& wit = tx->witness;
    uint256 ret;
    GetBlindingData(output_index, wit.vtxoutwit.size() <= output_index ? std::vector<unsigned char>() : wit.vtxoutwit[output_index].vchRangeproof, out.nValue, out.nAsset, out.nNonce, out.scriptPubKey, nullptr, nullptr, &ret, nullptr, nullptr);
    return ret;
}

uint256 CWalletTx::GetOutputAssetBlindingFactor(unsigned int output_index) const {
    assert(output_index < tx->vout.size());
    const CTxOut& out = tx->vout[output_index];
    const CTxWitness& wit = tx->witness;
    uint256 ret;
    GetBlindingData(output_index, wit.vtxoutwit.size() <= output_index ? std::vector<unsigned char>() : wit.vtxoutwit[output_index].vchRangeproof, out.nValue, out.nAsset, out.nNonce, out.scriptPubKey, nullptr, nullptr, nullptr, nullptr, &ret);
    return ret;
}

CAsset CWalletTx::GetOutputAsset(unsigned int output_index) const {
    assert(output_index < tx->vout.size());
    const CTxOut& out = tx->vout[output_index];
    const CTxWitness& wit = tx->witness;
    CAsset ret;
    GetBlindingData(output_index, wit.vtxoutwit.size() <= output_index ? std::vector<unsigned char>() : wit.vtxoutwit[output_index].vchRangeproof, out.nValue, out.nAsset, out.nNonce, out.scriptPubKey, nullptr, nullptr, nullptr, &ret, nullptr);
    return ret;
}

CPubKey CWalletTx::GetOutputBlindingPubKey(unsigned int output_index) const {
    assert(output_index < tx->vout.size());
    const CTxOut& out = tx->vout[output_index];
    const CTxWitness& wit = tx->witness;
    CPubKey ret;
    GetBlindingData(output_index, wit.vtxoutwit.size() <= output_index ? std::vector<unsigned char>() : wit.vtxoutwit[output_index].vchRangeproof, out.nValue, out.nAsset, out.nNonce, out.scriptPubKey, &ret, nullptr, nullptr, nullptr, nullptr);
    return ret;
}

void CWalletTx::GetIssuanceAssets(unsigned int input_index, CAsset* out_asset, CAsset* out_reissuance_token) const {
    assert(input_index < tx->vin.size());
    const CAssetIssuance& issuance = tx->vin[input_index].assetIssuance;

    if (out_asset && issuance.nAmount.IsNull()) {
        out_asset->SetNull();
        out_asset = nullptr;
    }
    if (out_reissuance_token && issuance.nInflationKeys.IsNull()) {
        out_reissuance_token->SetNull();
        out_reissuance_token = nullptr;
    }
    if (!(out_asset || out_reissuance_token)) return;

    if (issuance.assetBlindingNonce.IsNull()) {
        uint256 entropy;
        GenerateAssetEntropy(entropy, tx->vin[input_index].prevout, issuance.assetEntropy);
        if (out_reissuance_token) {
            CalculateReissuanceToken(*out_reissuance_token, entropy, issuance.nAmount.IsCommitment());
        }
        if (out_asset) {
            CalculateAsset(*out_asset, entropy);
        }
    }
    else {
        if (out_reissuance_token) {
            // Re-issuances don't emit issuance tokens
            out_reissuance_token->SetNull();
        }
        if (out_asset) {
            CalculateAsset(*out_asset, issuance.assetEntropy);
        }
    }
}

uint256 CWalletTx::GetIssuanceBlindingFactor(unsigned int input_index, bool reissuance_token) const {
    assert(input_index < tx->vin.size());
    CAsset asset;
    const CAssetIssuance& issuance = tx->vin[input_index].assetIssuance;
    const CTxWitness& wit = tx->witness;
    GetIssuanceAssets(input_index, reissuance_token ? nullptr : &asset, reissuance_token ? &asset : nullptr);
    if (asset.IsNull()) {
        return uint256();
    }
    const std::vector<unsigned char>& rangeproof = wit.vtxinwit.size() <= input_index ? std::vector<unsigned char>() : (reissuance_token ? wit.vtxinwit[input_index].vchInflationKeysRangeproof : wit.vtxinwit[input_index].vchIssuanceAmountRangeproof);
    unsigned int mapValueInd = GetPseudoInputOffset(input_index, reissuance_token)+tx->vout.size();

    uint256 ret;
    CScript blindingScript(CScript() << OP_RETURN << std::vector<unsigned char>(tx->vin[input_index].prevout.hash.begin(), tx->vin[input_index].prevout.hash.end()) << tx->vin[input_index].prevout.n);
    GetBlindingData(mapValueInd, rangeproof, reissuance_token ? issuance.nInflationKeys : issuance.nAmount, CConfidentialAsset(asset), CConfidentialNonce(), blindingScript, nullptr, nullptr, &ret, nullptr, nullptr);
    return ret;
}

CAmount CWalletTx::GetIssuanceAmount(unsigned int input_index, bool reissuance_token) const {
    assert(input_index < tx->vin.size());
    CAsset asset;
    const CAssetIssuance& issuance = tx->vin[input_index].assetIssuance;
    const CTxWitness& wit = tx->witness;
    GetIssuanceAssets(input_index, reissuance_token ? nullptr : &asset, reissuance_token ? &asset : nullptr);
    if (asset.IsNull()) {
        return -1;
    }
    unsigned int mapValueInd = GetPseudoInputOffset(input_index, reissuance_token)+tx->vout.size();
    const std::vector<unsigned char>& rangeproof = wit.vtxinwit.size() <= input_index ? std::vector<unsigned char>() : (reissuance_token ? wit.vtxinwit[input_index].vchInflationKeysRangeproof : wit.vtxinwit[input_index].vchIssuanceAmountRangeproof);

    CAmount ret;
    CScript blindingScript(CScript() << OP_RETURN << std::vector<unsigned char>(tx->vin[input_index].prevout.hash.begin(), tx->vin[input_index].prevout.hash.end()) << tx->vin[input_index].prevout.n);
    GetBlindingData(mapValueInd, rangeproof, reissuance_token ? issuance.nInflationKeys : issuance.nAmount, CConfidentialAsset(asset), CConfidentialNonce(), blindingScript, nullptr, &ret, nullptr, nullptr, nullptr);
    return ret;
}

void CWallet::ComputeBlindingData(const CConfidentialValue& conf_value, const CConfidentialAsset& conf_asset, const CConfidentialNonce& nonce, const CScript& scriptPubKey, const std::vector<unsigned char>& vchRangeproof, CAmount& value, CPubKey& blinding_pubkey, uint256& value_factor, CAsset& asset, uint256& asset_factor) const
{
    if (conf_value.IsExplicit() && conf_asset.IsExplicit()) {
        value = conf_value.GetAmount();
        asset = conf_asset.GetAsset();
        blinding_pubkey = CPubKey();
        value_factor.SetNull();
        asset_factor.SetNull();
        return;
    }

    CKey blinding_key;
    if ((blinding_key = GetBlindingKey(&scriptPubKey)).IsValid()) {
        // For outputs using derived blinding.
        if (UnblindConfidentialPair(blinding_key, conf_value, conf_asset, nonce, scriptPubKey, vchRangeproof, value, value_factor, asset, asset_factor)) {
            // TODO: make sure SetBlindingData sets it as receiver's blinding pubkey
            blinding_pubkey = blinding_key.GetPubKey();
            return;
        }
    }

    value = -1;
    blinding_pubkey = CPubKey();
    value_factor.SetNull();
    asset.SetNull();
    asset_factor.SetNull();
}

void CWalletTx::WipeUnknownBlindingData()
{
    for (unsigned int n = 0; n < tx->vout.size(); n++) {
        if (GetOutputValueOut(n) == -1) {
            mapValue["blindingdata"][138 * n] = 0;
        }
    }
    for (unsigned int n = 0; n < tx->vin.size(); n++) {
        if (!tx->vin[n].assetIssuance.nAmount.IsNull()) {
            if (GetIssuanceAmount(n, false) == -1) {
                mapValue["blindingdata"][138 * (tx->vout.size() + GetPseudoInputOffset(n, false))] = 0;
            }
        }
        if (!tx->vin[n].assetIssuance.nInflationKeys.IsNull()) {
            if (GetIssuanceAmount(n, true) == -1) {
                mapValue["blindingdata"][138 * (tx->vout.size() + GetPseudoInputOffset(n, true))] = 0;
            }
        }
    }
}

std::map<uint256, std::pair<CAsset, CAsset> > CWallet::GetReissuanceTokenTypes() const {
    std::map<uint256, std::pair<CAsset, CAsset> > tokenMap;
    {
        auto locked_chain = chain().lock();
        LOCK(cs_wallet);
        for (std::map<uint256, CWalletTx>::const_iterator it = mapWallet.begin(); it != mapWallet.end(); ++it) {
            const CWalletTx* pcoin = &(*it).second;
            CAsset asset;
            CAsset token;
            uint256 entropy;
            for (unsigned int input_index = 0; input_index < pcoin->tx->vin.size(); input_index++) {
                const CAssetIssuance& issuance = pcoin->tx->vin[input_index].assetIssuance;
                if (issuance.IsNull()) {
                    continue;
                }
                // Only looking at initial issuances
                if (issuance.assetBlindingNonce.IsNull()) {
                    GenerateAssetEntropy(entropy, pcoin->tx->vin[input_index].prevout, issuance.assetEntropy);
                    CalculateAsset(asset, entropy);
                    // TODO handle the case with null nAmount (not decided yet)
                    CalculateReissuanceToken(token, entropy, issuance.nAmount.IsCommitment());
                    tokenMap[entropy] = std::make_pair(token, asset);
                }
            }
        }
    }
    return tokenMap;
}

CKey CWallet::GetBlindingKey(const CScript* script) const
{
    CKey key;

    if (script != NULL) {
        std::map<CScriptID, uint256>::const_iterator it = mapSpecificBlindingKeys.find(CScriptID(*script));
        if (it != mapSpecificBlindingKeys.end()) {
            key.Set(it->second.begin(), it->second.end(), true);
            if (key.IsValid()) {
                return key;
            }
        }
    }

    if (script != NULL && !blinding_derivation_key.IsNull()) {
        unsigned char vch[32];
        CHMAC_SHA256(blinding_derivation_key.begin(), blinding_derivation_key.size()).Write(&((*script)[0]), script->size()).Finalize(vch);
        key.Set(&vch[0], &vch[32], true);
        if (key.IsValid()) {
            return key;
        }
    }

    return CKey();
}

CPubKey CWallet::GetBlindingPubKey(const CScript& script) const
{
    CKey key = GetBlindingKey(&script);
    if (key.IsValid()) {
        return key.GetPubKey();
    }

    return CPubKey();
}

bool CWallet::LoadSpecificBlindingKey(const CScriptID& scriptid, const uint256& key)
{
    AssertLockHeld(cs_wallet); // mapSpecificBlindingKeys
    mapSpecificBlindingKeys[scriptid] = key;
    return true;
}

bool CWallet::AddSpecificBlindingKey(const CScriptID& scriptid, const uint256& key)
{
    AssertLockHeld(cs_wallet); // mapSpecificBlindingKeys
    if (!LoadSpecificBlindingKey(scriptid, key))
        return false;

    return WalletBatch(*database).WriteSpecificBlindingKey(scriptid, key);
}

bool CWallet::SetMasterBlindingKey(const uint256& key)
{
    AssertLockHeld(cs_wallet);
    if (!WalletBatch(*database).WriteBlindingDerivationKey(key)) {
        return false;
    }
    blinding_derivation_key = key;
    return true;
}

// END ELEMENTS
//
=======
bool CWallet::SetCrypted()
{
    LOCK(cs_KeyStore);
    if (fUseCrypto)
        return true;
    if (!mapKeys.empty())
        return false;
    fUseCrypto = true;
    return true;
}

bool CWallet::IsLocked() const
{
    if (!IsCrypted()) {
        return false;
    }
    LOCK(cs_KeyStore);
    return vMasterKey.empty();
}

bool CWallet::Lock()
{
    if (!SetCrypted())
        return false;

    {
        LOCK(cs_KeyStore);
        vMasterKey.clear();
    }

    NotifyStatusChanged(this);
    return true;
}

bool CWallet::Unlock(const CKeyingMaterial& vMasterKeyIn, bool accept_no_keys)
{
    {
        LOCK(cs_KeyStore);
        if (!SetCrypted())
            return false;

        bool keyPass = mapCryptedKeys.empty(); // Always pass when there are no encrypted keys
        bool keyFail = false;
        CryptedKeyMap::const_iterator mi = mapCryptedKeys.begin();
        for (; mi != mapCryptedKeys.end(); ++mi)
        {
            const CPubKey &vchPubKey = (*mi).second.first;
            const std::vector<unsigned char> &vchCryptedSecret = (*mi).second.second;
            CKey key;
            if (!DecryptKey(vMasterKeyIn, vchCryptedSecret, vchPubKey, key))
            {
                keyFail = true;
                break;
            }
            keyPass = true;
            if (fDecryptionThoroughlyChecked)
                break;
        }
        if (keyPass && keyFail)
        {
            LogPrintf("The wallet is probably corrupted: Some keys decrypt but not all.\n");
            throw std::runtime_error("Error unlocking wallet: some keys decrypt but not all. Your wallet file may be corrupt.");
        }
        if (keyFail || (!keyPass && !accept_no_keys))
            return false;
        vMasterKey = vMasterKeyIn;
        fDecryptionThoroughlyChecked = true;
    }
    NotifyStatusChanged(this);
    return true;
}

bool CWallet::HaveKey(const CKeyID &address) const
{
    LOCK(cs_KeyStore);
    if (!IsCrypted()) {
        return FillableSigningProvider::HaveKey(address);
    }
    return mapCryptedKeys.count(address) > 0;
}

bool CWallet::GetKey(const CKeyID &address, CKey& keyOut) const
{
    LOCK(cs_KeyStore);
    if (!IsCrypted()) {
        return FillableSigningProvider::GetKey(address, keyOut);
    }

    CryptedKeyMap::const_iterator mi = mapCryptedKeys.find(address);
    if (mi != mapCryptedKeys.end())
    {
        const CPubKey &vchPubKey = (*mi).second.first;
        const std::vector<unsigned char> &vchCryptedSecret = (*mi).second.second;
        return DecryptKey(vMasterKey, vchCryptedSecret, vchPubKey, keyOut);
    }
    return false;
}

bool CWallet::GetWatchPubKey(const CKeyID &address, CPubKey &pubkey_out) const
{
    LOCK(cs_KeyStore);
    WatchKeyMap::const_iterator it = mapWatchKeys.find(address);
    if (it != mapWatchKeys.end()) {
        pubkey_out = it->second;
        return true;
    }
    return false;
}

bool CWallet::GetPubKey(const CKeyID &address, CPubKey& vchPubKeyOut) const
{
    LOCK(cs_KeyStore);
    if (!IsCrypted()) {
        if (!FillableSigningProvider::GetPubKey(address, vchPubKeyOut)) {
            return GetWatchPubKey(address, vchPubKeyOut);
        }
        return true;
    }

    CryptedKeyMap::const_iterator mi = mapCryptedKeys.find(address);
    if (mi != mapCryptedKeys.end())
    {
        vchPubKeyOut = (*mi).second.first;
        return true;
    }
    // Check for watch-only pubkeys
    return GetWatchPubKey(address, vchPubKeyOut);
}

std::set<CKeyID> CWallet::GetKeys() const
{
    LOCK(cs_KeyStore);
    if (!IsCrypted()) {
        return FillableSigningProvider::GetKeys();
    }
    std::set<CKeyID> set_address;
    for (const auto& mi : mapCryptedKeys) {
        set_address.insert(mi.first);
    }
    return set_address;
}

bool CWallet::EncryptKeys(CKeyingMaterial& vMasterKeyIn)
{
    LOCK(cs_KeyStore);
    if (!mapCryptedKeys.empty() || IsCrypted())
        return false;

    fUseCrypto = true;
    for (const KeyMap::value_type& mKey : mapKeys)
    {
        const CKey &key = mKey.second;
        CPubKey vchPubKey = key.GetPubKey();
        CKeyingMaterial vchSecret(key.begin(), key.end());
        std::vector<unsigned char> vchCryptedSecret;
        if (!EncryptSecret(vMasterKeyIn, vchSecret, vchPubKey.GetHash(), vchCryptedSecret))
            return false;
        if (!AddCryptedKey(vchPubKey, vchCryptedSecret))
            return false;
    }
    mapKeys.clear();
    return true;
}

bool CWallet::AddKeyPubKeyInner(const CKey& key, const CPubKey &pubkey)
{
    LOCK(cs_KeyStore);
    if (!IsCrypted()) {
        return FillableSigningProvider::AddKeyPubKey(key, pubkey);
    }

    if (IsLocked()) {
        return false;
    }

    std::vector<unsigned char> vchCryptedSecret;
    CKeyingMaterial vchSecret(key.begin(), key.end());
    if (!EncryptSecret(vMasterKey, vchSecret, pubkey.GetHash(), vchCryptedSecret)) {
        return false;
    }

    if (!AddCryptedKey(pubkey, vchCryptedSecret)) {
        return false;
    }
    return true;
}


bool CWallet::AddCryptedKeyInner(const CPubKey &vchPubKey, const std::vector<unsigned char> &vchCryptedSecret)
{
    LOCK(cs_KeyStore);
    if (!SetCrypted()) {
        return false;
    }

    mapCryptedKeys[vchPubKey.GetID()] = make_pair(vchPubKey, vchCryptedSecret);
    ImplicitlyLearnRelatedKeyScripts(vchPubKey);
    return true;
}
>>>>>>> 735d6b57
<|MERGE_RESOLUTION|>--- conflicted
+++ resolved
@@ -5411,7 +5411,206 @@
     return batch.WriteKeyMetadata(mapKeyMetadata[pubkey.GetID()], pubkey, true);
 }
 
-<<<<<<< HEAD
+bool CWallet::SetCrypted()
+{
+    LOCK(cs_KeyStore);
+    if (fUseCrypto)
+        return true;
+    if (!mapKeys.empty())
+        return false;
+    fUseCrypto = true;
+    return true;
+}
+
+bool CWallet::IsLocked() const
+{
+    if (!IsCrypted()) {
+        return false;
+    }
+    LOCK(cs_KeyStore);
+    return vMasterKey.empty();
+}
+
+bool CWallet::Lock()
+{
+    if (!SetCrypted())
+        return false;
+
+    {
+        LOCK(cs_KeyStore);
+        vMasterKey.clear();
+    }
+
+    NotifyStatusChanged(this);
+    return true;
+}
+
+bool CWallet::Unlock(const CKeyingMaterial& vMasterKeyIn, bool accept_no_keys)
+{
+    {
+        LOCK(cs_KeyStore);
+        if (!SetCrypted())
+            return false;
+
+        bool keyPass = mapCryptedKeys.empty(); // Always pass when there are no encrypted keys
+        bool keyFail = false;
+        CryptedKeyMap::const_iterator mi = mapCryptedKeys.begin();
+        for (; mi != mapCryptedKeys.end(); ++mi)
+        {
+            const CPubKey &vchPubKey = (*mi).second.first;
+            const std::vector<unsigned char> &vchCryptedSecret = (*mi).second.second;
+            CKey key;
+            if (!DecryptKey(vMasterKeyIn, vchCryptedSecret, vchPubKey, key))
+            {
+                keyFail = true;
+                break;
+            }
+            keyPass = true;
+            if (fDecryptionThoroughlyChecked)
+                break;
+        }
+        if (keyPass && keyFail)
+        {
+            LogPrintf("The wallet is probably corrupted: Some keys decrypt but not all.\n");
+            throw std::runtime_error("Error unlocking wallet: some keys decrypt but not all. Your wallet file may be corrupt.");
+        }
+        if (keyFail || (!keyPass && !accept_no_keys))
+            return false;
+        vMasterKey = vMasterKeyIn;
+        fDecryptionThoroughlyChecked = true;
+    }
+    NotifyStatusChanged(this);
+    return true;
+}
+
+bool CWallet::HaveKey(const CKeyID &address) const
+{
+    LOCK(cs_KeyStore);
+    if (!IsCrypted()) {
+        return FillableSigningProvider::HaveKey(address);
+    }
+    return mapCryptedKeys.count(address) > 0;
+}
+
+bool CWallet::GetKey(const CKeyID &address, CKey& keyOut) const
+{
+    LOCK(cs_KeyStore);
+    if (!IsCrypted()) {
+        return FillableSigningProvider::GetKey(address, keyOut);
+    }
+
+    CryptedKeyMap::const_iterator mi = mapCryptedKeys.find(address);
+    if (mi != mapCryptedKeys.end())
+    {
+        const CPubKey &vchPubKey = (*mi).second.first;
+        const std::vector<unsigned char> &vchCryptedSecret = (*mi).second.second;
+        return DecryptKey(vMasterKey, vchCryptedSecret, vchPubKey, keyOut);
+    }
+    return false;
+}
+
+bool CWallet::GetWatchPubKey(const CKeyID &address, CPubKey &pubkey_out) const
+{
+    LOCK(cs_KeyStore);
+    WatchKeyMap::const_iterator it = mapWatchKeys.find(address);
+    if (it != mapWatchKeys.end()) {
+        pubkey_out = it->second;
+        return true;
+    }
+    return false;
+}
+
+bool CWallet::GetPubKey(const CKeyID &address, CPubKey& vchPubKeyOut) const
+{
+    LOCK(cs_KeyStore);
+    if (!IsCrypted()) {
+        if (!FillableSigningProvider::GetPubKey(address, vchPubKeyOut)) {
+            return GetWatchPubKey(address, vchPubKeyOut);
+        }
+        return true;
+    }
+
+    CryptedKeyMap::const_iterator mi = mapCryptedKeys.find(address);
+    if (mi != mapCryptedKeys.end())
+    {
+        vchPubKeyOut = (*mi).second.first;
+        return true;
+    }
+    // Check for watch-only pubkeys
+    return GetWatchPubKey(address, vchPubKeyOut);
+}
+
+std::set<CKeyID> CWallet::GetKeys() const
+{
+    LOCK(cs_KeyStore);
+    if (!IsCrypted()) {
+        return FillableSigningProvider::GetKeys();
+    }
+    std::set<CKeyID> set_address;
+    for (const auto& mi : mapCryptedKeys) {
+        set_address.insert(mi.first);
+    }
+    return set_address;
+}
+
+bool CWallet::EncryptKeys(CKeyingMaterial& vMasterKeyIn)
+{
+    LOCK(cs_KeyStore);
+    if (!mapCryptedKeys.empty() || IsCrypted())
+        return false;
+
+    fUseCrypto = true;
+    for (const KeyMap::value_type& mKey : mapKeys)
+    {
+        const CKey &key = mKey.second;
+        CPubKey vchPubKey = key.GetPubKey();
+        CKeyingMaterial vchSecret(key.begin(), key.end());
+        std::vector<unsigned char> vchCryptedSecret;
+        if (!EncryptSecret(vMasterKeyIn, vchSecret, vchPubKey.GetHash(), vchCryptedSecret))
+            return false;
+        if (!AddCryptedKey(vchPubKey, vchCryptedSecret))
+            return false;
+    }
+    mapKeys.clear();
+    return true;
+}
+
+bool CWallet::AddKeyPubKeyInner(const CKey& key, const CPubKey &pubkey)
+{
+    LOCK(cs_KeyStore);
+    if (!IsCrypted()) {
+        return FillableSigningProvider::AddKeyPubKey(key, pubkey);
+    }
+
+    if (IsLocked()) {
+        return false;
+    }
+
+    std::vector<unsigned char> vchCryptedSecret;
+    CKeyingMaterial vchSecret(key.begin(), key.end());
+    if (!EncryptSecret(vMasterKey, vchSecret, pubkey.GetHash(), vchCryptedSecret)) {
+        return false;
+    }
+
+    if (!AddCryptedKey(pubkey, vchCryptedSecret)) {
+        return false;
+    }
+    return true;
+}
+
+
+bool CWallet::AddCryptedKeyInner(const CPubKey &vchPubKey, const std::vector<unsigned char> &vchCryptedSecret)
+{
+    LOCK(cs_KeyStore);
+    if (!SetCrypted()) {
+        return false;
+    }
+
+    mapCryptedKeys[vchPubKey.GetID()] = make_pair(vchPubKey, vchCryptedSecret);
+    ImplicitlyLearnRelatedKeyScripts(vchPubKey);
+    return true;
+}
+
 //
 // ELEMENTS WALLET ADDITIONS
 //
@@ -5809,204 +6008,3 @@
 
 // END ELEMENTS
 //
-=======
-bool CWallet::SetCrypted()
-{
-    LOCK(cs_KeyStore);
-    if (fUseCrypto)
-        return true;
-    if (!mapKeys.empty())
-        return false;
-    fUseCrypto = true;
-    return true;
-}
-
-bool CWallet::IsLocked() const
-{
-    if (!IsCrypted()) {
-        return false;
-    }
-    LOCK(cs_KeyStore);
-    return vMasterKey.empty();
-}
-
-bool CWallet::Lock()
-{
-    if (!SetCrypted())
-        return false;
-
-    {
-        LOCK(cs_KeyStore);
-        vMasterKey.clear();
-    }
-
-    NotifyStatusChanged(this);
-    return true;
-}
-
-bool CWallet::Unlock(const CKeyingMaterial& vMasterKeyIn, bool accept_no_keys)
-{
-    {
-        LOCK(cs_KeyStore);
-        if (!SetCrypted())
-            return false;
-
-        bool keyPass = mapCryptedKeys.empty(); // Always pass when there are no encrypted keys
-        bool keyFail = false;
-        CryptedKeyMap::const_iterator mi = mapCryptedKeys.begin();
-        for (; mi != mapCryptedKeys.end(); ++mi)
-        {
-            const CPubKey &vchPubKey = (*mi).second.first;
-            const std::vector<unsigned char> &vchCryptedSecret = (*mi).second.second;
-            CKey key;
-            if (!DecryptKey(vMasterKeyIn, vchCryptedSecret, vchPubKey, key))
-            {
-                keyFail = true;
-                break;
-            }
-            keyPass = true;
-            if (fDecryptionThoroughlyChecked)
-                break;
-        }
-        if (keyPass && keyFail)
-        {
-            LogPrintf("The wallet is probably corrupted: Some keys decrypt but not all.\n");
-            throw std::runtime_error("Error unlocking wallet: some keys decrypt but not all. Your wallet file may be corrupt.");
-        }
-        if (keyFail || (!keyPass && !accept_no_keys))
-            return false;
-        vMasterKey = vMasterKeyIn;
-        fDecryptionThoroughlyChecked = true;
-    }
-    NotifyStatusChanged(this);
-    return true;
-}
-
-bool CWallet::HaveKey(const CKeyID &address) const
-{
-    LOCK(cs_KeyStore);
-    if (!IsCrypted()) {
-        return FillableSigningProvider::HaveKey(address);
-    }
-    return mapCryptedKeys.count(address) > 0;
-}
-
-bool CWallet::GetKey(const CKeyID &address, CKey& keyOut) const
-{
-    LOCK(cs_KeyStore);
-    if (!IsCrypted()) {
-        return FillableSigningProvider::GetKey(address, keyOut);
-    }
-
-    CryptedKeyMap::const_iterator mi = mapCryptedKeys.find(address);
-    if (mi != mapCryptedKeys.end())
-    {
-        const CPubKey &vchPubKey = (*mi).second.first;
-        const std::vector<unsigned char> &vchCryptedSecret = (*mi).second.second;
-        return DecryptKey(vMasterKey, vchCryptedSecret, vchPubKey, keyOut);
-    }
-    return false;
-}
-
-bool CWallet::GetWatchPubKey(const CKeyID &address, CPubKey &pubkey_out) const
-{
-    LOCK(cs_KeyStore);
-    WatchKeyMap::const_iterator it = mapWatchKeys.find(address);
-    if (it != mapWatchKeys.end()) {
-        pubkey_out = it->second;
-        return true;
-    }
-    return false;
-}
-
-bool CWallet::GetPubKey(const CKeyID &address, CPubKey& vchPubKeyOut) const
-{
-    LOCK(cs_KeyStore);
-    if (!IsCrypted()) {
-        if (!FillableSigningProvider::GetPubKey(address, vchPubKeyOut)) {
-            return GetWatchPubKey(address, vchPubKeyOut);
-        }
-        return true;
-    }
-
-    CryptedKeyMap::const_iterator mi = mapCryptedKeys.find(address);
-    if (mi != mapCryptedKeys.end())
-    {
-        vchPubKeyOut = (*mi).second.first;
-        return true;
-    }
-    // Check for watch-only pubkeys
-    return GetWatchPubKey(address, vchPubKeyOut);
-}
-
-std::set<CKeyID> CWallet::GetKeys() const
-{
-    LOCK(cs_KeyStore);
-    if (!IsCrypted()) {
-        return FillableSigningProvider::GetKeys();
-    }
-    std::set<CKeyID> set_address;
-    for (const auto& mi : mapCryptedKeys) {
-        set_address.insert(mi.first);
-    }
-    return set_address;
-}
-
-bool CWallet::EncryptKeys(CKeyingMaterial& vMasterKeyIn)
-{
-    LOCK(cs_KeyStore);
-    if (!mapCryptedKeys.empty() || IsCrypted())
-        return false;
-
-    fUseCrypto = true;
-    for (const KeyMap::value_type& mKey : mapKeys)
-    {
-        const CKey &key = mKey.second;
-        CPubKey vchPubKey = key.GetPubKey();
-        CKeyingMaterial vchSecret(key.begin(), key.end());
-        std::vector<unsigned char> vchCryptedSecret;
-        if (!EncryptSecret(vMasterKeyIn, vchSecret, vchPubKey.GetHash(), vchCryptedSecret))
-            return false;
-        if (!AddCryptedKey(vchPubKey, vchCryptedSecret))
-            return false;
-    }
-    mapKeys.clear();
-    return true;
-}
-
-bool CWallet::AddKeyPubKeyInner(const CKey& key, const CPubKey &pubkey)
-{
-    LOCK(cs_KeyStore);
-    if (!IsCrypted()) {
-        return FillableSigningProvider::AddKeyPubKey(key, pubkey);
-    }
-
-    if (IsLocked()) {
-        return false;
-    }
-
-    std::vector<unsigned char> vchCryptedSecret;
-    CKeyingMaterial vchSecret(key.begin(), key.end());
-    if (!EncryptSecret(vMasterKey, vchSecret, pubkey.GetHash(), vchCryptedSecret)) {
-        return false;
-    }
-
-    if (!AddCryptedKey(pubkey, vchCryptedSecret)) {
-        return false;
-    }
-    return true;
-}
-
-
-bool CWallet::AddCryptedKeyInner(const CPubKey &vchPubKey, const std::vector<unsigned char> &vchCryptedSecret)
-{
-    LOCK(cs_KeyStore);
-    if (!SetCrypted()) {
-        return false;
-    }
-
-    mapCryptedKeys[vchPubKey.GetID()] = make_pair(vchPubKey, vchCryptedSecret);
-    ImplicitlyLearnRelatedKeyScripts(vchPubKey);
-    return true;
-}
->>>>>>> 735d6b57
