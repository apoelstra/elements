--- conflicted
+++ resolved
@@ -2900,7 +2900,7 @@
 
         // ELEMENTS:
         if (!txOut.nValue.IsExplicit() || !txOut.nAsset.IsExplicit()) {
-            strFailReason = _("Pre-funded amounts must be non-blinded");
+            strFailReason = _("Pre-funded amounts must be non-blinded").translated;
             return false;
         }
 
@@ -3122,7 +3122,7 @@
                 det->o_asset_blinds[det->only_change_pos] = uint256();
                 wallet->WalletLogPrintf("Unblinding change at index %d due to lack of inputs and other outputs being blinded.\n", det->only_change_pos);
             } else {
-                strFailReason = _("Change output could not be blinded as there are no blinded inputs and no other blinded outputs.");
+                strFailReason = _("Change output could not be blinded as there are no blinded inputs and no other blinded outputs.").translated;
                 return false;
             }
         } else {
@@ -3137,7 +3137,7 @@
                 det->o_asset_blinds[det->only_recipient_blind_index] = uint256();
                 wallet->WalletLogPrintf("Unblinding single blinded output at index %d due to lack of inputs and other outputs being blinded.\n", det->only_recipient_blind_index);
             } else {
-                strFailReason = _("Transaction output could not be blinded as there are no blinded inputs and no other blinded outputs.");
+                strFailReason = _("Transaction output could not be blinded as there are no blinded inputs and no other blinded outputs.").translated;
                 return false;
             }
         }
@@ -3163,7 +3163,6 @@
     std::set<CAsset> assets_seen;
     for (const auto& recipient : vecSend)
     {
-<<<<<<< HEAD
         // Pad change keys to cover total possible number of assets
         // One already exists(for policyAsset), so one for each destination
         if (assets_seen.insert(recipient.asset).second) {
@@ -3176,17 +3175,12 @@
         }
 
         if (g_con_elementsmode && recipient.asset.IsNull()) {
-            strFailReason = _("No asset provided for recipient");
+            strFailReason = _("No asset provided for recipient").translated;
             return false;
         }
 
         if (mapValue[recipient.asset] < 0 || recipient.nAmount < 0) {
-            strFailReason = _("Transaction amounts must not be negative");
-=======
-        if (nValue < 0 || recipient.nAmount < 0)
-        {
             strFailReason = _("Transaction amounts must not be negative").translated;
->>>>>>> d960d5ca
             return false;
         }
         mapValue[recipient.asset] += recipient.nAmount;
@@ -3250,7 +3244,7 @@
                 for (const auto& value : mapValue) {
                     CTxDestination dest;
                     if (index >= reservedest.size() || !reservedest[index]->GetReservedDestination(change_type, dest, true)) {
-                        strFailReason = _("Keypool ran out, please call keypoolrefill first");
+                        strFailReason = _("Keypool ran out, please call keypoolrefill first").translated;
                         return false;
                     }
 
@@ -3276,7 +3270,7 @@
 
                     CTxDestination dest;
                     if (index >= reservedest.size() || !reservedest[index]->GetReservedDestination(change_type, dest, true)) {
-                        strFailReason = _("Keypool ran out, please call keypoolrefill first");
+                        strFailReason = _("Keypool ran out, please call keypoolrefill first").translated;
                         return false;
                     }
 
@@ -3367,13 +3361,8 @@
                     {
                         if (recipient.fSubtractFeeFromAmount && nFeeRet > 0)
                         {
-<<<<<<< HEAD
                             if (txout.nValue.GetAmount() < 0)
-                                strFailReason = _("The transaction amount is too small to pay the fee");
-=======
-                            if (txout.nValue < 0)
                                 strFailReason = _("The transaction amount is too small to pay the fee").translated;
->>>>>>> d960d5ca
                             else
                                 strFailReason = _("The transaction amount is too small to send after the fee has been deducted").translated;
                         }
@@ -3607,7 +3596,7 @@
                     int ret = BlindTransaction(blind_details->i_amount_blinds, blind_details->i_asset_blinds, blind_details->i_assets, blind_details->i_amounts, blind_details->o_amount_blinds, blind_details->o_asset_blinds,  blind_details->o_pubkeys, issuance_asset_keys, issuance_token_keys, txNew);
                     assert(ret != -1);
                     if (ret != blind_details->num_to_blind) {
-                        strFailReason = _("Unable to blind the transaction properly. This should not happen.");
+                        strFailReason = _("Unable to blind the transaction properly. This should not happen.").translated;
                         return false;
                     }
                 }
@@ -3677,7 +3666,7 @@
                             int ret = BlindTransaction(blind_details->i_amount_blinds, blind_details->i_asset_blinds, blind_details->i_assets, blind_details->i_amounts, blind_details->o_amount_blinds, blind_details->o_asset_blinds,  blind_details->o_pubkeys, issuance_asset_keys, issuance_token_keys, txNew);
                             assert(ret != -1);
                             if (ret != blind_details->num_to_blind) {
-                                strFailReason = _("Unable to blind the transaction properly. This should not happen.");
+                                strFailReason = _("Unable to blind the transaction properly. This should not happen.").translated;
                                 return false;
                             }
                         } else {
@@ -3726,7 +3715,7 @@
                             int ret = BlindTransaction(blind_details->i_amount_blinds, blind_details->i_asset_blinds, blind_details->i_assets, blind_details->i_amounts, blind_details->o_amount_blinds, blind_details->o_asset_blinds,  blind_details->o_pubkeys, issuance_asset_keys, issuance_token_keys, txNew);
                             assert(ret != -1);
                             if (ret != blind_details->num_to_blind) {
-                                strFailReason = _("Unable to blind the transaction properly. This should not happen.");
+                                strFailReason = _("Unable to blind the transaction properly. This should not happen.").translated;
                                 return false;
                             }
                             break; // Done, able to increase fee from change
