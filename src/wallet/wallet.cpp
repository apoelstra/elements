// Copyright (c) 2009-2010 Satoshi Nakamoto
// Copyright (c) 2009-2018 The Bitcoin Core developers
// Distributed under the MIT software license, see the accompanying
// file COPYING or http://www.opensource.org/licenses/mit-license.php.

#include <wallet/wallet.h>

#include <checkpoints.h>
#include <chain.h>
#include <wallet/coincontrol.h>
#include <consensus/consensus.h>
#include <consensus/validation.h>
#include <fs.h>
#include <interfaces/chain.h>
#include <interfaces/wallet.h>
#include <key.h>
#include <key_io.h>
#include <keystore.h>
#include <validation.h>
#include <net.h>
#include <policy/fees.h>
#include <policy/policy.h>
#include <policy/rbf.h>
#include <primitives/block.h>
#include <primitives/transaction.h>
#include <script/descriptor.h>
#include <script/script.h>
#include <shutdown.h>
#include <timedata.h>
#include <txmempool.h>
#include <util/bip32.h>
#include <util/moneystr.h>
#include <wallet/fees.h>

#include <algorithm>
#include <assert.h>
#include <future>

#include <boost/algorithm/string/replace.hpp>

#include <blind.h>
#include <issuance.h>
#include <crypto/hmac_sha256.h>
#include <random.h>

static const size_t OUTPUT_GROUP_MAX_ENTRIES = 10;

static CCriticalSection cs_wallets;
static std::vector<std::shared_ptr<CWallet>> vpwallets GUARDED_BY(cs_wallets);

bool AddWallet(const std::shared_ptr<CWallet>& wallet)
{
    LOCK(cs_wallets);
    assert(wallet);
    std::vector<std::shared_ptr<CWallet>>::const_iterator i = std::find(vpwallets.begin(), vpwallets.end(), wallet);
    if (i != vpwallets.end()) return false;
    vpwallets.push_back(wallet);
    return true;
}

bool RemoveWallet(const std::shared_ptr<CWallet>& wallet)
{
    LOCK(cs_wallets);
    assert(wallet);
    std::vector<std::shared_ptr<CWallet>>::iterator i = std::find(vpwallets.begin(), vpwallets.end(), wallet);
    if (i == vpwallets.end()) return false;
    vpwallets.erase(i);
    return true;
}

bool HasWallets()
{
    LOCK(cs_wallets);
    return !vpwallets.empty();
}

std::vector<std::shared_ptr<CWallet>> GetWallets()
{
    LOCK(cs_wallets);
    return vpwallets;
}

std::shared_ptr<CWallet> GetWallet(const std::string& name)
{
    LOCK(cs_wallets);
    for (const std::shared_ptr<CWallet>& wallet : vpwallets) {
        if (wallet->GetName() == name) return wallet;
    }
    return nullptr;
}

static Mutex g_wallet_release_mutex;
static std::condition_variable g_wallet_release_cv;
static std::set<CWallet*> g_unloading_wallet_set;

// Custom deleter for shared_ptr<CWallet>.
static void ReleaseWallet(CWallet* wallet)
{
    // Unregister and delete the wallet right after BlockUntilSyncedToCurrentChain
    // so that it's in sync with the current chainstate.
    wallet->WalletLogPrintf("Releasing wallet\n");
    wallet->BlockUntilSyncedToCurrentChain();
    wallet->Flush();
    wallet->m_chain_notifications_handler.reset();
    delete wallet;
    // Wallet is now released, notify UnloadWallet, if any.
    {
        LOCK(g_wallet_release_mutex);
        if (g_unloading_wallet_set.erase(wallet) == 0) {
            // UnloadWallet was not called for this wallet, all done.
            return;
        }
    }
    g_wallet_release_cv.notify_all();
}

void UnloadWallet(std::shared_ptr<CWallet>&& wallet)
{
    // Mark wallet for unloading.
    CWallet* pwallet = wallet.get();
    {
        LOCK(g_wallet_release_mutex);
        auto it = g_unloading_wallet_set.insert(pwallet);
        assert(it.second);
    }
    // The wallet can be in use so it's not possible to explicitly unload here.
    // Notify the unload intent so that all remaining shared pointers are
    // released.
    pwallet->NotifyUnload();
    // Time to ditch our shared_ptr and wait for ReleaseWallet call.
    wallet.reset();
    {
        WAIT_LOCK(g_wallet_release_mutex, lock);
        while (g_unloading_wallet_set.count(pwallet) == 1) {
            g_wallet_release_cv.wait(lock);
        }
    }
}

std::shared_ptr<CWallet> LoadWallet(interfaces::Chain& chain, const WalletLocation& location, std::string& error, std::string& warning)
{
    if (!CWallet::Verify(chain, location, false, error, warning)) {
        error = "Wallet file verification failed: " + error;
        return nullptr;
    }

    std::shared_ptr<CWallet> wallet = CWallet::CreateWalletFromFile(chain, location);
    if (!wallet) {
        error = "Wallet loading failed.";
        return nullptr;
    }
    AddWallet(wallet);
    wallet->postInitProcess();
    return wallet;
}

std::shared_ptr<CWallet> LoadWallet(interfaces::Chain& chain, const std::string& name, std::string& error, std::string& warning)
{
    return LoadWallet(chain, WalletLocation(name), error, warning);
}

const uint32_t BIP32_HARDENED_KEY_LIMIT = 0x80000000;

const uint256 CMerkleTx::ABANDON_HASH(uint256S("0000000000000000000000000000000000000000000000000000000000000001"));

/** @defgroup mapWallet
 *
 * @{
 */

std::string COutput::ToString() const
{
    return strprintf("COutput(%s, %d, %d) [%s] [%s]", tx->GetHash().ToString(), i, nDepth, FormatMoney(tx->GetOutputValueOut(i)), tx->GetOutputAsset(i).GetHex());
}

std::vector<CKeyID> GetAffectedKeys(const CScript& spk, const SigningProvider& provider)
{
    std::vector<CScript> dummy;
    FlatSigningProvider out;
    InferDescriptor(spk, provider)->Expand(0, DUMMY_SIGNING_PROVIDER, dummy, out);
    std::vector<CKeyID> ret;
    for (const auto& entry : out.pubkeys) {
        ret.push_back(entry.first);
    }
    return ret;
}

const CWalletTx* CWallet::GetWalletTx(const uint256& hash) const
{
    LOCK(cs_wallet);
    std::map<uint256, CWalletTx>::const_iterator it = mapWallet.find(hash);
    if (it == mapWallet.end())
        return nullptr;
    return &(it->second);
}

CPubKey CWallet::GenerateNewKey(WalletBatch &batch, bool internal)
{
    assert(!IsWalletFlagSet(WALLET_FLAG_DISABLE_PRIVATE_KEYS));
    assert(!IsWalletFlagSet(WALLET_FLAG_BLANK_WALLET));
    AssertLockHeld(cs_wallet);
    bool fCompressed = CanSupportFeature(FEATURE_COMPRPUBKEY); // default to compressed public keys if we want 0.6.0 wallets

    CKey secret;

    // Create new metadata
    int64_t nCreationTime = GetTime();
    CKeyMetadata metadata(nCreationTime);

    // use HD key derivation if HD was enabled during wallet creation and a seed is present
    if (IsHDEnabled()) {
        DeriveNewChildKey(batch, metadata, secret, (CanSupportFeature(FEATURE_HD_SPLIT) ? internal : false));
    } else {
        secret.MakeNewKey(fCompressed);
    }

    // Compressed public keys were introduced in version 0.6.0
    if (fCompressed) {
        SetMinVersion(FEATURE_COMPRPUBKEY);
    }

    CPubKey pubkey = secret.GetPubKey();
    assert(secret.VerifyPubKey(pubkey));

    mapKeyMetadata[pubkey.GetID()] = metadata;
    UpdateTimeFirstKey(nCreationTime);

    if (!AddKeyPubKeyWithDB(batch, secret, pubkey)) {
        throw std::runtime_error(std::string(__func__) + ": AddKey failed");
    }
    return pubkey;
}

void CWallet::DeriveNewChildKey(WalletBatch &batch, CKeyMetadata& metadata, CKey& secret, bool internal)
{
    // for now we use a fixed keypath scheme of m/0'/0'/k
    CKey seed;                     //seed (256bit)
    CExtKey masterKey;             //hd master key
    CExtKey accountKey;            //key at m/0'
    CExtKey chainChildKey;         //key at m/0'/0' (external) or m/0'/1' (internal)
    CExtKey childKey;              //key at m/0'/0'/<n>'

    // try to get the seed
    if (!GetKey(hdChain.seed_id, seed))
        throw std::runtime_error(std::string(__func__) + ": seed not found");

    masterKey.SetSeed(seed.begin(), seed.size());

    // derive m/0'
    // use hardened derivation (child keys >= 0x80000000 are hardened after bip32)
    masterKey.Derive(accountKey, BIP32_HARDENED_KEY_LIMIT);

    // derive m/0'/0' (external chain) OR m/0'/1' (internal chain)
    assert(internal ? CanSupportFeature(FEATURE_HD_SPLIT) : true);
    accountKey.Derive(chainChildKey, BIP32_HARDENED_KEY_LIMIT+(internal ? 1 : 0));

    // derive child key at next index, skip keys already known to the wallet
    do {
        // always derive hardened keys
        // childIndex | BIP32_HARDENED_KEY_LIMIT = derive childIndex in hardened child-index-range
        // example: 1 | BIP32_HARDENED_KEY_LIMIT == 0x80000001 == 2147483649
        if (internal) {
            chainChildKey.Derive(childKey, hdChain.nInternalChainCounter | BIP32_HARDENED_KEY_LIMIT);
            metadata.hdKeypath = "m/0'/1'/" + std::to_string(hdChain.nInternalChainCounter) + "'";
            metadata.key_origin.path.push_back(0 | BIP32_HARDENED_KEY_LIMIT);
            metadata.key_origin.path.push_back(1 | BIP32_HARDENED_KEY_LIMIT);
            metadata.key_origin.path.push_back(hdChain.nInternalChainCounter | BIP32_HARDENED_KEY_LIMIT);
            hdChain.nInternalChainCounter++;
        }
        else {
            chainChildKey.Derive(childKey, hdChain.nExternalChainCounter | BIP32_HARDENED_KEY_LIMIT);
            metadata.hdKeypath = "m/0'/0'/" + std::to_string(hdChain.nExternalChainCounter) + "'";
            metadata.key_origin.path.push_back(0 | BIP32_HARDENED_KEY_LIMIT);
            metadata.key_origin.path.push_back(0 | BIP32_HARDENED_KEY_LIMIT);
            metadata.key_origin.path.push_back(hdChain.nExternalChainCounter | BIP32_HARDENED_KEY_LIMIT);
            hdChain.nExternalChainCounter++;
        }
    } while (HaveKey(childKey.key.GetPubKey().GetID()));
    secret = childKey.key;
    metadata.hd_seed_id = hdChain.seed_id;
    CKeyID master_id = masterKey.key.GetPubKey().GetID();
    std::copy(master_id.begin(), master_id.begin() + 4, metadata.key_origin.fingerprint);
    metadata.has_key_origin = true;
    // update the chain model in the database
    if (!batch.WriteHDChain(hdChain))
        throw std::runtime_error(std::string(__func__) + ": Writing HD chain model failed");
}

bool CWallet::AddKeyPubKeyWithDB(WalletBatch& batch, const CKey& secret, const CPubKey& pubkey)
{
    AssertLockHeld(cs_wallet);

    // Make sure we aren't adding private keys to private key disabled wallets
    assert(!IsWalletFlagSet(WALLET_FLAG_DISABLE_PRIVATE_KEYS));

    // CCryptoKeyStore has no concept of wallet databases, but calls AddCryptedKey
    // which is overridden below.  To avoid flushes, the database handle is
    // tunneled through to it.
    bool needsDB = !encrypted_batch;
    if (needsDB) {
        encrypted_batch = &batch;
    }
    if (!CCryptoKeyStore::AddKeyPubKey(secret, pubkey)) {
        if (needsDB) encrypted_batch = nullptr;
        return false;
    }
    if (needsDB) encrypted_batch = nullptr;

    // check if we need to remove from watch-only
    CScript script;
    script = GetScriptForDestination(PKHash(pubkey));
    if (HaveWatchOnly(script)) {
        RemoveWatchOnly(script);
    }
    script = GetScriptForRawPubKey(pubkey);
    if (HaveWatchOnly(script)) {
        RemoveWatchOnly(script);
    }

    if (!IsCrypted()) {
        return batch.WriteKey(pubkey,
                                                 secret.GetPrivKey(),
                                                 mapKeyMetadata[pubkey.GetID()]);
    }
    UnsetWalletFlag(WALLET_FLAG_BLANK_WALLET);
    return true;
}

bool CWallet::AddKeyPubKey(const CKey& secret, const CPubKey &pubkey)
{
    WalletBatch batch(*database);
    return CWallet::AddKeyPubKeyWithDB(batch, secret, pubkey);
}

bool CWallet::AddCryptedKey(const CPubKey &vchPubKey,
                            const std::vector<unsigned char> &vchCryptedSecret)
{
    if (!CCryptoKeyStore::AddCryptedKey(vchPubKey, vchCryptedSecret))
        return false;
    {
        LOCK(cs_wallet);
        if (encrypted_batch)
            return encrypted_batch->WriteCryptedKey(vchPubKey,
                                                        vchCryptedSecret,
                                                        mapKeyMetadata[vchPubKey.GetID()]);
        else
            return WalletBatch(*database).WriteCryptedKey(vchPubKey,
                                                            vchCryptedSecret,
                                                            mapKeyMetadata[vchPubKey.GetID()]);
    }
}

void CWallet::LoadKeyMetadata(const CKeyID& keyID, const CKeyMetadata& meta)
{
    AssertLockHeld(cs_wallet);
    UpdateTimeFirstKey(meta.nCreateTime);
    mapKeyMetadata[keyID] = meta;
}

void CWallet::LoadScriptMetadata(const CScriptID& script_id, const CKeyMetadata& meta)
{
    AssertLockHeld(cs_wallet);
    UpdateTimeFirstKey(meta.nCreateTime);
    m_script_metadata[script_id] = meta;
}

// Writes a keymetadata for a public key. overwrite specifies whether to overwrite an existing metadata for that key if there exists one.
bool CWallet::WriteKeyMetadata(const CKeyMetadata& meta, const CPubKey& pubkey, const bool overwrite)
{
    return WalletBatch(*database).WriteKeyMetadata(meta, pubkey, overwrite);
}

void CWallet::UpgradeKeyMetadata()
{
    AssertLockHeld(cs_wallet);
    if (IsLocked() || IsWalletFlagSet(WALLET_FLAG_KEY_ORIGIN_METADATA)) {
        return;
    }

    std::unique_ptr<WalletBatch> batch = MakeUnique<WalletBatch>(*database);
    size_t cnt = 0;
    for (auto& meta_pair : mapKeyMetadata) {
        CKeyMetadata& meta = meta_pair.second;
        if (!meta.hd_seed_id.IsNull() && !meta.has_key_origin && meta.hdKeypath != "s") { // If the hdKeypath is "s", that's the seed and it doesn't have a key origin
            CKey key;
            GetKey(meta.hd_seed_id, key);
            CExtKey masterKey;
            masterKey.SetSeed(key.begin(), key.size());
            // Add to map
            CKeyID master_id = masterKey.key.GetPubKey().GetID();
            std::copy(master_id.begin(), master_id.begin() + 4, meta.key_origin.fingerprint);
            if (!ParseHDKeypath(meta.hdKeypath, meta.key_origin.path)) {
                throw std::runtime_error("Invalid stored hdKeypath");
            }
            meta.has_key_origin = true;
            if (meta.nVersion < CKeyMetadata::VERSION_WITH_KEY_ORIGIN) {
                meta.nVersion = CKeyMetadata::VERSION_WITH_KEY_ORIGIN;
            }

            // Write meta to wallet
            CPubKey pubkey;
            if (GetPubKey(meta_pair.first, pubkey)) {
                batch->WriteKeyMetadata(meta, pubkey, true);
                if (++cnt % 1000 == 0) {
                    // avoid creating overlarge in-memory batches in case the wallet contains large amounts of keys
                    batch.reset(new WalletBatch(*database));
                }
            }
        }
    }
    batch.reset(); //write before setting the flag
    SetWalletFlag(WALLET_FLAG_KEY_ORIGIN_METADATA);
}

bool CWallet::LoadCryptedKey(const CPubKey &vchPubKey, const std::vector<unsigned char> &vchCryptedSecret)
{
    return CCryptoKeyStore::AddCryptedKey(vchPubKey, vchCryptedSecret);
}

/**
 * Update wallet first key creation time. This should be called whenever keys
 * are added to the wallet, with the oldest key creation time.
 */
void CWallet::UpdateTimeFirstKey(int64_t nCreateTime)
{
    AssertLockHeld(cs_wallet);
    if (nCreateTime <= 1) {
        // Cannot determine birthday information, so set the wallet birthday to
        // the beginning of time.
        nTimeFirstKey = 1;
    } else if (!nTimeFirstKey || nCreateTime < nTimeFirstKey) {
        nTimeFirstKey = nCreateTime;
    }
}

bool CWallet::AddCScript(const CScript& redeemScript)
{
    if (!CCryptoKeyStore::AddCScript(redeemScript))
        return false;
    if (WalletBatch(*database).WriteCScript(Hash160(redeemScript), redeemScript)) {
        UnsetWalletFlag(WALLET_FLAG_BLANK_WALLET);
        return true;
    }
    return false;
}

bool CWallet::LoadCScript(const CScript& redeemScript)
{
    /* A sanity check was added in pull #3843 to avoid adding redeemScripts
     * that never can be redeemed. However, old wallets may still contain
     * these. Do not add them to the wallet and warn. */
    if (redeemScript.size() > MAX_SCRIPT_ELEMENT_SIZE)
    {
        std::string strAddr = EncodeDestination(ScriptHash(redeemScript));
        WalletLogPrintf("%s: Warning: This wallet contains a redeemScript of size %i which exceeds maximum size %i thus can never be redeemed. Do not use address %s.\n", __func__, redeemScript.size(), MAX_SCRIPT_ELEMENT_SIZE, strAddr);
        return true;
    }

    return CCryptoKeyStore::AddCScript(redeemScript);
}

bool CWallet::AddWatchOnly(const CScript& dest)
{
    if (!CCryptoKeyStore::AddWatchOnly(dest))
        return false;
    const CKeyMetadata& meta = m_script_metadata[CScriptID(dest)];
    UpdateTimeFirstKey(meta.nCreateTime);
    NotifyWatchonlyChanged(true);
    if (WalletBatch(*database).WriteWatchOnly(dest, meta)) {
        UnsetWalletFlag(WALLET_FLAG_BLANK_WALLET);
        return true;
    }
    return false;
}

bool CWallet::AddWatchOnly(const CScript& dest, int64_t nCreateTime)
{
    m_script_metadata[CScriptID(dest)].nCreateTime = nCreateTime;
    return AddWatchOnly(dest);
}

bool CWallet::RemoveWatchOnly(const CScript &dest)
{
    AssertLockHeld(cs_wallet);
    if (!CCryptoKeyStore::RemoveWatchOnly(dest))
        return false;
    if (!HaveWatchOnly())
        NotifyWatchonlyChanged(false);
    if (!WalletBatch(*database).EraseWatchOnly(dest))
        return false;

    return true;
}

bool CWallet::LoadWatchOnly(const CScript &dest)
{
    return CCryptoKeyStore::AddWatchOnly(dest);
}

bool CWallet::Unlock(const SecureString& strWalletPassphrase, bool accept_no_keys)
{
    CCrypter crypter;
    CKeyingMaterial _vMasterKey;

    {
        LOCK(cs_wallet);
        for (const MasterKeyMap::value_type& pMasterKey : mapMasterKeys)
        {
            if(!crypter.SetKeyFromPassphrase(strWalletPassphrase, pMasterKey.second.vchSalt, pMasterKey.second.nDeriveIterations, pMasterKey.second.nDerivationMethod))
                return false;
            if (!crypter.Decrypt(pMasterKey.second.vchCryptedKey, _vMasterKey))
                continue; // try another master key
            if (CCryptoKeyStore::Unlock(_vMasterKey, accept_no_keys)) {
                // Now that we've unlocked, upgrade the key metadata
                UpgradeKeyMetadata();
                return true;
            }
        }
    }
    return false;
}

bool CWallet::ChangeWalletPassphrase(const SecureString& strOldWalletPassphrase, const SecureString& strNewWalletPassphrase)
{
    bool fWasLocked = IsLocked();

    {
        LOCK(cs_wallet);
        Lock();

        CCrypter crypter;
        CKeyingMaterial _vMasterKey;
        for (MasterKeyMap::value_type& pMasterKey : mapMasterKeys)
        {
            if(!crypter.SetKeyFromPassphrase(strOldWalletPassphrase, pMasterKey.second.vchSalt, pMasterKey.second.nDeriveIterations, pMasterKey.second.nDerivationMethod))
                return false;
            if (!crypter.Decrypt(pMasterKey.second.vchCryptedKey, _vMasterKey))
                return false;
            if (CCryptoKeyStore::Unlock(_vMasterKey))
            {
                int64_t nStartTime = GetTimeMillis();
                crypter.SetKeyFromPassphrase(strNewWalletPassphrase, pMasterKey.second.vchSalt, pMasterKey.second.nDeriveIterations, pMasterKey.second.nDerivationMethod);
                pMasterKey.second.nDeriveIterations = static_cast<unsigned int>(pMasterKey.second.nDeriveIterations * (100 / ((double)(GetTimeMillis() - nStartTime))));

                nStartTime = GetTimeMillis();
                crypter.SetKeyFromPassphrase(strNewWalletPassphrase, pMasterKey.second.vchSalt, pMasterKey.second.nDeriveIterations, pMasterKey.second.nDerivationMethod);
                pMasterKey.second.nDeriveIterations = (pMasterKey.second.nDeriveIterations + static_cast<unsigned int>(pMasterKey.second.nDeriveIterations * 100 / ((double)(GetTimeMillis() - nStartTime)))) / 2;

                if (pMasterKey.second.nDeriveIterations < 25000)
                    pMasterKey.second.nDeriveIterations = 25000;

                WalletLogPrintf("Wallet passphrase changed to an nDeriveIterations of %i\n", pMasterKey.second.nDeriveIterations);

                if (!crypter.SetKeyFromPassphrase(strNewWalletPassphrase, pMasterKey.second.vchSalt, pMasterKey.second.nDeriveIterations, pMasterKey.second.nDerivationMethod))
                    return false;
                if (!crypter.Encrypt(_vMasterKey, pMasterKey.second.vchCryptedKey))
                    return false;
                WalletBatch(*database).WriteMasterKey(pMasterKey.first, pMasterKey.second);
                if (fWasLocked)
                    Lock();
                return true;
            }
        }
    }

    return false;
}

void CWallet::ChainStateFlushed(const CBlockLocator& loc)
{
    WalletBatch batch(*database);
    batch.WriteBestBlock(loc);
}

void CWallet::SetMinVersion(enum WalletFeature nVersion, WalletBatch* batch_in, bool fExplicit)
{
    LOCK(cs_wallet);
    if (nWalletVersion >= nVersion)
        return;

    // when doing an explicit upgrade, if we pass the max version permitted, upgrade all the way
    if (fExplicit && nVersion > nWalletMaxVersion)
            nVersion = FEATURE_LATEST;

    nWalletVersion = nVersion;

    if (nVersion > nWalletMaxVersion)
        nWalletMaxVersion = nVersion;

    {
        WalletBatch* batch = batch_in ? batch_in : new WalletBatch(*database);
        if (nWalletVersion > 40000)
            batch->WriteMinVersion(nWalletVersion);
        if (!batch_in)
            delete batch;
    }
}

bool CWallet::SetMaxVersion(int nVersion)
{
    LOCK(cs_wallet);
    // cannot downgrade below current version
    if (nWalletVersion > nVersion)
        return false;

    nWalletMaxVersion = nVersion;

    return true;
}

std::set<uint256> CWallet::GetConflicts(const uint256& txid) const
{
    std::set<uint256> result;
    AssertLockHeld(cs_wallet);

    std::map<uint256, CWalletTx>::const_iterator it = mapWallet.find(txid);
    if (it == mapWallet.end())
        return result;
    const CWalletTx& wtx = it->second;

    std::pair<TxSpends::const_iterator, TxSpends::const_iterator> range;

    for (const CTxIn& txin : wtx.tx->vin)
    {
        if (mapTxSpends.count(txin.prevout) <= 1)
            continue;  // No conflict if zero or one spends
        range = mapTxSpends.equal_range(txin.prevout);
        for (TxSpends::const_iterator _it = range.first; _it != range.second; ++_it)
            result.insert(_it->second);
    }
    return result;
}

bool CWallet::HasWalletSpend(const uint256& txid) const
{
    AssertLockHeld(cs_wallet);
    auto iter = mapTxSpends.lower_bound(COutPoint(txid, 0));
    return (iter != mapTxSpends.end() && iter->first.hash == txid);
}

void CWallet::Flush(bool shutdown)
{
    database->Flush(shutdown);
}

void CWallet::SyncMetaData(std::pair<TxSpends::iterator, TxSpends::iterator> range)
{
    // We want all the wallet transactions in range to have the same metadata as
    // the oldest (smallest nOrderPos).
    // So: find smallest nOrderPos:

    int nMinOrderPos = std::numeric_limits<int>::max();
    const CWalletTx* copyFrom = nullptr;
    for (TxSpends::iterator it = range.first; it != range.second; ++it) {
        const CWalletTx* wtx = &mapWallet.at(it->second);
        if (wtx->nOrderPos < nMinOrderPos) {
            nMinOrderPos = wtx->nOrderPos;
            copyFrom = wtx;
        }
    }

    if (!copyFrom) {
        return;
    }

    // Now copy data from copyFrom to rest:
    for (TxSpends::iterator it = range.first; it != range.second; ++it)
    {
        const uint256& hash = it->second;
        CWalletTx* copyTo = &mapWallet.at(hash);
        if (copyFrom == copyTo) continue;
        assert(copyFrom && "Oldest wallet transaction in range assumed to have been found.");
        if (!copyFrom->IsEquivalentTo(*copyTo)) continue;
        copyTo->mapValue = copyFrom->mapValue;
        copyTo->vOrderForm = copyFrom->vOrderForm;
        // fTimeReceivedIsTxTime not copied on purpose
        // nTimeReceived not copied on purpose
        copyTo->nTimeSmart = copyFrom->nTimeSmart;
        copyTo->fFromMe = copyFrom->fFromMe;
        // nOrderPos not copied on purpose
        // cached members not copied on purpose
    }
}

/**
 * Outpoint is spent if any non-conflicted transaction
 * spends it:
 */
bool CWallet::IsSpent(interfaces::Chain::Lock& locked_chain, const uint256& hash, unsigned int n) const
{
    const COutPoint outpoint(hash, n);
    std::pair<TxSpends::const_iterator, TxSpends::const_iterator> range;
    range = mapTxSpends.equal_range(outpoint);

    for (TxSpends::const_iterator it = range.first; it != range.second; ++it)
    {
        const uint256& wtxid = it->second;
        std::map<uint256, CWalletTx>::const_iterator mit = mapWallet.find(wtxid);
        if (mit != mapWallet.end()) {
            int depth = mit->second.GetDepthInMainChain(locked_chain);
            if (depth > 0  || (depth == 0 && !mit->second.isAbandoned()))
                return true; // Spent
        }
    }
    return false;
}

void CWallet::AddToSpends(const COutPoint& outpoint, const uint256& wtxid)
{
    mapTxSpends.insert(std::make_pair(outpoint, wtxid));

    setLockedCoins.erase(outpoint);

    std::pair<TxSpends::iterator, TxSpends::iterator> range;
    range = mapTxSpends.equal_range(outpoint);
    SyncMetaData(range);
}


void CWallet::AddToSpends(const uint256& wtxid)
{
    auto it = mapWallet.find(wtxid);
    assert(it != mapWallet.end());
    CWalletTx& thisTx = it->second;
    if (thisTx.IsCoinBase()) // Coinbases don't spend anything!
        return;

    for (const CTxIn& txin : thisTx.tx->vin)
        AddToSpends(txin.prevout, wtxid);
}

bool CWallet::EncryptWallet(const SecureString& strWalletPassphrase)
{
    if (IsCrypted())
        return false;

    CKeyingMaterial _vMasterKey;

    _vMasterKey.resize(WALLET_CRYPTO_KEY_SIZE);
    GetStrongRandBytes(&_vMasterKey[0], WALLET_CRYPTO_KEY_SIZE);

    CMasterKey kMasterKey;

    kMasterKey.vchSalt.resize(WALLET_CRYPTO_SALT_SIZE);
    GetStrongRandBytes(&kMasterKey.vchSalt[0], WALLET_CRYPTO_SALT_SIZE);

    CCrypter crypter;
    int64_t nStartTime = GetTimeMillis();
    crypter.SetKeyFromPassphrase(strWalletPassphrase, kMasterKey.vchSalt, 25000, kMasterKey.nDerivationMethod);
    kMasterKey.nDeriveIterations = static_cast<unsigned int>(2500000 / ((double)(GetTimeMillis() - nStartTime)));

    nStartTime = GetTimeMillis();
    crypter.SetKeyFromPassphrase(strWalletPassphrase, kMasterKey.vchSalt, kMasterKey.nDeriveIterations, kMasterKey.nDerivationMethod);
    kMasterKey.nDeriveIterations = (kMasterKey.nDeriveIterations + static_cast<unsigned int>(kMasterKey.nDeriveIterations * 100 / ((double)(GetTimeMillis() - nStartTime)))) / 2;

    if (kMasterKey.nDeriveIterations < 25000)
        kMasterKey.nDeriveIterations = 25000;

    WalletLogPrintf("Encrypting Wallet with an nDeriveIterations of %i\n", kMasterKey.nDeriveIterations);

    if (!crypter.SetKeyFromPassphrase(strWalletPassphrase, kMasterKey.vchSalt, kMasterKey.nDeriveIterations, kMasterKey.nDerivationMethod))
        return false;
    if (!crypter.Encrypt(_vMasterKey, kMasterKey.vchCryptedKey))
        return false;

    {
        LOCK(cs_wallet);
        mapMasterKeys[++nMasterKeyMaxID] = kMasterKey;
        assert(!encrypted_batch);
        encrypted_batch = new WalletBatch(*database);
        if (!encrypted_batch->TxnBegin()) {
            delete encrypted_batch;
            encrypted_batch = nullptr;
            return false;
        }
        encrypted_batch->WriteMasterKey(nMasterKeyMaxID, kMasterKey);

        if (!EncryptKeys(_vMasterKey))
        {
            encrypted_batch->TxnAbort();
            delete encrypted_batch;
            encrypted_batch = nullptr;
            // We now probably have half of our keys encrypted in memory, and half not...
            // die and let the user reload the unencrypted wallet.
            assert(false);
        }

        // Encryption was introduced in version 0.4.0
        SetMinVersion(FEATURE_WALLETCRYPT, encrypted_batch, true);

        if (!encrypted_batch->TxnCommit()) {
            delete encrypted_batch;
            encrypted_batch = nullptr;
            // We now have keys encrypted in memory, but not on disk...
            // die to avoid confusion and let the user reload the unencrypted wallet.
            assert(false);
        }

        delete encrypted_batch;
        encrypted_batch = nullptr;

        Lock();
        Unlock(strWalletPassphrase);

        // if we are using HD, replace the HD seed with a new one
        if (IsHDEnabled()) {
            SetHDSeed(GenerateNewSeed());
        }

        NewKeyPool();
        Lock();

        // Need to completely rewrite the wallet file; if we don't, bdb might keep
        // bits of the unencrypted private key in slack space in the database file.
        database->Rewrite();

        // BDB seems to have a bad habit of writing old data into
        // slack space in .dat files; that is bad if the old data is
        // unencrypted private keys. So:
        database->ReloadDbEnv();

    }
    NotifyStatusChanged(this);

    return true;
}

DBErrors CWallet::ReorderTransactions()
{
    LOCK(cs_wallet);
    WalletBatch batch(*database);

    // Old wallets didn't have any defined order for transactions
    // Probably a bad idea to change the output of this

    // First: get all CWalletTx into a sorted-by-time multimap.
    typedef std::multimap<int64_t, CWalletTx*> TxItems;
    TxItems txByTime;

    for (auto& entry : mapWallet)
    {
        CWalletTx* wtx = &entry.second;
        txByTime.insert(std::make_pair(wtx->nTimeReceived, wtx));
    }

    nOrderPosNext = 0;
    std::vector<int64_t> nOrderPosOffsets;
    for (TxItems::iterator it = txByTime.begin(); it != txByTime.end(); ++it)
    {
        CWalletTx *const pwtx = (*it).second;
        int64_t& nOrderPos = pwtx->nOrderPos;

        if (nOrderPos == -1)
        {
            nOrderPos = nOrderPosNext++;
            nOrderPosOffsets.push_back(nOrderPos);

            if (!batch.WriteTx(*pwtx))
                return DBErrors::LOAD_FAIL;
        }
        else
        {
            int64_t nOrderPosOff = 0;
            for (const int64_t& nOffsetStart : nOrderPosOffsets)
            {
                if (nOrderPos >= nOffsetStart)
                    ++nOrderPosOff;
            }
            nOrderPos += nOrderPosOff;
            nOrderPosNext = std::max(nOrderPosNext, nOrderPos + 1);

            if (!nOrderPosOff)
                continue;

            // Since we're changing the order, write it back
            if (!batch.WriteTx(*pwtx))
                return DBErrors::LOAD_FAIL;
        }
    }
    batch.WriteOrderPosNext(nOrderPosNext);

    return DBErrors::LOAD_OK;
}

int64_t CWallet::IncOrderPosNext(WalletBatch* batch)
{
    AssertLockHeld(cs_wallet);
    int64_t nRet = nOrderPosNext++;
    if (batch) {
        batch->WriteOrderPosNext(nOrderPosNext);
    } else {
        WalletBatch(*database).WriteOrderPosNext(nOrderPosNext);
    }
    return nRet;
}

void CWallet::MarkDirty()
{
    {
        LOCK(cs_wallet);
        for (std::pair<const uint256, CWalletTx>& item : mapWallet)
            item.second.MarkDirty();
    }
}

bool CWallet::MarkReplaced(const uint256& originalHash, const uint256& newHash)
{
    LOCK(cs_wallet);

    auto mi = mapWallet.find(originalHash);

    // There is a bug if MarkReplaced is not called on an existing wallet transaction.
    assert(mi != mapWallet.end());

    CWalletTx& wtx = (*mi).second;

    // Ensure for now that we're not overwriting data
    assert(wtx.mapValue.count("replaced_by_txid") == 0);

    wtx.mapValue["replaced_by_txid"] = newHash.ToString();

    WalletBatch batch(*database, "r+");

    bool success = true;
    if (!batch.WriteTx(wtx)) {
        WalletLogPrintf("%s: Updating batch tx %s failed\n", __func__, wtx.GetHash().ToString());
        success = false;
    }

    NotifyTransactionChanged(this, originalHash, CT_UPDATED);

    return success;
}

bool CWallet::AddToWallet(const CWalletTx& wtxIn, bool fFlushOnClose)
{
    LOCK(cs_wallet);

    WalletBatch batch(*database, "r+", fFlushOnClose);

    uint256 hash = wtxIn.GetHash();

    // Inserts only if not already there, returns tx inserted or tx found
    std::pair<std::map<uint256, CWalletTx>::iterator, bool> ret = mapWallet.insert(std::make_pair(hash, wtxIn));
    CWalletTx& wtx = (*ret.first).second;
    wtx.BindWallet(this);
    bool fInsertedNew = ret.second;
    if (fInsertedNew) {
        wtx.nTimeReceived = chain().getAdjustedTime();
        wtx.nOrderPos = IncOrderPosNext(&batch);
        wtx.m_it_wtxOrdered = wtxOrdered.insert(std::make_pair(wtx.nOrderPos, &wtx));
        wtx.nTimeSmart = ComputeTimeSmart(wtx);
        AddToSpends(hash);
    }

    bool fUpdated = false;
    if (!fInsertedNew)
    {
        // Merge
        if (!wtxIn.hashUnset() && wtxIn.hashBlock != wtx.hashBlock)
        {
            wtx.hashBlock = wtxIn.hashBlock;
            fUpdated = true;
        }
        // If no longer abandoned, update
        if (wtxIn.hashBlock.IsNull() && wtx.isAbandoned())
        {
            wtx.hashBlock = wtxIn.hashBlock;
            fUpdated = true;
        }
        if (wtxIn.nIndex != -1 && (wtxIn.nIndex != wtx.nIndex))
        {
            wtx.nIndex = wtxIn.nIndex;
            fUpdated = true;
        }
        if (wtxIn.fFromMe && wtxIn.fFromMe != wtx.fFromMe)
        {
            wtx.fFromMe = wtxIn.fFromMe;
            fUpdated = true;
        }
        // If we have a witness-stripped version of this transaction, and we
        // see a new version with a witness, then we must be upgrading a pre-segwit
        // wallet.  Store the new version of the transaction with the witness,
        // as the stripped-version must be invalid.
        // TODO: Store all versions of the transaction, instead of just one.
        if (wtxIn.tx->HasWitness() && !wtx.tx->HasWitness()) {
            wtx.SetTx(wtxIn.tx);
            fUpdated = true;
        }
    }

    //// debug print
    WalletLogPrintf("AddToWallet %s  %s%s\n", wtxIn.GetHash().ToString(), (fInsertedNew ? "new" : ""), (fUpdated ? "update" : ""));

    // Write to disk
    if (fInsertedNew || fUpdated)
        if (!batch.WriteTx(wtx))
            return false;

    // Break debit/credit balance caches:
    wtx.MarkDirty();

    // Notify UI of new or updated transaction
    NotifyTransactionChanged(this, hash, fInsertedNew ? CT_NEW : CT_UPDATED);

    // notify an external script when a wallet transaction comes in or is updated
    std::string strCmd = gArgs.GetArg("-walletnotify", "");

    if (!strCmd.empty())
    {
        boost::replace_all(strCmd, "%s", wtxIn.GetHash().GetHex());
        std::thread t(runCommand, strCmd);
        t.detach(); // thread runs free
    }

    return true;
}

void CWallet::LoadToWallet(const CWalletTx& wtxIn)
{
    uint256 hash = wtxIn.GetHash();
    const auto& ins = mapWallet.emplace(hash, wtxIn);
    CWalletTx& wtx = ins.first->second;
    wtx.BindWallet(this);
    if (/* insertion took place */ ins.second) {
        wtx.m_it_wtxOrdered = wtxOrdered.insert(std::make_pair(wtx.nOrderPos, &wtx));
    }
    AddToSpends(hash);
    for (const CTxIn& txin : wtx.tx->vin) {
        auto it = mapWallet.find(txin.prevout.hash);
        if (it != mapWallet.end()) {
            CWalletTx& prevtx = it->second;
            if (prevtx.nIndex == -1 && !prevtx.hashUnset()) {
                MarkConflicted(prevtx.hashBlock, wtx.GetHash());
            }
        }
    }
}

bool CWallet::AddToWalletIfInvolvingMe(const CTransactionRef& ptx, const uint256& block_hash, int posInBlock, bool fUpdate)
{
    const CTransaction& tx = *ptx;
    {
        AssertLockHeld(cs_wallet);

        if (!block_hash.IsNull()) {
            for (const CTxIn& txin : tx.vin) {
                std::pair<TxSpends::const_iterator, TxSpends::const_iterator> range = mapTxSpends.equal_range(txin.prevout);
                while (range.first != range.second) {
                    if (range.first->second != tx.GetHash()) {
                        WalletLogPrintf("Transaction %s (in block %s) conflicts with wallet transaction %s (both spend %s:%i)\n", tx.GetHash().ToString(), block_hash.ToString(), range.first->second.ToString(), range.first->first.hash.ToString(), range.first->first.n);
                        MarkConflicted(block_hash, range.first->second);
                    }
                    range.first++;
                }
            }
        }

        bool fExisted = mapWallet.count(tx.GetHash()) != 0;
        if (fExisted && !fUpdate) return false;
        if (fExisted || IsMine(tx) || IsFromMe(tx))
        {
            /* Check if any keys in the wallet keypool that were supposed to be unused
             * have appeared in a new transaction. If so, remove those keys from the keypool.
             * This can happen when restoring an old wallet backup that does not contain
             * the mostly recently created transactions from newer versions of the wallet.
             */

            // loop though all outputs
            for (const CTxOut& txout: tx.vout) {
                // extract addresses and check if they match with an unused keypool key
                for (const auto& keyid : GetAffectedKeys(txout.scriptPubKey, *this)) {
                    std::map<CKeyID, int64_t>::const_iterator mi = m_pool_key_to_index.find(keyid);
                    if (mi != m_pool_key_to_index.end()) {
                        WalletLogPrintf("%s: Detected a used keypool key, mark all keypool key up to this key as used\n", __func__);
                        MarkReserveKeysAsUsed(mi->second);

                        if (!TopUpKeyPool()) {
                            WalletLogPrintf("%s: Topping up keypool failed (locked wallet)\n", __func__);
                        }
                    }
                }
            }

            CWalletTx wtx(this, ptx);

            // Get merkle branch if transaction was found in a block
            if (!block_hash.IsNull())
                wtx.SetMerkleBranch(block_hash, posInBlock);

            return AddToWallet(wtx, false);
        }
    }
    return false;
}

bool CWallet::TransactionCanBeAbandoned(const uint256& hashTx) const
{
    auto locked_chain = chain().lock();
    LOCK(cs_wallet);
    const CWalletTx* wtx = GetWalletTx(hashTx);
    return wtx && !wtx->isAbandoned() && wtx->GetDepthInMainChain(*locked_chain) == 0 && !wtx->InMempool();
}

void CWallet::MarkInputsDirty(const CTransactionRef& tx)
{
    for (const CTxIn& txin : tx->vin) {
        auto it = mapWallet.find(txin.prevout.hash);
        if (it != mapWallet.end()) {
            it->second.MarkDirty();
        }
    }
}

bool CWallet::AbandonTransaction(interfaces::Chain::Lock& locked_chain, const uint256& hashTx)
{
    auto locked_chain_recursive = chain().lock();  // Temporary. Removed in upcoming lock cleanup
    LOCK(cs_wallet);

    WalletBatch batch(*database, "r+");

    std::set<uint256> todo;
    std::set<uint256> done;

    // Can't mark abandoned if confirmed or in mempool
    auto it = mapWallet.find(hashTx);
    assert(it != mapWallet.end());
    CWalletTx& origtx = it->second;
    if (origtx.GetDepthInMainChain(locked_chain) != 0 || origtx.InMempool()) {
        return false;
    }

    todo.insert(hashTx);

    while (!todo.empty()) {
        uint256 now = *todo.begin();
        todo.erase(now);
        done.insert(now);
        auto it = mapWallet.find(now);
        assert(it != mapWallet.end());
        CWalletTx& wtx = it->second;
        int currentconfirm = wtx.GetDepthInMainChain(locked_chain);
        // If the orig tx was not in block, none of its spends can be
        assert(currentconfirm <= 0);
        // if (currentconfirm < 0) {Tx and spends are already conflicted, no need to abandon}
        if (currentconfirm == 0 && !wtx.isAbandoned()) {
            // If the orig tx was not in block/mempool, none of its spends can be in mempool
            assert(!wtx.InMempool());
            wtx.nIndex = -1;
            wtx.setAbandoned();
            wtx.MarkDirty();
            batch.WriteTx(wtx);
            NotifyTransactionChanged(this, wtx.GetHash(), CT_UPDATED);
            // Iterate over all its outputs, and mark transactions in the wallet that spend them abandoned too
            TxSpends::const_iterator iter = mapTxSpends.lower_bound(COutPoint(now, 0));
            while (iter != mapTxSpends.end() && iter->first.hash == now) {
                if (!done.count(iter->second)) {
                    todo.insert(iter->second);
                }
                iter++;
            }
            // If a transaction changes 'conflicted' state, that changes the balance
            // available of the outputs it spends. So force those to be recomputed
            MarkInputsDirty(wtx.tx);
        }
    }

    return true;
}

void CWallet::MarkConflicted(const uint256& hashBlock, const uint256& hashTx)
{
    auto locked_chain = chain().lock();
    LOCK(cs_wallet);

    int conflictconfirms = -locked_chain->getBlockDepth(hashBlock);
    // If number of conflict confirms cannot be determined, this means
    // that the block is still unknown or not yet part of the main chain,
    // for example when loading the wallet during a reindex. Do nothing in that
    // case.
    if (conflictconfirms >= 0)
        return;

    // Do not flush the wallet here for performance reasons
    WalletBatch batch(*database, "r+", false);

    std::set<uint256> todo;
    std::set<uint256> done;

    todo.insert(hashTx);

    while (!todo.empty()) {
        uint256 now = *todo.begin();
        todo.erase(now);
        done.insert(now);
        auto it = mapWallet.find(now);
        assert(it != mapWallet.end());
        CWalletTx& wtx = it->second;
        int currentconfirm = wtx.GetDepthInMainChain(*locked_chain);
        if (conflictconfirms < currentconfirm) {
            // Block is 'more conflicted' than current confirm; update.
            // Mark transaction as conflicted with this block.
            wtx.nIndex = -1;
            wtx.hashBlock = hashBlock;
            wtx.MarkDirty();
            batch.WriteTx(wtx);
            // Iterate over all its outputs, and mark transactions in the wallet that spend them conflicted too
            TxSpends::const_iterator iter = mapTxSpends.lower_bound(COutPoint(now, 0));
            while (iter != mapTxSpends.end() && iter->first.hash == now) {
                 if (!done.count(iter->second)) {
                     todo.insert(iter->second);
                 }
                 iter++;
            }
            // If a transaction changes 'conflicted' state, that changes the balance
            // available of the outputs it spends. So force those to be recomputed
            MarkInputsDirty(wtx.tx);
        }
    }
}

void CWallet::SyncTransaction(const CTransactionRef& ptx, const uint256& block_hash, int posInBlock, bool update_tx) {
    if (!AddToWalletIfInvolvingMe(ptx, block_hash, posInBlock, update_tx))
        return; // Not one of ours

    // If a transaction changes 'conflicted' state, that changes the balance
    // available of the outputs it spends. So force those to be
    // recomputed, also:
    MarkInputsDirty(ptx);
}

void CWallet::TransactionAddedToMempool(const CTransactionRef& ptx) {
    auto locked_chain = chain().lock();
    LOCK(cs_wallet);
    SyncTransaction(ptx, {} /* block hash */, 0 /* position in block */);

    auto it = mapWallet.find(ptx->GetHash());
    if (it != mapWallet.end()) {
        it->second.fInMempool = true;
    }
}

void CWallet::TransactionRemovedFromMempool(const CTransactionRef &ptx) {
    LOCK(cs_wallet);
    auto it = mapWallet.find(ptx->GetHash());
    if (it != mapWallet.end()) {
        it->second.fInMempool = false;
    }
}

void CWallet::BlockConnected(const CBlock& block, const std::vector<CTransactionRef>& vtxConflicted) {
    const uint256& block_hash = block.GetHash();
    auto locked_chain = chain().lock();
    LOCK(cs_wallet);
    // TODO: Temporarily ensure that mempool removals are notified before
    // connected transactions.  This shouldn't matter, but the abandoned
    // state of transactions in our wallet is currently cleared when we
    // receive another notification and there is a race condition where
    // notification of a connected conflict might cause an outside process
    // to abandon a transaction and then have it inadvertently cleared by
    // the notification that the conflicted transaction was evicted.

    for (const CTransactionRef& ptx : vtxConflicted) {
        SyncTransaction(ptx, {} /* block hash */, 0 /* position in block */);
        TransactionRemovedFromMempool(ptx);
    }
    for (size_t i = 0; i < block.vtx.size(); i++) {
        SyncTransaction(block.vtx[i], block_hash, i);
        TransactionRemovedFromMempool(block.vtx[i]);
    }

    m_last_block_processed = block_hash;
}

void CWallet::BlockDisconnected(const CBlock& block) {
    auto locked_chain = chain().lock();
    LOCK(cs_wallet);

    for (const CTransactionRef& ptx : block.vtx) {
        SyncTransaction(ptx, {} /* block hash */, 0 /* position in block */);
    }
}



void CWallet::BlockUntilSyncedToCurrentChain() {
    AssertLockNotHeld(cs_main);
    AssertLockNotHeld(cs_wallet);

    {
        // Skip the queue-draining stuff if we know we're caught up with
        // chainActive.Tip()...
        // We could also take cs_wallet here, and call m_last_block_processed
        // protected by cs_wallet instead of cs_main, but as long as we need
        // cs_main here anyway, it's easier to just call it cs_main-protected.
        auto locked_chain = chain().lock();

        if (!m_last_block_processed.IsNull() && locked_chain->isPotentialTip(m_last_block_processed)) {
            return;
        }
    }

    // ...otherwise put a callback in the validation interface queue and wait
    // for the queue to drain enough to execute it (indicating we are caught up
    // at least with the time we entered this function).
    chain().waitForNotifications();
}


isminetype CWallet::IsMine(const CTxIn &txin) const
{
    {
        LOCK(cs_wallet);
        std::map<uint256, CWalletTx>::const_iterator mi = mapWallet.find(txin.prevout.hash);
        if (mi != mapWallet.end())
        {
            const CWalletTx& prev = (*mi).second;
            if (txin.prevout.n < prev.tx->vout.size())
                return IsMine(prev.tx->vout[txin.prevout.n]);
        }
    }
    return ISMINE_NO;
}

// Note that this function doesn't distinguish between a 0-valued input,
// and a not-"is mine" (according to the filter) input.
CAmountMap CWallet::GetDebit(const CTxIn &txin, const isminefilter& filter) const
{
    {
        LOCK(cs_wallet);
        std::map<uint256, CWalletTx>::const_iterator mi = mapWallet.find(txin.prevout.hash);
        if (mi != mapWallet.end())
        {
            const CWalletTx& prev = (*mi).second;
            if (txin.prevout.n < prev.tx->vout.size())
                if (IsMine(prev.tx->vout[txin.prevout.n]) & filter) {
                    CAmountMap amounts;
                    amounts[prev.GetOutputAsset(txin.prevout.n)] = std::max<CAmount>(0, prev.GetOutputValueOut(txin.prevout.n));
                    return amounts;
                }
        }
    }
    return CAmountMap();
}

isminetype CWallet::IsMine(const CTxOut& txout) const
{
    return ::IsMine(*this, txout.scriptPubKey);
}

CAmountMap CWallet::GetCredit(const CTxOut& txout, const isminefilter& filter) const
{
    assert(false && "CWallet::GetCredit(const CTxOut&, const isminefilter&): this method should not be used anymore");

    CAmountMap credit;
    if (txout.nAsset.IsExplicit() && txout.nValue.IsExplicit()) {
        credit[txout.nAsset.GetAsset()] = txout.nValue.GetAmount();
    } else {
        WalletLogPrintf("WARNING: Calculating credit of blinded transaction.\n");
    }
    if (!MoneyRange(credit))
        throw std::runtime_error(std::string(__func__) + ": value out of range");
    return ((IsMine(txout) & filter) ? credit : CAmountMap());
}

bool CWallet::IsChange(const CTxOut& txout) const
{
    return IsChange(txout.scriptPubKey);
}

bool CWallet::IsChange(const CScript& script) const
{
    // TODO: fix handling of 'change' outputs. The assumption is that any
    // payment to a script that is ours, but is not in the address book
    // is change. That assumption is likely to break when we implement multisignature
    // wallets that return change back into a multi-signature-protected address;
    // a better way of identifying which outputs are 'the send' and which are
    // 'the change' will need to be implemented (maybe extend CWalletTx to remember
    // which output, if any, was change).
    if (::IsMine(*this, script))
    {
        CTxDestination address;
        if (!ExtractDestination(script, address))
            return true;

        LOCK(cs_wallet);
        if (!mapAddressBook.count(address))
            return true;
    }
    return false;
}

CAmountMap CWallet::GetChange(const CTxOut& txout) const
{
    CAmountMap change;
    change[txout.nAsset.GetAsset()] = txout.nValue.GetAmount();
    if (!MoneyRange(change))
        throw std::runtime_error(std::string(__func__) + ": value out of range");
    return (IsChange(txout) ? change : CAmountMap());
}

bool CWallet::IsMine(const CTransaction& tx) const
{
    for (const CTxOut& txout : tx.vout)
        if (IsMine(txout))
            return true;
    return false;
}

bool CWallet::IsFromMe(const CTransaction& tx) const
{
    return (GetDebit(tx, ISMINE_ALL) > CAmountMap());
}

CAmountMap CWallet::GetDebit(const CTransaction& tx, const isminefilter& filter) const
{
    CAmountMap nDebit;
    for (const CTxIn& txin : tx.vin)
    {
        nDebit += GetDebit(txin, filter);
        if (!MoneyRange(nDebit))
            throw std::runtime_error(std::string(__func__) + ": value out of range");
    }
    return nDebit;
}

bool CWallet::IsAllFromMe(const CTransaction& tx, const isminefilter& filter) const
{
    LOCK(cs_wallet);

    for (const CTxIn& txin : tx.vin)
    {
        auto mi = mapWallet.find(txin.prevout.hash);
        if (mi == mapWallet.end())
            return false; // any unknown inputs can't be from us

        const CWalletTx& prev = (*mi).second;

        if (txin.prevout.n >= prev.tx->vout.size())
            return false; // invalid input!

        if (!(IsMine(prev.tx->vout[txin.prevout.n]) & filter))
            return false;
    }
    return true;
}

CAmountMap CWallet::GetCredit(const CWalletTx& wtx, const isminefilter& filter) const {
    CAmountMap nCredit;
    for (unsigned int i = 0; i < wtx.tx->vout.size(); ++i) {
        if (IsMine(wtx.tx->vout[i]) & filter) {
            CAmount credit = std::max<CAmount>(0, wtx.GetOutputValueOut(i));
            if (!MoneyRange(credit))
                throw std::runtime_error(std::string(__func__) + ": value out of range");

            nCredit[wtx.GetOutputAsset(i)] += credit;
            if (!MoneyRange(nCredit))
                throw std::runtime_error(std::string(__func__) + ": value out of range");
        }
    }
    return nCredit;
}

CAmountMap CWallet::GetCredit(const CTransaction& tx, const isminefilter& filter) const
{
    assert(false && "CWallet::GetCredit(const CTransaction&, const isminefilter&): this method should not be used anymore");

    CAmountMap nCredit;
    for (const CTxOut& txout : tx.vout)
    {
        nCredit += GetCredit(txout, filter);
        if (!MoneyRange(nCredit))
            throw std::runtime_error(std::string(__func__) + ": value out of range");
    }
    return nCredit;
}

CAmountMap CWallet::GetChange(const CWalletTx& wtx) const {
    CAmountMap nChange;
    for (unsigned int i = 0; i < wtx.tx->vout.size(); ++i) {
        if (IsChange(wtx.tx->vout[i])) {
            CAmount change = wtx.GetOutputValueOut(i);
            if (change < 0) {
                continue;
            }

            if (!MoneyRange(change))
                throw std::runtime_error(std::string(__func__) + ": value out of range");

            nChange[wtx.GetOutputAsset(i)] += change;
            if (!MoneyRange(nChange))
                throw std::runtime_error(std::string(__func__) + ": value out of range");
        }
    }
    return nChange;
}

CAmountMap CWallet::GetChange(const CTransaction& tx) const
{
    CAmountMap nChange;
    for (const CTxOut& txout : tx.vout)
    {
        nChange += GetChange(txout);
        if (!MoneyRange(nChange))
            throw std::runtime_error(std::string(__func__) + ": value out of range");
    }
    return nChange;
}

CPubKey CWallet::GenerateNewSeed()
{
    assert(!IsWalletFlagSet(WALLET_FLAG_DISABLE_PRIVATE_KEYS));
    CKey key;
    key.MakeNewKey(true);
    return DeriveNewSeed(key);
}

CPubKey CWallet::DeriveNewSeed(const CKey& key)
{
    int64_t nCreationTime = GetTime();
    CKeyMetadata metadata(nCreationTime);

    // calculate the seed
    CPubKey seed = key.GetPubKey();
    assert(key.VerifyPubKey(seed));

    // set the hd keypath to "s" -> Seed, refers the seed to itself
    metadata.hdKeypath     = "s";
    metadata.has_key_origin = false;
    metadata.hd_seed_id = seed.GetID();

    {
        LOCK(cs_wallet);

        // mem store the metadata
        mapKeyMetadata[seed.GetID()] = metadata;

        // write the key&metadata to the database
        if (!AddKeyPubKey(key, seed))
            throw std::runtime_error(std::string(__func__) + ": AddKeyPubKey failed");
    }

    return seed;
}

void CWallet::SetHDSeed(const CPubKey& seed)
{
    LOCK(cs_wallet);
    // store the keyid (hash160) together with
    // the child index counter in the database
    // as a hdchain object
    CHDChain newHdChain;
    newHdChain.nVersion = CanSupportFeature(FEATURE_HD_SPLIT) ? CHDChain::VERSION_HD_CHAIN_SPLIT : CHDChain::VERSION_HD_BASE;
    newHdChain.seed_id = seed.GetID();
    SetHDChain(newHdChain, false);
    NotifyCanGetAddressesChanged();
    UnsetWalletFlag(WALLET_FLAG_BLANK_WALLET);
}

void CWallet::SetHDChain(const CHDChain& chain, bool memonly)
{
    LOCK(cs_wallet);
    if (!memonly && !WalletBatch(*database).WriteHDChain(chain))
        throw std::runtime_error(std::string(__func__) + ": writing chain failed");

    hdChain = chain;
}

bool CWallet::IsHDEnabled() const
{
    return !hdChain.seed_id.IsNull();
}

bool CWallet::CanGenerateKeys()
{
    // A wallet can generate keys if it has an HD seed (IsHDEnabled) or it is a non-HD wallet (pre FEATURE_HD)
    LOCK(cs_wallet);
    return IsHDEnabled() || !CanSupportFeature(FEATURE_HD);
}

bool CWallet::CanGetAddresses(bool internal)
{
    LOCK(cs_wallet);
    // Check if the keypool has keys
    bool keypool_has_keys;
    if (internal && CanSupportFeature(FEATURE_HD_SPLIT)) {
        keypool_has_keys = setInternalKeyPool.size() > 0;
    } else {
        keypool_has_keys = KeypoolCountExternalKeys() > 0;
    }
    // If the keypool doesn't have keys, check if we can generate them
    if (!keypool_has_keys) {
        return CanGenerateKeys();
    }
    return keypool_has_keys;
}

void CWallet::SetWalletFlag(uint64_t flags)
{
    LOCK(cs_wallet);
    m_wallet_flags |= flags;
    if (!WalletBatch(*database).WriteWalletFlags(m_wallet_flags))
        throw std::runtime_error(std::string(__func__) + ": writing wallet flags failed");
}

void CWallet::UnsetWalletFlag(uint64_t flag)
{
    LOCK(cs_wallet);
    m_wallet_flags &= ~flag;
    if (!WalletBatch(*database).WriteWalletFlags(m_wallet_flags))
        throw std::runtime_error(std::string(__func__) + ": writing wallet flags failed");
}

bool CWallet::IsWalletFlagSet(uint64_t flag)
{
    return (m_wallet_flags & flag);
}

bool CWallet::SetWalletFlags(uint64_t overwriteFlags, bool memonly)
{
    LOCK(cs_wallet);
    m_wallet_flags = overwriteFlags;
    if (((overwriteFlags & g_known_wallet_flags) >> 32) ^ (overwriteFlags >> 32)) {
        // contains unknown non-tolerable wallet flags
        return false;
    }
    if (!memonly && !WalletBatch(*database).WriteWalletFlags(m_wallet_flags)) {
        throw std::runtime_error(std::string(__func__) + ": writing wallet flags failed");
    }

    return true;
}

int64_t CWalletTx::GetTxTime() const
{
    int64_t n = nTimeSmart;
    return n ? n : nTimeReceived;
}

// Helper for producing a max-sized low-S low-R signature (eg 71 bytes)
// or a max-sized low-S signature (e.g. 72 bytes) if use_max_sig is true
bool CWallet::DummySignInput(CMutableTransaction& tx, const size_t nIn, const CTxOut& txout, bool use_max_sig) const
{
    // Fill in dummy signatures for fee calculation.
    const CScript& scriptPubKey = txout.scriptPubKey;
    SignatureData sigdata;

    if (!ProduceSignature(*this, use_max_sig ? DUMMY_MAXIMUM_SIGNATURE_CREATOR : DUMMY_SIGNATURE_CREATOR, scriptPubKey, sigdata)) {
        return false;
    }
    UpdateTransaction(tx, nIn, sigdata);
    return true;
}

// Helper for producing a bunch of max-sized low-S low-R signatures (eg 71 bytes)
bool CWallet::DummySignTx(CMutableTransaction &txNew, const std::vector<CTxOut> &txouts, bool use_max_sig) const
{
    // Fill in dummy signatures for fee calculation.
    int nIn = 0;
    for (const auto& txout : txouts)
    {
        if (!DummySignInput(txNew, nIn, txout, use_max_sig)) {
            return false;
        }

        nIn++;
    }
    return true;
}

int64_t CalculateMaximumSignedTxSize(const CTransaction &tx, const CWallet *wallet, bool use_max_sig)
{
    std::vector<CTxOut> txouts;
    // Look up the inputs.  We should have already checked that this transaction
    // IsAllFromMe(ISMINE_SPENDABLE), so every input should already be in our
    // wallet, with a valid index into the vout array, and the ability to sign.
    for (const CTxIn& input : tx.vin) {
        const auto mi = wallet->mapWallet.find(input.prevout.hash);
        if (mi == wallet->mapWallet.end()) {
            return -1;
        }
        assert(input.prevout.n < mi->second.tx->vout.size());
        txouts.emplace_back(mi->second.tx->vout[input.prevout.n]);
    }
    return CalculateMaximumSignedTxSize(tx, wallet, txouts, use_max_sig);
}

// txouts needs to be in the order of tx.vin
int64_t CalculateMaximumSignedTxSize(const CTransaction &tx, const CWallet *wallet, const std::vector<CTxOut>& txouts, bool use_max_sig)
{
    CMutableTransaction txNew(tx);
    if (!wallet->DummySignTx(txNew, txouts, use_max_sig)) {
        // This should never happen, because IsAllFromMe(ISMINE_SPENDABLE)
        // implies that we can sign for every input.
        return -1;
    }
    return GetVirtualTransactionSize(CTransaction(txNew));
}

int CalculateMaximumSignedInputSize(const CTxOut& txout, const CWallet* wallet, bool use_max_sig)
{
    CMutableTransaction txn;
    txn.vin.push_back(CTxIn(COutPoint()));
    if (!wallet->DummySignInput(txn, 0, txout, use_max_sig)) {
        // This should never happen, because IsAllFromMe(ISMINE_SPENDABLE)
        // implies that we can sign for every input.
        return -1;
    }
    return GetVirtualTransactionInputSize(CTransaction(txn), 0, 0);
}

void CWalletTx::GetAmounts(std::list<COutputEntry>& listReceived,
                           std::list<COutputEntry>& listSent, CAmount& nFee, const isminefilter& filter) const
{
    nFee = 0;
    listReceived.clear();
    listSent.clear();

    // Compute fee:
    CAmountMap mapDebit = GetDebit(filter);
    if (mapDebit > CAmountMap()) // debit>0 means we signed/sent this transaction
    {
        nFee = -GetFeeMap(*tx)[::policyAsset];
    }

    // Sent/received.
    for (unsigned int i = 0; i < tx->vout.size(); ++i)
    {
        const CTxOut& txout = tx->vout[i];
        CAmount output_value = GetOutputValueOut(i);
        // Don't list unknown assets
        isminetype fIsMine = output_value != -1 ?  pwallet->IsMine(txout) : ISMINE_NO;
        // Only need to handle txouts if AT LEAST one of these is true:
        //   1) they debit from us (sent)
        //   2) the output is to us (received)
        if (mapDebit > CAmountMap())
        {
            // Don't report 'change' txouts
            if (pwallet->IsChange(txout))
                continue;
        }
        else if (!(fIsMine & filter))
            continue;

        // In either case, we need to get the destination address
        CTxDestination address;

        if (!ExtractDestination(txout.scriptPubKey, address) && !txout.scriptPubKey.IsUnspendable())
        {
            pwallet->WalletLogPrintf("CWalletTx::GetAmounts: Unknown transaction type found, txid %s\n",
                                    this->GetHash().ToString());
            address = CNoDestination();
        }

        COutputEntry output = {address, output_value, (int)i, GetOutputAsset(i), GetOutputAmountBlindingFactor(i), GetOutputAssetBlindingFactor(i)};

        // If we are debited by the transaction, add the output as a "sent" entry
        if (mapDebit > CAmountMap() && !txout.IsFee())
            listSent.push_back(output);

        // If we are receiving the output, add it as a "received" entry
        if (fIsMine & filter)
            listReceived.push_back(output);
    }

}

/**
 * Scan active chain for relevant transactions after importing keys. This should
 * be called whenever new keys are added to the wallet, with the oldest key
 * creation time.
 *
 * @return Earliest timestamp that could be successfully scanned from. Timestamp
 * returned will be higher than startTime if relevant blocks could not be read.
 */
int64_t CWallet::RescanFromTime(int64_t startTime, const WalletRescanReserver& reserver, bool update)
{
    // Find starting block. May be null if nCreateTime is greater than the
    // highest blockchain timestamp, in which case there is nothing that needs
    // to be scanned.
    uint256 start_block;
    {
        auto locked_chain = chain().lock();
        const Optional<int> start_height = locked_chain->findFirstBlockWithTime(startTime - TIMESTAMP_WINDOW, &start_block);
        const Optional<int> tip_height = locked_chain->getHeight();
        WalletLogPrintf("%s: Rescanning last %i blocks\n", __func__, tip_height && start_height ? *tip_height - *start_height + 1 : 0);
    }

    if (!start_block.IsNull()) {
        // TODO: this should take into account failure by ScanResult::USER_ABORT
        ScanResult result = ScanForWalletTransactions(start_block, {} /* stop_block */, reserver, update);
        if (result.status == ScanResult::FAILURE) {
            int64_t time_max;
            if (!chain().findBlock(result.last_failed_block, nullptr /* block */, nullptr /* time */, &time_max)) {
                throw std::logic_error("ScanForWalletTransactions returned invalid block hash");
            }
            return time_max + TIMESTAMP_WINDOW + 1;
        }
    }
    return startTime;
}

/**
 * Scan the block chain (starting in start_block) for transactions
 * from or to us. If fUpdate is true, found transactions that already
 * exist in the wallet will be updated.
 *
 * @param[in] start_block Scan starting block. If block is not on the active
 *                        chain, the scan will return SUCCESS immediately.
 * @param[in] stop_block  Scan ending block. If block is not on the active
 *                        chain, the scan will continue until it reaches the
 *                        chain tip.
 *
 * @return ScanResult returning scan information and indicating success or
 *         failure. Return status will be set to SUCCESS if scan was
 *         successful. FAILURE if a complete rescan was not possible (due to
 *         pruning or corruption). USER_ABORT if the rescan was aborted before
 *         it could complete.
 *
 * @pre Caller needs to make sure start_block (and the optional stop_block) are on
 * the main chain after to the addition of any new keys you want to detect
 * transactions for.
 */
CWallet::ScanResult CWallet::ScanForWalletTransactions(const uint256& start_block, const uint256& stop_block, const WalletRescanReserver& reserver, bool fUpdate)
{
    int64_t nNow = GetTime();

    assert(reserver.isReserved());

    uint256 block_hash = start_block;
    ScanResult result;

    WalletLogPrintf("Rescan started from block %s...\n", start_block.ToString());

    {
        fAbortRescan = false;
        ShowProgress(strprintf("%s " + _("Rescanning..."), GetDisplayName()), 0); // show rescan progress in GUI as dialog or on splashscreen, if -rescan on startup
        uint256 tip_hash;
        // The way the 'block_height' is initialized is just a workaround for the gcc bug #47679 since version 4.6.0.
        Optional<int> block_height = MakeOptional(false, int());
        double progress_begin;
        double progress_end;
        {
            auto locked_chain = chain().lock();
            if (Optional<int> tip_height = locked_chain->getHeight()) {
                tip_hash = locked_chain->getBlockHash(*tip_height);
            }
            block_height = locked_chain->getBlockHeight(block_hash);
            progress_begin = chain().guessVerificationProgress(block_hash);
            progress_end = chain().guessVerificationProgress(stop_block.IsNull() ? tip_hash : stop_block);
        }
        double progress_current = progress_begin;
        while (block_height && !fAbortRescan && !chain().shutdownRequested()) {
            if (*block_height % 100 == 0 && progress_end - progress_begin > 0.0) {
                ShowProgress(strprintf("%s " + _("Rescanning..."), GetDisplayName()), std::max(1, std::min(99, (int)((progress_current - progress_begin) / (progress_end - progress_begin) * 100))));
            }
            if (GetTime() >= nNow + 60) {
                nNow = GetTime();
                WalletLogPrintf("Still rescanning. At block %d. Progress=%f\n", *block_height, progress_current);
            }

            CBlock block;
            if (chain().findBlock(block_hash, &block) && !block.IsNull()) {
                auto locked_chain = chain().lock();
                LOCK(cs_wallet);
                if (!locked_chain->getBlockHeight(block_hash)) {
                    // Abort scan if current block is no longer active, to prevent
                    // marking transactions as coming from the wrong block.
                    // TODO: This should return success instead of failure, see
                    // https://github.com/bitcoin/bitcoin/pull/14711#issuecomment-458342518
                    result.last_failed_block = block_hash;
                    result.status = ScanResult::FAILURE;
                    break;
                }
                for (size_t posInBlock = 0; posInBlock < block.vtx.size(); ++posInBlock) {
                    SyncTransaction(block.vtx[posInBlock], block_hash, posInBlock, fUpdate);
                }
                // scan succeeded, record block as most recent successfully scanned
                result.last_scanned_block = block_hash;
                result.last_scanned_height = *block_height;
            } else {
                // could not scan block, keep scanning but record this block as the most recent failure
                result.last_failed_block = block_hash;
                result.status = ScanResult::FAILURE;
            }
            if (block_hash == stop_block) {
                break;
            }
            {
                auto locked_chain = chain().lock();
                Optional<int> tip_height = locked_chain->getHeight();
                if (!tip_height || *tip_height <= block_height || !locked_chain->getBlockHeight(block_hash)) {
                    // break successfully when rescan has reached the tip, or
                    // previous block is no longer on the chain due to a reorg
                    break;
                }

                // increment block and verification progress
                block_hash = locked_chain->getBlockHash(++*block_height);
                progress_current = chain().guessVerificationProgress(block_hash);

                // handle updated tip hash
                const uint256 prev_tip_hash = tip_hash;
                tip_hash = locked_chain->getBlockHash(*tip_height);
                if (stop_block.IsNull() && prev_tip_hash != tip_hash) {
                    // in case the tip has changed, update progress max
                    progress_end = chain().guessVerificationProgress(tip_hash);
                }
            }
        }
        ShowProgress(strprintf("%s " + _("Rescanning..."), GetDisplayName()), 100); // hide progress dialog in GUI
        if (block_height && fAbortRescan) {
            WalletLogPrintf("Rescan aborted at block %d. Progress=%f\n", *block_height, progress_current);
            result.status = ScanResult::USER_ABORT;
        } else if (block_height && chain().shutdownRequested()) {
            WalletLogPrintf("Rescan interrupted by shutdown request at block %d. Progress=%f\n", *block_height, progress_current);
            result.status = ScanResult::USER_ABORT;
        }
    }
    return result;
}

void CWallet::ReacceptWalletTransactions(interfaces::Chain::Lock& locked_chain)
{
    // If transactions aren't being broadcasted, don't let them into local mempool either
    if (!fBroadcastTransactions)
        return;
    std::map<int64_t, CWalletTx*> mapSorted;

    // Sort pending wallet transactions based on their initial wallet insertion order
    for (std::pair<const uint256, CWalletTx>& item : mapWallet)
    {
        const uint256& wtxid = item.first;
        CWalletTx& wtx = item.second;
        assert(wtx.GetHash() == wtxid);

        int nDepth = wtx.GetDepthInMainChain(locked_chain);

        if (!wtx.IsCoinBase() && (nDepth == 0 && !wtx.isAbandoned())) {
            mapSorted.insert(std::make_pair(wtx.nOrderPos, &wtx));
        }
    }

    // Try to add wallet transactions to memory pool
    for (const std::pair<const int64_t, CWalletTx*>& item : mapSorted) {
        CWalletTx& wtx = *(item.second);
        CValidationState state;
        wtx.AcceptToMemoryPool(locked_chain, state);
    }
}

bool CWalletTx::RelayWalletTransaction(interfaces::Chain::Lock& locked_chain)
{
    assert(pwallet->GetBroadcastTransactions());
    if (!IsCoinBase() && !isAbandoned() && GetDepthInMainChain(locked_chain) == 0)
    {
        CValidationState state;
        /* GetDepthInMainChain already catches known conflicts. */
        if (InMempool() || AcceptToMemoryPool(locked_chain, state)) {
            pwallet->WalletLogPrintf("Relaying wtx %s\n", GetHash().ToString());
            if (pwallet->chain().p2pEnabled()) {
                pwallet->chain().relayTransaction(GetHash());
                return true;
            }
        }
    }
    return false;
}

std::set<uint256> CWalletTx::GetConflicts() const
{
    std::set<uint256> result;
    if (pwallet != nullptr)
    {
        uint256 myHash = GetHash();
        result = pwallet->GetConflicts(myHash);
        result.erase(myHash);
    }
    return result;
}

CAmountMap CWalletTx::GetDebit(const isminefilter& filter) const
{
    if (tx->vin.empty())
        return CAmountMap();

    CAmountMap debit;
    if(filter & ISMINE_SPENDABLE)
    {
        if (fDebitCached)
            debit += nDebitCached;
        else
        {
            nDebitCached = pwallet->GetDebit(*tx, ISMINE_SPENDABLE);
            fDebitCached = true;
            debit += nDebitCached;
        }
    }
    if(filter & ISMINE_WATCH_ONLY)
    {
        if(fWatchDebitCached)
            debit += nWatchDebitCached;
        else
        {
            nWatchDebitCached = pwallet->GetDebit(*tx, ISMINE_WATCH_ONLY);
            fWatchDebitCached = true;
            debit += nWatchDebitCached;
        }
    }
    return debit;
}

CAmountMap CWalletTx::GetCredit(interfaces::Chain::Lock& locked_chain, const isminefilter& filter) const
{
    // Must wait until coinbase is safely deep enough in the chain before valuing it
    if (IsImmatureCoinBase(locked_chain))
        return CAmountMap();

    CAmountMap credit;
    if (filter & ISMINE_SPENDABLE)
    {
        // GetBalance can assume transactions in mapWallet won't change
        if (fCreditCached)
            credit += nCreditCached;
        else
        {
            nCreditCached = pwallet->GetCredit(*this, ISMINE_SPENDABLE);
            fCreditCached = true;
            credit += nCreditCached;
        }
    }
    if (filter & ISMINE_WATCH_ONLY)
    {
        if (fWatchCreditCached)
            credit += nWatchCreditCached;
        else
        {
            nWatchCreditCached = pwallet->GetCredit(*this, ISMINE_WATCH_ONLY);
            fWatchCreditCached = true;
            credit += nWatchCreditCached;
        }
    }
    return credit;
}

CAmountMap CWalletTx::GetImmatureCredit(interfaces::Chain::Lock& locked_chain, bool fUseCache) const
{
    if (IsImmatureCoinBase(locked_chain) && IsInMainChain(locked_chain)) {
        if (fUseCache && fImmatureCreditCached)
            return nImmatureCreditCached;
        nImmatureCreditCached = pwallet->GetCredit(*this, ISMINE_SPENDABLE);
        fImmatureCreditCached = true;
        return nImmatureCreditCached;
    }

    return CAmountMap();
}

CAmountMap CWalletTx::GetAvailableCredit(interfaces::Chain::Lock& locked_chain, bool fUseCache, const isminefilter& filter) const
{
    if (pwallet == nullptr)
        return CAmountMap();

    // Must wait until coinbase is safely deep enough in the chain before valuing it
    if (IsImmatureCoinBase(locked_chain))
        return CAmountMap();

    CAmountMap* cache = nullptr;
    bool* cache_used = nullptr;

    if (filter == ISMINE_SPENDABLE) {
        cache = &nAvailableCreditCached;
        cache_used = &fAvailableCreditCached;
    } else if (filter == ISMINE_WATCH_ONLY) {
        cache = &nAvailableWatchCreditCached;
        cache_used = &fAvailableWatchCreditCached;
    }

    if (fUseCache && cache_used && *cache_used) {
        return *cache;
    }

    CAmountMap nCredit;
    uint256 hashTx = GetHash();
    for (unsigned int i = 0; i < tx->vout.size(); i++)
    {
        if (!pwallet->IsSpent(locked_chain, hashTx, i))
        {
            if (pwallet->IsMine(tx->vout[i]) & filter) {
                CAmount credit = std::max<CAmount>(0, GetOutputValueOut(i));
                if (!MoneyRange(credit))
                    throw std::runtime_error(std::string(__func__) + ": value out of range");

                nCredit[GetOutputAsset(i)] += std::max<CAmount>(0, GetOutputValueOut(i));
                if (!MoneyRange(nCredit))
                    throw std::runtime_error(std::string(__func__) + ": value out of range");
            }
        }
    }

    if (cache) {
        *cache = nCredit;
        assert(cache_used);
        *cache_used = true;
    }
    return nCredit;
}

CAmountMap CWalletTx::GetImmatureWatchOnlyCredit(interfaces::Chain::Lock& locked_chain, const bool fUseCache) const
{
    if (IsImmatureCoinBase(locked_chain) && IsInMainChain(locked_chain)) {
        if (fUseCache && fImmatureWatchCreditCached)
            return nImmatureWatchCreditCached;
        nImmatureWatchCreditCached = pwallet->GetCredit(*this, ISMINE_WATCH_ONLY);
        fImmatureWatchCreditCached = true;
        return nImmatureWatchCreditCached;
    }

    return CAmountMap();
}

CAmountMap CWalletTx::GetChange() const
{
    if (fChangeCached)
        return nChangeCached;
    nChangeCached = pwallet->GetChange(*this);
    fChangeCached = true;
    return nChangeCached;
}

bool CWalletTx::InMempool() const
{
    return fInMempool;
}

bool CWalletTx::IsTrusted(interfaces::Chain::Lock& locked_chain) const
{
    // Quick answer in most cases
    if (!locked_chain.checkFinalTx(*tx)) {
        return false;
    }
    int nDepth = GetDepthInMainChain(locked_chain);
    if (nDepth >= 1)
        return true;
    if (nDepth < 0)
        return false;
    if (!pwallet->m_spend_zero_conf_change || !IsFromMe(ISMINE_ALL)) // using wtx's cached debit
        return false;

    // Don't trust unconfirmed transactions from us unless they are in the mempool.
    if (!InMempool())
        return false;

    // Trusted if all inputs are from us and are in the mempool:
    for (const CTxIn& txin : tx->vin)
    {
        // Transactions not sent by us: not trusted
        const CWalletTx* parent = pwallet->GetWalletTx(txin.prevout.hash);
        if (parent == nullptr)
            return false;
        const CTxOut& parentOut = parent->tx->vout[txin.prevout.n];
        if (pwallet->IsMine(parentOut) != ISMINE_SPENDABLE)
            return false;
    }
    return true;
}

bool CWalletTx::IsEquivalentTo(const CWalletTx& _tx) const
{
        CMutableTransaction tx1 {*this->tx};
        CMutableTransaction tx2 {*_tx.tx};
        for (auto& txin : tx1.vin) txin.scriptSig = CScript();
        for (auto& txin : tx2.vin) txin.scriptSig = CScript();
        return CTransaction(tx1) == CTransaction(tx2);
}

CAmountMap CWalletTx::GetIssuanceAssets(unsigned int input_index) const {
    CAmountMap ret;
    CAsset asset, token;
    GetIssuanceAssets(input_index, &asset, &token);
    if (!asset.IsNull()) {
        ret[asset] = GetIssuanceAmount(input_index, false);
    }
    if (!token.IsNull()) {
        ret[token] = GetIssuanceAmount(input_index, true);
    }
    return ret;
}

void CWallet::ResendWalletTransactions(interfaces::Chain::Lock& locked_chain, int64_t nBestBlockTime)
{
    // Do this infrequently and randomly to avoid giving away
    // that these are our transactions.
    if (GetTime() < nNextResend || !fBroadcastTransactions) return;
    bool fFirst = (nNextResend == 0);
    nNextResend = GetTime() + GetRand(30 * 60);
    if (fFirst) return;

    // Only do it if there's been a new block since last time
    if (nBestBlockTime < nLastResend) return;
    nLastResend = GetTime();

    int relayed_tx_count = 0;

    { // cs_wallet scope
        LOCK(cs_wallet);

        // Relay transactions
        for (std::pair<const uint256, CWalletTx>& item : mapWallet) {
            CWalletTx& wtx = item.second;
            // only rebroadcast unconfirmed txes older than 5 minutes before the
            // last block was found
            if (wtx.nTimeReceived > nBestBlockTime - 5 * 60) continue;
            relayed_tx_count += wtx.RelayWalletTransaction(locked_chain) ? 1 : 0;
        }
    } // cs_wallet

    if (relayed_tx_count > 0) {
        WalletLogPrintf("%s: rebroadcast %u unconfirmed transactions\n", __func__, relayed_tx_count);
    }
}

/** @} */ // end of mapWallet




/** @defgroup Actions
 *
 * @{
 */


CAmountMap CWallet::GetBalance(const isminefilter& filter, const int min_depth) const
{
    CAmountMap nTotal;
    {
        auto locked_chain = chain().lock();
        LOCK(cs_wallet);
        for (const auto& entry : mapWallet)
        {
            const CWalletTx& wtx = entry.second;
            if (wtx.IsTrusted(*locked_chain) && wtx.GetDepthInMainChain(*locked_chain) >= min_depth) {
                nTotal += wtx.GetAvailableCredit(*locked_chain, true, filter);
            }
        }
    }

    return nTotal;
}

CAmountMap CWallet::GetUnconfirmedBalance() const
{
    CAmountMap nTotal;
    {
        auto locked_chain = chain().lock();
        LOCK(cs_wallet);
        for (const auto& entry : mapWallet)
        {
            const CWalletTx& wtx = entry.second;
            if (!wtx.IsTrusted(*locked_chain) && wtx.GetDepthInMainChain(*locked_chain) == 0 && wtx.InMempool())
                nTotal += wtx.GetAvailableCredit(*locked_chain);
        }
    }
    return nTotal;
}

CAmountMap CWallet::GetImmatureBalance() const
{
    CAmountMap nTotal;
    {
        auto locked_chain = chain().lock();
        LOCK(cs_wallet);
        for (const auto& entry : mapWallet)
        {
            const CWalletTx& wtx = entry.second;
            nTotal += wtx.GetImmatureCredit(*locked_chain);
        }
    }
    return nTotal;
}

CAmountMap CWallet::GetUnconfirmedWatchOnlyBalance() const
{
    CAmountMap nTotal;
    {
        auto locked_chain = chain().lock();
        LOCK(cs_wallet);
        for (const auto& entry : mapWallet)
        {
            const CWalletTx& wtx = entry.second;
            if (!wtx.IsTrusted(*locked_chain) && wtx.GetDepthInMainChain(*locked_chain) == 0 && wtx.InMempool())
                nTotal += wtx.GetAvailableCredit(*locked_chain, true, ISMINE_WATCH_ONLY);
        }
    }
    return nTotal;
}

CAmountMap CWallet::GetImmatureWatchOnlyBalance() const
{
    CAmountMap nTotal;
    {
        auto locked_chain = chain().lock();
        LOCK(cs_wallet);
        for (const auto& entry : mapWallet)
        {
            const CWalletTx& wtx = entry.second;
            nTotal += wtx.GetImmatureWatchOnlyCredit(*locked_chain);
        }
    }
    return nTotal;
}

<<<<<<< HEAD
// Calculate total balance in a different way from GetBalance. The biggest
// difference is that GetBalance sums up all unspent TxOuts paying to the
// wallet, while this sums up both spent and unspent TxOuts paying to the
// wallet, and then subtracts the values of TxIns spending from the wallet. This
// also has fewer restrictions on which unconfirmed transactions are considered
// trusted.
CAmountMap CWallet::GetLegacyBalance(const isminefilter& filter, int minDepth) const
{
    auto locked_chain = chain().lock();
    LOCK(cs_wallet);

    CAmountMap balance;
    for (const auto& entry : mapWallet) {
        const CWalletTx& wtx = entry.second;
        const int depth = wtx.GetDepthInMainChain(*locked_chain);
        if (depth < 0 || !locked_chain->checkFinalTx(*wtx.tx) || wtx.IsImmatureCoinBase(*locked_chain)) {
            continue;
        }

        // Loop through tx outputs and add incoming payments. For outgoing txs,
        // treat change outputs specially, as part of the amount debited.
        CAmountMap debit = wtx.GetDebit(filter);
        const bool outgoing = debit > CAmountMap();
        for (unsigned int i = 0; i < wtx.tx->vout.size(); ++i) {
            const CTxOut& out = wtx.tx->vout[i];
            if (outgoing && IsChange(out)) {
                CAmount amt = wtx.GetOutputValueOut(i);
                if (amt < 0) {
                    continue;
                }
                debit[wtx.GetOutputAsset(i)] -= amt;
            } else if (IsMine(out) & filter && depth >= minDepth) {
                CAmount amt = wtx.GetOutputValueOut(i);
                if (amt < 0) {
                    continue;
                }
                balance[wtx.GetOutputAsset(i)] += amt;
            }
        }

        // For outgoing txs, subtract amount debited.
        if (outgoing) {
            balance -= debit;
        }
    }

    return balance;
}

CAmountMap CWallet::GetAvailableBalance(const CCoinControl* coinControl) const
=======
CAmount CWallet::GetAvailableBalance(const CCoinControl* coinControl) const
>>>>>>> daef20fb
{
    auto locked_chain = chain().lock();
    LOCK(cs_wallet);

    CAmountMap balance;
    std::vector<COutput> vCoins;
    AvailableCoins(*locked_chain, vCoins, true, coinControl);
    for (const COutput& out : vCoins) {
        if (out.fSpendable) {
            CAmount amt = out.tx->GetOutputValueOut(out.i);
            if (amt < 0) {
                continue;
            }
            balance[out.tx->GetOutputAsset(out.i)] += amt;
        }
    }
    return balance;
}

void CWallet::AvailableCoins(interfaces::Chain::Lock& locked_chain, std::vector<COutput> &vCoins, bool fOnlySafe, const CCoinControl *coinControl, const CAmount &nMinimumAmount, const CAmount &nMaximumAmount, const CAmount &nMinimumSumAmount, const uint64_t nMaximumCount, const int nMinDepth, const int nMaxDepth, const CAsset* asset_filter) const
{
    AssertLockHeld(cs_wallet);

    vCoins.clear();
    CAmount nTotal = 0;

    for (const auto& entry : mapWallet)
    {
        const uint256& wtxid = entry.first;
        const CWalletTx& wtx = entry.second;

        if (!locked_chain.checkFinalTx(*wtx.tx)) {
            continue;
        }

        if (wtx.IsImmatureCoinBase(locked_chain))
            continue;

        int nDepth = wtx.GetDepthInMainChain(locked_chain);
        if (nDepth < 0)
            continue;

        // We should not consider coins which aren't at least in our mempool
        // It's possible for these to be conflicted via ancestors which we may never be able to detect
        if (nDepth == 0 && !wtx.InMempool())
            continue;

        bool safeTx = wtx.IsTrusted(locked_chain);

        // We should not consider coins from transactions that are replacing
        // other transactions.
        //
        // Example: There is a transaction A which is replaced by bumpfee
        // transaction B. In this case, we want to prevent creation of
        // a transaction B' which spends an output of B.
        //
        // Reason: If transaction A were initially confirmed, transactions B
        // and B' would no longer be valid, so the user would have to create
        // a new transaction C to replace B'. However, in the case of a
        // one-block reorg, transactions B' and C might BOTH be accepted,
        // when the user only wanted one of them. Specifically, there could
        // be a 1-block reorg away from the chain where transactions A and C
        // were accepted to another chain where B, B', and C were all
        // accepted.
        if (nDepth == 0 && wtx.mapValue.count("replaces_txid")) {
            safeTx = false;
        }

        // Similarly, we should not consider coins from transactions that
        // have been replaced. In the example above, we would want to prevent
        // creation of a transaction A' spending an output of A, because if
        // transaction B were initially confirmed, conflicting with A and
        // A', we wouldn't want to the user to create a transaction D
        // intending to replace A', but potentially resulting in a scenario
        // where A, A', and D could all be accepted (instead of just B and
        // D, or just A and A' like the user would want).
        if (nDepth == 0 && wtx.mapValue.count("replaced_by_txid")) {
            safeTx = false;
        }

        if (fOnlySafe && !safeTx) {
            continue;
        }

        if (nDepth < nMinDepth || nDepth > nMaxDepth)
            continue;

<<<<<<< HEAD
        for (unsigned int i = 0; i < pcoin->tx->vout.size(); i++) {
            CAmount outValue = pcoin->GetOutputValueOut(i);
            CAsset asset = pcoin->GetOutputAsset(i);
            if (asset_filter && asset != *asset_filter) {
                continue;
            }
            if (outValue < nMinimumAmount || outValue > nMaximumAmount)
=======
        for (unsigned int i = 0; i < wtx.tx->vout.size(); i++) {
            if (wtx.tx->vout[i].nValue < nMinimumAmount || wtx.tx->vout[i].nValue > nMaximumAmount)
>>>>>>> daef20fb
                continue;

            if (coinControl && coinControl->HasSelected() && !coinControl->fAllowOtherInputs && !coinControl->IsSelected(COutPoint(entry.first, i)))
                continue;

            if (IsLockedCoin(entry.first, i))
                continue;

            if (IsSpent(locked_chain, wtxid, i))
                continue;

            isminetype mine = IsMine(wtx.tx->vout[i]);

            if (mine == ISMINE_NO) {
                continue;
            }

            bool solvable = IsSolvable(*this, wtx.tx->vout[i].scriptPubKey);
            bool spendable = ((mine & ISMINE_SPENDABLE) != ISMINE_NO) || (((mine & ISMINE_WATCH_ONLY) != ISMINE_NO) && (coinControl && coinControl->fAllowWatchOnly && solvable));

            vCoins.push_back(COutput(&wtx, i, nDepth, spendable, solvable, safeTx, (coinControl && coinControl->fAllowWatchOnly)));

            // Checks the sum amount of all UTXO's.
            if (nMinimumSumAmount != MAX_MONEY) {
<<<<<<< HEAD
                nTotal += outValue;
=======
                nTotal += wtx.tx->vout[i].nValue;
>>>>>>> daef20fb

                if (nTotal >= nMinimumSumAmount) {
                    return;
                }
            }

            // Checks the maximum number of UTXO's.
            if (nMaximumCount > 0 && vCoins.size() >= nMaximumCount) {
                return;
            }
        }
    }
}

std::map<CTxDestination, std::vector<COutput>> CWallet::ListCoins(interfaces::Chain::Lock& locked_chain) const
{
    AssertLockHeld(cs_wallet);

    std::map<CTxDestination, std::vector<COutput>> result;
    std::vector<COutput> availableCoins;

    AvailableCoins(locked_chain, availableCoins);

    for (const COutput& coin : availableCoins) {
        CTxDestination address;
        if (coin.fSpendable &&
            ExtractDestination(FindNonChangeParentOutput(*coin.tx->tx, coin.i).scriptPubKey, address)) {
            result[address].emplace_back(std::move(coin));
        }
    }

    std::vector<COutPoint> lockedCoins;
    ListLockedCoins(lockedCoins);
    for (const COutPoint& output : lockedCoins) {
        auto it = mapWallet.find(output.hash);
        if (it != mapWallet.end()) {
            int depth = it->second.GetDepthInMainChain(locked_chain);
            if (depth >= 0 && output.n < it->second.tx->vout.size() &&
                IsMine(it->second.tx->vout[output.n]) == ISMINE_SPENDABLE) {
                CTxDestination address;
                if (ExtractDestination(FindNonChangeParentOutput(*it->second.tx, output.n).scriptPubKey, address)) {
                    result[address].emplace_back(
                        &it->second, output.n, depth, true /* spendable */, true /* solvable */, false /* safe */);
                }
            }
        }
    }

    return result;
}

const CTxOut& CWallet::FindNonChangeParentOutput(const CTransaction& tx, int output) const
{
    const CTransaction* ptx = &tx;
    int n = output;
    while (IsChange(ptx->vout[n]) && ptx->vin.size() > 0) {
        const COutPoint& prevout = ptx->vin[0].prevout;
        auto it = mapWallet.find(prevout.hash);
        if (it == mapWallet.end() || it->second.tx->vout.size() <= prevout.n ||
            !IsMine(it->second.tx->vout[prevout.n])) {
            break;
        }
        ptx = it->second.tx.get();
        n = prevout.n;
    }
    return ptx->vout[n];
}

bool CWallet::SelectCoinsMinConf(const CAmountMap& mapTargetValue, const CoinEligibilityFilter& eligibility_filter, std::vector<OutputGroup> groups,
                                 std::set<CInputCoin>& setCoinsRet, CAmountMap& mapValueRet, const CoinSelectionParams& coin_selection_params, bool& bnb_used) const
{
    setCoinsRet.clear();
    mapValueRet.clear();

    std::vector<OutputGroup> utxo_pool;
    if (coin_selection_params.use_bnb && mapTargetValue.size() == 1) {
        // ELEMENTS:
        CAsset asset = mapTargetValue.begin()->first;
        CAmount nTargetValue = mapTargetValue.begin()->second;
        // Get output groups that only contain this asset.
        std::vector<OutputGroup> asset_groups;
        for (OutputGroup g : groups) {
            bool add = true;
            for (CInputCoin c : g.m_outputs) {
                if (c.asset != asset) {
                    add = false;
                    break;
                }
            }

            if (add) {
                asset_groups.push_back(g);
            }
        }
        // END ELEMENTS

        // Get long term estimate
        FeeCalculation feeCalc;
        CCoinControl temp;
        temp.m_confirm_target = 1008;
        CFeeRate long_term_feerate = GetMinimumFeeRate(*this, temp, &feeCalc);

        // Calculate cost of change
        CAmount cost_of_change = GetDiscardRate(*this).GetFee(coin_selection_params.change_spend_size) + coin_selection_params.effective_fee.GetFee(coin_selection_params.change_output_size);

        // Filter by the min conf specs and add to utxo_pool and calculate effective value
        for (OutputGroup& group : asset_groups) {
            if (!group.EligibleForSpending(eligibility_filter)) continue;

            group.fee = 0;
            group.long_term_fee = 0;
            group.effective_value = 0;
            for (auto it = group.m_outputs.begin(); it != group.m_outputs.end(); ) {
                const CInputCoin& coin = *it;
                CAmount effective_value = coin.value - (coin.m_input_bytes < 0 ? 0 : coin_selection_params.effective_fee.GetFee(coin.m_input_bytes));
                // Only include outputs that are positive effective value (i.e. not dust)
                if (effective_value > 0) {
                    group.fee += coin.m_input_bytes < 0 ? 0 : coin_selection_params.effective_fee.GetFee(coin.m_input_bytes);
                    group.long_term_fee += coin.m_input_bytes < 0 ? 0 : long_term_feerate.GetFee(coin.m_input_bytes);
                    group.effective_value += effective_value;
                    ++it;
                } else {
                    it = group.Discard(coin);
                }
            }
            if (group.effective_value > 0) utxo_pool.push_back(group);
        }
        // Calculate the fees for things that aren't inputs
        CAmount not_input_fees = coin_selection_params.effective_fee.GetFee(coin_selection_params.tx_noinputs_size);
        bnb_used = true;
        CAmount nValueRet;
        bool ret = SelectCoinsBnB(utxo_pool, nTargetValue, cost_of_change, setCoinsRet, nValueRet, not_input_fees);
        mapValueRet[asset] = nValueRet;
        return ret;
    } else {
        // Filter by the min conf specs and add to utxo_pool
        for (const OutputGroup& group : groups) {
            if (!group.EligibleForSpending(eligibility_filter)) continue;
            utxo_pool.push_back(group);
        }
        bnb_used = false;
        return KnapsackSolver(mapTargetValue, utxo_pool, setCoinsRet, mapValueRet);
    }
}

bool CWallet::SelectCoins(const std::vector<COutput>& vAvailableCoins, const CAmountMap& mapTargetValue, std::set<CInputCoin>& setCoinsRet, CAmountMap& mapValueRet, const CCoinControl& coin_control, CoinSelectionParams& coin_selection_params, bool& bnb_used) const
{
    AssertLockHeld(cs_wallet); // mapWallet
    std::vector<COutput> vCoins(vAvailableCoins);

    // coin control -> return all selected outputs (we want all selected to go into the transaction for sure)
    if (coin_control.HasSelected() && !coin_control.fAllowOtherInputs)
    {
        // We didn't use BnB here, so set it to false.
        bnb_used = false;

        for (const COutput& out : vCoins)
        {
            if (!out.fSpendable)
                 continue;

            CAmount amt = out.tx->GetOutputValueOut(out.i);
            if (amt < 0) {
                continue;
            }
            mapValueRet[out.tx->GetOutputAsset(out.i)] += amt;
            setCoinsRet.insert(out.GetInputCoin());
        }
        return (mapValueRet >= mapTargetValue);
    }

    // calculate value from preset inputs and store them
    std::set<CInputCoin> setPresetCoins;
    CAmountMap mapValueFromPresetInputs;

    std::vector<COutPoint> vPresetInputs;
    coin_control.ListSelected(vPresetInputs);
    for (const COutPoint& outpoint : vPresetInputs)
    {
        // For now, don't use BnB if preset inputs are selected. TODO: Enable this later
        bnb_used = false;
        coin_selection_params.use_bnb = false;

        std::map<uint256, CWalletTx>::const_iterator it = mapWallet.find(outpoint.hash);
        if (it != mapWallet.end())
        {
            const CWalletTx& wtx = it->second;
            // Clearly invalid input, fail
            if (wtx.tx->vout.size() <= outpoint.n)
                return false;

            // Just to calculate the marginal byte size
<<<<<<< HEAD
            CAmount amt = pcoin->GetOutputValueOut(outpoint.n);
            if (amt < 0) {
                continue;
            }
            mapValueFromPresetInputs[pcoin->GetOutputAsset(outpoint.n)] += amt;
            setPresetCoins.insert(CInputCoin(pcoin, outpoint.n));
=======
            nValueFromPresetInputs += wtx.tx->vout[outpoint.n].nValue;
            setPresetCoins.insert(CInputCoin(wtx.tx, outpoint.n));
>>>>>>> daef20fb
        } else
            return false; // TODO: Allow non-wallet inputs
    }

    // remove preset inputs from vCoins
    for (std::vector<COutput>::iterator it = vCoins.begin(); it != vCoins.end() && coin_control.HasSelected();)
    {
        if (setPresetCoins.count(it->GetInputCoin()))
            it = vCoins.erase(it);
        else
            ++it;
    }

    // ELEMENTS: filter coins for assets we are interested in; always keep policyAsset for fees
    for (std::vector<COutput>::iterator it = vCoins.begin(); it != vCoins.end() && coin_control.HasSelected();) {
        CAsset asset = it->GetInputCoin().asset;
        if (asset != ::policyAsset && mapTargetValue.find(asset) == mapTargetValue.end()) {
            it = vCoins.erase(it);
        } else {
            ++it;
        }
    }

    // form groups from remaining coins; note that preset coins will not
    // automatically have their associated (same address) coins included
    if (coin_control.m_avoid_partial_spends && vCoins.size() > OUTPUT_GROUP_MAX_ENTRIES) {
        // Cases where we have 11+ outputs all pointing to the same destination may result in
        // privacy leaks as they will potentially be deterministically sorted. We solve that by
        // explicitly shuffling the outputs before processing
        Shuffle(vCoins.begin(), vCoins.end(), FastRandomContext());
    }
    std::vector<OutputGroup> groups = GroupOutputs(vCoins, !coin_control.m_avoid_partial_spends);

    size_t max_ancestors = (size_t)std::max<int64_t>(1, gArgs.GetArg("-limitancestorcount", DEFAULT_ANCESTOR_LIMIT));
    size_t max_descendants = (size_t)std::max<int64_t>(1, gArgs.GetArg("-limitdescendantcount", DEFAULT_DESCENDANT_LIMIT));
    bool fRejectLongChains = gArgs.GetBoolArg("-walletrejectlongchains", DEFAULT_WALLET_REJECT_LONG_CHAINS);

    // We will have to do coin selection on the difference between the target and the provided values.
    // However, some inputs can be provided with assets that are not in the target, we need to make sure
    // the map of the difference does not have negative values.
    CAmountMap mapTargetMinusPreset = mapTargetValue - mapValueFromPresetInputs;
    for (CAmountMap::const_iterator it = mapTargetMinusPreset.begin(); it != mapTargetMinusPreset.end();) {
        if (it->second <= 0) {
            it = mapTargetMinusPreset.erase(it);
        } else {
            ++it;
        }
    }

    bool res = mapTargetValue <= mapValueFromPresetInputs ||
        SelectCoinsMinConf(mapTargetMinusPreset, CoinEligibilityFilter(1, 6, 0), groups, setCoinsRet, mapValueRet, coin_selection_params, bnb_used) ||
        SelectCoinsMinConf(mapTargetMinusPreset, CoinEligibilityFilter(1, 1, 0), groups, setCoinsRet, mapValueRet, coin_selection_params, bnb_used) ||
        (m_spend_zero_conf_change && SelectCoinsMinConf(mapTargetMinusPreset, CoinEligibilityFilter(0, 1, 2), groups, setCoinsRet, mapValueRet, coin_selection_params, bnb_used)) ||
        (m_spend_zero_conf_change && SelectCoinsMinConf(mapTargetMinusPreset, CoinEligibilityFilter(0, 1, std::min((size_t)4, max_ancestors/3), std::min((size_t)4, max_descendants/3)), groups, setCoinsRet, mapValueRet, coin_selection_params, bnb_used)) ||
        (m_spend_zero_conf_change && SelectCoinsMinConf(mapTargetMinusPreset, CoinEligibilityFilter(0, 1, max_ancestors/2, max_descendants/2), groups, setCoinsRet, mapValueRet, coin_selection_params, bnb_used)) ||
        (m_spend_zero_conf_change && SelectCoinsMinConf(mapTargetMinusPreset, CoinEligibilityFilter(0, 1, max_ancestors-1, max_descendants-1), groups, setCoinsRet, mapValueRet, coin_selection_params, bnb_used)) ||
        (m_spend_zero_conf_change && !fRejectLongChains && SelectCoinsMinConf(mapTargetMinusPreset, CoinEligibilityFilter(0, 1, std::numeric_limits<uint64_t>::max()), groups, setCoinsRet, mapValueRet, coin_selection_params, bnb_used));

    // because SelectCoinsMinConf clears the setCoinsRet, we now add the possible inputs to the coinset
    util::insert(setCoinsRet, setPresetCoins);

    // add preset inputs to the total value selected
    mapValueRet += mapValueFromPresetInputs;

    return res;
}

bool CWallet::SignTransaction(CMutableTransaction& tx)
{
    AssertLockHeld(cs_wallet);

    // sign the new tx
    int nIn = 0;
    for (auto& input : tx.vin) {
        std::map<uint256, CWalletTx>::const_iterator mi = mapWallet.find(input.prevout.hash);
        if(mi == mapWallet.end() || input.prevout.n >= mi->second.tx->vout.size()) {
            return false;
        }
        const CScript& scriptPubKey = mi->second.tx->vout[input.prevout.n].scriptPubKey;
        const CConfidentialValue& amount = mi->second.tx->vout[input.prevout.n].nValue;
        SignatureData sigdata;
        if (!ProduceSignature(*this, MutableTransactionSignatureCreator(&tx, nIn, amount, SIGHASH_ALL), scriptPubKey, sigdata)) {
            return false;
        }
        UpdateTransaction(tx, nIn, sigdata);
        nIn++;
    }
    return true;
}

bool CWallet::FundTransaction(CMutableTransaction& tx, CAmount& nFeeRet, int& nChangePosInOut, std::string& strFailReason, bool lockUnspents, const std::set<int>& setSubtractFeeFromOutputs, CCoinControl coinControl)
{
    std::vector<CRecipient> vecSend;
    std::set<CAsset> setAssets;
    std::vector<std::unique_ptr<CReserveKey>> vChangeKey;

    // Turn the txout set into a CRecipient vector.
    for (size_t idx = 0; idx < tx.vout.size(); idx++) {
        const CTxOut& txOut = tx.vout[idx];

        // ELEMENTS:
        if (!txOut.nValue.IsExplicit() || !txOut.nAsset.IsExplicit()) {
            strFailReason = _("Pre-funded amounts must be non-blinded");
            return false;
        }

        // Account for the asset in the possible change destinations.
        setAssets.insert(txOut.nAsset.GetAsset());

        // Fee outputs should not be added to avoid overpayment of fees
        if (txOut.IsFee()) {
            continue;
        }

        CRecipient recipient = {txOut.scriptPubKey, txOut.nValue.GetAmount(), txOut.nAsset.GetAsset(), CPubKey(txOut.nNonce.vchCommitment), setSubtractFeeFromOutputs.count(idx) == 1};
        vecSend.push_back(recipient);
    }

    coinControl.fAllowOtherInputs = true;

    for (const CTxIn& txin : tx.vin) {
        coinControl.Select(txin.prevout);
    }

    // Acquire the locks to prevent races to the new locked unspents between the
    // CreateTransaction call and LockCoin calls (when lockUnspents is true).
    auto locked_chain = chain().lock();
    LOCK(cs_wallet);

    // Also account for the assets in the preset inputs.
    std::vector<COutPoint> vPresetInputs;
    coinControl.ListSelected(vPresetInputs);
    for (const COutPoint& presetInput : vPresetInputs) {
        std::map<uint256, CWalletTx>::const_iterator it = mapWallet.find(presetInput.hash);
        if (it != mapWallet.end()) {
            setAssets.insert(it->second.GetOutputAsset(presetInput.n));
        }
    }

    // Then reserve a key for each asset. Account for policyAsset always.
    setAssets.insert(::policyAsset);
    for (size_t i = 0; i < setAssets.size(); ++i) {
        vChangeKey.push_back(std::unique_ptr<CReserveKey>(new CReserveKey(this)));
    }

    CTransactionRef tx_new;
    BlindDetails* blind_details = g_con_elementsmode ? new BlindDetails() : NULL;
    if (!CreateTransaction(*locked_chain, vecSend, tx_new, vChangeKey, nFeeRet, nChangePosInOut, strFailReason, coinControl, false, blind_details)) {
        return false;
    }

    // Wipe outputs and output witness and re-add one by one
    tx.vout.clear();
    tx.witness.vtxoutwit.clear();
    for (unsigned int i = 0; i < tx_new->vout.size(); i++) {
        const CTxOut& out = tx_new->vout[i];
        tx.vout.push_back(out);
        if (tx_new->witness.vtxoutwit.size() > i) {
            // We want to re-add previously existing outwitnesses
            // even though we don't create any new ones
            const CTxOutWitness& outwit = tx_new->witness.vtxoutwit[i];
            tx.witness.vtxoutwit.push_back(outwit);
        }
    }

    // Add new txins while keeping original txin scriptSig/order.
    for (const CTxIn& txin : tx_new->vin) {
        if (!coinControl.IsSelected(txin.prevout)) {
            tx.vin.push_back(txin);

            if (lockUnspents) {
                LockCoin(txin.prevout);
            }
        }
    }

    return true;
}

static bool IsCurrentForAntiFeeSniping(interfaces::Chain& chain, interfaces::Chain::Lock& locked_chain)
{
    if (chain.isInitialBlockDownload()) {
        return false;
    }
    constexpr int64_t MAX_ANTI_FEE_SNIPING_TIP_AGE = 8 * 60 * 60; // in seconds
    if (locked_chain.getBlockTime(*locked_chain.getHeight()) < (GetTime() - MAX_ANTI_FEE_SNIPING_TIP_AGE)) {
        return false;
    }
    return true;
}

/**
 * Return a height-based locktime for new transactions (uses the height of the
 * current chain tip unless we are not synced with the current chain
 */
static uint32_t GetLocktimeForNewTransaction(interfaces::Chain& chain, interfaces::Chain::Lock& locked_chain)
{
    uint32_t const height = locked_chain.getHeight().get_value_or(-1);
    uint32_t locktime;
    // Discourage fee sniping.
    //
    // For a large miner the value of the transactions in the best block and
    // the mempool can exceed the cost of deliberately attempting to mine two
    // blocks to orphan the current best block. By setting nLockTime such that
    // only the next block can include the transaction, we discourage this
    // practice as the height restricted and limited blocksize gives miners
    // considering fee sniping fewer options for pulling off this attack.
    //
    // A simple way to think about this is from the wallet's point of view we
    // always want the blockchain to move forward. By setting nLockTime this
    // way we're basically making the statement that we only want this
    // transaction to appear in the next block; we don't want to potentially
    // encourage reorgs by allowing transactions to appear at lower heights
    // than the next block in forks of the best chain.
    //
    // Of course, the subsidy is high enough, and transaction volume low
    // enough, that fee sniping isn't a problem yet, but by implementing a fix
    // now we ensure code won't be written that makes assumptions about
    // nLockTime that preclude a fix later.
    if (IsCurrentForAntiFeeSniping(chain, locked_chain)) {
        locktime = height;

        // Secondly occasionally randomly pick a nLockTime even further back, so
        // that transactions that are delayed after signing for whatever reason,
        // e.g. high-latency mix networks and some CoinJoin implementations, have
        // better privacy.
        if (GetRandInt(10) == 0)
            locktime = std::max(0, (int)locktime - GetRandInt(100));
    } else {
        // If our chain is lagging behind, we can't discourage fee sniping nor help
        // the privacy of high-latency transactions. To avoid leaking a potentially
        // unique "nLockTime fingerprint", set nLockTime to a constant.
        locktime = 0;
    }
    assert(locktime <= height);
    assert(locktime < LOCKTIME_THRESHOLD);
    return locktime;
}

OutputType CWallet::TransactionChangeType(OutputType change_type, const std::vector<CRecipient>& vecSend)
{
    // If -changetype is specified, always use that change type.
    if (change_type != OutputType::CHANGE_AUTO) {
        return change_type;
    }

    // if m_default_address_type is legacy, use legacy address as change (even
    // if some of the outputs are P2WPKH or P2WSH).
    if (m_default_address_type == OutputType::LEGACY) {
        return OutputType::LEGACY;
    }

    // if any destination is P2WPKH or P2WSH, use P2WPKH for the change
    // output.
    for (const auto& recipient : vecSend) {
        // Check if any destination contains a witness program:
        int witnessversion = 0;
        std::vector<unsigned char> witnessprogram;
        if (recipient.scriptPubKey.IsWitnessProgram(witnessversion, witnessprogram)) {
            return OutputType::BECH32;
        }
    }

    // else use m_default_address_type for change
    return m_default_address_type;
}

// Reset all non-global blinding details.
void resetBlindDetails(BlindDetails* det) {
    det->i_amount_blinds.clear();
    det->i_asset_blinds.clear();
    det->i_assets.clear();
    det->i_amounts.clear();

    det->o_amounts.clear();
    det->o_pubkeys.clear();
    det->o_amount_blinds.clear();
    det->o_assets.clear();
    det->o_asset_blinds.clear();

    det->tx_unblinded_unsigned = CMutableTransaction();
    det->num_to_blind = 0;
    det->change_to_blind = 0;
    det->only_recipient_blind_index = -1;
    det->only_change_pos = -1;
}

bool fillBlindDetails(BlindDetails* det, CWallet* wallet, CMutableTransaction& txNew, std::vector<CInputCoin>& selected_coins, std::string& strFailReason) {
    int num_inputs_blinded = 0;

    // Fill in input blinding details
    for (const CInputCoin& coin : selected_coins) {
        det->i_amount_blinds.push_back(coin.bf_value);
        det->i_asset_blinds.push_back(coin.bf_asset);
        det->i_assets.push_back(coin.asset);
        det->i_amounts.push_back(coin.value);
        if (coin.txout.nValue.IsCommitment() || coin.txout.nAsset.IsCommitment()) {
            num_inputs_blinded++;
        }
    }
    // Fill in output blinding details
    for (size_t nOut = 0; nOut < txNew.vout.size(); nOut++) {
        //TODO(CA) consider removing all blind setting before BlindTransaction as they get cleared anyway
        det->o_amount_blinds.push_back(uint256());
        det->o_asset_blinds.push_back(uint256());
        det->o_assets.push_back(txNew.vout[nOut].nAsset.GetAsset());
        det->o_amounts.push_back(txNew.vout[nOut].nValue.GetAmount());
    }

    // There are a few edge-cases of blinding we need to take care of
    //
    // First, if there are blinded inputs but not outputs to blind
    // We need this to go through, even though no privacy is gained.
    if (num_inputs_blinded > 0 &&  det->num_to_blind == 0) {
        // We need to make sure to dupe an asset that is in input set
        //TODO Have blinding do some extremely minimal rangeproof
        CTxOut newTxOut(det->o_assets.back(), 0, CScript() << OP_RETURN);
        txNew.vout.push_back(newTxOut);
        det->o_pubkeys.push_back(wallet->GetBlindingPubKey(newTxOut.scriptPubKey));
        det->o_amount_blinds.push_back(uint256());
        det->o_asset_blinds.push_back(uint256());
        det->o_amounts.push_back(0);
        det->o_assets.push_back(det->o_assets.back());
        det->num_to_blind++;
        wallet->WalletLogPrintf("Adding OP_RETURN output to complete blinding since there are %d blinded inputs and no blinded outputs\n", num_inputs_blinded);

        // No blinded inputs, but 1 blinded output
    } else if (num_inputs_blinded == 0 && det->num_to_blind == 1) {
        if (det->change_to_blind == 1) {
            // Only 1 blinded change, unblind the change
            //TODO Split up change instead if possible
            if (det->ignore_blind_failure) {
                det->num_to_blind--;
                det->change_to_blind--;
                txNew.vout[det->only_change_pos].nNonce.SetNull();
                det->o_pubkeys[det->only_change_pos] = CPubKey();
                det->o_amount_blinds[det->only_change_pos] = uint256();
                det->o_asset_blinds[det->only_change_pos] = uint256();
                wallet->WalletLogPrintf("Unblinding change at index %d due to lack of inputs and other outputs being blinded.\n", det->only_change_pos);
            } else {
                strFailReason = _("Change output could not be blinded as there are no blinded inputs and no other blinded outputs.");
                return false;
            }
        } else {
            // 1 blinded destination
            // TODO Attempt to get a blinded input, OR add unblinded coin to make blinded change
            assert(det->only_recipient_blind_index != -1);
            if (det->ignore_blind_failure) {
                det->num_to_blind--;
                txNew.vout[det->only_recipient_blind_index].nNonce.SetNull();
                det->o_pubkeys[det->only_recipient_blind_index] = CPubKey();
                det->o_amount_blinds[det->only_recipient_blind_index] = uint256();
                det->o_asset_blinds[det->only_recipient_blind_index] = uint256();
                wallet->WalletLogPrintf("Unblinding single blinded output at index %d due to lack of inputs and other outputs being blinded.\n", det->only_recipient_blind_index);
            } else {
                strFailReason = _("Transaction output could not be blinded as there are no blinded inputs and no other blinded outputs.");
                return false;
            }
        }
    }
    // All other combinations should work.
    return true;
}

bool CWallet::CreateTransaction(interfaces::Chain::Lock& locked_chain, const std::vector<CRecipient>& vecSend, CTransactionRef& tx, std::vector<std::unique_ptr<CReserveKey>>& reserveKeys, CAmount& nFeeRet, int& nChangePosInOut, std::string& strFailReason, const CCoinControl& coin_control, bool sign, BlindDetails* blind_details, const IssuanceDetails* issuance_details) {
    if (blind_details || issuance_details) {
        assert(g_con_elementsmode);
    }

    CAmountMap mapValue;
    // Always assume that we are at least sending policyAsset.
    mapValue[::policyAsset] = 0;
    int nChangePosRequest = nChangePosInOut;
    std::map<CAsset, int> vChangePosInOut;
    unsigned int nSubtractFeeFromAmount = 0;

    for (const auto& recipient : vecSend)
    {
        // Skip over issuance outputs, no need to select those coins
        if (recipient.asset == CAsset(uint256S("1")) || recipient.asset == CAsset(uint256S("2"))) {
            continue;
        }

        if (g_con_elementsmode && recipient.asset.IsNull()) {
            strFailReason = _("No asset provided for recipient");
            return false;
        }

        if (mapValue[recipient.asset] < 0 || recipient.nAmount < 0) {
            strFailReason = _("Transaction amounts must not be negative");
            return false;
        }
        mapValue[recipient.asset] += recipient.nAmount;

        if (recipient.fSubtractFeeFromAmount)
            nSubtractFeeFromAmount++;
    }
    if (vecSend.empty())
    {
        strFailReason = _("Transaction must have at least one recipient");
        return false;
    }

    CMutableTransaction txNew;

    txNew.nLockTime = GetLocktimeForNewTransaction(chain(), locked_chain);

    FeeCalculation feeCalc;
    CAmount nFeeNeeded;
    int nBytes;
    {
        std::set<CInputCoin> setCoins;

        // Preserve order of selected inputs for surjection proofs
        std::vector<CInputCoin> selected_coins;

        // A map that keeps track of the change script for each asset and also
        // the index of the reserveKeys used for that script (-1 if none).
        std::map<CAsset, std::pair<int, CScript>> mapScriptChange;

        auto locked_chain = chain().lock();
        LOCK(cs_wallet);
        {
            std::vector<COutput> vAvailableCoins;
            AvailableCoins(*locked_chain, vAvailableCoins, true, &coin_control);
            CoinSelectionParams coin_selection_params; // Parameters for coin selection, init with dummy

            mapScriptChange.clear();
            if (coin_control.destChange.size() > 0) {
                for (const std::pair<CAsset, CTxDestination>& dest : coin_control.destChange) {
                    // No need to test we cover all assets.  We produce error for that later.
                    mapScriptChange[dest.first] = std::pair<int, CScript>(-1, GetScriptForDestination(dest.second));
                }
            } else { // no coin control: send change to newly generated address
                // Note: We use a new key here to keep it from being obvious which side is the change.
                //  The drawback is that by not reusing a previous key, the change may be lost if a
                //  backup is restored, if the backup doesn't have the new private key for the change.
                //  If we reused the old key, it would be possible to add code to look for and
                //  rediscover unknown transactions that were written with keys of ours to recover
                //  post-backup change.

                // Reserve a new key pair from key pool
                if (!CanGetAddresses(true)) {
                    strFailReason = _("Can't generate a change-address key. No keys in the internal keypool and can't generate any keys.");
                    return false;
                }

                const OutputType change_type = TransactionChangeType(coin_control.m_change_type ? *coin_control.m_change_type : m_default_change_type, vecSend);
                // One change script per output asset.
                size_t index = 0;
                for (const auto& value : mapValue) {
                    CPubKey vchPubKey;
                    if (index >= reserveKeys.size() || !reserveKeys[index]->GetReservedKey(vchPubKey, true)) {
                        strFailReason = _("Keypool ran out, please call keypoolrefill first");
                        return false;
                    }

                    LearnRelatedScripts(vchPubKey, change_type);
                    mapScriptChange[value.first] = std::pair<int, CScript>(index,
                            GetScriptForDestination(GetDestinationForKey(vchPubKey, change_type)));
                    ++index;
                }

                // Also make sure we have change scripts for the pre-selected inputs.
                std::vector<COutPoint> vPresetInputs;
                coin_control.ListSelected(vPresetInputs);
                for (const COutPoint& presetInput : vPresetInputs) {
                    std::map<uint256, CWalletTx>::const_iterator it = mapWallet.find(presetInput.hash);
                    if (it == mapWallet.end()) {
                        // Ignore this here, will fail more gracefully later.
                        continue;
                    }

                    CAsset asset = it->second.GetOutputAsset(presetInput.n);
                    if (mapScriptChange.find(asset) != mapScriptChange.end()) {
                        // This asset already has a change script.
                        continue;
                    }

                    CPubKey vchPubKey;
                    if (index >= reserveKeys.size() || !reserveKeys[index]->GetReservedKey(vchPubKey, true)) {
                        strFailReason = _("Keypool ran out, please call keypoolrefill first");
                        return false;
                    }

                    LearnRelatedScripts(vchPubKey, change_type);
                    mapScriptChange[asset] = std::pair<int, CScript>(index,
                            GetScriptForDestination(GetDestinationForKey(vchPubKey, change_type)));
                    ++index;
                }
            }
            assert(mapScriptChange.size() > 0);

            CTxOut change_prototype_txout(mapScriptChange.begin()->first, 0, mapScriptChange.begin()->second.second);
            // TODO CA: Set this for each change output
            coin_selection_params.change_output_size = GetSerializeSize(change_prototype_txout);
            if (g_con_elementsmode) {
                // Assume blinded output for coin selection purposes. Over-paying is ok!
                change_prototype_txout.nAsset.vchCommitment.resize(33);
                coin_selection_params.change_output_size = GetSerializeSize(change_prototype_txout);
                coin_selection_params.change_output_size += DEFAULT_RANGEPROOF_SIZE/WITNESS_SCALE_FACTOR;
            }

            CFeeRate discard_rate = GetDiscardRate(*this);

            // Get the fee rate to use effective values in coin selection
            CFeeRate nFeeRateNeeded = GetMinimumFeeRate(*this, coin_control, &feeCalc);

            // ELEMENTS:
            // Start with tiny non-zero fee for issuance entropy and loop until there is enough fee
            nFeeRet = 1;
            bool pick_new_inputs = true;
            CAmountMap mapValueIn;

            // BnB selector is the only selector used when this is true.
            // That should only happen on the first pass through the loop.
            coin_selection_params.use_bnb = nSubtractFeeFromAmount == 0; // If we are doing subtract fee from recipient, then don't use BnB
            // Start with no fee and loop until there is enough fee
            while (true)
            {
                if (blind_details) {
                    // Clear out previous blinding/data info as needed
                    resetBlindDetails(blind_details);
                }

                // We need to output the position of the policyAsset change output.
                // So we keep track of the change position of all assets
                // individually and set the export variable in the end.
                vChangePosInOut.clear();
                if (nChangePosRequest >= 0) {
                    vChangePosInOut[::policyAsset] = nChangePosRequest;
                }

                txNew.vin.clear();
                txNew.vout.clear();
                txNew.witness.SetNull();
                bool fFirst = true;

                CAmountMap mapValueToSelect = mapValue;
                if (nSubtractFeeFromAmount == 0)
                    mapValueToSelect[::policyAsset] += nFeeRet;

                // vouts to the payees
                coin_selection_params.tx_noinputs_size = 11; // Static vsize overhead + outputs vsize. 4 nVersion, 4 nLocktime, 1 input count, 1 output count, 1 witness overhead (dummy, flag, stack size)
                for (const CRecipient& recipient : vecSend)
                {
                    CTxOut txout(recipient.asset, recipient.nAmount, recipient.scriptPubKey);
                    txout.nNonce.vchCommitment = std::vector<unsigned char>(recipient.confidentiality_key.begin(), recipient.confidentiality_key.end());

                    if (recipient.fSubtractFeeFromAmount)
                    {
                        if (recipient.asset != policyAsset) {
                            strFailReason = strprintf("Wallet does not support more than one type of fee at a time, therefore can not subtract fee from address amount, which is of a different asset id. fee asset: %s recipient asset: %s", policyAsset.GetHex(), recipient.asset.GetHex());
                            return false;
                        }

                        assert(nSubtractFeeFromAmount != 0);
                        txout.nValue = txout.nValue.GetAmount() - nFeeRet / nSubtractFeeFromAmount; // Subtract fee equally from each selected recipient

                        if (fFirst) // first receiver pays the remainder not divisible by output count
                        {
                            fFirst = false;
                            txout.nValue = txout.nValue.GetAmount() - nFeeRet % nSubtractFeeFromAmount;
                        }
                    }
                    // Include the fee cost for outputs. Note this is only used for BnB right now
                    coin_selection_params.tx_noinputs_size += ::GetSerializeSize(txout, PROTOCOL_VERSION);
                    // ELEMENTS: Core's logic isn't great here. We should be computing
                    // cost of making output + future spend. We're not as concerned
                    // about dust anyways, so let's focus upstream.
                    if (recipient.asset == policyAsset && IsDust(txout, chain().relayDustFee()))
                    {
                        if (recipient.fSubtractFeeFromAmount && nFeeRet > 0)
                        {
                            if (txout.nValue.GetAmount() < 0)
                                strFailReason = _("The transaction amount is too small to pay the fee");
                            else
                                strFailReason = _("The transaction amount is too small to send after the fee has been deducted");
                        }
                        else
                            strFailReason = _("Transaction amount too small");
                        return false;
                    }
                    txNew.vout.push_back(txout);
                    if (blind_details) {
                        blind_details->o_pubkeys.push_back(recipient.confidentiality_key);
                        if (blind_details->o_pubkeys.back().IsFullyValid()) {
                            blind_details->num_to_blind++;
                            blind_details->only_recipient_blind_index = txNew.vout.size()-1;
                        }
                    }
                }

                // Choose coins to use
                bool bnb_used;
                if (pick_new_inputs) {
                    mapValueIn.clear();
                    setCoins.clear();
                    int change_spend_size = CalculateMaximumSignedInputSize(change_prototype_txout, this);
                    // If the wallet doesn't know how to sign change output, assume p2sh-p2wpkh
                    // as lower-bound to allow BnB to do it's thing
                    if (change_spend_size == -1) {
                        coin_selection_params.change_spend_size = DUMMY_NESTED_P2WPKH_INPUT_SIZE;
                    } else {
                        coin_selection_params.change_spend_size = (size_t)change_spend_size;
                    }
                    coin_selection_params.effective_fee = nFeeRateNeeded;
                    if (!SelectCoins(vAvailableCoins, mapValueToSelect, setCoins, mapValueIn, coin_control, coin_selection_params, bnb_used))
                    {
                        // If BnB was used, it was the first pass. No longer the first pass and continue loop with knapsack.
                        if (bnb_used) {
                            coin_selection_params.use_bnb = false;
                            continue;
                        }
                        else {
                            strFailReason = _("Insufficient funds");
                            return false;
                        }
                    }
                } else {
                    bnb_used = false;
                }

                const CAmountMap mapChange = mapValueIn - mapValueToSelect;

                for(const auto& assetChange : mapChange) {
                    if (assetChange.second == 0) {
                        vChangePosInOut.erase(assetChange.first);
                        continue;
                    }

                    // Fill a vout to ourself
                    const std::map<CAsset, std::pair<int, CScript>>::const_iterator itScript = mapScriptChange.find(assetChange.first);
                    if (itScript == mapScriptChange.end()) {
                        strFailReason = strprintf("No change destination provided for asset %s", assetChange.first.GetHex());
                        return false;
                    }

                    CTxOut newTxOut(assetChange.first, assetChange.second, itScript->second.second);

                    // Never create dust outputs; if we would, just
                    // add the dust to the fee.
                    // The nChange when BnB is used is always going to go to fees.
                    if (assetChange.first == policyAsset && (IsDust(newTxOut, discard_rate) || bnb_used))
                    {
                        vChangePosInOut.erase(assetChange.first);
                        nFeeRet += assetChange.second;
                    }
                    else
                    {
                        std::map<CAsset, int>::const_iterator itPos = vChangePosInOut.find(assetChange.first);
                        if (itPos == vChangePosInOut.end())
                        {
                            // Insert change txn at random position:
                            int newPos = GetRandInt(txNew.vout.size()+1);

                            // Update existing entries in vChangePos that have been moved.
                            for (std::map<CAsset, int>::iterator it = vChangePosInOut.begin(); it != vChangePosInOut.end(); ++it) {
                                if (it->second >= newPos) {
                                    it->second++;
                                }
                            }

                            vChangePosInOut[assetChange.first] = newPos;
                        }
                        else if ((unsigned int)itPos->second > txNew.vout.size())
                        {
                            strFailReason = _("Change index out of range");
                            return false;
                        }

                        std::vector<CTxOut>::iterator position = txNew.vout.begin()+vChangePosInOut[assetChange.first];
                        if (blind_details) {
                            CPubKey blind_pub = GetBlindingPubKey(itScript->second.second);
                            blind_details->o_pubkeys.insert(blind_details->o_pubkeys.begin() + vChangePosInOut[assetChange.first], blind_pub);
                            assert(blind_pub.IsFullyValid());
                            blind_details->num_to_blind++;
                            blind_details->change_to_blind++;
                            blind_details->only_change_pos = vChangePosInOut[assetChange.first];
                            // Place the blinding pubkey here in case of fundraw calls
                            newTxOut.nNonce.vchCommitment = std::vector<unsigned char>(blind_pub.begin(), blind_pub.end());
                        }
                        txNew.vout.insert(position, newTxOut);
                    }
                }
                // Set the correct nChangePosInOut for output.  Should be policyAsset's position.
                std::map<CAsset, int>::const_iterator itPos = vChangePosInOut.find(::policyAsset);
                if (itPos != vChangePosInOut.end()) {
                    nChangePosInOut = itPos->second;
                } else {
                    // no policy change inserted; others assets may have been
                    nChangePosInOut = -1;
                }

                // Add fee output.
                if (g_con_elementsmode) {
                    CTxOut fee(::policyAsset, nFeeRet, CScript());
                    assert(fee.IsFee());
                    txNew.vout.push_back(fee);
                    if (blind_details) {
                        blind_details->o_pubkeys.push_back(CPubKey());
                    }
                }

                // Set token input if reissuing
                int reissuance_index = -1;
                uint256 token_blinding;

                // Elements: Shuffle here to preserve random ordering for surjection proofs
                selected_coins = std::vector<CInputCoin>(setCoins.begin(), setCoins.end());
                Shuffle(selected_coins.begin(), selected_coins.end(), FastRandomContext());

                // Dummy fill vin for maximum size estimation
                //
                for (const CInputCoin& coin : selected_coins) {
                    txNew.vin.push_back(CTxIn(coin.outpoint, CScript()));

                    if (issuance_details && coin.asset == issuance_details->reissuance_token) {
                        reissuance_index = txNew.vin.size() - 1;
                        token_blinding = coin.bf_asset;
                    }
                }

                std::vector<CKey> issuance_asset_keys;
                std::vector<CKey> issuance_token_keys;
                if (issuance_details) {
                    // Fill in issuances now that inputs are set
                    assert(txNew.vin.size() > 0);
                    int asset_index = -1;
                    int token_index = -1;
                    for (unsigned int i = 0; i < txNew.vout.size(); i++) {
                        if (txNew.vout[i].nAsset.IsExplicit() && txNew.vout[i].nAsset.GetAsset()  == CAsset(uint256S("1"))) {
                            asset_index = i;
                        } else if (txNew.vout[i].nAsset.IsExplicit() && txNew.vout[i].nAsset.GetAsset() == CAsset(uint256S("2"))) {
                            token_index = i;
                        }
                    }
                    // Initial issuance request
                    if (issuance_details->reissuance_asset.IsNull() && issuance_details->reissuance_token.IsNull() && (asset_index != -1 || token_index != -1)) {
                        uint256 entropy;
                        CAsset asset;
                        CAsset token;
                        //TODO take optional contract hash
                        // Initial issuance always uses vin[0]
                        GenerateAssetEntropy(entropy, txNew.vin[0].prevout, uint256());
                        CalculateAsset(asset, entropy);
                        CalculateReissuanceToken(token, entropy, issuance_details->blind_issuance);
                        CScript blindingScript(CScript() << OP_RETURN << std::vector<unsigned char>(txNew.vin[0].prevout.hash.begin(), txNew.vin[0].prevout.hash.end()) << txNew.vin[0].prevout.n);
                        // We're making asset outputs, fill out asset type and issuance input
                        if (asset_index != -1) {
                            txNew.vin[0].assetIssuance.nAmount = txNew.vout[asset_index].nValue;

                            txNew.vout[asset_index].nAsset = asset;
                            if (issuance_details->blind_issuance && blind_details) {
                                issuance_asset_keys.push_back(GetBlindingKey(&blindingScript));
                                blind_details->num_to_blind++;
                            }
                        }
                        // We're making reissuance token outputs
                        if (token_index != -1) {
                            txNew.vin[0].assetIssuance.nInflationKeys = txNew.vout[token_index].nValue;
                            txNew.vout[token_index].nAsset = token;
                            if (issuance_details->blind_issuance && blind_details) {
                                issuance_token_keys.push_back(GetBlindingKey(&blindingScript));
                                blind_details->num_to_blind++;

                                // If we're blinding a token issuance and no assets, we must make
                                // the asset issuance a blinded commitment to 0
                                if (asset_index == -1) {
                                    txNew.vin[0].assetIssuance.nAmount = 0;
                                    issuance_asset_keys.push_back(GetBlindingKey(&blindingScript));
                                    blind_details->num_to_blind++;
                                }
                            }
                        }
                    // Asset being reissued with explicitly named asset/token
                    } else if (asset_index != -1) {
                        assert(reissuance_index != -1);
                        // Fill in output with issuance
                        txNew.vout[asset_index].nAsset = issuance_details->reissuance_asset;

                        // Fill in issuance
                        // Blinding revealing underlying asset
                        txNew.vin[reissuance_index].assetIssuance.assetBlindingNonce = token_blinding;
                        txNew.vin[reissuance_index].assetIssuance.assetEntropy = issuance_details->entropy;
                        txNew.vin[reissuance_index].assetIssuance.nAmount = txNew.vout[asset_index].nValue;

                        // If blinded token derivation, blind the issuance
                        CAsset temp_token;
                        CalculateReissuanceToken(temp_token, issuance_details->entropy, true);
                        if (temp_token == issuance_details->reissuance_token && blind_details) {
                            CScript blindingScript(CScript() << OP_RETURN << std::vector<unsigned char>(txNew.vin[reissuance_index].prevout.hash.begin(), txNew.vin[reissuance_index].prevout.hash.end()) << txNew.vin[reissuance_index].prevout.n);
                            issuance_asset_keys.resize(reissuance_index);
                            issuance_asset_keys.push_back(GetBlindingKey(&blindingScript));
                            blind_details->num_to_blind++;
                        }
                    }
                }

                if (blind_details) {
                    if (!fillBlindDetails(blind_details, this, txNew, selected_coins, strFailReason)) {
                        return false;
                    }

                    // Keep a backup of transaction in case re-blinding necessary
                    blind_details->tx_unblinded_unsigned = txNew;
                    int ret = BlindTransaction(blind_details->i_amount_blinds, blind_details->i_asset_blinds, blind_details->i_assets, blind_details->i_amounts, blind_details->o_amount_blinds, blind_details->o_asset_blinds,  blind_details->o_pubkeys, issuance_asset_keys, issuance_token_keys, txNew);
                    assert(ret != -1);
                    if (ret != blind_details->num_to_blind) {
                        strFailReason = _("Unable to blind the transaction properly. This should not happen.");
                        return false;
                    }
                }

                nBytes = CalculateMaximumSignedTxSize(CTransaction(txNew), this, coin_control.fAllowWatchOnly);
                if (nBytes < 0) {
                    strFailReason = _("Signing transaction failed");
                    return false;
                }

                // Remove blinding if we're not actually signing
                if (blind_details && !sign) {
                    txNew = blind_details->tx_unblinded_unsigned;
                }

                nFeeNeeded = GetMinimumFee(*this, nBytes, coin_control, &feeCalc);
                if (feeCalc.reason == FeeReason::FALLBACK && !m_allow_fallback_fee) {
                    // eventually allow a fallback fee
                    strFailReason = _("Fee estimation failed. Fallbackfee is disabled. Wait a few blocks or enable -fallbackfee.");
                    return false;
                }

                // If we made it here and we aren't even able to meet the relay fee on the next pass, give up
                // because we must be at the maximum allowed fee.
                if (nFeeNeeded < chain().relayMinFee().GetFee(nBytes))
                {
                    strFailReason = _("Transaction too large for fee policy");
                    return false;
                }

                if (nFeeRet >= nFeeNeeded) {
                    // Reduce fee to only the needed amount if possible. This
                    // prevents potential overpayment in fees if the coins
                    // selected to meet nFeeNeeded result in a transaction that
                    // requires less fee than the prior iteration.

                    // If we have no change and a big enough excess fee, then
                    // try to construct transaction again only without picking
                    // new inputs. We now know we only need the smaller fee
                    // (because of reduced tx size) and so we should add a
                    // change output. Only try this once.
                    if (nChangePosInOut == -1 && nSubtractFeeFromAmount == 0 && pick_new_inputs) {
                        unsigned int tx_size_with_change = nBytes + coin_selection_params.change_output_size + 2; // Add 2 as a buffer in case increasing # of outputs changes compact size
                        CAmount fee_needed_with_change = GetMinimumFee(*this, tx_size_with_change, coin_control, nullptr);
                        CAmount minimum_value_for_change = GetDustThreshold(change_prototype_txout, discard_rate);
                        if (nFeeRet >= fee_needed_with_change + minimum_value_for_change) {
                            pick_new_inputs = false;
                            nFeeRet = fee_needed_with_change;
                            continue;
                        }
                    }

                    // If we have change output already, just increase it
                    if (nFeeRet > nFeeNeeded && nChangePosInOut != -1 && nSubtractFeeFromAmount == 0) {
                        CAmount extraFeePaid = nFeeRet - nFeeNeeded;

                        // If blinding we need to edit the unblinded tx and re-blind. Otherwise just edit the tx.
                        if (blind_details) {
                            txNew = blind_details->tx_unblinded_unsigned;
                            std::vector<CTxOut>::iterator change_position = txNew.vout.begin() + nChangePosInOut;
                            change_position->nValue = change_position->nValue.GetAmount() + extraFeePaid;
                            blind_details->o_amounts[nChangePosInOut] = change_position->nValue.GetAmount();

                            nFeeRet -= extraFeePaid;
                            txNew.vout.back().nValue = nFeeRet; // update fee output
                            blind_details->o_amounts.back() = nFeeRet;

                            // Wipe output blinding factors and start over
                            blind_details->o_amount_blinds.clear();

                            blind_details->o_asset_blinds.clear();

                            // Re-blind tx after editing and change.
                            blind_details->tx_unblinded_unsigned = txNew;
                            int ret = BlindTransaction(blind_details->i_amount_blinds, blind_details->i_asset_blinds, blind_details->i_assets, blind_details->i_amounts, blind_details->o_amount_blinds, blind_details->o_asset_blinds,  blind_details->o_pubkeys, issuance_asset_keys, issuance_token_keys, txNew);
                            assert(ret != -1);
                            if (ret != blind_details->num_to_blind) {
                                strFailReason = _("Unable to blind the transaction properly. This should not happen.");
                                return false;
                            }
                        } else {
                            std::vector<CTxOut>::iterator change_position = txNew.vout.begin() + nChangePosInOut;
                            change_position->nValue = change_position->nValue.GetAmount() + extraFeePaid;
                            nFeeRet -= extraFeePaid;
                            if (g_con_elementsmode) {
                                txNew.vout.back().nValue = nFeeRet; // update fee output
                            }
                        }
                    }
                    break; // Done, enough fee included.
                }
                else if (!pick_new_inputs) {
                    // This shouldn't happen, we should have had enough excess
                    // fee to pay for the new output and still meet nFeeNeeded
                    // Or we should have just subtracted fee from recipients and
                    // nFeeNeeded should not have changed
                    strFailReason = _("Transaction fee and change calculation failed");
                    return false;
                }

                // Try to reduce change to include necessary fee
                if (nChangePosInOut != -1 && nSubtractFeeFromAmount == 0) {
                    CAmount additionalFeeNeeded = nFeeNeeded - nFeeRet;

                    // If blinding we need to edit the unblinded tx and re-blind. Otherwise just edit the tx.
                    if (blind_details) {
                        txNew = blind_details->tx_unblinded_unsigned;
                        std::vector<CTxOut>::iterator change_position = txNew.vout.begin() + nChangePosInOut;
                        // Only reduce change if remaining amount is still a large enough output.
                        if (change_position->nValue.GetAmount() >= MIN_FINAL_CHANGE + additionalFeeNeeded) {
                            change_position->nValue = change_position->nValue.GetAmount() - additionalFeeNeeded;
                            blind_details->o_amounts[nChangePosInOut] = change_position->nValue.GetAmount();

                            nFeeRet += additionalFeeNeeded;
                            txNew.vout.back().nValue = nFeeRet; // update fee output
                            blind_details->o_amounts.back() = nFeeRet; // update change details
                            // Wipe output blinding factors and start over
                            blind_details->o_amount_blinds.clear();

                            blind_details->o_asset_blinds.clear();

                            // Re-blind tx after editing and change.
                            blind_details->tx_unblinded_unsigned = txNew;
                            int ret = BlindTransaction(blind_details->i_amount_blinds, blind_details->i_asset_blinds, blind_details->i_assets, blind_details->i_amounts, blind_details->o_amount_blinds, blind_details->o_asset_blinds,  blind_details->o_pubkeys, issuance_asset_keys, issuance_token_keys, txNew);
                            assert(ret != -1);
                            if (ret != blind_details->num_to_blind) {
                                strFailReason = _("Unable to blind the transaction properly. This should not happen.");
                                return false;
                            }
                            break; // Done, able to increase fee from change
                        }
                    } else {
                        std::vector<CTxOut>::iterator change_position = txNew.vout.begin() + nChangePosInOut;
                        // Only reduce change if remaining amount is still a large enough output.
                        if (change_position->nValue.GetAmount() >= MIN_FINAL_CHANGE + additionalFeeNeeded) {
                            change_position->nValue = change_position->nValue.GetAmount() - additionalFeeNeeded;
                            nFeeRet += additionalFeeNeeded;
                            if (g_con_elementsmode) {
                                txNew.vout.back().nValue = nFeeRet; // update fee output
                            }
                            break; // Done, able to increase fee from change
                        }
                    }
                }

                // If subtracting fee from recipients, we now know what fee we
                // need to subtract, we have no reason to reselect inputs
                if (nSubtractFeeFromAmount > 0) {
                    pick_new_inputs = false;
                }

                // Include more fee and try again.
                nFeeRet = nFeeNeeded;
                coin_selection_params.use_bnb = false;
                continue;
            }
        }

        // Release any change keys that we didn't use.
        for (const std::pair<CAsset, std::pair<int, CScript>>& it : mapScriptChange) {
            int index = it.second.first;
            if (index < 0) {
                continue;
            }

            if (vChangePosInOut.find(it.first) == vChangePosInOut.end()) {
                reserveKeys[index]->ReturnKey();
            }
        }

        // Note how the sequence number is set to non-maxint so that
        // the nLockTime set above actually works.
        //
        // BIP125 defines opt-in RBF as any nSequence < maxint-1, so
        // we use the highest possible value in that range (maxint-2)
        // to avoid conflicting with other possible uses of nSequence,
        // and in the spirit of "smallest possible change from prior
        // behavior."
        const uint32_t nSequence = coin_control.m_signal_bip125_rbf.get_value_or(m_signal_rbf) ? MAX_BIP125_RBF_SEQUENCE : (CTxIn::SEQUENCE_FINAL - 1);
        for (auto& input : txNew.vin) {
            // Remove sigs and then set sequence
            input.scriptSig = CScript();
            input.nSequence = nSequence;
        }
        // Also remove witness data for scripts
        for (auto& inwit : txNew.witness.vtxinwit) {
            inwit.scriptWitness.SetNull();
        }

        // Do the same things for unblinded version of tx when applicable
        if (blind_details) {
            for (auto& input : blind_details->tx_unblinded_unsigned.vin) {
                input.nSequence = nSequence;
            }
        }

        // Print blinded transaction info before we possibly blow it away when !sign.
        if (blind_details) {
            std::string summary = "CreateTransaction created blinded transaction:\nIN: ";
            for (unsigned int i = 0; i < selected_coins.size(); ++i) {
                if (i > 0) {
                    summary += "    ";
                }
                summary += strprintf("#%d: %s [%s] (%s [%s])\n", i,
                    selected_coins[i].value,
                    selected_coins[i].txout.nValue.IsExplicit() ? "explicit" : "blinded",
                    selected_coins[i].asset.GetHex(),
                    selected_coins[i].txout.nAsset.IsExplicit() ? "explicit" : "blinded"
                );
            }
            summary += "OUT: ";
            for (unsigned int i = 0; i < txNew.vout.size(); ++i) {
                if (i > 0) {
                    summary += "     ";
                }
                CTxOut unblinded = blind_details->tx_unblinded_unsigned.vout[i];
                summary += strprintf("#%d: %s%s [%s] (%s [%s])\n", i,
                    txNew.vout[i].IsFee() ? "[fee] " : "",
                    unblinded.nValue.GetAmount(),
                    txNew.vout[i].nValue.IsExplicit() ? "explicit" : "blinded",
                    unblinded.nAsset.GetAsset().GetHex(),
                    txNew.vout[i].nAsset.IsExplicit() ? "explicit" : "blinded"
                );
            }
            WalletLogPrintf(summary+"\n");
        }

        if (sign)
        {
            int nIn = 0;
            for (const auto& coin : selected_coins)
            {
                const CScript& scriptPubKey = coin.txout.scriptPubKey;
                SignatureData sigdata;

                if (!ProduceSignature(*this, MutableTransactionSignatureCreator(&txNew, nIn, coin.txout.nValue, SIGHASH_ALL), scriptPubKey, sigdata))
                {
                    strFailReason = _("Signing transaction failed");
                    return false;
                } else {
                    UpdateTransaction(txNew, nIn, sigdata);
                }

                nIn++;
            }
        } else if (blind_details) {
            // "sign" also means blind for the purposes of making a complete tx
            // or just funding one properly
            txNew = blind_details->tx_unblinded_unsigned;
        }

        // Normalize the witness in case it is not serialized before mempool
        if (!txNew.HasWitness()) {
            txNew.witness.SetNull();
        }

        // Return the constructed transaction data.
        tx = MakeTransactionRef(std::move(txNew));

        // Limit size
        if (GetTransactionWeight(*tx) > MAX_STANDARD_TX_WEIGHT)
        {
            strFailReason = _("Transaction too large");
            return false;
        }
    }

    if (gArgs.GetBoolArg("-walletrejectlongchains", DEFAULT_WALLET_REJECT_LONG_CHAINS)) {
        // Lastly, ensure this tx will pass the mempool's chain limits
        if (!chain().checkChainLimits(tx)) {
            strFailReason = _("Transaction has too long of a mempool chain");
            return false;
        }
    }

    WalletLogPrintf("Fee Calculation: Fee:%d Bytes:%u Needed:%d Tgt:%d (requested %d) Reason:\"%s\" Decay %.5f: Estimation: (%g - %g) %.2f%% %.1f/(%.1f %d mem %.1f out) Fail: (%g - %g) %.2f%% %.1f/(%.1f %d mem %.1f out)\n",
              nFeeRet, nBytes, nFeeNeeded, feeCalc.returnedTarget, feeCalc.desiredTarget, StringForFeeReason(feeCalc.reason), feeCalc.est.decay,
              feeCalc.est.pass.start, feeCalc.est.pass.end,
              100 * feeCalc.est.pass.withinTarget / (feeCalc.est.pass.totalConfirmed + feeCalc.est.pass.inMempool + feeCalc.est.pass.leftMempool),
              feeCalc.est.pass.withinTarget, feeCalc.est.pass.totalConfirmed, feeCalc.est.pass.inMempool, feeCalc.est.pass.leftMempool,
              feeCalc.est.fail.start, feeCalc.est.fail.end,
              100 * feeCalc.est.fail.withinTarget / (feeCalc.est.fail.totalConfirmed + feeCalc.est.fail.inMempool + feeCalc.est.fail.leftMempool),
              feeCalc.est.fail.withinTarget, feeCalc.est.fail.totalConfirmed, feeCalc.est.fail.inMempool, feeCalc.est.fail.leftMempool);
    return true;
}

/**
 * Call after CreateTransaction unless you want to abort
 */
bool CWallet::CommitTransaction(CTransactionRef tx, mapValue_t mapValue, std::vector<std::pair<std::string, std::string>> orderForm, std::vector<std::unique_ptr<CReserveKey>>& reservekeys, CValidationState& state, const BlindDetails* blind_details)
{
    {
        auto locked_chain = chain().lock();
        LOCK(cs_wallet);

        CWalletTx wtxNew(this, std::move(tx));
        wtxNew.mapValue = std::move(mapValue);
        wtxNew.vOrderForm = std::move(orderForm);
        wtxNew.fTimeReceivedIsTxTime = true;
        wtxNew.fFromMe = true;

        // Write down blinding information
        if (blind_details) {
            assert(blind_details->o_amounts.size() == wtxNew.tx->vout.size());
            assert(blind_details->o_asset_blinds.size() == wtxNew.tx->vout.size());
            assert(blind_details->o_amount_blinds.size() == wtxNew.tx->vout.size());
            for (unsigned int i = 0; i < blind_details->o_amounts.size(); i++) {
                wtxNew.SetBlindingData(i, blind_details->o_pubkeys[i], blind_details->o_amounts[i], blind_details->o_amount_blinds[i], blind_details->o_assets[i], blind_details->o_asset_blinds[i]);
            }
        }

        WalletLogPrintf("CommitTransaction:\n%s", wtxNew.tx->ToString()); /* Continued */
        {
            // Take key pair from key pool so it won't be used again
            for (auto& reservekey : reservekeys) {
                reservekey->KeepKey();
            }

            // Add tx to wallet, because if it has change it's also ours,
            // otherwise just for transaction history.
            AddToWallet(wtxNew);

            // Notify that old coins are spent
            for (const CTxIn& txin : wtxNew.tx->vin)
            {
                // Pegins are not in our UTXO set.
                if (txin.m_is_pegin)
                    continue;

                CWalletTx &coin = mapWallet.at(txin.prevout.hash);
                coin.BindWallet(this);
                NotifyTransactionChanged(this, coin.GetHash(), CT_UPDATED);
            }
        }

        // Get the inserted-CWalletTx from mapWallet so that the
        // fInMempool flag is cached properly
        CWalletTx& wtx = mapWallet.at(wtxNew.GetHash());

        if (fBroadcastTransactions)
        {
            // Broadcast
            if (!wtx.AcceptToMemoryPool(*locked_chain, state)) {
                WalletLogPrintf("CommitTransaction(): Transaction cannot be broadcast immediately, %s\n", FormatStateMessage(state));
                // TODO: if we expect the failure to be long term or permanent, instead delete wtx from the wallet and return failure.
            } else {
                wtx.RelayWalletTransaction(*locked_chain);
            }
        }
    }
    return true;
}

DBErrors CWallet::LoadWallet(bool& fFirstRunRet)
{
    auto locked_chain = chain().lock();
    LOCK(cs_wallet);

    fFirstRunRet = false;
    DBErrors nLoadWalletRet = WalletBatch(*database,"cr+").LoadWallet(this);
    if (nLoadWalletRet == DBErrors::NEED_REWRITE)
    {
        if (database->Rewrite("\x04pool"))
        {
            setInternalKeyPool.clear();
            setExternalKeyPool.clear();
            m_pool_key_to_index.clear();
            // Note: can't top-up keypool here, because wallet is locked.
            // User will be prompted to unlock wallet the next operation
            // that requires a new key.
        }
    }

    {
        LOCK(cs_KeyStore);
        // This wallet is in its first run if all of these are empty
        fFirstRunRet = mapKeys.empty() && mapCryptedKeys.empty() && mapWatchKeys.empty() && setWatchOnly.empty() && mapScripts.empty()
            && !IsWalletFlagSet(WALLET_FLAG_DISABLE_PRIVATE_KEYS) && !IsWalletFlagSet(WALLET_FLAG_BLANK_WALLET);
    }

    if (nLoadWalletRet != DBErrors::LOAD_OK)
        return nLoadWalletRet;

    return DBErrors::LOAD_OK;
}

DBErrors CWallet::ZapSelectTx(std::vector<uint256>& vHashIn, std::vector<uint256>& vHashOut)
{
    AssertLockHeld(cs_wallet);
    DBErrors nZapSelectTxRet = WalletBatch(*database, "cr+").ZapSelectTx(vHashIn, vHashOut);
    for (uint256 hash : vHashOut) {
        const auto& it = mapWallet.find(hash);
        wtxOrdered.erase(it->second.m_it_wtxOrdered);
        mapWallet.erase(it);
    }

    if (nZapSelectTxRet == DBErrors::NEED_REWRITE)
    {
        if (database->Rewrite("\x04pool"))
        {
            setInternalKeyPool.clear();
            setExternalKeyPool.clear();
            m_pool_key_to_index.clear();
            // Note: can't top-up keypool here, because wallet is locked.
            // User will be prompted to unlock wallet the next operation
            // that requires a new key.
        }
    }

    if (nZapSelectTxRet != DBErrors::LOAD_OK)
        return nZapSelectTxRet;

    MarkDirty();

    return DBErrors::LOAD_OK;
}

DBErrors CWallet::ZapWalletTx(std::vector<CWalletTx>& vWtx)
{
    DBErrors nZapWalletTxRet = WalletBatch(*database,"cr+").ZapWalletTx(vWtx);
    if (nZapWalletTxRet == DBErrors::NEED_REWRITE)
    {
        if (database->Rewrite("\x04pool"))
        {
            LOCK(cs_wallet);
            setInternalKeyPool.clear();
            setExternalKeyPool.clear();
            m_pool_key_to_index.clear();
            // Note: can't top-up keypool here, because wallet is locked.
            // User will be prompted to unlock wallet the next operation
            // that requires a new key.
        }
    }

    if (nZapWalletTxRet != DBErrors::LOAD_OK)
        return nZapWalletTxRet;

    return DBErrors::LOAD_OK;
}


bool CWallet::SetAddressBook(const CTxDestination& address, const std::string& strName, const std::string& strPurpose)
{
    bool fUpdated = false;
    {
        LOCK(cs_wallet);
        std::map<CTxDestination, CAddressBookData>::iterator mi = mapAddressBook.find(address);
        fUpdated = mi != mapAddressBook.end();
        mapAddressBook[address].name = strName;
        if (!strPurpose.empty()) /* update purpose only if requested */
            mapAddressBook[address].purpose = strPurpose;
    }
    NotifyAddressBookChanged(this, address, strName, ::IsMine(*this, address) != ISMINE_NO,
                             strPurpose, (fUpdated ? CT_UPDATED : CT_NEW) );
    if (!strPurpose.empty() && !WalletBatch(*database).WritePurpose(EncodeDestination(address), strPurpose))
        return false;
    return WalletBatch(*database).WriteName(EncodeDestination(address), strName);
}

bool CWallet::DelAddressBook(const CTxDestination& address)
{
    {
        LOCK(cs_wallet);

        // Delete destdata tuples associated with address
        std::string strAddress = EncodeDestination(address);
        for (const std::pair<const std::string, std::string> &item : mapAddressBook[address].destdata)
        {
            WalletBatch(*database).EraseDestData(strAddress, item.first);
        }
        mapAddressBook.erase(address);
    }

    NotifyAddressBookChanged(this, address, "", ::IsMine(*this, address) != ISMINE_NO, "", CT_DELETED);

    WalletBatch(*database).ErasePurpose(EncodeDestination(address));
    return WalletBatch(*database).EraseName(EncodeDestination(address));
}

const std::string& CWallet::GetLabelName(const CScript& scriptPubKey) const
{
    CTxDestination address;
    if (ExtractDestination(scriptPubKey, address) && !scriptPubKey.IsUnspendable()) {
        auto mi = mapAddressBook.find(address);
        if (mi != mapAddressBook.end()) {
            return mi->second.name;
        }
    }
    // A scriptPubKey that doesn't have an entry in the address book is
    // associated with the default label ("").
    const static std::string DEFAULT_LABEL_NAME;
    return DEFAULT_LABEL_NAME;
}

/**
 * Mark old keypool keys as used,
 * and generate all new keys
 */
bool CWallet::NewKeyPool()
{
    if (IsWalletFlagSet(WALLET_FLAG_DISABLE_PRIVATE_KEYS)) {
        return false;
    }
    {
        LOCK(cs_wallet);
        WalletBatch batch(*database);

        for (const int64_t nIndex : setInternalKeyPool) {
            batch.ErasePool(nIndex);
        }
        setInternalKeyPool.clear();

        for (const int64_t nIndex : setExternalKeyPool) {
            batch.ErasePool(nIndex);
        }
        setExternalKeyPool.clear();

        for (const int64_t nIndex : set_pre_split_keypool) {
            batch.ErasePool(nIndex);
        }
        set_pre_split_keypool.clear();

        m_pool_key_to_index.clear();

        if (!TopUpKeyPool()) {
            return false;
        }
        WalletLogPrintf("CWallet::NewKeyPool rewrote keypool\n");
    }
    return true;
}

size_t CWallet::KeypoolCountExternalKeys()
{
    AssertLockHeld(cs_wallet);
    return setExternalKeyPool.size() + set_pre_split_keypool.size();
}

void CWallet::LoadKeyPool(int64_t nIndex, const CKeyPool &keypool)
{
    AssertLockHeld(cs_wallet);
    if (keypool.m_pre_split) {
        set_pre_split_keypool.insert(nIndex);
    } else if (keypool.fInternal) {
        setInternalKeyPool.insert(nIndex);
    } else {
        setExternalKeyPool.insert(nIndex);
    }
    m_max_keypool_index = std::max(m_max_keypool_index, nIndex);
    m_pool_key_to_index[keypool.vchPubKey.GetID()] = nIndex;

    // If no metadata exists yet, create a default with the pool key's
    // creation time. Note that this may be overwritten by actually
    // stored metadata for that key later, which is fine.
    CKeyID keyid = keypool.vchPubKey.GetID();
    if (mapKeyMetadata.count(keyid) == 0)
        mapKeyMetadata[keyid] = CKeyMetadata(keypool.nTime);
}

bool CWallet::TopUpKeyPool(unsigned int kpSize)
{
    if (!CanGenerateKeys()) {
        return false;
    }
    {
        LOCK(cs_wallet);

        if (IsLocked())
            return false;

        // Top up key pool
        unsigned int nTargetSize;
        if (kpSize > 0)
            nTargetSize = kpSize;
        else
            nTargetSize = std::max(gArgs.GetArg("-keypool", DEFAULT_KEYPOOL_SIZE), (int64_t) 0);

        // count amount of available keys (internal, external)
        // make sure the keypool of external and internal keys fits the user selected target (-keypool)
        int64_t missingExternal = std::max(std::max((int64_t) nTargetSize, (int64_t) 1) - (int64_t)setExternalKeyPool.size(), (int64_t) 0);
        int64_t missingInternal = std::max(std::max((int64_t) nTargetSize, (int64_t) 1) - (int64_t)setInternalKeyPool.size(), (int64_t) 0);

        if (!IsHDEnabled() || !CanSupportFeature(FEATURE_HD_SPLIT))
        {
            // don't create extra internal keys
            missingInternal = 0;
        }
        bool internal = false;
        WalletBatch batch(*database);
        for (int64_t i = missingInternal + missingExternal; i--;)
        {
            if (i < missingInternal) {
                internal = true;
            }

            CPubKey pubkey(GenerateNewKey(batch, internal));
            AddKeypoolPubkeyWithDB(pubkey, internal, batch);
        }
        if (missingInternal + missingExternal > 0) {
            WalletLogPrintf("keypool added %d keys (%d internal), size=%u (%u internal)\n", missingInternal + missingExternal, missingInternal, setInternalKeyPool.size() + setExternalKeyPool.size() + set_pre_split_keypool.size(), setInternalKeyPool.size());
        }
    }
    NotifyCanGetAddressesChanged();
    return true;
}

void CWallet::AddKeypoolPubkey(const CPubKey& pubkey, const bool internal)
{
    WalletBatch batch(*database);
    AddKeypoolPubkeyWithDB(pubkey, internal, batch);
    NotifyCanGetAddressesChanged();
}

void CWallet::AddKeypoolPubkeyWithDB(const CPubKey& pubkey, const bool internal, WalletBatch& batch)
{
    LOCK(cs_wallet);
    assert(m_max_keypool_index < std::numeric_limits<int64_t>::max()); // How in the hell did you use so many keys?
    int64_t index = ++m_max_keypool_index;
    if (!batch.WritePool(index, CKeyPool(pubkey, internal))) {
        throw std::runtime_error(std::string(__func__) + ": writing imported pubkey failed");
    }
    if (internal) {
        setInternalKeyPool.insert(index);
    } else {
        setExternalKeyPool.insert(index);
    }
    m_pool_key_to_index[pubkey.GetID()] = index;
}

bool CWallet::ReserveKeyFromKeyPool(int64_t& nIndex, CKeyPool& keypool, bool fRequestedInternal)
{
    nIndex = -1;
    keypool.vchPubKey = CPubKey();
    {
        LOCK(cs_wallet);

        if (!IsLocked())
            TopUpKeyPool();

        bool fReturningInternal = fRequestedInternal;
        fReturningInternal &= (IsHDEnabled() && CanSupportFeature(FEATURE_HD_SPLIT)) || IsWalletFlagSet(WALLET_FLAG_DISABLE_PRIVATE_KEYS);
        bool use_split_keypool = set_pre_split_keypool.empty();
        std::set<int64_t>& setKeyPool = use_split_keypool ? (fReturningInternal ? setInternalKeyPool : setExternalKeyPool) : set_pre_split_keypool;

        // Get the oldest key
        if (setKeyPool.empty()) {
            return false;
        }

        WalletBatch batch(*database);

        auto it = setKeyPool.begin();
        nIndex = *it;
        setKeyPool.erase(it);
        if (!batch.ReadPool(nIndex, keypool)) {
            throw std::runtime_error(std::string(__func__) + ": read failed");
        }
        CPubKey pk;
        if (!GetPubKey(keypool.vchPubKey.GetID(), pk)) {
            throw std::runtime_error(std::string(__func__) + ": unknown key in key pool");
        }
        // If the key was pre-split keypool, we don't care about what type it is
        if (use_split_keypool && keypool.fInternal != fReturningInternal) {
            throw std::runtime_error(std::string(__func__) + ": keypool entry misclassified");
        }
        if (!keypool.vchPubKey.IsValid()) {
            throw std::runtime_error(std::string(__func__) + ": keypool entry invalid");
        }

        m_pool_key_to_index.erase(keypool.vchPubKey.GetID());
        WalletLogPrintf("keypool reserve %d\n", nIndex);
    }
    NotifyCanGetAddressesChanged();
    return true;
}

void CWallet::KeepKey(int64_t nIndex)
{
    // Remove from key pool
    WalletBatch batch(*database);
    batch.ErasePool(nIndex);
    WalletLogPrintf("keypool keep %d\n", nIndex);
}

void CWallet::ReturnKey(int64_t nIndex, bool fInternal, const CPubKey& pubkey)
{
    // Return to key pool
    {
        LOCK(cs_wallet);
        if (fInternal) {
            setInternalKeyPool.insert(nIndex);
        } else if (!set_pre_split_keypool.empty()) {
            set_pre_split_keypool.insert(nIndex);
        } else {
            setExternalKeyPool.insert(nIndex);
        }
        m_pool_key_to_index[pubkey.GetID()] = nIndex;
        NotifyCanGetAddressesChanged();
    }
    WalletLogPrintf("keypool return %d\n", nIndex);
}

bool CWallet::GetKeyFromPool(CPubKey& result, bool internal)
{
    if (!CanGetAddresses(internal)) {
        return false;
    }

    CKeyPool keypool;
    {
        LOCK(cs_wallet);
        int64_t nIndex;
        if (!ReserveKeyFromKeyPool(nIndex, keypool, internal) && !IsWalletFlagSet(WALLET_FLAG_DISABLE_PRIVATE_KEYS)) {
            if (IsLocked()) return false;
            WalletBatch batch(*database);
            result = GenerateNewKey(batch, internal);
            return true;
        }
        KeepKey(nIndex);
        result = keypool.vchPubKey;
    }
    return true;
}

static int64_t GetOldestKeyTimeInPool(const std::set<int64_t>& setKeyPool, WalletBatch& batch) {
    if (setKeyPool.empty()) {
        return GetTime();
    }

    CKeyPool keypool;
    int64_t nIndex = *(setKeyPool.begin());
    if (!batch.ReadPool(nIndex, keypool)) {
        throw std::runtime_error(std::string(__func__) + ": read oldest key in keypool failed");
    }
    assert(keypool.vchPubKey.IsValid());
    return keypool.nTime;
}

int64_t CWallet::GetOldestKeyPoolTime()
{
    LOCK(cs_wallet);

    WalletBatch batch(*database);

    // load oldest key from keypool, get time and return
    int64_t oldestKey = GetOldestKeyTimeInPool(setExternalKeyPool, batch);
    if (IsHDEnabled() && CanSupportFeature(FEATURE_HD_SPLIT)) {
        oldestKey = std::max(GetOldestKeyTimeInPool(setInternalKeyPool, batch), oldestKey);
        if (!set_pre_split_keypool.empty()) {
            oldestKey = std::max(GetOldestKeyTimeInPool(set_pre_split_keypool, batch), oldestKey);
        }
    }

    return oldestKey;
}

std::map<CTxDestination, CAmount> CWallet::GetAddressBalances(interfaces::Chain::Lock& locked_chain)
{
    std::map<CTxDestination, CAmount> balances;

    {
        LOCK(cs_wallet);
        for (const auto& walletEntry : mapWallet)
        {
            const CWalletTx& wtx = walletEntry.second;

            if (!wtx.IsTrusted(locked_chain))
                continue;

            if (wtx.IsImmatureCoinBase(locked_chain))
                continue;

            int nDepth = wtx.GetDepthInMainChain(locked_chain);
            if (nDepth < (wtx.IsFromMe(ISMINE_ALL) ? 0 : 1))
                continue;

            for (unsigned int i = 0; i < wtx.tx->vout.size(); i++)
            {
                CTxDestination addr;
                if (!IsMine(wtx.tx->vout[i]))
                    continue;
                if(!ExtractDestination(wtx.tx->vout[i].scriptPubKey, addr))
                    continue;

<<<<<<< HEAD
                CAmount n = IsSpent(locked_chain, walletEntry.first, i) ? 0 : pcoin->GetOutputValueOut(i);
=======
                CAmount n = IsSpent(locked_chain, walletEntry.first, i) ? 0 : wtx.tx->vout[i].nValue;
>>>>>>> daef20fb

                if (!balances.count(addr))
                    balances[addr] = 0;

                if (n < 0) {
                    continue;
                }
                balances[addr] += n;
            }
        }
    }

    return balances;
}

std::set< std::set<CTxDestination> > CWallet::GetAddressGroupings()
{
    AssertLockHeld(cs_wallet);
    std::set< std::set<CTxDestination> > groupings;
    std::set<CTxDestination> grouping;

    for (const auto& walletEntry : mapWallet)
    {
        const CWalletTx& wtx = walletEntry.second;

        if (wtx.tx->vin.size() > 0)
        {
            bool any_mine = false;
            // group all input addresses with each other
            for (const CTxIn& txin : wtx.tx->vin)
            {
                CTxDestination address;
                if(!IsMine(txin)) /* If this input isn't mine, ignore it */
                    continue;
                if(!ExtractDestination(mapWallet.at(txin.prevout.hash).tx->vout[txin.prevout.n].scriptPubKey, address))
                    continue;
                grouping.insert(address);
                any_mine = true;
            }

            // group change with input addresses
            if (any_mine)
            {
               for (const CTxOut& txout : wtx.tx->vout)
                   if (IsChange(txout))
                   {
                       CTxDestination txoutAddr;
                       if(!ExtractDestination(txout.scriptPubKey, txoutAddr))
                           continue;
                       grouping.insert(txoutAddr);
                   }
            }
            if (grouping.size() > 0)
            {
                groupings.insert(grouping);
                grouping.clear();
            }
        }

        // group lone addrs by themselves
        for (const auto& txout : wtx.tx->vout)
            if (IsMine(txout))
            {
                CTxDestination address;
                if(!ExtractDestination(txout.scriptPubKey, address))
                    continue;
                grouping.insert(address);
                groupings.insert(grouping);
                grouping.clear();
            }
    }

    std::set< std::set<CTxDestination>* > uniqueGroupings; // a set of pointers to groups of addresses
    std::map< CTxDestination, std::set<CTxDestination>* > setmap;  // map addresses to the unique group containing it
    for (std::set<CTxDestination> _grouping : groupings)
    {
        // make a set of all the groups hit by this new group
        std::set< std::set<CTxDestination>* > hits;
        std::map< CTxDestination, std::set<CTxDestination>* >::iterator it;
        for (const CTxDestination& address : _grouping)
            if ((it = setmap.find(address)) != setmap.end())
                hits.insert((*it).second);

        // merge all hit groups into a new single group and delete old groups
        std::set<CTxDestination>* merged = new std::set<CTxDestination>(_grouping);
        for (std::set<CTxDestination>* hit : hits)
        {
            merged->insert(hit->begin(), hit->end());
            uniqueGroupings.erase(hit);
            delete hit;
        }
        uniqueGroupings.insert(merged);

        // update setmap
        for (const CTxDestination& element : *merged)
            setmap[element] = merged;
    }

    std::set< std::set<CTxDestination> > ret;
    for (const std::set<CTxDestination>* uniqueGrouping : uniqueGroupings)
    {
        ret.insert(*uniqueGrouping);
        delete uniqueGrouping;
    }

    return ret;
}

std::set<CTxDestination> CWallet::GetLabelAddresses(const std::string& label) const
{
    LOCK(cs_wallet);
    std::set<CTxDestination> result;
    for (const std::pair<const CTxDestination, CAddressBookData>& item : mapAddressBook)
    {
        const CTxDestination& address = item.first;
        const std::string& strName = item.second.name;
        if (strName == label)
            result.insert(address);
    }
    return result;
}

bool CReserveKey::GetReservedKey(CPubKey& pubkey, bool internal)
{
    if (!pwallet->CanGetAddresses(internal)) {
        return false;
    }

    if (nIndex == -1)
    {
        CKeyPool keypool;
        if (!pwallet->ReserveKeyFromKeyPool(nIndex, keypool, internal)) {
            return false;
        }
        vchPubKey = keypool.vchPubKey;
        fInternal = keypool.fInternal;
    }
    assert(vchPubKey.IsValid());
    pubkey = vchPubKey;
    return true;
}

void CReserveKey::KeepKey()
{
    if (nIndex != -1)
        pwallet->KeepKey(nIndex);
    nIndex = -1;
    vchPubKey = CPubKey();
}

void CReserveKey::ReturnKey()
{
    if (nIndex != -1) {
        pwallet->ReturnKey(nIndex, fInternal, vchPubKey);
    }
    nIndex = -1;
    vchPubKey = CPubKey();
}

void CWallet::MarkReserveKeysAsUsed(int64_t keypool_id)
{
    AssertLockHeld(cs_wallet);
    bool internal = setInternalKeyPool.count(keypool_id);
    if (!internal) assert(setExternalKeyPool.count(keypool_id) || set_pre_split_keypool.count(keypool_id));
    std::set<int64_t> *setKeyPool = internal ? &setInternalKeyPool : (set_pre_split_keypool.empty() ? &setExternalKeyPool : &set_pre_split_keypool);
    auto it = setKeyPool->begin();

    WalletBatch batch(*database);
    while (it != std::end(*setKeyPool)) {
        const int64_t& index = *(it);
        if (index > keypool_id) break; // set*KeyPool is ordered

        CKeyPool keypool;
        if (batch.ReadPool(index, keypool)) { //TODO: This should be unnecessary
            m_pool_key_to_index.erase(keypool.vchPubKey.GetID());
        }
        LearnAllRelatedScripts(keypool.vchPubKey);
        batch.ErasePool(index);
        WalletLogPrintf("keypool index %d removed\n", index);
        it = setKeyPool->erase(it);
    }
}

void CWallet::LockCoin(const COutPoint& output)
{
    AssertLockHeld(cs_wallet);
    setLockedCoins.insert(output);
}

void CWallet::UnlockCoin(const COutPoint& output)
{
    AssertLockHeld(cs_wallet);
    setLockedCoins.erase(output);
}

void CWallet::UnlockAllCoins()
{
    AssertLockHeld(cs_wallet);
    setLockedCoins.clear();
}

bool CWallet::IsLockedCoin(uint256 hash, unsigned int n) const
{
    AssertLockHeld(cs_wallet);
    COutPoint outpt(hash, n);

    return (setLockedCoins.count(outpt) > 0);
}

void CWallet::ListLockedCoins(std::vector<COutPoint>& vOutpts) const
{
    AssertLockHeld(cs_wallet);
    for (std::set<COutPoint>::iterator it = setLockedCoins.begin();
         it != setLockedCoins.end(); it++) {
        COutPoint outpt = (*it);
        vOutpts.push_back(outpt);
    }
}

/** @} */ // end of Actions

void CWallet::GetKeyBirthTimes(interfaces::Chain::Lock& locked_chain, std::map<CTxDestination, int64_t>& mapKeyBirth) const {
    AssertLockHeld(cs_wallet);
    mapKeyBirth.clear();

    // get birth times for keys with metadata
    for (const auto& entry : mapKeyMetadata) {
        if (entry.second.nCreateTime) {
            mapKeyBirth[PKHash(entry.first)] = entry.second.nCreateTime;
        }
    }

    // map in which we'll infer heights of other keys
    const Optional<int> tip_height = locked_chain.getHeight();
    const int max_height = tip_height && *tip_height > 144 ? *tip_height - 144 : 0; // the tip can be reorganized; use a 144-block safety margin
    std::map<CKeyID, int> mapKeyFirstBlock;
    for (const CKeyID &keyid : GetKeys()) {
        if (mapKeyBirth.count(PKHash(keyid)) == 0)
            mapKeyFirstBlock[keyid] = max_height;
    }

    // if there are no such keys, we're done
    if (mapKeyFirstBlock.empty())
        return;

    // find first block that affects those keys, if there are any left
    for (const auto& entry : mapWallet) {
        // iterate over all wallet transactions...
        const CWalletTx &wtx = entry.second;
        if (Optional<int> height = locked_chain.getBlockHeight(wtx.hashBlock)) {
            // ... which are already in a block
            for (const CTxOut &txout : wtx.tx->vout) {
                // iterate over all their outputs
                for (const auto &keyid : GetAffectedKeys(txout.scriptPubKey, *this)) {
                    // ... and all their affected keys
                    std::map<CKeyID, int>::iterator rit = mapKeyFirstBlock.find(keyid);
                    if (rit != mapKeyFirstBlock.end() && *height < rit->second)
                        rit->second = *height;
                }
            }
        }
    }

    // Extract block timestamps for those keys
    for (const auto& entry : mapKeyFirstBlock)
        mapKeyBirth[PKHash(entry.first)] = locked_chain.getBlockTime(entry.second) - TIMESTAMP_WINDOW; // block times can be 2h off
}

/**
 * Compute smart timestamp for a transaction being added to the wallet.
 *
 * Logic:
 * - If sending a transaction, assign its timestamp to the current time.
 * - If receiving a transaction outside a block, assign its timestamp to the
 *   current time.
 * - If receiving a block with a future timestamp, assign all its (not already
 *   known) transactions' timestamps to the current time.
 * - If receiving a block with a past timestamp, before the most recent known
 *   transaction (that we care about), assign all its (not already known)
 *   transactions' timestamps to the same timestamp as that most-recent-known
 *   transaction.
 * - If receiving a block with a past timestamp, but after the most recent known
 *   transaction, assign all its (not already known) transactions' timestamps to
 *   the block time.
 *
 * For more information see CWalletTx::nTimeSmart,
 * https://bitcointalk.org/?topic=54527, or
 * https://github.com/bitcoin/bitcoin/pull/1393.
 */
unsigned int CWallet::ComputeTimeSmart(const CWalletTx& wtx) const
{
    unsigned int nTimeSmart = wtx.nTimeReceived;
    if (!wtx.hashUnset()) {
        int64_t blocktime;
        if (chain().findBlock(wtx.hashBlock, nullptr /* block */, &blocktime)) {
            int64_t latestNow = wtx.nTimeReceived;
            int64_t latestEntry = 0;

            // Tolerate times up to the last timestamp in the wallet not more than 5 minutes into the future
            int64_t latestTolerated = latestNow + 300;
            const TxItems& txOrdered = wtxOrdered;
            for (auto it = txOrdered.rbegin(); it != txOrdered.rend(); ++it) {
                CWalletTx* const pwtx = it->second;
                if (pwtx == &wtx) {
                    continue;
                }
                int64_t nSmartTime;
                nSmartTime = pwtx->nTimeSmart;
                if (!nSmartTime) {
                    nSmartTime = pwtx->nTimeReceived;
                }
                if (nSmartTime <= latestTolerated) {
                    latestEntry = nSmartTime;
                    if (nSmartTime > latestNow) {
                        latestNow = nSmartTime;
                    }
                    break;
                }
            }

            nTimeSmart = std::max(latestEntry, std::min(blocktime, latestNow));
        } else {
            WalletLogPrintf("%s: found %s in block %s not in index\n", __func__, wtx.GetHash().ToString(), wtx.hashBlock.ToString());
        }
    }
    return nTimeSmart;
}

bool CWallet::AddDestData(const CTxDestination &dest, const std::string &key, const std::string &value)
{
    if (boost::get<CNoDestination>(&dest))
        return false;

    mapAddressBook[dest].destdata.insert(std::make_pair(key, value));
    return WalletBatch(*database).WriteDestData(EncodeDestination(dest), key, value);
}

bool CWallet::EraseDestData(const CTxDestination &dest, const std::string &key)
{
    if (!mapAddressBook[dest].destdata.erase(key))
        return false;
    return WalletBatch(*database).EraseDestData(EncodeDestination(dest), key);
}

void CWallet::LoadDestData(const CTxDestination &dest, const std::string &key, const std::string &value)
{
    mapAddressBook[dest].destdata.insert(std::make_pair(key, value));
}

bool CWallet::GetDestData(const CTxDestination &dest, const std::string &key, std::string *value) const
{
    std::map<CTxDestination, CAddressBookData>::const_iterator i = mapAddressBook.find(dest);
    if(i != mapAddressBook.end())
    {
        CAddressBookData::StringMap::const_iterator j = i->second.destdata.find(key);
        if(j != i->second.destdata.end())
        {
            if(value)
                *value = j->second;
            return true;
        }
    }
    return false;
}

std::vector<std::string> CWallet::GetDestValues(const std::string& prefix) const
{
    std::vector<std::string> values;
    for (const auto& address : mapAddressBook) {
        for (const auto& data : address.second.destdata) {
            if (!data.first.compare(0, prefix.size(), prefix)) {
                values.emplace_back(data.second);
            }
        }
    }
    return values;
}

void CWallet::MarkPreSplitKeys()
{
    WalletBatch batch(*database);
    for (auto it = setExternalKeyPool.begin(); it != setExternalKeyPool.end();) {
        int64_t index = *it;
        CKeyPool keypool;
        if (!batch.ReadPool(index, keypool)) {
            throw std::runtime_error(std::string(__func__) + ": read keypool entry failed");
        }
        keypool.m_pre_split = true;
        if (!batch.WritePool(index, keypool)) {
            throw std::runtime_error(std::string(__func__) + ": writing modified keypool entry failed");
        }
        set_pre_split_keypool.insert(index);
        it = setExternalKeyPool.erase(it);
    }
}

bool CWallet::Verify(interfaces::Chain& chain, const WalletLocation& location, bool salvage_wallet, std::string& error_string, std::string& warning_string)
{
    // Do some checking on wallet path. It should be either a:
    //
    // 1. Path where a directory can be created.
    // 2. Path to an existing directory.
    // 3. Path to a symlink to a directory.
    // 4. For backwards compatibility, the name of a data file in -walletdir.
    LOCK(cs_wallets);
    const fs::path& wallet_path = location.GetPath();
    fs::file_type path_type = fs::symlink_status(wallet_path).type();
    if (!(path_type == fs::file_not_found || path_type == fs::directory_file ||
          (path_type == fs::symlink_file && fs::is_directory(wallet_path)) ||
          (path_type == fs::regular_file && fs::path(location.GetName()).filename() == location.GetName()))) {
        error_string = strprintf(
              "Invalid -wallet path '%s'. -wallet path should point to a directory where wallet.dat and "
              "database/log.?????????? files can be stored, a location where such a directory could be created, "
              "or (for backwards compatibility) the name of an existing data file in -walletdir (%s)",
              location.GetName(), GetWalletDir());
        return false;
    }

    // Make sure that the wallet path doesn't clash with an existing wallet path
    if (IsWalletLoaded(wallet_path)) {
        error_string = strprintf("Error loading wallet %s. Duplicate -wallet filename specified.", location.GetName());
        return false;
    }

    // Keep same database environment instance across Verify/Recover calls below.
    std::unique_ptr<WalletDatabase> database = WalletDatabase::Create(wallet_path);

    try {
        if (!WalletBatch::VerifyEnvironment(wallet_path, error_string)) {
            return false;
        }
    } catch (const fs::filesystem_error& e) {
        error_string = strprintf("Error loading wallet %s. %s", location.GetName(), fsbridge::get_filesystem_error_message(e));
        return false;
    }

    if (salvage_wallet) {
        // Recover readable keypairs:
        CWallet dummyWallet(chain, WalletLocation(), WalletDatabase::CreateDummy());
        std::string backup_filename;
        if (!WalletBatch::Recover(wallet_path, (void *)&dummyWallet, WalletBatch::RecoverKeysOnlyFilter, backup_filename)) {
            return false;
        }
    }

    return WalletBatch::VerifyDatabaseFile(wallet_path, warning_string, error_string);
}

std::shared_ptr<CWallet> CWallet::CreateWalletFromFile(interfaces::Chain& chain, const WalletLocation& location, uint64_t wallet_creation_flags)
{
    const std::string& walletFile = WalletDataFilePath(location.GetPath()).string();

    // needed to restore wallet transaction meta data after -zapwallettxes
    std::vector<CWalletTx> vWtx;

    if (gArgs.GetBoolArg("-zapwallettxes", false)) {
        chain.initMessage(_("Zapping all transactions from wallet..."));

        std::unique_ptr<CWallet> tempWallet = MakeUnique<CWallet>(chain, location, WalletDatabase::Create(location.GetPath()));
        DBErrors nZapWalletRet = tempWallet->ZapWalletTx(vWtx);
        if (nZapWalletRet != DBErrors::LOAD_OK) {
            chain.initError(strprintf(_("Error loading %s: Wallet corrupted"), walletFile));
            return nullptr;
        }
    }

    chain.initMessage(_("Loading wallet..."));

    int64_t nStart = GetTimeMillis();
    bool fFirstRun = true;
    // TODO: Can't use std::make_shared because we need a custom deleter but
    // should be possible to use std::allocate_shared.
    std::shared_ptr<CWallet> walletInstance(new CWallet(chain, location, WalletDatabase::Create(location.GetPath())), ReleaseWallet);
    DBErrors nLoadWalletRet = walletInstance->LoadWallet(fFirstRun);
    if (nLoadWalletRet != DBErrors::LOAD_OK)
    {
        if (nLoadWalletRet == DBErrors::CORRUPT) {
            chain.initError(strprintf(_("Error loading %s: Wallet corrupted"), walletFile));
            return nullptr;
        }
        else if (nLoadWalletRet == DBErrors::NONCRITICAL_ERROR)
        {
            chain.initWarning(strprintf(_("Error reading %s! All keys read correctly, but transaction data"
                                          " or address book entries might be missing or incorrect."),
                walletFile));
        }
        else if (nLoadWalletRet == DBErrors::TOO_NEW) {
            chain.initError(strprintf(_("Error loading %s: Wallet requires newer version of %s"), walletFile, _(PACKAGE_NAME)));
            return nullptr;
        }
        else if (nLoadWalletRet == DBErrors::NEED_REWRITE)
        {
            chain.initError(strprintf(_("Wallet needed to be rewritten: restart %s to complete"), _(PACKAGE_NAME)));
            return nullptr;
        }
        else {
            chain.initError(strprintf(_("Error loading %s"), walletFile));
            return nullptr;
        }
    }

    int prev_version = walletInstance->GetVersion();
    if (gArgs.GetBoolArg("-upgradewallet", fFirstRun))
    {
        int nMaxVersion = gArgs.GetArg("-upgradewallet", 0);
        if (nMaxVersion == 0) // the -upgradewallet without argument case
        {
            walletInstance->WalletLogPrintf("Performing wallet upgrade to %i\n", FEATURE_LATEST);
            nMaxVersion = FEATURE_LATEST;
            walletInstance->SetMinVersion(FEATURE_LATEST); // permanently upgrade the wallet immediately
        }
        else
            walletInstance->WalletLogPrintf("Allowing wallet upgrade up to %i\n", nMaxVersion);
        if (nMaxVersion < walletInstance->GetVersion())
        {
            chain.initError(_("Cannot downgrade wallet"));
            return nullptr;
        }
        walletInstance->SetMaxVersion(nMaxVersion);
    }

    // Upgrade to HD if explicit upgrade
    if (gArgs.GetBoolArg("-upgradewallet", false)) {
        LOCK(walletInstance->cs_wallet);

        // Do not upgrade versions to any version between HD_SPLIT and FEATURE_PRE_SPLIT_KEYPOOL unless already supporting HD_SPLIT
        int max_version = walletInstance->GetVersion();
        if (!walletInstance->CanSupportFeature(FEATURE_HD_SPLIT) && max_version >= FEATURE_HD_SPLIT && max_version < FEATURE_PRE_SPLIT_KEYPOOL) {
            chain.initError(_("Cannot upgrade a non HD split wallet without upgrading to support pre split keypool. Please use -upgradewallet=169900 or -upgradewallet with no version specified."));
            return nullptr;
        }

        bool hd_upgrade = false;
        bool split_upgrade = false;
        if (walletInstance->CanSupportFeature(FEATURE_HD) && !walletInstance->IsHDEnabled()) {
            walletInstance->WalletLogPrintf("Upgrading wallet to HD\n");
            walletInstance->SetMinVersion(FEATURE_HD);

            // generate a new master key
            CPubKey masterPubKey = walletInstance->GenerateNewSeed();
            walletInstance->SetHDSeed(masterPubKey);
            hd_upgrade = true;
        }
        // Upgrade to HD chain split if necessary
        if (walletInstance->CanSupportFeature(FEATURE_HD_SPLIT)) {
            walletInstance->WalletLogPrintf("Upgrading wallet to use HD chain split\n");
            walletInstance->SetMinVersion(FEATURE_PRE_SPLIT_KEYPOOL);
            split_upgrade = FEATURE_HD_SPLIT > prev_version;
        }
        // Mark all keys currently in the keypool as pre-split
        if (split_upgrade) {
            walletInstance->MarkPreSplitKeys();
        }
        // Regenerate the keypool if upgraded to HD
        if (hd_upgrade) {
            if (!walletInstance->TopUpKeyPool()) {
                chain.initError(_("Unable to generate keys"));
                return nullptr;
            }
        }
    }

    if (fFirstRun)
    {
        // ensure this wallet.dat can only be opened by clients supporting HD with chain split and expects no default key
        walletInstance->SetMinVersion(FEATURE_LATEST);

        if ((wallet_creation_flags & WALLET_FLAG_DISABLE_PRIVATE_KEYS)) {
            //selective allow to set flags
            walletInstance->SetWalletFlag(WALLET_FLAG_DISABLE_PRIVATE_KEYS);
        } else if (wallet_creation_flags & WALLET_FLAG_BLANK_WALLET) {
            walletInstance->SetWalletFlag(WALLET_FLAG_BLANK_WALLET);
        } else {
            // generate a new seed
            CPubKey seed = walletInstance->GenerateNewSeed();
            walletInstance->SetHDSeed(seed);
        } // Otherwise, do not generate a new seed

        // Top up the keypool
        if (walletInstance->CanGenerateKeys() && !walletInstance->TopUpKeyPool()) {
            chain.initError(_("Unable to generate initial keys"));
            return nullptr;
        }

        auto locked_chain = chain.assumeLocked();  // Temporary. Removed in upcoming lock cleanup
        walletInstance->ChainStateFlushed(locked_chain->getTipLocator());
    } else if (wallet_creation_flags & WALLET_FLAG_DISABLE_PRIVATE_KEYS) {
        // Make it impossible to disable private keys after creation
        chain.initError(strprintf(_("Error loading %s: Private keys can only be disabled during creation"), walletFile));
        return NULL;
    } else if (walletInstance->IsWalletFlagSet(WALLET_FLAG_DISABLE_PRIVATE_KEYS)) {
        LOCK(walletInstance->cs_KeyStore);
        if (!walletInstance->mapKeys.empty() || !walletInstance->mapCryptedKeys.empty()) {
            chain.initWarning(strprintf(_("Warning: Private keys detected in wallet {%s} with disabled private keys"), walletFile));
        }
    }

    if (!gArgs.GetArg("-addresstype", "").empty() && !ParseOutputType(gArgs.GetArg("-addresstype", ""), walletInstance->m_default_address_type)) {
        chain.initError(strprintf("Unknown address type '%s'", gArgs.GetArg("-addresstype", "")));
        return nullptr;
    }

    if (!gArgs.GetArg("-changetype", "").empty() && !ParseOutputType(gArgs.GetArg("-changetype", ""), walletInstance->m_default_change_type)) {
        chain.initError(strprintf("Unknown change type '%s'", gArgs.GetArg("-changetype", "")));
        return nullptr;
    }

    if (gArgs.IsArgSet("-mintxfee")) {
        CAmount n = 0;
        if (!ParseMoney(gArgs.GetArg("-mintxfee", ""), n) || 0 == n) {
            chain.initError(AmountErrMsg("mintxfee", gArgs.GetArg("-mintxfee", "")));
            return nullptr;
        }
        if (n > HIGH_TX_FEE_PER_KB) {
            chain.initWarning(AmountHighWarn("-mintxfee") + " " +
                              _("This is the minimum transaction fee you pay on every transaction."));
        }
        walletInstance->m_min_fee = CFeeRate(n);
    }

    walletInstance->m_allow_fallback_fee = Params().IsFallbackFeeEnabled();
    if (gArgs.IsArgSet("-fallbackfee")) {
        CAmount nFeePerK = 0;
        if (!ParseMoney(gArgs.GetArg("-fallbackfee", ""), nFeePerK)) {
            chain.initError(strprintf(_("Invalid amount for -fallbackfee=<amount>: '%s'"), gArgs.GetArg("-fallbackfee", "")));
            return nullptr;
        }
        if (nFeePerK > HIGH_TX_FEE_PER_KB) {
            chain.initWarning(AmountHighWarn("-fallbackfee") + " " +
                              _("This is the transaction fee you may pay when fee estimates are not available."));
        }
        walletInstance->m_fallback_fee = CFeeRate(nFeePerK);
        walletInstance->m_allow_fallback_fee = nFeePerK != 0; //disable fallback fee in case value was set to 0, enable if non-null value
    }
    if (gArgs.IsArgSet("-discardfee")) {
        CAmount nFeePerK = 0;
        if (!ParseMoney(gArgs.GetArg("-discardfee", ""), nFeePerK)) {
            chain.initError(strprintf(_("Invalid amount for -discardfee=<amount>: '%s'"), gArgs.GetArg("-discardfee", "")));
            return nullptr;
        }
        if (nFeePerK > HIGH_TX_FEE_PER_KB) {
            chain.initWarning(AmountHighWarn("-discardfee") + " " +
                              _("This is the transaction fee you may discard if change is smaller than dust at this level"));
        }
        walletInstance->m_discard_rate = CFeeRate(nFeePerK);
    }
    if (gArgs.IsArgSet("-paytxfee")) {
        CAmount nFeePerK = 0;
        if (!ParseMoney(gArgs.GetArg("-paytxfee", ""), nFeePerK)) {
            chain.initError(AmountErrMsg("paytxfee", gArgs.GetArg("-paytxfee", "")));
            return nullptr;
        }
        if (nFeePerK > HIGH_TX_FEE_PER_KB) {
            chain.initWarning(AmountHighWarn("-paytxfee") + " " +
                              _("This is the transaction fee you will pay if you send a transaction."));
        }
        walletInstance->m_pay_tx_fee = CFeeRate(nFeePerK, 1000);
        if (walletInstance->m_pay_tx_fee < chain.relayMinFee()) {
            chain.initError(strprintf(_("Invalid amount for -paytxfee=<amount>: '%s' (must be at least %s)"),
                gArgs.GetArg("-paytxfee", ""), chain.relayMinFee().ToString()));
            return nullptr;
        }
    }
    walletInstance->m_confirm_target = gArgs.GetArg("-txconfirmtarget", DEFAULT_TX_CONFIRM_TARGET);
    walletInstance->m_spend_zero_conf_change = gArgs.GetBoolArg("-spendzeroconfchange", DEFAULT_SPEND_ZEROCONF_CHANGE);
    walletInstance->m_signal_rbf = gArgs.GetBoolArg("-walletrbf", DEFAULT_WALLET_RBF);

    walletInstance->WalletLogPrintf("Wallet completed loading in %15dms\n", GetTimeMillis() - nStart);

    // Try to top up keypool. No-op if the wallet is locked.
    walletInstance->TopUpKeyPool();

    auto locked_chain = chain.lock();
    LOCK(walletInstance->cs_wallet);

    int rescan_height = 0;
    if (!gArgs.GetBoolArg("-rescan", false))
    {
        WalletBatch batch(*walletInstance->database);
        CBlockLocator locator;
        if (batch.ReadBestBlock(locator)) {
            if (const Optional<int> fork_height = locked_chain->findLocatorFork(locator)) {
                rescan_height = *fork_height;
            }
        }
    }

    const Optional<int> tip_height = locked_chain->getHeight();
    if (tip_height) {
        walletInstance->m_last_block_processed = locked_chain->getBlockHash(*tip_height);
    } else {
        walletInstance->m_last_block_processed.SetNull();
    }

    if (tip_height && *tip_height != rescan_height)
    {
        //We can't rescan beyond non-pruned blocks, stop and throw an error
        //this might happen if a user uses an old wallet within a pruned node
        // or if he ran -disablewallet for a longer time, then decided to re-enable
        if (chain.getPruneMode()) {
            int block_height = *tip_height;
            while (block_height > 0 && locked_chain->haveBlockOnDisk(block_height - 1) && rescan_height != block_height) {
                --block_height;
            }

            if (rescan_height != block_height) {
                chain.initError(_("Prune: last wallet synchronisation goes beyond pruned data. You need to -reindex (download the whole blockchain again in case of pruned node)"));
                return nullptr;
            }
        }

        chain.initMessage(_("Rescanning..."));
        walletInstance->WalletLogPrintf("Rescanning last %i blocks (from block %i)...\n", *tip_height - rescan_height, rescan_height);

        // No need to read and scan block if block was created before
        // our wallet birthday (as adjusted for block time variability)
        if (walletInstance->nTimeFirstKey) {
            if (Optional<int> first_block = locked_chain->findFirstBlockWithTimeAndHeight(walletInstance->nTimeFirstKey - TIMESTAMP_WINDOW, rescan_height)) {
                rescan_height = *first_block;
            }
        }

        nStart = GetTimeMillis();
        {
            WalletRescanReserver reserver(walletInstance.get());
            if (!reserver.reserve() || (ScanResult::SUCCESS != walletInstance->ScanForWalletTransactions(locked_chain->getBlockHash(rescan_height), {} /* stop block */, reserver, true /* update */).status)) {
                chain.initError(_("Failed to rescan the wallet during initialization"));
                return nullptr;
            }
        }
        walletInstance->WalletLogPrintf("Rescan completed in %15dms\n", GetTimeMillis() - nStart);
        walletInstance->ChainStateFlushed(locked_chain->getTipLocator());
        walletInstance->database->IncrementUpdateCounter();

        // Restore wallet transaction metadata after -zapwallettxes=1
        if (gArgs.GetBoolArg("-zapwallettxes", false) && gArgs.GetArg("-zapwallettxes", "1") != "2")
        {
            WalletBatch batch(*walletInstance->database);

            for (const CWalletTx& wtxOld : vWtx)
            {
                uint256 hash = wtxOld.GetHash();
                std::map<uint256, CWalletTx>::iterator mi = walletInstance->mapWallet.find(hash);
                if (mi != walletInstance->mapWallet.end())
                {
                    const CWalletTx* copyFrom = &wtxOld;
                    CWalletTx* copyTo = &mi->second;
                    copyTo->mapValue = copyFrom->mapValue;
                    copyTo->vOrderForm = copyFrom->vOrderForm;
                    copyTo->nTimeReceived = copyFrom->nTimeReceived;
                    copyTo->nTimeSmart = copyFrom->nTimeSmart;
                    copyTo->fFromMe = copyFrom->fFromMe;
                    copyTo->nOrderPos = copyFrom->nOrderPos;
                    batch.WriteTx(*copyTo);
                }
            }
        }
    }

    chain.loadWallet(interfaces::MakeWallet(walletInstance));

    // Register with the validation interface. It's ok to do this after rescan since we're still holding locked_chain.
    walletInstance->m_chain_notifications_handler = chain.handleNotifications(*walletInstance);

    walletInstance->SetBroadcastTransactions(gArgs.GetBoolArg("-walletbroadcast", DEFAULT_WALLETBROADCAST));

    {
        walletInstance->WalletLogPrintf("setKeyPool.size() = %u\n",      walletInstance->GetKeyPoolSize());
        walletInstance->WalletLogPrintf("mapWallet.size() = %u\n",       walletInstance->mapWallet.size());
        walletInstance->WalletLogPrintf("mapAddressBook.size() = %u\n",  walletInstance->mapAddressBook.size());
    }

    return walletInstance;
}

void CWallet::postInitProcess()
{
    auto locked_chain = chain().lock();
    LOCK(cs_wallet);

    // Add wallet transactions that aren't already in a block to mempool
    // Do this here as mempool requires genesis block to be loaded
    ReacceptWalletTransactions(*locked_chain);

    // Update wallet transactions with current mempool transactions.
    chain().requestMempoolTransactions(*this);
}

bool CWallet::BackupWallet(const std::string& strDest)
{
    return database->Backup(strDest);
}

CKeyPool::CKeyPool()
{
    nTime = GetTime();
    fInternal = false;
    m_pre_split = false;
}

CKeyPool::CKeyPool(const CPubKey& vchPubKeyIn, bool internalIn)
{
    nTime = GetTime();
    vchPubKey = vchPubKeyIn;
    fInternal = internalIn;
    m_pre_split = false;
}

CWalletKey::CWalletKey(int64_t nExpires)
{
    nTimeCreated = (nExpires ? GetTime() : 0);
    nTimeExpires = nExpires;
}

void CMerkleTx::SetMerkleBranch(const uint256& block_hash, int posInBlock)
{
    // Update the tx's hashBlock
    hashBlock = block_hash;

    // set the position of the transaction in the block
    nIndex = posInBlock;
}

int CMerkleTx::GetDepthInMainChain(interfaces::Chain::Lock& locked_chain) const
{
    if (hashUnset())
        return 0;

    return locked_chain.getBlockDepth(hashBlock) * (nIndex == -1 ? -1 : 1);
}

int CMerkleTx::GetBlocksToMaturity(interfaces::Chain::Lock& locked_chain) const
{
    if (!IsCoinBase())
        return 0;
    int chain_depth = GetDepthInMainChain(locked_chain);
    assert(chain_depth >= 0); // coinbase tx should not be conflicted
    return std::max(0, (COINBASE_MATURITY+1) - chain_depth);
}

bool CMerkleTx::IsImmatureCoinBase(interfaces::Chain::Lock& locked_chain) const
{
    // note GetBlocksToMaturity is 0 for non-coinbase tx
    return GetBlocksToMaturity(locked_chain) > 0;
}

bool CWalletTx::AcceptToMemoryPool(interfaces::Chain::Lock& locked_chain, CValidationState& state)
{
    // We must set fInMempool here - while it will be re-set to true by the
    // entered-mempool callback, if we did not there would be a race where a
    // user could call sendmoney in a loop and hit spurious out of funds errors
    // because we think that this newly generated transaction's change is
    // unavailable as we're not yet aware that it is in the mempool.
    bool ret = locked_chain.submitToMemoryPool(tx, pwallet->chain().maxTxFee(), state);
    fInMempool |= ret;
    return ret;
}

void CWallet::LearnRelatedScripts(const CPubKey& key, OutputType type)
{
    if (key.IsCompressed() && (type == OutputType::P2SH_SEGWIT || type == OutputType::BECH32)) {
        CTxDestination witdest = WitnessV0KeyHash(key.GetID());
        CScript witprog = GetScriptForDestination(witdest);
        // Make sure the resulting program is solvable.
        assert(IsSolvable(*this, witprog));
        AddCScript(witprog);
    }
}

void CWallet::LearnAllRelatedScripts(const CPubKey& key)
{
    // OutputType::P2SH_SEGWIT always adds all necessary scripts for all types.
    LearnRelatedScripts(key, OutputType::P2SH_SEGWIT);
}

std::vector<OutputGroup> CWallet::GroupOutputs(const std::vector<COutput>& outputs, bool single_coin) const {
    std::vector<OutputGroup> groups;
    std::map<std::pair<CAsset, CTxDestination>, OutputGroup> gmap;
    std::pair<CAsset, CTxDestination> dst;
    for (const auto& output : outputs) {
        if (output.fSpendable) {
            CInputCoin input_coin = output.GetInputCoin();
            dst.first = input_coin.asset;

            size_t ancestors, descendants;
            chain().getTransactionAncestry(output.tx->GetHash(), ancestors, descendants);
            if (!single_coin && ExtractDestination(output.tx->tx->vout[output.i].scriptPubKey, dst.second)) {
                // Limit output groups to no more than 10 entries, to protect
                // against inadvertently creating a too-large transaction
                // when using -avoidpartialspends
                if (gmap[dst].m_outputs.size() >= OUTPUT_GROUP_MAX_ENTRIES) {
                    groups.push_back(gmap[dst]);
                    gmap.erase(dst);
                }
                gmap[dst].Insert(input_coin, output.nDepth, output.tx->IsFromMe(ISMINE_ALL), ancestors, descendants);
            } else {
                groups.emplace_back(input_coin, output.nDepth, output.tx->IsFromMe(ISMINE_ALL), ancestors, descendants);
            }
        }
    }
    if (!single_coin) {
        for (const auto& it : gmap) groups.push_back(it.second);
    }
    return groups;
}

bool CWallet::GetKeyOrigin(const CKeyID& keyID, KeyOriginInfo& info) const
{
    CKeyMetadata meta;
    {
        LOCK(cs_wallet);
        auto it = mapKeyMetadata.find(keyID);
        if (it != mapKeyMetadata.end()) {
            meta = it->second;
        }
    }
    if (meta.has_key_origin) {
        std::copy(meta.key_origin.fingerprint, meta.key_origin.fingerprint + 4, info.fingerprint);
        info.path = meta.key_origin.path;
    } else { // Single pubkeys get the master fingerprint of themselves
        std::copy(keyID.begin(), keyID.begin() + 4, info.fingerprint);
    }
    return true;
}

bool CWallet::AddKeyOrigin(const CPubKey& pubkey, const KeyOriginInfo& info)
{
    LOCK(cs_wallet);
    std::copy(info.fingerprint, info.fingerprint + 4, mapKeyMetadata[pubkey.GetID()].key_origin.fingerprint);
    mapKeyMetadata[pubkey.GetID()].key_origin.path = info.path;
    mapKeyMetadata[pubkey.GetID()].has_key_origin = true;
    mapKeyMetadata[pubkey.GetID()].hdKeypath = WriteHDKeypath(info.path);
    return WriteKeyMetadata(mapKeyMetadata[pubkey.GetID()], pubkey, true);
}

//
// ELEMENTS WALLET ADDITIONS
//

bool CWallet::SetOnlinePubKey(const CPubKey& online_key_in)
{
    LOCK(cs_wallet);
    if (!WalletBatch(*database).WriteOnlineKey(online_key_in)) {
        return false;
    }
    online_key = online_key_in;
    return true;
}

bool CWallet::SetOfflineXPubKey(const CExtPubKey& offline_xpub_in)
{
    LOCK(cs_wallet);
    if (!WalletBatch(*database).WriteOfflineXPubKey(offline_xpub_in)) {
        return false;
    }
    offline_xpub = offline_xpub_in;
    return true;
}

bool CWallet::SetOfflineDescriptor(const std::string& offline_desc_in)
{
    LOCK(cs_wallet);
    if (!WalletBatch(*database).WriteOfflineDescriptor(offline_desc_in)) {
        return false;
    }
    offline_desc = offline_desc_in;
    return true;
}

bool CWallet::SetOfflineCounter(int counter) {
    LOCK(cs_wallet);
    if (!WalletBatch(*database).WriteOfflineCounter(counter)) {
        return false;
    }
    offline_counter = counter;
    return true;
}

unsigned int CWalletTx::GetPseudoInputOffset(const unsigned int input_index, const bool reissuance_token) const
{
    // There is no mapValue space for null issuances
    assert(reissuance_token ? !tx->vin[input_index].assetIssuance.nInflationKeys.IsNull() : !tx->vin[input_index].assetIssuance.nAmount.IsNull());
    unsigned int mapvalue_loc = 0;
    for (unsigned int i = 0; i < tx->vin.size()*2; i++) {
        if (input_index == i/2 && (reissuance_token ? 1 : 0) == i % 2) {
            break;
        }
        if (!tx->vin[i/2].assetIssuance.IsNull()) {
            if ((i % 2 == 0 && !tx->vin[i/2].assetIssuance.nAmount.IsNull()) ||
                    (i % 2 == 1 && !tx->vin[i/2].assetIssuance.nInflationKeys.IsNull())) {
                mapvalue_loc++;
            }
        }
    }
    return mapvalue_loc;
}

void CWalletTx::SetBlindingData(const unsigned int map_index, const CPubKey& blinding_pubkey, const CAmount value, const uint256& value_factor, const CAsset& asset, const uint256& asset_factor)
{
    if (mapValue["blindingdata"].size() < (map_index + 1) * 138) {
        mapValue["blindingdata"].resize((tx->vout.size() + GetNumIssuances(*tx)) * 138);
    }

    unsigned char* it = (unsigned char*)(&mapValue["blindingdata"][0]) + 138 * map_index;

    *it = 1;
    memcpy(&*(it + 1), &value, 8);
    memcpy(&*(it + 9), value_factor.begin(), 32);
    memcpy(&*(it + 41), asset_factor.begin(), 32);
    memcpy(&*(it + 73), asset.begin(), 32);
    if (blinding_pubkey.IsFullyValid()) {
        memcpy(&*(it + 105), blinding_pubkey.begin(), 33);
    } else {
        memset(&*(it + 105), 0, 33);
    }

}

void CWalletTx::GetBlindingData(const unsigned int map_index, const std::vector<unsigned char>& vchRangeproof, const CConfidentialValue& conf_value, const CConfidentialAsset& conf_asset, const CConfidentialNonce nonce, const CScript& scriptPubKey, CPubKey* blinding_pubkey_out, CAmount* value_out, uint256* value_factor_out, CAsset* asset_out, uint256* asset_factor_out) const
{
    // Blinding data is cached in a serialized record mapWallet["blindingdata"].
    // It contains a concatenation byte vectors, 74 bytes per txout or pseudo-input.
    // Each consists of:
    // * 1 byte boolean marker (has the output been computed)?
    // * 8 bytes value (-1 if unknown)
    // * 32 bytes value blinding factor
    // * 32 bytes asset blinding factor
    // * 32 bytes asset
    // * 33 bytes blinding pubkey (ECDH pubkey of the destination)
    // This is really ugly, and should use CDataStream serialization instead.

    if (mapValue["blindingdata"].size() < (map_index + 1) * 138) {
        mapValue["blindingdata"].resize((tx->vout.size() + GetNumIssuances(*tx)) * 138);
    }

    unsigned char* it = (unsigned char*)(&mapValue["blindingdata"][0]) + 138 * map_index;

    CAmount amount = -1;
    CPubKey pubkey;
    uint256 value_factor;
    CAsset asset_tag;
    uint256 asset_factor;

    if (*it == 1) {
        memcpy(&amount, &*(it + 1), 8);
        memcpy(value_factor.begin(), &*(it + 9), 32);
        memcpy(asset_factor.begin(), &*(it + 41), 32);
        memcpy(asset_tag.begin(), &*(it + 73), 32);
        pubkey.Set(it + 105, it + 138);

        if (conf_value.IsExplicit()) {
            assert(conf_value.GetAmount() == amount);
        }
    } else {
        pwallet->ComputeBlindingData(conf_value, conf_asset, nonce, scriptPubKey, vchRangeproof, amount, pubkey, value_factor, asset_tag, asset_factor);
        *it = 1;
        memcpy(&*(it + 1), &amount, 8);
        memcpy(&*(it + 9), value_factor.begin(), 32);
        memcpy(&*(it + 41), asset_factor.begin(), 32);
        memcpy(&*(it + 73), asset_tag.begin(), 32);
        if (pubkey.IsFullyValid()) {
            memcpy(&*(it + 105), pubkey.begin(), 33);
        } else {
            memset(&*(it + 105), 0, 33);
        }
    }

    if (value_out) *value_out = amount;
    if (blinding_pubkey_out) *blinding_pubkey_out = pubkey;
    if (value_factor_out) *value_factor_out = value_factor;
    if (asset_factor_out) *asset_factor_out = asset_factor;
    if (asset_out) *asset_out = asset_tag;
}

CAmount CWalletTx::GetOutputValueOut(unsigned int output_index) const {
    assert(output_index < tx->vout.size());
    const CTxOut& out = tx->vout[output_index];
    const CTxWitness& wit = tx->witness;
    CAmount ret;
    GetBlindingData(output_index, wit.vtxoutwit.size() <= output_index ? std::vector<unsigned char>() : wit.vtxoutwit[output_index].vchRangeproof, out.nValue, out.nAsset, out.nNonce, out.scriptPubKey, nullptr, &ret, nullptr, nullptr, nullptr);
    return ret;
}

uint256 CWalletTx::GetOutputAmountBlindingFactor(unsigned int output_index) const {
    assert(output_index < tx->vout.size());
    const CTxOut& out = tx->vout[output_index];
    const CTxWitness& wit = tx->witness;
    uint256 ret;
    GetBlindingData(output_index, wit.vtxoutwit.size() <= output_index ? std::vector<unsigned char>() : wit.vtxoutwit[output_index].vchRangeproof, out.nValue, out.nAsset, out.nNonce, out.scriptPubKey, nullptr, nullptr, &ret, nullptr, nullptr);
    return ret;
}

uint256 CWalletTx::GetOutputAssetBlindingFactor(unsigned int output_index) const {
    assert(output_index < tx->vout.size());
    const CTxOut& out = tx->vout[output_index];
    const CTxWitness& wit = tx->witness;
    uint256 ret;
    GetBlindingData(output_index, wit.vtxoutwit.size() <= output_index ? std::vector<unsigned char>() : wit.vtxoutwit[output_index].vchRangeproof, out.nValue, out.nAsset, out.nNonce, out.scriptPubKey, nullptr, nullptr, nullptr, nullptr, &ret);
    return ret;
}

CAsset CWalletTx::GetOutputAsset(unsigned int output_index) const {
    assert(output_index < tx->vout.size());
    const CTxOut& out = tx->vout[output_index];
    const CTxWitness& wit = tx->witness;
    CAsset ret;
    GetBlindingData(output_index, wit.vtxoutwit.size() <= output_index ? std::vector<unsigned char>() : wit.vtxoutwit[output_index].vchRangeproof, out.nValue, out.nAsset, out.nNonce, out.scriptPubKey, nullptr, nullptr, nullptr, &ret, nullptr);
    return ret;
}

CPubKey CWalletTx::GetOutputBlindingPubKey(unsigned int output_index) const {
    assert(output_index < tx->vout.size());
    const CTxOut& out = tx->vout[output_index];
    const CTxWitness& wit = tx->witness;
    CPubKey ret;
    GetBlindingData(output_index, wit.vtxoutwit.size() <= output_index ? std::vector<unsigned char>() : wit.vtxoutwit[output_index].vchRangeproof, out.nValue, out.nAsset, out.nNonce, out.scriptPubKey, &ret, nullptr, nullptr, nullptr, nullptr);
    return ret;
}

void CWalletTx::GetIssuanceAssets(unsigned int input_index, CAsset* out_asset, CAsset* out_reissuance_token) const {
    assert(input_index < tx->vin.size());
    const CAssetIssuance& issuance = tx->vin[input_index].assetIssuance;

    if (out_asset && issuance.nAmount.IsNull()) {
        out_asset->SetNull();
        out_asset = nullptr;
    }
    if (out_reissuance_token && issuance.nInflationKeys.IsNull()) {
        out_reissuance_token->SetNull();
        out_reissuance_token = nullptr;
    }
    if (!(out_asset || out_reissuance_token)) return;

    if (issuance.assetBlindingNonce.IsNull()) {
        uint256 entropy;
        GenerateAssetEntropy(entropy, tx->vin[input_index].prevout, issuance.assetEntropy);
        if (out_reissuance_token) {
            CalculateReissuanceToken(*out_reissuance_token, entropy, issuance.nAmount.IsCommitment());
        }
        if (out_asset) {
            CalculateAsset(*out_asset, entropy);
        }
    }
    else {
        if (out_reissuance_token) {
            // Re-issuances don't emit issuance tokens
            out_reissuance_token->SetNull();
        }
        if (out_asset) {
            CalculateAsset(*out_asset, issuance.assetEntropy);
        }
    }
}

uint256 CWalletTx::GetIssuanceBlindingFactor(unsigned int input_index, bool reissuance_token) const {
    assert(input_index < tx->vin.size());
    CAsset asset;
    const CAssetIssuance& issuance = tx->vin[input_index].assetIssuance;
    const CTxWitness& wit = tx->witness;
    GetIssuanceAssets(input_index, reissuance_token ? nullptr : &asset, reissuance_token ? &asset : nullptr);
    if (asset.IsNull()) {
        return uint256();
    }
    const std::vector<unsigned char>& rangeproof = wit.vtxinwit.size() <= input_index ? std::vector<unsigned char>() : (reissuance_token ? wit.vtxinwit[input_index].vchInflationKeysRangeproof : wit.vtxinwit[input_index].vchIssuanceAmountRangeproof);
    unsigned int mapValueInd = GetPseudoInputOffset(input_index, reissuance_token)+tx->vout.size();

    uint256 ret;
    CScript blindingScript(CScript() << OP_RETURN << std::vector<unsigned char>(tx->vin[input_index].prevout.hash.begin(), tx->vin[input_index].prevout.hash.end()) << tx->vin[input_index].prevout.n);
    GetBlindingData(mapValueInd, rangeproof, reissuance_token ? issuance.nInflationKeys : issuance.nAmount, CConfidentialAsset(asset), CConfidentialNonce(), blindingScript, nullptr, nullptr, &ret, nullptr, nullptr);
    return ret;
}

CAmount CWalletTx::GetIssuanceAmount(unsigned int input_index, bool reissuance_token) const {
    assert(input_index < tx->vin.size());
    CAsset asset;
    const CAssetIssuance& issuance = tx->vin[input_index].assetIssuance;
    const CTxWitness& wit = tx->witness;
    GetIssuanceAssets(input_index, reissuance_token ? nullptr : &asset, reissuance_token ? &asset : nullptr);
    if (asset.IsNull()) {
        return -1;
    }
    unsigned int mapValueInd = GetPseudoInputOffset(input_index, reissuance_token)+tx->vout.size();
    const std::vector<unsigned char>& rangeproof = wit.vtxinwit.size() <= input_index ? std::vector<unsigned char>() : (reissuance_token ? wit.vtxinwit[input_index].vchInflationKeysRangeproof : wit.vtxinwit[input_index].vchIssuanceAmountRangeproof);

    CAmount ret;
    CScript blindingScript(CScript() << OP_RETURN << std::vector<unsigned char>(tx->vin[input_index].prevout.hash.begin(), tx->vin[input_index].prevout.hash.end()) << tx->vin[input_index].prevout.n);
    GetBlindingData(mapValueInd, rangeproof, reissuance_token ? issuance.nInflationKeys : issuance.nAmount, CConfidentialAsset(asset), CConfidentialNonce(), blindingScript, nullptr, &ret, nullptr, nullptr, nullptr);
    return ret;
}

void CWallet::ComputeBlindingData(const CConfidentialValue& conf_value, const CConfidentialAsset& conf_asset, const CConfidentialNonce& nonce, const CScript& scriptPubKey, const std::vector<unsigned char>& vchRangeproof, CAmount& value, CPubKey& blinding_pubkey, uint256& value_factor, CAsset& asset, uint256& asset_factor) const
{
    if (conf_value.IsExplicit() && conf_asset.IsExplicit()) {
        value = conf_value.GetAmount();
        asset = conf_asset.GetAsset();
        blinding_pubkey = CPubKey();
        value_factor.SetNull();
        asset_factor.SetNull();
        return;
    }

    CKey blinding_key;
    if ((blinding_key = GetBlindingKey(&scriptPubKey)).IsValid()) {
        // For outputs using derived blinding.
        if (UnblindConfidentialPair(blinding_key, conf_value, conf_asset, nonce, scriptPubKey, vchRangeproof, value, value_factor, asset, asset_factor)) {
            // TODO: make sure SetBlindingData sets it as receiver's blinding pubkey
            blinding_pubkey = blinding_key.GetPubKey();
            return;
        }
    }

    value = -1;
    blinding_pubkey = CPubKey();
    value_factor.SetNull();
    asset.SetNull();
    asset_factor.SetNull();
}

void CWalletTx::WipeUnknownBlindingData()
{
    for (unsigned int n = 0; n < tx->vout.size(); n++) {
        if (GetOutputValueOut(n) == -1) {
            mapValue["blindingdata"][138 * n] = 0;
        }
    }
    for (unsigned int n = 0; n < tx->vin.size(); n++) {
        if (!tx->vin[n].assetIssuance.nAmount.IsNull()) {
            if (GetIssuanceAmount(n, false) == -1) {
                mapValue["blindingdata"][138 * (tx->vout.size() + GetPseudoInputOffset(n, false))] = 0;
            }
        }
        if (!tx->vin[n].assetIssuance.nInflationKeys.IsNull()) {
            if (GetIssuanceAmount(n, true) == -1) {
                mapValue["blindingdata"][138 * (tx->vout.size() + GetPseudoInputOffset(n, true))] = 0;
            }
        }
    }
}

std::map<uint256, std::pair<CAsset, CAsset> > CWallet::GetReissuanceTokenTypes() const {
    std::map<uint256, std::pair<CAsset, CAsset> > tokenMap;
    {
        auto locked_chain = chain().lock();
        LOCK(cs_wallet);
        for (std::map<uint256, CWalletTx>::const_iterator it = mapWallet.begin(); it != mapWallet.end(); ++it) {
            const CWalletTx* pcoin = &(*it).second;
            CAsset asset;
            CAsset token;
            uint256 entropy;
            for (unsigned int input_index = 0; input_index < pcoin->tx->vin.size(); input_index++) {
                const CAssetIssuance& issuance = pcoin->tx->vin[input_index].assetIssuance;
                if (issuance.IsNull()) {
                    continue;
                }
                // Only looking at initial issuances
                if (issuance.assetBlindingNonce.IsNull()) {
                    GenerateAssetEntropy(entropy, pcoin->tx->vin[input_index].prevout, issuance.assetEntropy);
                    CalculateAsset(asset, entropy);
                    // TODO handle the case with null nAmount (not decided yet)
                    CalculateReissuanceToken(token, entropy, issuance.nAmount.IsCommitment());
                    tokenMap[entropy] = std::make_pair(token, asset);
                }
            }
        }
    }
    return tokenMap;
}

CKey CWallet::GetBlindingKey(const CScript* script) const
{
    CKey key;

    if (script != NULL) {
        std::map<CScriptID, uint256>::const_iterator it = mapSpecificBlindingKeys.find(CScriptID(*script));
        if (it != mapSpecificBlindingKeys.end()) {
            key.Set(it->second.begin(), it->second.end(), true);
            if (key.IsValid()) {
                return key;
            }
        }
    }

    if (script != NULL && !blinding_derivation_key.IsNull()) {
        unsigned char vch[32];
        CHMAC_SHA256(blinding_derivation_key.begin(), blinding_derivation_key.size()).Write(&((*script)[0]), script->size()).Finalize(vch);
        key.Set(&vch[0], &vch[32], true);
        if (key.IsValid()) {
            return key;
        }
    }

    return CKey();
}

CPubKey CWallet::GetBlindingPubKey(const CScript& script) const
{
    CKey key = GetBlindingKey(&script);
    if (key.IsValid()) {
        return key.GetPubKey();
    }

    return CPubKey();
}

bool CWallet::LoadSpecificBlindingKey(const CScriptID& scriptid, const uint256& key)
{
    AssertLockHeld(cs_wallet); // mapSpecificBlindingKeys
    mapSpecificBlindingKeys[scriptid] = key;
    return true;
}

bool CWallet::AddSpecificBlindingKey(const CScriptID& scriptid, const uint256& key)
{
    AssertLockHeld(cs_wallet); // mapSpecificBlindingKeys
    if (!LoadSpecificBlindingKey(scriptid, key))
        return false;

    return WalletBatch(*database).WriteSpecificBlindingKey(scriptid, key);
}

bool CWallet::SetMasterBlindingKey(const uint256& key)
{
    AssertLockHeld(cs_wallet);
    if (!WalletBatch(*database).WriteBlindingDerivationKey(key)) {
        return false;
    }
    blinding_derivation_key = key;
    return true;
}

// END ELEMENTS
//<|MERGE_RESOLUTION|>--- conflicted
+++ resolved
@@ -2311,60 +2311,7 @@
     return nTotal;
 }
 
-<<<<<<< HEAD
-// Calculate total balance in a different way from GetBalance. The biggest
-// difference is that GetBalance sums up all unspent TxOuts paying to the
-// wallet, while this sums up both spent and unspent TxOuts paying to the
-// wallet, and then subtracts the values of TxIns spending from the wallet. This
-// also has fewer restrictions on which unconfirmed transactions are considered
-// trusted.
-CAmountMap CWallet::GetLegacyBalance(const isminefilter& filter, int minDepth) const
-{
-    auto locked_chain = chain().lock();
-    LOCK(cs_wallet);
-
-    CAmountMap balance;
-    for (const auto& entry : mapWallet) {
-        const CWalletTx& wtx = entry.second;
-        const int depth = wtx.GetDepthInMainChain(*locked_chain);
-        if (depth < 0 || !locked_chain->checkFinalTx(*wtx.tx) || wtx.IsImmatureCoinBase(*locked_chain)) {
-            continue;
-        }
-
-        // Loop through tx outputs and add incoming payments. For outgoing txs,
-        // treat change outputs specially, as part of the amount debited.
-        CAmountMap debit = wtx.GetDebit(filter);
-        const bool outgoing = debit > CAmountMap();
-        for (unsigned int i = 0; i < wtx.tx->vout.size(); ++i) {
-            const CTxOut& out = wtx.tx->vout[i];
-            if (outgoing && IsChange(out)) {
-                CAmount amt = wtx.GetOutputValueOut(i);
-                if (amt < 0) {
-                    continue;
-                }
-                debit[wtx.GetOutputAsset(i)] -= amt;
-            } else if (IsMine(out) & filter && depth >= minDepth) {
-                CAmount amt = wtx.GetOutputValueOut(i);
-                if (amt < 0) {
-                    continue;
-                }
-                balance[wtx.GetOutputAsset(i)] += amt;
-            }
-        }
-
-        // For outgoing txs, subtract amount debited.
-        if (outgoing) {
-            balance -= debit;
-        }
-    }
-
-    return balance;
-}
-
 CAmountMap CWallet::GetAvailableBalance(const CCoinControl* coinControl) const
-=======
-CAmount CWallet::GetAvailableBalance(const CCoinControl* coinControl) const
->>>>>>> daef20fb
 {
     auto locked_chain = chain().lock();
     LOCK(cs_wallet);
@@ -2452,18 +2399,13 @@
         if (nDepth < nMinDepth || nDepth > nMaxDepth)
             continue;
 
-<<<<<<< HEAD
-        for (unsigned int i = 0; i < pcoin->tx->vout.size(); i++) {
-            CAmount outValue = pcoin->GetOutputValueOut(i);
-            CAsset asset = pcoin->GetOutputAsset(i);
+        for (unsigned int i = 0; i < wtx.tx->vout.size(); i++) {
+            CAmount outValue = wtx.GetOutputValueOut(i);
+            CAsset asset = wtx.GetOutputAsset(i);
             if (asset_filter && asset != *asset_filter) {
                 continue;
             }
             if (outValue < nMinimumAmount || outValue > nMaximumAmount)
-=======
-        for (unsigned int i = 0; i < wtx.tx->vout.size(); i++) {
-            if (wtx.tx->vout[i].nValue < nMinimumAmount || wtx.tx->vout[i].nValue > nMaximumAmount)
->>>>>>> daef20fb
                 continue;
 
             if (coinControl && coinControl->HasSelected() && !coinControl->fAllowOtherInputs && !coinControl->IsSelected(COutPoint(entry.first, i)))
@@ -2488,11 +2430,7 @@
 
             // Checks the sum amount of all UTXO's.
             if (nMinimumSumAmount != MAX_MONEY) {
-<<<<<<< HEAD
                 nTotal += outValue;
-=======
-                nTotal += wtx.tx->vout[i].nValue;
->>>>>>> daef20fb
 
                 if (nTotal >= nMinimumSumAmount) {
                     return;
@@ -2685,17 +2623,12 @@
                 return false;
 
             // Just to calculate the marginal byte size
-<<<<<<< HEAD
-            CAmount amt = pcoin->GetOutputValueOut(outpoint.n);
+            CAmount amt = wtx.GetOutputValueOut(outpoint.n);
             if (amt < 0) {
                 continue;
             }
-            mapValueFromPresetInputs[pcoin->GetOutputAsset(outpoint.n)] += amt;
-            setPresetCoins.insert(CInputCoin(pcoin, outpoint.n));
-=======
-            nValueFromPresetInputs += wtx.tx->vout[outpoint.n].nValue;
-            setPresetCoins.insert(CInputCoin(wtx.tx, outpoint.n));
->>>>>>> daef20fb
+            mapValueFromPresetInputs[wtx.GetOutputAsset(outpoint.n)] += amt;
+            setPresetCoins.insert(CInputCoin(&wtx, outpoint.n));
         } else
             return false; // TODO: Allow non-wallet inputs
     }
@@ -4290,11 +4223,7 @@
                 if(!ExtractDestination(wtx.tx->vout[i].scriptPubKey, addr))
                     continue;
 
-<<<<<<< HEAD
-                CAmount n = IsSpent(locked_chain, walletEntry.first, i) ? 0 : pcoin->GetOutputValueOut(i);
-=======
-                CAmount n = IsSpent(locked_chain, walletEntry.first, i) ? 0 : wtx.tx->vout[i].nValue;
->>>>>>> daef20fb
+                CAmount n = IsSpent(locked_chain, walletEntry.first, i) ? 0 : wtx.GetOutputValueOut(i);
 
                 if (!balances.count(addr))
                     balances[addr] = 0;
