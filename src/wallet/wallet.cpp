// Copyright (c) 2009-2010 Satoshi Nakamoto
// Copyright (c) 2009-2019 The Bitcoin Core developers
// Distributed under the MIT software license, see the accompanying
// file COPYING or http://www.opensource.org/licenses/mit-license.php.

#include <wallet/wallet.h>

#include <chain.h>
#include <consensus/consensus.h>
#include <consensus/validation.h>
#include <fs.h>
#include <interfaces/chain.h>
#include <interfaces/wallet.h>
#include <key.h>
#include <key_io.h>
#include <policy/fees.h>
#include <policy/policy.h>
#include <primitives/block.h>
#include <primitives/transaction.h>
#include <script/descriptor.h>
#include <script/script.h>
#include <script/signingprovider.h>
#include <util/bip32.h>
#include <util/error.h>
#include <util/fees.h>
#include <util/moneystr.h>
#include <util/rbf.h>
#include <util/translation.h>
#include <util/validation.h>
#include <validation.h>
#include <wallet/coincontrol.h>
#include <wallet/fees.h>

#include <algorithm>
#include <assert.h>

#include <boost/algorithm/string/replace.hpp>

#include <blind.h>
#include <issuance.h>
#include <crypto/hmac_sha256.h>
#include <random.h>

const std::map<uint64_t,std::string> WALLET_FLAG_CAVEATS{
    {WALLET_FLAG_AVOID_REUSE,
        "You need to rescan the blockchain in order to correctly mark used "
        "destinations in the past. Until this is done, some destinations may "
        "be considered unused, even if the opposite is the case."
    },
};

static const size_t OUTPUT_GROUP_MAX_ENTRIES = 10;

static CCriticalSection cs_wallets;
static std::vector<std::shared_ptr<CWallet>> vpwallets GUARDED_BY(cs_wallets);

bool AddWallet(const std::shared_ptr<CWallet>& wallet)
{
    LOCK(cs_wallets);
    assert(wallet);
    std::vector<std::shared_ptr<CWallet>>::const_iterator i = std::find(vpwallets.begin(), vpwallets.end(), wallet);
    if (i != vpwallets.end()) return false;
    vpwallets.push_back(wallet);
    return true;
}

bool RemoveWallet(const std::shared_ptr<CWallet>& wallet)
{
    LOCK(cs_wallets);
    assert(wallet);
    std::vector<std::shared_ptr<CWallet>>::iterator i = std::find(vpwallets.begin(), vpwallets.end(), wallet);
    if (i == vpwallets.end()) return false;
    vpwallets.erase(i);
    return true;
}

bool HasWallets()
{
    LOCK(cs_wallets);
    return !vpwallets.empty();
}

std::vector<std::shared_ptr<CWallet>> GetWallets()
{
    LOCK(cs_wallets);
    return vpwallets;
}

std::shared_ptr<CWallet> GetWallet(const std::string& name)
{
    LOCK(cs_wallets);
    for (const std::shared_ptr<CWallet>& wallet : vpwallets) {
        if (wallet->GetName() == name) return wallet;
    }
    return nullptr;
}

static Mutex g_wallet_release_mutex;
static std::condition_variable g_wallet_release_cv;
static std::set<std::string> g_unloading_wallet_set;

// Custom deleter for shared_ptr<CWallet>.
static void ReleaseWallet(CWallet* wallet)
{
    // Unregister and delete the wallet right after BlockUntilSyncedToCurrentChain
    // so that it's in sync with the current chainstate.
    const std::string name = wallet->GetName();
    wallet->WalletLogPrintf("Releasing wallet\n");
    wallet->BlockUntilSyncedToCurrentChain();
    wallet->Flush();
    wallet->m_chain_notifications_handler.reset();
    delete wallet;
    // Wallet is now released, notify UnloadWallet, if any.
    {
        LOCK(g_wallet_release_mutex);
        if (g_unloading_wallet_set.erase(name) == 0) {
            // UnloadWallet was not called for this wallet, all done.
            return;
        }
    }
    g_wallet_release_cv.notify_all();
}

void UnloadWallet(std::shared_ptr<CWallet>&& wallet)
{
    // Mark wallet for unloading.
    const std::string name = wallet->GetName();
    {
        LOCK(g_wallet_release_mutex);
        auto it = g_unloading_wallet_set.insert(name);
        assert(it.second);
    }
    // The wallet can be in use so it's not possible to explicitly unload here.
    // Notify the unload intent so that all remaining shared pointers are
    // released.
    wallet->NotifyUnload();
    // Time to ditch our shared_ptr and wait for ReleaseWallet call.
    wallet.reset();
    {
        WAIT_LOCK(g_wallet_release_mutex, lock);
        while (g_unloading_wallet_set.count(name) == 1) {
            g_wallet_release_cv.wait(lock);
        }
    }
}

std::shared_ptr<CWallet> LoadWallet(interfaces::Chain& chain, const WalletLocation& location, std::string& error, std::vector<std::string>& warnings)
{
    if (!CWallet::Verify(chain, location, false, error, warnings)) {
        error = "Wallet file verification failed: " + error;
        return nullptr;
    }

    std::shared_ptr<CWallet> wallet = CWallet::CreateWalletFromFile(chain, location, error, warnings);
    if (!wallet) {
        error = "Wallet loading failed: " + error;
        return nullptr;
    }
    AddWallet(wallet);
    wallet->postInitProcess();
    return wallet;
}

std::shared_ptr<CWallet> LoadWallet(interfaces::Chain& chain, const std::string& name, std::string& error, std::vector<std::string>& warnings)
{
    return LoadWallet(chain, WalletLocation(name), error, warnings);
}

WalletCreationStatus CreateWallet(interfaces::Chain& chain, const SecureString& passphrase, uint64_t wallet_creation_flags, const std::string& name, std::string& error, std::vector<std::string>& warnings, std::shared_ptr<CWallet>& result)
{
    // Indicate that the wallet is actually supposed to be blank and not just blank to make it encrypted
    bool create_blank = (wallet_creation_flags & WALLET_FLAG_BLANK_WALLET);

    // Born encrypted wallets need to be created blank first.
    if (!passphrase.empty()) {
        wallet_creation_flags |= WALLET_FLAG_BLANK_WALLET;
    }

    // Check the wallet file location
    WalletLocation location(name);
    if (location.Exists()) {
        error = "Wallet " + location.GetName() + " already exists.";
        return WalletCreationStatus::CREATION_FAILED;
    }

    // Wallet::Verify will check if we're trying to create a wallet with a duplicate name.
    if (!CWallet::Verify(chain, location, false, error, warnings)) {
        error = "Wallet file verification failed: " + error;
        return WalletCreationStatus::CREATION_FAILED;
    }

    // Do not allow a passphrase when private keys are disabled
    if (!passphrase.empty() && (wallet_creation_flags & WALLET_FLAG_DISABLE_PRIVATE_KEYS)) {
        error = "Passphrase provided but private keys are disabled. A passphrase is only used to encrypt private keys, so cannot be used for wallets with private keys disabled.";
        return WalletCreationStatus::CREATION_FAILED;
    }

    // Make the wallet
    std::shared_ptr<CWallet> wallet = CWallet::CreateWalletFromFile(chain, location, error, warnings, wallet_creation_flags);
    if (!wallet) {
        error = "Wallet creation failed: " + error;
        return WalletCreationStatus::CREATION_FAILED;
    }

    // Encrypt the wallet
    if (!passphrase.empty() && !(wallet_creation_flags & WALLET_FLAG_DISABLE_PRIVATE_KEYS)) {
        if (!wallet->EncryptWallet(passphrase)) {
            error = "Error: Wallet created but failed to encrypt.";
            return WalletCreationStatus::ENCRYPTION_FAILED;
        }
        if (!create_blank) {
            // Unlock the wallet
            if (!wallet->Unlock(passphrase)) {
                error = "Error: Wallet was encrypted but could not be unlocked";
                return WalletCreationStatus::ENCRYPTION_FAILED;
            }

            // Set a seed for the wallet
            CPubKey master_pub_key = wallet->m_spk_man->GenerateNewSeed();
            wallet->m_spk_man->SetHDSeed(master_pub_key);
            wallet->m_spk_man->NewKeyPool();

            // Relock the wallet
            wallet->Lock();
        }
    }
    AddWallet(wallet);
    wallet->postInitProcess();
    result = wallet;
    return WalletCreationStatus::SUCCESS;
}

const uint256 CWalletTx::ABANDON_HASH(uint256S("0000000000000000000000000000000000000000000000000000000000000001"));

/** @defgroup mapWallet
 *
 * @{
 */

std::string COutput::ToString() const
{
    return strprintf("COutput(%s, %d, %d) [%s] [%s]", tx->GetHash().ToString(), i, nDepth, FormatMoney(tx->GetOutputValueOut(i)), tx->GetOutputAsset(i).GetHex());
}

std::vector<CKeyID> GetAffectedKeys(const CScript& spk, const SigningProvider& provider);

const CWalletTx* CWallet::GetWalletTx(const uint256& hash) const
{
    LOCK(cs_wallet);
    std::map<uint256, CWalletTx>::const_iterator it = mapWallet.find(hash);
    if (it == mapWallet.end())
        return nullptr;
    return &(it->second);
}

void CWallet::UpgradeKeyMetadata()
{
    AssertLockHeld(m_spk_man->cs_wallet);
    if (m_spk_man) {
        m_spk_man->UpgradeKeyMetadata();
    }
}

bool CWallet::Unlock(const SecureString& strWalletPassphrase, bool accept_no_keys)
{
    CCrypter crypter;
    CKeyingMaterial _vMasterKey;

    {
        LOCK(cs_wallet);
        for (const MasterKeyMap::value_type& pMasterKey : mapMasterKeys)
        {
            if(!crypter.SetKeyFromPassphrase(strWalletPassphrase, pMasterKey.second.vchSalt, pMasterKey.second.nDeriveIterations, pMasterKey.second.nDerivationMethod))
                return false;
            if (!crypter.Decrypt(pMasterKey.second.vchCryptedKey, _vMasterKey))
                continue; // try another master key
            if (Unlock(_vMasterKey, accept_no_keys)) {
                // Now that we've unlocked, upgrade the key metadata
                UpgradeKeyMetadata();
                return true;
            }
        }
    }
    return false;
}

bool CWallet::ChangeWalletPassphrase(const SecureString& strOldWalletPassphrase, const SecureString& strNewWalletPassphrase)
{
    bool fWasLocked = IsLocked();

    {
        LOCK(cs_wallet);
        Lock();

        CCrypter crypter;
        CKeyingMaterial _vMasterKey;
        for (MasterKeyMap::value_type& pMasterKey : mapMasterKeys)
        {
            if(!crypter.SetKeyFromPassphrase(strOldWalletPassphrase, pMasterKey.second.vchSalt, pMasterKey.second.nDeriveIterations, pMasterKey.second.nDerivationMethod))
                return false;
            if (!crypter.Decrypt(pMasterKey.second.vchCryptedKey, _vMasterKey))
                return false;
            if (Unlock(_vMasterKey))
            {
                int64_t nStartTime = GetTimeMillis();
                crypter.SetKeyFromPassphrase(strNewWalletPassphrase, pMasterKey.second.vchSalt, pMasterKey.second.nDeriveIterations, pMasterKey.second.nDerivationMethod);
                pMasterKey.second.nDeriveIterations = static_cast<unsigned int>(pMasterKey.second.nDeriveIterations * (100 / ((double)(GetTimeMillis() - nStartTime))));

                nStartTime = GetTimeMillis();
                crypter.SetKeyFromPassphrase(strNewWalletPassphrase, pMasterKey.second.vchSalt, pMasterKey.second.nDeriveIterations, pMasterKey.second.nDerivationMethod);
                pMasterKey.second.nDeriveIterations = (pMasterKey.second.nDeriveIterations + static_cast<unsigned int>(pMasterKey.second.nDeriveIterations * 100 / ((double)(GetTimeMillis() - nStartTime)))) / 2;

                if (pMasterKey.second.nDeriveIterations < 25000)
                    pMasterKey.second.nDeriveIterations = 25000;

                WalletLogPrintf("Wallet passphrase changed to an nDeriveIterations of %i\n", pMasterKey.second.nDeriveIterations);

                if (!crypter.SetKeyFromPassphrase(strNewWalletPassphrase, pMasterKey.second.vchSalt, pMasterKey.second.nDeriveIterations, pMasterKey.second.nDerivationMethod))
                    return false;
                if (!crypter.Encrypt(_vMasterKey, pMasterKey.second.vchCryptedKey))
                    return false;
                WalletBatch(*database).WriteMasterKey(pMasterKey.first, pMasterKey.second);
                if (fWasLocked)
                    Lock();
                return true;
            }
        }
    }

    return false;
}

void CWallet::ChainStateFlushed(const CBlockLocator& loc)
{
    WalletBatch batch(*database);
    batch.WriteBestBlock(loc);
}

void CWallet::SetMinVersion(enum WalletFeature nVersion, WalletBatch* batch_in, bool fExplicit)
{
    LOCK(cs_wallet);
    if (nWalletVersion >= nVersion)
        return;

    // when doing an explicit upgrade, if we pass the max version permitted, upgrade all the way
    if (fExplicit && nVersion > nWalletMaxVersion)
            nVersion = FEATURE_LATEST;

    nWalletVersion = nVersion;

    if (nVersion > nWalletMaxVersion)
        nWalletMaxVersion = nVersion;

    {
        WalletBatch* batch = batch_in ? batch_in : new WalletBatch(*database);
        if (nWalletVersion > 40000)
            batch->WriteMinVersion(nWalletVersion);
        if (!batch_in)
            delete batch;
    }
}

bool CWallet::SetMaxVersion(int nVersion)
{
    LOCK(cs_wallet);
    // cannot downgrade below current version
    if (nWalletVersion > nVersion)
        return false;

    nWalletMaxVersion = nVersion;

    return true;
}

std::set<uint256> CWallet::GetConflicts(const uint256& txid) const
{
    std::set<uint256> result;
    AssertLockHeld(cs_wallet);

    std::map<uint256, CWalletTx>::const_iterator it = mapWallet.find(txid);
    if (it == mapWallet.end())
        return result;
    const CWalletTx& wtx = it->second;

    std::pair<TxSpends::const_iterator, TxSpends::const_iterator> range;

    for (const CTxIn& txin : wtx.tx->vin)
    {
        if (mapTxSpends.count(txin.prevout) <= 1)
            continue;  // No conflict if zero or one spends
        range = mapTxSpends.equal_range(txin.prevout);
        for (TxSpends::const_iterator _it = range.first; _it != range.second; ++_it)
            result.insert(_it->second);
    }
    return result;
}

bool CWallet::HasWalletSpend(const uint256& txid) const
{
    AssertLockHeld(cs_wallet);
    auto iter = mapTxSpends.lower_bound(COutPoint(txid, 0));
    return (iter != mapTxSpends.end() && iter->first.hash == txid);
}

void CWallet::Flush(bool shutdown)
{
    database->Flush(shutdown);
}

void CWallet::SyncMetaData(std::pair<TxSpends::iterator, TxSpends::iterator> range)
{
    // We want all the wallet transactions in range to have the same metadata as
    // the oldest (smallest nOrderPos).
    // So: find smallest nOrderPos:

    int nMinOrderPos = std::numeric_limits<int>::max();
    const CWalletTx* copyFrom = nullptr;
    for (TxSpends::iterator it = range.first; it != range.second; ++it) {
        const CWalletTx* wtx = &mapWallet.at(it->second);
        if (wtx->nOrderPos < nMinOrderPos) {
            nMinOrderPos = wtx->nOrderPos;
            copyFrom = wtx;
        }
    }

    if (!copyFrom) {
        return;
    }

    // Now copy data from copyFrom to rest:
    for (TxSpends::iterator it = range.first; it != range.second; ++it)
    {
        const uint256& hash = it->second;
        CWalletTx* copyTo = &mapWallet.at(hash);
        if (copyFrom == copyTo) continue;
        assert(copyFrom && "Oldest wallet transaction in range assumed to have been found.");
        if (!copyFrom->IsEquivalentTo(*copyTo)) continue;
        copyTo->mapValue = copyFrom->mapValue;
        copyTo->vOrderForm = copyFrom->vOrderForm;
        // fTimeReceivedIsTxTime not copied on purpose
        // nTimeReceived not copied on purpose
        copyTo->nTimeSmart = copyFrom->nTimeSmart;
        copyTo->fFromMe = copyFrom->fFromMe;
        // nOrderPos not copied on purpose
        // cached members not copied on purpose
    }
}

/**
 * Outpoint is spent if any non-conflicted transaction
 * spends it:
 */
bool CWallet::IsSpent(interfaces::Chain::Lock& locked_chain, const uint256& hash, unsigned int n) const
{
    const COutPoint outpoint(hash, n);
    std::pair<TxSpends::const_iterator, TxSpends::const_iterator> range;
    range = mapTxSpends.equal_range(outpoint);

    for (TxSpends::const_iterator it = range.first; it != range.second; ++it)
    {
        const uint256& wtxid = it->second;
        std::map<uint256, CWalletTx>::const_iterator mit = mapWallet.find(wtxid);
        if (mit != mapWallet.end()) {
            int depth = mit->second.GetDepthInMainChain(locked_chain);
            if (depth > 0  || (depth == 0 && !mit->second.isAbandoned()))
                return true; // Spent
        }
    }
    return false;
}

void CWallet::AddToSpends(const COutPoint& outpoint, const uint256& wtxid)
{
    mapTxSpends.insert(std::make_pair(outpoint, wtxid));

    setLockedCoins.erase(outpoint);

    std::pair<TxSpends::iterator, TxSpends::iterator> range;
    range = mapTxSpends.equal_range(outpoint);
    SyncMetaData(range);
}


void CWallet::AddToSpends(const uint256& wtxid)
{
    auto it = mapWallet.find(wtxid);
    assert(it != mapWallet.end());
    CWalletTx& thisTx = it->second;
    if (thisTx.IsCoinBase()) // Coinbases don't spend anything!
        return;

    for (const CTxIn& txin : thisTx.tx->vin)
        AddToSpends(txin.prevout, wtxid);
}

bool CWallet::EncryptWallet(const SecureString& strWalletPassphrase)
{
    if (IsCrypted())
        return false;

    CKeyingMaterial _vMasterKey;

    _vMasterKey.resize(WALLET_CRYPTO_KEY_SIZE);
    GetStrongRandBytes(&_vMasterKey[0], WALLET_CRYPTO_KEY_SIZE);

    CMasterKey kMasterKey;

    kMasterKey.vchSalt.resize(WALLET_CRYPTO_SALT_SIZE);
    GetStrongRandBytes(&kMasterKey.vchSalt[0], WALLET_CRYPTO_SALT_SIZE);

    CCrypter crypter;
    int64_t nStartTime = GetTimeMillis();
    crypter.SetKeyFromPassphrase(strWalletPassphrase, kMasterKey.vchSalt, 25000, kMasterKey.nDerivationMethod);
    kMasterKey.nDeriveIterations = static_cast<unsigned int>(2500000 / ((double)(GetTimeMillis() - nStartTime)));

    nStartTime = GetTimeMillis();
    crypter.SetKeyFromPassphrase(strWalletPassphrase, kMasterKey.vchSalt, kMasterKey.nDeriveIterations, kMasterKey.nDerivationMethod);
    kMasterKey.nDeriveIterations = (kMasterKey.nDeriveIterations + static_cast<unsigned int>(kMasterKey.nDeriveIterations * 100 / ((double)(GetTimeMillis() - nStartTime)))) / 2;

    if (kMasterKey.nDeriveIterations < 25000)
        kMasterKey.nDeriveIterations = 25000;

    WalletLogPrintf("Encrypting Wallet with an nDeriveIterations of %i\n", kMasterKey.nDeriveIterations);

    if (!crypter.SetKeyFromPassphrase(strWalletPassphrase, kMasterKey.vchSalt, kMasterKey.nDeriveIterations, kMasterKey.nDerivationMethod))
        return false;
    if (!crypter.Encrypt(_vMasterKey, kMasterKey.vchCryptedKey))
        return false;

    {
        LOCK(cs_wallet);
        mapMasterKeys[++nMasterKeyMaxID] = kMasterKey;
        assert(!encrypted_batch);
        encrypted_batch = new WalletBatch(*database);
        if (!encrypted_batch->TxnBegin()) {
            delete encrypted_batch;
            encrypted_batch = nullptr;
            return false;
        }
        encrypted_batch->WriteMasterKey(nMasterKeyMaxID, kMasterKey);

        if (auto spk_man = m_spk_man.get()) {
            if (!spk_man->EncryptKeys(_vMasterKey)) {
                encrypted_batch->TxnAbort();
                delete encrypted_batch;
                encrypted_batch = nullptr;
                // We now probably have half of our keys encrypted in memory, and half not...
                // die and let the user reload the unencrypted wallet.
                assert(false);
            }
        }

        // Encryption was introduced in version 0.4.0
        SetMinVersion(FEATURE_WALLETCRYPT, encrypted_batch, true);

        if (!encrypted_batch->TxnCommit()) {
            delete encrypted_batch;
            encrypted_batch = nullptr;
            // We now have keys encrypted in memory, but not on disk...
            // die to avoid confusion and let the user reload the unencrypted wallet.
            assert(false);
        }

        delete encrypted_batch;
        encrypted_batch = nullptr;

        Lock();
        Unlock(strWalletPassphrase);

        // if we are using HD, replace the HD seed with a new one
        if (m_spk_man->IsHDEnabled()) {
            m_spk_man->SetHDSeed(m_spk_man->GenerateNewSeed());
        }

        m_spk_man->NewKeyPool();
        Lock();

        // Need to completely rewrite the wallet file; if we don't, bdb might keep
        // bits of the unencrypted private key in slack space in the database file.
        database->Rewrite();

        // BDB seems to have a bad habit of writing old data into
        // slack space in .dat files; that is bad if the old data is
        // unencrypted private keys. So:
        database->ReloadDbEnv();

    }
    NotifyStatusChanged(this);

    return true;
}

DBErrors CWallet::ReorderTransactions()
{
    LOCK(cs_wallet);
    WalletBatch batch(*database);

    // Old wallets didn't have any defined order for transactions
    // Probably a bad idea to change the output of this

    // First: get all CWalletTx into a sorted-by-time multimap.
    typedef std::multimap<int64_t, CWalletTx*> TxItems;
    TxItems txByTime;

    for (auto& entry : mapWallet)
    {
        CWalletTx* wtx = &entry.second;
        txByTime.insert(std::make_pair(wtx->nTimeReceived, wtx));
    }

    nOrderPosNext = 0;
    std::vector<int64_t> nOrderPosOffsets;
    for (TxItems::iterator it = txByTime.begin(); it != txByTime.end(); ++it)
    {
        CWalletTx *const pwtx = (*it).second;
        int64_t& nOrderPos = pwtx->nOrderPos;

        if (nOrderPos == -1)
        {
            nOrderPos = nOrderPosNext++;
            nOrderPosOffsets.push_back(nOrderPos);

            if (!batch.WriteTx(*pwtx))
                return DBErrors::LOAD_FAIL;
        }
        else
        {
            int64_t nOrderPosOff = 0;
            for (const int64_t& nOffsetStart : nOrderPosOffsets)
            {
                if (nOrderPos >= nOffsetStart)
                    ++nOrderPosOff;
            }
            nOrderPos += nOrderPosOff;
            nOrderPosNext = std::max(nOrderPosNext, nOrderPos + 1);

            if (!nOrderPosOff)
                continue;

            // Since we're changing the order, write it back
            if (!batch.WriteTx(*pwtx))
                return DBErrors::LOAD_FAIL;
        }
    }
    batch.WriteOrderPosNext(nOrderPosNext);

    return DBErrors::LOAD_OK;
}

int64_t CWallet::IncOrderPosNext(WalletBatch* batch)
{
    AssertLockHeld(cs_wallet);
    int64_t nRet = nOrderPosNext++;
    if (batch) {
        batch->WriteOrderPosNext(nOrderPosNext);
    } else {
        WalletBatch(*database).WriteOrderPosNext(nOrderPosNext);
    }
    return nRet;
}

void CWallet::MarkDirty()
{
    {
        LOCK(cs_wallet);
        for (std::pair<const uint256, CWalletTx>& item : mapWallet)
            item.second.MarkDirty();
    }
}

bool CWallet::MarkReplaced(const uint256& originalHash, const uint256& newHash)
{
    LOCK(cs_wallet);

    auto mi = mapWallet.find(originalHash);

    // There is a bug if MarkReplaced is not called on an existing wallet transaction.
    assert(mi != mapWallet.end());

    CWalletTx& wtx = (*mi).second;

    // Ensure for now that we're not overwriting data
    assert(wtx.mapValue.count("replaced_by_txid") == 0);

    wtx.mapValue["replaced_by_txid"] = newHash.ToString();

    WalletBatch batch(*database, "r+");

    bool success = true;
    if (!batch.WriteTx(wtx)) {
        WalletLogPrintf("%s: Updating batch tx %s failed\n", __func__, wtx.GetHash().ToString());
        success = false;
    }

    NotifyTransactionChanged(this, originalHash, CT_UPDATED);

    return success;
}

void CWallet::SetUsedDestinationState(const uint256& hash, unsigned int n, bool used)
{
    const CWalletTx* srctx = GetWalletTx(hash);
    if (!srctx) return;

    CTxDestination dst;
    if (ExtractDestination(srctx->tx->vout[n].scriptPubKey, dst)) {
        if (IsMine(dst)) {
            LOCK(cs_wallet);
            if (used && !GetDestData(dst, "used", nullptr)) {
                AddDestData(dst, "used", "p"); // p for "present", opposite of absent (null)
            } else if (!used && GetDestData(dst, "used", nullptr)) {
                EraseDestData(dst, "used");
            }
        }
    }
}

bool CWallet::IsUsedDestination(const CTxDestination& dst) const
{
    LOCK(cs_wallet);
    return IsMine(dst) && GetDestData(dst, "used", nullptr);
}

bool CWallet::IsUsedDestination(const uint256& hash, unsigned int n) const
{
    CTxDestination dst;
    const CWalletTx* srctx = GetWalletTx(hash);
    return srctx && ExtractDestination(srctx->tx->vout[n].scriptPubKey, dst) && IsUsedDestination(dst);
}

bool CWallet::AddToWallet(const CWalletTx& wtxIn, bool fFlushOnClose)
{
    LOCK(cs_wallet);

    WalletBatch batch(*database, "r+", fFlushOnClose);

    uint256 hash = wtxIn.GetHash();

    if (IsWalletFlagSet(WALLET_FLAG_AVOID_REUSE)) {
        // Mark used destinations
        for (const CTxIn& txin : wtxIn.tx->vin) {
            const COutPoint& op = txin.prevout;
            SetUsedDestinationState(op.hash, op.n, true);
        }
    }

    // Inserts only if not already there, returns tx inserted or tx found
    std::pair<std::map<uint256, CWalletTx>::iterator, bool> ret = mapWallet.insert(std::make_pair(hash, wtxIn));
    CWalletTx& wtx = (*ret.first).second;
    wtx.BindWallet(this);
    bool fInsertedNew = ret.second;
    if (fInsertedNew) {
        wtx.nTimeReceived = chain().getAdjustedTime();
        wtx.nOrderPos = IncOrderPosNext(&batch);
        wtx.m_it_wtxOrdered = wtxOrdered.insert(std::make_pair(wtx.nOrderPos, &wtx));
        wtx.nTimeSmart = ComputeTimeSmart(wtx);
        AddToSpends(hash);
    }

    bool fUpdated = false;
    if (!fInsertedNew)
    {
        if (wtxIn.m_confirm.status != wtx.m_confirm.status) {
            wtx.m_confirm.status = wtxIn.m_confirm.status;
            wtx.m_confirm.nIndex = wtxIn.m_confirm.nIndex;
            wtx.m_confirm.hashBlock = wtxIn.m_confirm.hashBlock;
            fUpdated = true;
        } else {
            assert(wtx.m_confirm.nIndex == wtxIn.m_confirm.nIndex);
            assert(wtx.m_confirm.hashBlock == wtxIn.m_confirm.hashBlock);
        }
        if (wtxIn.fFromMe && wtxIn.fFromMe != wtx.fFromMe)
        {
            wtx.fFromMe = wtxIn.fFromMe;
            fUpdated = true;
        }
        // If we have a witness-stripped version of this transaction, and we
        // see a new version with a witness, then we must be upgrading a pre-segwit
        // wallet.  Store the new version of the transaction with the witness,
        // as the stripped-version must be invalid.
        // TODO: Store all versions of the transaction, instead of just one.
        if (wtxIn.tx->HasWitness() && !wtx.tx->HasWitness()) {
            wtx.SetTx(wtxIn.tx);
            fUpdated = true;
        }
    }

    //// debug print
    WalletLogPrintf("AddToWallet %s  %s%s\n", wtxIn.GetHash().ToString(), (fInsertedNew ? "new" : ""), (fUpdated ? "update" : ""));

    // Write to disk
    if (fInsertedNew || fUpdated)
        if (!batch.WriteTx(wtx))
            return false;

    // Break debit/credit balance caches:
    wtx.MarkDirty();

    // Notify UI of new or updated transaction
    NotifyTransactionChanged(this, hash, fInsertedNew ? CT_NEW : CT_UPDATED);

#if HAVE_SYSTEM
    // notify an external script when a wallet transaction comes in or is updated
    std::string strCmd = gArgs.GetArg("-walletnotify", "");

    if (!strCmd.empty())
    {
        boost::replace_all(strCmd, "%s", wtxIn.GetHash().GetHex());
        std::thread t(runCommand, strCmd);
        t.detach(); // thread runs free
    }
#endif

    return true;
}

void CWallet::LoadToWallet(CWalletTx& wtxIn)
{
    // If wallet doesn't have a chain (e.g wallet-tool), lock can't be taken.
    auto locked_chain = LockChain();
    // If tx hasn't been reorged out of chain while wallet being shutdown
    // change tx status to UNCONFIRMED and reset hashBlock/nIndex.
    if (!wtxIn.m_confirm.hashBlock.IsNull()) {
        if (locked_chain && !locked_chain->getBlockHeight(wtxIn.m_confirm.hashBlock)) {
            wtxIn.setUnconfirmed();
            wtxIn.m_confirm.hashBlock = uint256();
            wtxIn.m_confirm.nIndex = 0;
        }
    }
    uint256 hash = wtxIn.GetHash();
    const auto& ins = mapWallet.emplace(hash, wtxIn);
    CWalletTx& wtx = ins.first->second;
    wtx.BindWallet(this);
    if (/* insertion took place */ ins.second) {
        wtx.m_it_wtxOrdered = wtxOrdered.insert(std::make_pair(wtx.nOrderPos, &wtx));
    }
    AddToSpends(hash);
    for (const CTxIn& txin : wtx.tx->vin) {
        auto it = mapWallet.find(txin.prevout.hash);
        if (it != mapWallet.end()) {
            CWalletTx& prevtx = it->second;
            if (prevtx.isConflicted()) {
                MarkConflicted(prevtx.m_confirm.hashBlock, wtx.GetHash());
            }
        }
    }
}

bool CWallet::AddToWalletIfInvolvingMe(const CTransactionRef& ptx, CWalletTx::Status status, const uint256& block_hash, int posInBlock, bool fUpdate)
{
    const CTransaction& tx = *ptx;
    {
        AssertLockHeld(cs_wallet);

        if (!block_hash.IsNull()) {
            for (const CTxIn& txin : tx.vin) {
                std::pair<TxSpends::const_iterator, TxSpends::const_iterator> range = mapTxSpends.equal_range(txin.prevout);
                while (range.first != range.second) {
                    if (range.first->second != tx.GetHash()) {
                        WalletLogPrintf("Transaction %s (in block %s) conflicts with wallet transaction %s (both spend %s:%i)\n", tx.GetHash().ToString(), block_hash.ToString(), range.first->second.ToString(), range.first->first.hash.ToString(), range.first->first.n);
                        MarkConflicted(block_hash, range.first->second);
                    }
                    range.first++;
                }
            }
        }

        bool fExisted = mapWallet.count(tx.GetHash()) != 0;
        if (fExisted && !fUpdate) return false;
        if (fExisted || IsMine(tx) || IsFromMe(tx))
        {
            /* Check if any keys in the wallet keypool that were supposed to be unused
             * have appeared in a new transaction. If so, remove those keys from the keypool.
             * This can happen when restoring an old wallet backup that does not contain
             * the mostly recently created transactions from newer versions of the wallet.
             */

            // loop though all outputs
            for (const CTxOut& txout: tx.vout) {
                // extract addresses and check if they match with an unused keypool key
                for (const auto& keyid : GetAffectedKeys(txout.scriptPubKey, *m_spk_man)) {
                    std::map<CKeyID, int64_t>::const_iterator mi = m_spk_man->m_pool_key_to_index.find(keyid);
                    if (mi != m_spk_man->m_pool_key_to_index.end()) {
                        WalletLogPrintf("%s: Detected a used keypool key, mark all keypool key up to this key as used\n", __func__);
                        MarkReserveKeysAsUsed(mi->second);

                        if (!m_spk_man->TopUpKeyPool()) {
                            WalletLogPrintf("%s: Topping up keypool failed (locked wallet)\n", __func__);
                        }
                    }
                }
            }

            CWalletTx wtx(this, ptx);

            // Block disconnection override an abandoned tx as unconfirmed
            // which means user may have to call abandontransaction again
            wtx.SetConf(status, block_hash, posInBlock);

            return AddToWallet(wtx, false);
        }
    }
    return false;
}

bool CWallet::TransactionCanBeAbandoned(const uint256& hashTx) const
{
    auto locked_chain = chain().lock();
    LOCK(cs_wallet);
    const CWalletTx* wtx = GetWalletTx(hashTx);
    return wtx && !wtx->isAbandoned() && wtx->GetDepthInMainChain(*locked_chain) == 0 && !wtx->InMempool();
}

void CWallet::MarkInputsDirty(const CTransactionRef& tx)
{
    for (const CTxIn& txin : tx->vin) {
        auto it = mapWallet.find(txin.prevout.hash);
        if (it != mapWallet.end()) {
            it->second.MarkDirty();
        }
    }
}

bool CWallet::AbandonTransaction(interfaces::Chain::Lock& locked_chain, const uint256& hashTx)
{
    auto locked_chain_recursive = chain().lock();  // Temporary. Removed in upcoming lock cleanup
    LOCK(cs_wallet);

    WalletBatch batch(*database, "r+");

    std::set<uint256> todo;
    std::set<uint256> done;

    // Can't mark abandoned if confirmed or in mempool
    auto it = mapWallet.find(hashTx);
    assert(it != mapWallet.end());
    CWalletTx& origtx = it->second;
    if (origtx.GetDepthInMainChain(locked_chain) != 0 || origtx.InMempool()) {
        return false;
    }

    todo.insert(hashTx);

    while (!todo.empty()) {
        uint256 now = *todo.begin();
        todo.erase(now);
        done.insert(now);
        auto it = mapWallet.find(now);
        assert(it != mapWallet.end());
        CWalletTx& wtx = it->second;
        int currentconfirm = wtx.GetDepthInMainChain(locked_chain);
        // If the orig tx was not in block, none of its spends can be
        assert(currentconfirm <= 0);
        // if (currentconfirm < 0) {Tx and spends are already conflicted, no need to abandon}
        if (currentconfirm == 0 && !wtx.isAbandoned()) {
            // If the orig tx was not in block/mempool, none of its spends can be in mempool
            assert(!wtx.InMempool());
            wtx.m_confirm.nIndex = 0;
            wtx.setAbandoned();
            wtx.MarkDirty();
            batch.WriteTx(wtx);
            NotifyTransactionChanged(this, wtx.GetHash(), CT_UPDATED);
            // Iterate over all its outputs, and mark transactions in the wallet that spend them abandoned too
            TxSpends::const_iterator iter = mapTxSpends.lower_bound(COutPoint(now, 0));
            while (iter != mapTxSpends.end() && iter->first.hash == now) {
                if (!done.count(iter->second)) {
                    todo.insert(iter->second);
                }
                iter++;
            }
            // If a transaction changes 'conflicted' state, that changes the balance
            // available of the outputs it spends. So force those to be recomputed
            MarkInputsDirty(wtx.tx);
        }
    }

    return true;
}

void CWallet::MarkConflicted(const uint256& hashBlock, const uint256& hashTx)
{
    auto locked_chain = chain().lock();
    LOCK(cs_wallet);

    int conflictconfirms = -locked_chain->getBlockDepth(hashBlock);
    // If number of conflict confirms cannot be determined, this means
    // that the block is still unknown or not yet part of the main chain,
    // for example when loading the wallet during a reindex. Do nothing in that
    // case.
    if (conflictconfirms >= 0)
        return;

    // Do not flush the wallet here for performance reasons
    WalletBatch batch(*database, "r+", false);

    std::set<uint256> todo;
    std::set<uint256> done;

    todo.insert(hashTx);

    while (!todo.empty()) {
        uint256 now = *todo.begin();
        todo.erase(now);
        done.insert(now);
        auto it = mapWallet.find(now);
        assert(it != mapWallet.end());
        CWalletTx& wtx = it->second;
        int currentconfirm = wtx.GetDepthInMainChain(*locked_chain);
        if (conflictconfirms < currentconfirm) {
            // Block is 'more conflicted' than current confirm; update.
            // Mark transaction as conflicted with this block.
            wtx.m_confirm.nIndex = 0;
            wtx.m_confirm.hashBlock = hashBlock;
            wtx.setConflicted();
            wtx.MarkDirty();
            batch.WriteTx(wtx);
            // Iterate over all its outputs, and mark transactions in the wallet that spend them conflicted too
            TxSpends::const_iterator iter = mapTxSpends.lower_bound(COutPoint(now, 0));
            while (iter != mapTxSpends.end() && iter->first.hash == now) {
                 if (!done.count(iter->second)) {
                     todo.insert(iter->second);
                 }
                 iter++;
            }
            // If a transaction changes 'conflicted' state, that changes the balance
            // available of the outputs it spends. So force those to be recomputed
            MarkInputsDirty(wtx.tx);
        }
    }
}

void CWallet::SyncTransaction(const CTransactionRef& ptx, CWalletTx::Status status, const uint256& block_hash, int posInBlock, bool update_tx)
{
    if (!AddToWalletIfInvolvingMe(ptx, status, block_hash, posInBlock, update_tx))
        return; // Not one of ours

    // If a transaction changes 'conflicted' state, that changes the balance
    // available of the outputs it spends. So force those to be
    // recomputed, also:
    MarkInputsDirty(ptx);
}

void CWallet::TransactionAddedToMempool(const CTransactionRef& ptx) {
    auto locked_chain = chain().lock();
    LOCK(cs_wallet);
    SyncTransaction(ptx, CWalletTx::Status::UNCONFIRMED, {} /* block hash */, 0 /* position in block */);

    auto it = mapWallet.find(ptx->GetHash());
    if (it != mapWallet.end()) {
        it->second.fInMempool = true;
    }
}

void CWallet::TransactionRemovedFromMempool(const CTransactionRef &ptx) {
    LOCK(cs_wallet);
    auto it = mapWallet.find(ptx->GetHash());
    if (it != mapWallet.end()) {
        it->second.fInMempool = false;
    }
}

void CWallet::BlockConnected(const CBlock& block, const std::vector<CTransactionRef>& vtxConflicted) {
    const uint256& block_hash = block.GetHash();
    auto locked_chain = chain().lock();
    LOCK(cs_wallet);

    for (size_t i = 0; i < block.vtx.size(); i++) {
        SyncTransaction(block.vtx[i], CWalletTx::Status::CONFIRMED, block_hash, i);
        TransactionRemovedFromMempool(block.vtx[i]);
    }
    for (const CTransactionRef& ptx : vtxConflicted) {
        TransactionRemovedFromMempool(ptx);
    }

    m_last_block_processed = block_hash;
}

void CWallet::BlockDisconnected(const CBlock& block) {
    auto locked_chain = chain().lock();
    LOCK(cs_wallet);

    // At block disconnection, this will change an abandoned transaction to
    // be unconfirmed, whether or not the transaction is added back to the mempool.
    // User may have to call abandontransaction again. It may be addressed in the
    // future with a stickier abandoned state or even removing abandontransaction call.
    for (const CTransactionRef& ptx : block.vtx) {
        SyncTransaction(ptx, CWalletTx::Status::UNCONFIRMED, {} /* block hash */, 0 /* position in block */);
    }
}

void CWallet::UpdatedBlockTip()
{
    m_best_block_time = GetTime();
}


void CWallet::BlockUntilSyncedToCurrentChain() {
    AssertLockNotHeld(cs_wallet);
    // Skip the queue-draining stuff if we know we're caught up with
    // ::ChainActive().Tip(), otherwise put a callback in the validation interface queue and wait
    // for the queue to drain enough to execute it (indicating we are caught up
    // at least with the time we entered this function).
    uint256 last_block_hash = WITH_LOCK(cs_wallet, return m_last_block_processed);
    chain().waitForNotificationsIfNewBlocksConnected(last_block_hash);
}


isminetype CWallet::IsMine(const CTxIn &txin) const
{
    {
        LOCK(cs_wallet);
        std::map<uint256, CWalletTx>::const_iterator mi = mapWallet.find(txin.prevout.hash);
        if (mi != mapWallet.end())
        {
            const CWalletTx& prev = (*mi).second;
            if (txin.prevout.n < prev.tx->vout.size())
                return IsMine(prev.tx->vout[txin.prevout.n]);
        }
    }
    return ISMINE_NO;
}

// Note that this function doesn't distinguish between a 0-valued input,
// and a not-"is mine" (according to the filter) input.
CAmountMap CWallet::GetDebit(const CTxIn &txin, const isminefilter& filter) const
{
    {
        LOCK(cs_wallet);
        std::map<uint256, CWalletTx>::const_iterator mi = mapWallet.find(txin.prevout.hash);
        if (mi != mapWallet.end())
        {
            const CWalletTx& prev = (*mi).second;
            if (txin.prevout.n < prev.tx->vout.size())
                if (IsMine(prev.tx->vout[txin.prevout.n]) & filter) {
                    CAmountMap amounts;
                    amounts[prev.GetOutputAsset(txin.prevout.n)] = std::max<CAmount>(0, prev.GetOutputValueOut(txin.prevout.n));
                    return amounts;
                }
        }
    }
    return CAmountMap();
}

isminetype CWallet::IsMine(const CTxOut& txout) const
{
    return IsMine(txout.scriptPubKey);
}

isminetype CWallet::IsMine(const CTxDestination& dest) const
{
    return IsMine(GetScriptForDestination(dest));
}

isminetype CWallet::IsMine(const CScript& script) const
{
    isminetype result = ISMINE_NO;
    if (auto spk_man = m_spk_man.get()) {
        result = spk_man->IsMine(script);
    }
    return result;
}

CAmountMap CWallet::GetCredit(const CTransaction& tx, const size_t out_index, const isminefilter& filter) const
{
    {
        LOCK(cs_wallet);
        std::map<uint256, CWalletTx>::const_iterator mi = mapWallet.find(tx.GetHash());
        if (mi != mapWallet.end())
        {
            const CWalletTx& wtx = (*mi).second;
            if (out_index < wtx.tx->vout.size() && IsMine(wtx.tx->vout[out_index]) & filter) {
                CAmountMap amounts;
                amounts[wtx.GetOutputAsset(out_index)] = std::max<CAmount>(0, wtx.GetOutputValueOut(out_index));
                return amounts;
            }
        }
    }
    return CAmountMap();
}

bool CWallet::IsChange(const CTxOut& txout) const
{
    return IsChange(txout.scriptPubKey);
}

bool CWallet::IsChange(const CScript& script) const
{
    // TODO: fix handling of 'change' outputs. The assumption is that any
    // payment to a script that is ours, but is not in the address book
    // is change. That assumption is likely to break when we implement multisignature
    // wallets that return change back into a multi-signature-protected address;
    // a better way of identifying which outputs are 'the send' and which are
    // 'the change' will need to be implemented (maybe extend CWalletTx to remember
    // which output, if any, was change).
    if (IsMine(script))
    {
        CTxDestination address;
        if (!ExtractDestination(script, address))
            return true;

        LOCK(cs_wallet);
        if (!mapAddressBook.count(address))
            return true;
    }
    return false;
}

CAmountMap CWallet::GetChange(const CTxOut& txout) const
{
    CAmountMap change;
    change[txout.nAsset.GetAsset()] = txout.nValue.GetAmount();
    if (!MoneyRange(change))
        throw std::runtime_error(std::string(__func__) + ": value out of range");
    return (IsChange(txout) ? change : CAmountMap());
}

bool CWallet::IsMine(const CTransaction& tx) const
{
    for (const CTxOut& txout : tx.vout)
        if (IsMine(txout))
            return true;
    return false;
}

bool CWallet::IsFromMe(const CTransaction& tx) const
{
    return (GetDebit(tx, ISMINE_ALL) > CAmountMap());
}

CAmountMap CWallet::GetDebit(const CTransaction& tx, const isminefilter& filter) const
{
    CAmountMap nDebit;
    for (const CTxIn& txin : tx.vin)
    {
        nDebit += GetDebit(txin, filter);
        if (!MoneyRange(nDebit))
            throw std::runtime_error(std::string(__func__) + ": value out of range");
    }
    return nDebit;
}

bool CWallet::IsAllFromMe(const CTransaction& tx, const isminefilter& filter) const
{
    LOCK(cs_wallet);

    for (const CTxIn& txin : tx.vin)
    {
        auto mi = mapWallet.find(txin.prevout.hash);
        if (mi == mapWallet.end())
            return false; // any unknown inputs can't be from us

        const CWalletTx& prev = (*mi).second;

        if (txin.prevout.n >= prev.tx->vout.size())
            return false; // invalid input!

        if (!(IsMine(prev.tx->vout[txin.prevout.n]) & filter))
            return false;
    }
    return true;
}

CAmountMap CWallet::GetCredit(const CWalletTx& wtx, const isminefilter& filter) const {
    CAmountMap nCredit;
    for (unsigned int i = 0; i < wtx.tx->vout.size(); ++i) {
        if (IsMine(wtx.tx->vout[i]) & filter) {
            CAmount credit = std::max<CAmount>(0, wtx.GetOutputValueOut(i));
            if (!MoneyRange(credit))
                throw std::runtime_error(std::string(__func__) + ": value out of range");

            nCredit[wtx.GetOutputAsset(i)] += credit;
            if (!MoneyRange(nCredit))
                throw std::runtime_error(std::string(__func__) + ": value out of range");
        }
    }
    return nCredit;
}

CAmountMap CWallet::GetChange(const CWalletTx& wtx) const {
    CAmountMap nChange;
    for (unsigned int i = 0; i < wtx.tx->vout.size(); ++i) {
        if (IsChange(wtx.tx->vout[i])) {
            CAmount change = wtx.GetOutputValueOut(i);
            if (change < 0) {
                continue;
            }

            if (!MoneyRange(change))
                throw std::runtime_error(std::string(__func__) + ": value out of range");

            nChange[wtx.GetOutputAsset(i)] += change;
            if (!MoneyRange(nChange))
                throw std::runtime_error(std::string(__func__) + ": value out of range");
        }
    }
    return nChange;
}

CAmountMap CWallet::GetChange(const CTransaction& tx) const
{
    CAmountMap nChange;
    for (const CTxOut& txout : tx.vout)
    {
        nChange += GetChange(txout);
        if (!MoneyRange(nChange))
            throw std::runtime_error(std::string(__func__) + ": value out of range");
    }
    return nChange;
}

bool CWallet::IsHDEnabled() const
{
    bool result = true;
    if (auto spk_man = m_spk_man.get()) {
        result &= spk_man->IsHDEnabled();
    }
    return result;
}

bool CWallet::CanGetAddresses(bool internal)
{
    {
        auto spk_man = m_spk_man.get();
        if (spk_man && spk_man->CanGetAddresses(internal)) {
            return true;
        }
    }
    return false;
}

void CWallet::SetWalletFlag(uint64_t flags)
{
    LOCK(cs_wallet);
    m_wallet_flags |= flags;
    if (!WalletBatch(*database).WriteWalletFlags(m_wallet_flags))
        throw std::runtime_error(std::string(__func__) + ": writing wallet flags failed");
}

void CWallet::UnsetWalletFlag(uint64_t flag)
{
    WalletBatch batch(*database);
    UnsetWalletFlagWithDB(batch, flag);
}

void CWallet::UnsetWalletFlagWithDB(WalletBatch& batch, uint64_t flag)
{
    LOCK(cs_wallet);
    m_wallet_flags &= ~flag;
    if (!batch.WriteWalletFlags(m_wallet_flags))
        throw std::runtime_error(std::string(__func__) + ": writing wallet flags failed");
}

bool CWallet::IsWalletFlagSet(uint64_t flag) const
{
    return (m_wallet_flags & flag);
}

bool CWallet::SetWalletFlags(uint64_t overwriteFlags, bool memonly)
{
    LOCK(cs_wallet);
    m_wallet_flags = overwriteFlags;
    if (((overwriteFlags & KNOWN_WALLET_FLAGS) >> 32) ^ (overwriteFlags >> 32)) {
        // contains unknown non-tolerable wallet flags
        return false;
    }
    if (!memonly && !WalletBatch(*database).WriteWalletFlags(m_wallet_flags)) {
        throw std::runtime_error(std::string(__func__) + ": writing wallet flags failed");
    }

    return true;
}

int64_t CWalletTx::GetTxTime() const
{
    int64_t n = nTimeSmart;
    return n ? n : nTimeReceived;
}

// Helper for producing a max-sized low-S low-R signature (eg 71 bytes)
// or a max-sized low-S signature (e.g. 72 bytes) if use_max_sig is true
bool CWallet::DummySignInput(CMutableTransaction& tx, const size_t nIn, const CTxOut& txout, bool use_max_sig) const
{
    // Fill in dummy signatures for fee calculation.
    const CScript& scriptPubKey = txout.scriptPubKey;
    SignatureData sigdata;

    const SigningProvider* provider = GetSigningProvider();

    if (!ProduceSignature(*provider, use_max_sig ? DUMMY_MAXIMUM_SIGNATURE_CREATOR : DUMMY_SIGNATURE_CREATOR, scriptPubKey, sigdata)) {
        return false;
    }
    UpdateTransaction(tx, nIn, sigdata);
    return true;
}

// Helper for producing a bunch of max-sized low-S low-R signatures (eg 71 bytes)
bool CWallet::DummySignTx(CMutableTransaction &txNew, const std::vector<CTxOut> &txouts, bool use_max_sig) const
{
    // Fill in dummy signatures for fee calculation.
    int nIn = 0;
    for (const auto& txout : txouts)
    {
        if (!DummySignInput(txNew, nIn, txout, use_max_sig)) {
            return false;
        }

        nIn++;
    }
    return true;
}

bool CWallet::ImportScripts(const std::set<CScript> scripts, int64_t timestamp)
{
    auto spk_man = GetLegacyScriptPubKeyMan();
    if (!spk_man) {
        return false;
    }
    AssertLockHeld(spk_man->cs_wallet);
    return spk_man->ImportScripts(scripts, timestamp);
}

bool CWallet::ImportPrivKeys(const std::map<CKeyID, CKey>& privkey_map, const int64_t timestamp)
{
    auto spk_man = GetLegacyScriptPubKeyMan();
    if (!spk_man) {
        return false;
    }
    AssertLockHeld(spk_man->cs_wallet);
    return spk_man->ImportPrivKeys(privkey_map, timestamp);
}

bool CWallet::ImportPubKeys(const std::vector<CKeyID>& ordered_pubkeys, const std::map<CKeyID, CPubKey>& pubkey_map, const std::map<CKeyID, std::pair<CPubKey, KeyOriginInfo>>& key_origins, const bool add_keypool, const bool internal, const int64_t timestamp)
{
    auto spk_man = GetLegacyScriptPubKeyMan();
    if (!spk_man) {
        return false;
    }
    AssertLockHeld(spk_man->cs_wallet);
    return spk_man->ImportPubKeys(ordered_pubkeys, pubkey_map, key_origins, add_keypool, internal, timestamp);
}

bool CWallet::ImportScriptPubKeys(const std::string& label, const std::set<CScript>& script_pub_keys, const bool have_solving_data, const bool apply_label, const int64_t timestamp)
{
    auto spk_man = GetLegacyScriptPubKeyMan();
    if (!spk_man) {
        return false;
    }
    AssertLockHeld(spk_man->cs_wallet);
    if (!spk_man->ImportScriptPubKeys(label, script_pub_keys, have_solving_data, apply_label, timestamp)) {
        return false;
    }
    return true;
}

int64_t CalculateMaximumSignedTxSize(const CTransaction &tx, const CWallet *wallet, bool use_max_sig)
{
    std::vector<CTxOut> txouts;
    // Look up the inputs.  We should have already checked that this transaction
    // IsAllFromMe(ISMINE_SPENDABLE), so every input should already be in our
    // wallet, with a valid index into the vout array, and the ability to sign.
    for (const CTxIn& input : tx.vin) {
        const auto mi = wallet->mapWallet.find(input.prevout.hash);
        if (mi == wallet->mapWallet.end()) {
            return -1;
        }
        assert(input.prevout.n < mi->second.tx->vout.size());
        txouts.emplace_back(mi->second.tx->vout[input.prevout.n]);
    }
    return CalculateMaximumSignedTxSize(tx, wallet, txouts, use_max_sig);
}

// txouts needs to be in the order of tx.vin
int64_t CalculateMaximumSignedTxSize(const CTransaction &tx, const CWallet *wallet, const std::vector<CTxOut>& txouts, bool use_max_sig)
{
    CMutableTransaction txNew(tx);
    if (!wallet->DummySignTx(txNew, txouts, use_max_sig)) {
        // This should never happen, because IsAllFromMe(ISMINE_SPENDABLE)
        // implies that we can sign for every input.
        return -1;
    }
    return GetVirtualTransactionSize(CTransaction(txNew));
}

int CalculateMaximumSignedInputSize(const CTxOut& txout, const CWallet* wallet, bool use_max_sig)
{
    CMutableTransaction txn;
    txn.vin.push_back(CTxIn(COutPoint()));
    if (!wallet->DummySignInput(txn, 0, txout, use_max_sig)) {
        // This should never happen, because IsAllFromMe(ISMINE_SPENDABLE)
        // implies that we can sign for every input.
        return -1;
    }
    return GetVirtualTransactionInputSize(CTransaction(txn));
}

void CWalletTx::GetAmounts(std::list<COutputEntry>& listReceived,
                           std::list<COutputEntry>& listSent, CAmount& nFee, const isminefilter& filter) const
{
    nFee = 0;
    listReceived.clear();
    listSent.clear();

    // Compute fee:
    CAmountMap mapDebit = GetDebit(filter);
    if (mapDebit > CAmountMap()) // debit>0 means we signed/sent this transaction
    {
        nFee = -GetFeeMap(*tx)[::policyAsset];
    }

    // Sent/received.
    for (unsigned int i = 0; i < tx->vout.size(); ++i)
    {
        const CTxOut& txout = tx->vout[i];
        CAmount output_value = GetOutputValueOut(i);
        // Don't list unknown assets
        isminetype fIsMine = output_value != -1 ?  pwallet->IsMine(txout) : ISMINE_NO;
        // Only need to handle txouts if AT LEAST one of these is true:
        //   1) they debit from us (sent)
        //   2) the output is to us (received)
        if (mapDebit > CAmountMap())
        {
            // Don't report 'change' txouts
            if (pwallet->IsChange(txout))
                continue;
        }
        else if (!(fIsMine & filter))
            continue;

        // In either case, we need to get the destination address
        CTxDestination address;

        if (!ExtractDestination(txout.scriptPubKey, address) && !txout.scriptPubKey.IsUnspendable())
        {
            pwallet->WalletLogPrintf("CWalletTx::GetAmounts: Unknown transaction type found, txid %s\n",
                                    this->GetHash().ToString());
            address = CNoDestination();
        }

        COutputEntry output = {address, output_value, (int)i, GetOutputAsset(i), GetOutputAmountBlindingFactor(i), GetOutputAssetBlindingFactor(i)};

        // If we are debited by the transaction, add the output as a "sent" entry
        if (mapDebit > CAmountMap() && !txout.IsFee())
            listSent.push_back(output);

        // If we are receiving the output, add it as a "received" entry
        if (fIsMine & filter)
            listReceived.push_back(output);
    }

}

/**
 * Scan active chain for relevant transactions after importing keys. This should
 * be called whenever new keys are added to the wallet, with the oldest key
 * creation time.
 *
 * @return Earliest timestamp that could be successfully scanned from. Timestamp
 * returned will be higher than startTime if relevant blocks could not be read.
 */
int64_t CWallet::RescanFromTime(int64_t startTime, const WalletRescanReserver& reserver, bool update)
{
    // Find starting block. May be null if nCreateTime is greater than the
    // highest blockchain timestamp, in which case there is nothing that needs
    // to be scanned.
    uint256 start_block;
    {
        auto locked_chain = chain().lock();
        const Optional<int> start_height = locked_chain->findFirstBlockWithTimeAndHeight(startTime - TIMESTAMP_WINDOW, 0, &start_block);
        const Optional<int> tip_height = locked_chain->getHeight();
        WalletLogPrintf("%s: Rescanning last %i blocks\n", __func__, tip_height && start_height ? *tip_height - *start_height + 1 : 0);
    }

    if (!start_block.IsNull()) {
        // TODO: this should take into account failure by ScanResult::USER_ABORT
        ScanResult result = ScanForWalletTransactions(start_block, {} /* stop_block */, reserver, update);
        if (result.status == ScanResult::FAILURE) {
            int64_t time_max;
            if (!chain().findBlock(result.last_failed_block, nullptr /* block */, nullptr /* time */, &time_max)) {
                throw std::logic_error("ScanForWalletTransactions returned invalid block hash");
            }
            return time_max + TIMESTAMP_WINDOW + 1;
        }
    }
    return startTime;
}

/**
 * Scan the block chain (starting in start_block) for transactions
 * from or to us. If fUpdate is true, found transactions that already
 * exist in the wallet will be updated.
 *
 * @param[in] start_block Scan starting block. If block is not on the active
 *                        chain, the scan will return SUCCESS immediately.
 * @param[in] stop_block  Scan ending block. If block is not on the active
 *                        chain, the scan will continue until it reaches the
 *                        chain tip.
 *
 * @return ScanResult returning scan information and indicating success or
 *         failure. Return status will be set to SUCCESS if scan was
 *         successful. FAILURE if a complete rescan was not possible (due to
 *         pruning or corruption). USER_ABORT if the rescan was aborted before
 *         it could complete.
 *
 * @pre Caller needs to make sure start_block (and the optional stop_block) are on
 * the main chain after to the addition of any new keys you want to detect
 * transactions for.
 */
CWallet::ScanResult CWallet::ScanForWalletTransactions(const uint256& start_block, const uint256& stop_block, const WalletRescanReserver& reserver, bool fUpdate)
{
    int64_t nNow = GetTime();
    int64_t start_time = GetTimeMillis();

    assert(reserver.isReserved());

    uint256 block_hash = start_block;
    ScanResult result;

    WalletLogPrintf("Rescan started from block %s...\n", start_block.ToString());

    fAbortRescan = false;
    ShowProgress(strprintf("%s " + _("Rescanning...").translated, GetDisplayName()), 0); // show rescan progress in GUI as dialog or on splashscreen, if -rescan on startup
    uint256 tip_hash;
    // The way the 'block_height' is initialized is just a workaround for the gcc bug #47679 since version 4.6.0.
    Optional<int> block_height = MakeOptional(false, int());
    double progress_begin;
    double progress_end;
    {
        auto locked_chain = chain().lock();
        if (Optional<int> tip_height = locked_chain->getHeight()) {
            tip_hash = locked_chain->getBlockHash(*tip_height);
        }
        block_height = locked_chain->getBlockHeight(block_hash);
        progress_begin = chain().guessVerificationProgress(block_hash);
        progress_end = chain().guessVerificationProgress(stop_block.IsNull() ? tip_hash : stop_block);
    }
    double progress_current = progress_begin;
    while (block_height && !fAbortRescan && !chain().shutdownRequested()) {
        m_scanning_progress = (progress_current - progress_begin) / (progress_end - progress_begin);
        if (*block_height % 100 == 0 && progress_end - progress_begin > 0.0) {
            ShowProgress(strprintf("%s " + _("Rescanning...").translated, GetDisplayName()), std::max(1, std::min(99, (int)(m_scanning_progress * 100))));
        }
        if (GetTime() >= nNow + 60) {
            nNow = GetTime();
            WalletLogPrintf("Still rescanning. At block %d. Progress=%f\n", *block_height, progress_current);
        }

        CBlock block;
        if (chain().findBlock(block_hash, &block) && !block.IsNull()) {
            auto locked_chain = chain().lock();
            LOCK(cs_wallet);
            if (!locked_chain->getBlockHeight(block_hash)) {
                // Abort scan if current block is no longer active, to prevent
                // marking transactions as coming from the wrong block.
                // TODO: This should return success instead of failure, see
                // https://github.com/bitcoin/bitcoin/pull/14711#issuecomment-458342518
                result.last_failed_block = block_hash;
                result.status = ScanResult::FAILURE;
                break;
            }
            for (size_t posInBlock = 0; posInBlock < block.vtx.size(); ++posInBlock) {
                SyncTransaction(block.vtx[posInBlock], CWalletTx::Status::CONFIRMED, block_hash, posInBlock, fUpdate);
            }
            // scan succeeded, record block as most recent successfully scanned
            result.last_scanned_block = block_hash;
            result.last_scanned_height = *block_height;
        } else {
            // could not scan block, keep scanning but record this block as the most recent failure
            result.last_failed_block = block_hash;
            result.status = ScanResult::FAILURE;
        }
        if (block_hash == stop_block) {
            break;
        }
        {
            auto locked_chain = chain().lock();
            Optional<int> tip_height = locked_chain->getHeight();
            if (!tip_height || *tip_height <= block_height || !locked_chain->getBlockHeight(block_hash)) {
                // break successfully when rescan has reached the tip, or
                // previous block is no longer on the chain due to a reorg
                break;
            }

            // increment block and verification progress
            block_hash = locked_chain->getBlockHash(++*block_height);
            progress_current = chain().guessVerificationProgress(block_hash);

            // handle updated tip hash
            const uint256 prev_tip_hash = tip_hash;
            tip_hash = locked_chain->getBlockHash(*tip_height);
            if (stop_block.IsNull() && prev_tip_hash != tip_hash) {
                // in case the tip has changed, update progress max
                progress_end = chain().guessVerificationProgress(tip_hash);
            }
        }
    }
    ShowProgress(strprintf("%s " + _("Rescanning...").translated, GetDisplayName()), 100); // hide progress dialog in GUI
    if (block_height && fAbortRescan) {
        WalletLogPrintf("Rescan aborted at block %d. Progress=%f\n", *block_height, progress_current);
        result.status = ScanResult::USER_ABORT;
    } else if (block_height && chain().shutdownRequested()) {
        WalletLogPrintf("Rescan interrupted by shutdown request at block %d. Progress=%f\n", *block_height, progress_current);
        result.status = ScanResult::USER_ABORT;
    } else {
        WalletLogPrintf("Rescan completed in %15dms\n", GetTimeMillis() - start_time);
    }
    return result;
}

void CWallet::ReacceptWalletTransactions(interfaces::Chain::Lock& locked_chain)
{
    // If transactions aren't being broadcasted, don't let them into local mempool either
    if (!fBroadcastTransactions)
        return;
    std::map<int64_t, CWalletTx*> mapSorted;

    // Sort pending wallet transactions based on their initial wallet insertion order
    for (std::pair<const uint256, CWalletTx>& item : mapWallet) {
        const uint256& wtxid = item.first;
        CWalletTx& wtx = item.second;
        assert(wtx.GetHash() == wtxid);

        int nDepth = wtx.GetDepthInMainChain(locked_chain);

        if (!wtx.IsCoinBase() && (nDepth == 0 && !wtx.isAbandoned())) {
            mapSorted.insert(std::make_pair(wtx.nOrderPos, &wtx));
        }
    }

    // Try to add wallet transactions to memory pool
    for (const std::pair<const int64_t, CWalletTx*>& item : mapSorted) {
        CWalletTx& wtx = *(item.second);
        std::string unused_err_string;
        wtx.SubmitMemoryPoolAndRelay(unused_err_string, false, locked_chain);
    }
}

bool CWalletTx::SubmitMemoryPoolAndRelay(std::string& err_string, bool relay, interfaces::Chain::Lock& locked_chain)
{
    // Can't relay if wallet is not broadcasting
    if (!pwallet->GetBroadcastTransactions()) return false;
    // Don't relay abandoned transactions
    if (isAbandoned()) return false;
    // Don't try to submit coinbase transactions. These would fail anyway but would
    // cause log spam.
    if (IsCoinBase()) return false;
    // Don't try to submit conflicted or confirmed transactions.
    if (GetDepthInMainChain(locked_chain) != 0) return false;

    // Submit transaction to mempool for relay
    pwallet->WalletLogPrintf("Submitting wtx %s to mempool for relay\n", GetHash().ToString());
    // We must set fInMempool here - while it will be re-set to true by the
    // entered-mempool callback, if we did not there would be a race where a
    // user could call sendmoney in a loop and hit spurious out of funds errors
    // because we think that this newly generated transaction's change is
    // unavailable as we're not yet aware that it is in the mempool.
    //
    // Irrespective of the failure reason, un-marking fInMempool
    // out-of-order is incorrect - it should be unmarked when
    // TransactionRemovedFromMempool fires.
    bool ret = pwallet->chain().broadcastTransaction(tx, err_string, pwallet->m_default_max_tx_fee, relay);
    fInMempool |= ret;
    return ret;
}

std::set<uint256> CWalletTx::GetConflicts() const
{
    std::set<uint256> result;
    if (pwallet != nullptr)
    {
        uint256 myHash = GetHash();
        result = pwallet->GetConflicts(myHash);
        result.erase(myHash);
    }
    return result;
}

CAmountMap CWalletTx::GetCachableAmount(AmountType type, const isminefilter& filter, bool recalculate) const
{
    auto& amount = m_amounts[type];
    if (recalculate || !amount.m_cached[filter]) {
        amount.Set(filter, type == DEBIT ? pwallet->GetDebit(*tx, filter) : pwallet->GetCredit(*this, filter));
    }
    return amount.m_value[filter];
}

CAmountMap CWalletTx::GetDebit(const isminefilter& filter) const
{
    if (tx->vin.empty())
        return CAmountMap();

    CAmountMap debit;
    if (filter & ISMINE_SPENDABLE) {
        debit += GetCachableAmount(DEBIT, ISMINE_SPENDABLE);
    }
    if (filter & ISMINE_WATCH_ONLY) {
        debit += GetCachableAmount(DEBIT, ISMINE_WATCH_ONLY);
    }
    return debit;
}

CAmountMap CWalletTx::GetCredit(interfaces::Chain::Lock& locked_chain, const isminefilter& filter) const
{
    // Must wait until coinbase is safely deep enough in the chain before valuing it
    if (IsImmatureCoinBase(locked_chain))
        return CAmountMap();

    CAmountMap credit;
    if (filter & ISMINE_SPENDABLE) {
        // GetBalance can assume transactions in mapWallet won't change
        credit += GetCachableAmount(CREDIT, ISMINE_SPENDABLE);
    }
    if (filter & ISMINE_WATCH_ONLY) {
        credit += GetCachableAmount(CREDIT, ISMINE_WATCH_ONLY);
    }
    return credit;
}

CAmountMap CWalletTx::GetImmatureCredit(interfaces::Chain::Lock& locked_chain, bool fUseCache) const
{
    if (IsImmatureCoinBase(locked_chain) && IsInMainChain(locked_chain)) {
        return GetCachableAmount(IMMATURE_CREDIT, ISMINE_SPENDABLE, !fUseCache);
    }

    return CAmountMap();
}

CAmountMap CWalletTx::GetAvailableCredit(interfaces::Chain::Lock& locked_chain, bool fUseCache, const isminefilter& filter) const
{
    if (pwallet == nullptr)
        return CAmountMap();

    // Avoid caching ismine for NO or ALL cases (could remove this check and simplify in the future).
    bool allow_cache = (filter & ISMINE_ALL) && (filter & ISMINE_ALL) != ISMINE_ALL;

    // Must wait until coinbase is safely deep enough in the chain before valuing it
    if (IsImmatureCoinBase(locked_chain))
        return CAmountMap();

    if (fUseCache && allow_cache && m_amounts[AVAILABLE_CREDIT].m_cached[filter]) {
        return m_amounts[AVAILABLE_CREDIT].m_value[filter];
    }

    bool allow_used_addresses = (filter & ISMINE_USED) || !pwallet->IsWalletFlagSet(WALLET_FLAG_AVOID_REUSE);
    CAmountMap nCredit;
    uint256 hashTx = GetHash();
    for (unsigned int i = 0; i < tx->vout.size(); i++)
    {
        if (!pwallet->IsSpent(locked_chain, hashTx, i) && (allow_used_addresses || !pwallet->IsUsedDestination(hashTx, i))) {
            if (pwallet->IsMine(tx->vout[i]) & filter) {
                CAmount credit = std::max<CAmount>(0, GetOutputValueOut(i));
                if (!MoneyRange(credit))
                    throw std::runtime_error(std::string(__func__) + ": value out of range");

                nCredit[GetOutputAsset(i)] += std::max<CAmount>(0, GetOutputValueOut(i));
                if (!MoneyRange(nCredit))
                    throw std::runtime_error(std::string(__func__) + ": value out of range");
            }
        }
    }

    if (allow_cache) {
        m_amounts[AVAILABLE_CREDIT].Set(filter, nCredit);
    }

    return nCredit;
}

CAmountMap CWalletTx::GetImmatureWatchOnlyCredit(interfaces::Chain::Lock& locked_chain, const bool fUseCache) const
{
    if (IsImmatureCoinBase(locked_chain) && IsInMainChain(locked_chain)) {
        return GetCachableAmount(IMMATURE_CREDIT, ISMINE_WATCH_ONLY, !fUseCache);
    }

    return CAmountMap();
}

CAmountMap CWalletTx::GetChange() const
{
    if (fChangeCached)
        return nChangeCached;
    nChangeCached = pwallet->GetChange(*this);
    fChangeCached = true;
    return nChangeCached;
}

bool CWalletTx::InMempool() const
{
    return fInMempool;
}

bool CWalletTx::IsTrusted(interfaces::Chain::Lock& locked_chain) const
{
    // Quick answer in most cases
    if (!locked_chain.checkFinalTx(*tx)) {
        return false;
    }
    int nDepth = GetDepthInMainChain(locked_chain);
    if (nDepth >= 1)
        return true;
    if (nDepth < 0)
        return false;
    if (!pwallet->m_spend_zero_conf_change || !IsFromMe(ISMINE_ALL)) // using wtx's cached debit
        return false;

    // Don't trust unconfirmed transactions from us unless they are in the mempool.
    if (!InMempool())
        return false;

    // Trusted if all inputs are from us and are in the mempool:
    for (const CTxIn& txin : tx->vin)
    {
        // Transactions not sent by us: not trusted
        const CWalletTx* parent = pwallet->GetWalletTx(txin.prevout.hash);
        if (parent == nullptr)
            return false;
        const CTxOut& parentOut = parent->tx->vout[txin.prevout.n];
        if (pwallet->IsMine(parentOut) != ISMINE_SPENDABLE)
            return false;
    }
    return true;
}

bool CWalletTx::IsEquivalentTo(const CWalletTx& _tx) const
{
        CMutableTransaction tx1 {*this->tx};
        CMutableTransaction tx2 {*_tx.tx};
        for (auto& txin : tx1.vin) txin.scriptSig = CScript();
        for (auto& txin : tx2.vin) txin.scriptSig = CScript();
        return CTransaction(tx1) == CTransaction(tx2);
}

CAmountMap CWalletTx::GetIssuanceAssets(unsigned int input_index) const {
    CAmountMap ret;
    CAsset asset, token;
    GetIssuanceAssets(input_index, &asset, &token);
    if (!asset.IsNull()) {
        ret[asset] = GetIssuanceAmount(input_index, false);
    }
    if (!token.IsNull()) {
        ret[token] = GetIssuanceAmount(input_index, true);
    }
    return ret;
}

// Rebroadcast transactions from the wallet. We do this on a random timer
// to slightly obfuscate which transactions come from our wallet.
//
// Ideally, we'd only resend transactions that we think should have been
// mined in the most recent block. Any transaction that wasn't in the top
// blockweight of transactions in the mempool shouldn't have been mined,
// and so is probably just sitting in the mempool waiting to be confirmed.
// Rebroadcasting does nothing to speed up confirmation and only damages
// privacy.
void CWallet::ResendWalletTransactions()
{
    // During reindex, importing and IBD, old wallet transactions become
    // unconfirmed. Don't resend them as that would spam other nodes.
    if (!chain().isReadyToBroadcast()) return;

    // Do this infrequently and randomly to avoid giving away
    // that these are our transactions.
    if (GetTime() < nNextResend || !fBroadcastTransactions) return;
    bool fFirst = (nNextResend == 0);
    nNextResend = GetTime() + GetRand(30 * 60);
    if (fFirst) return;

    // Only do it if there's been a new block since last time
    if (m_best_block_time < nLastResend) return;
    nLastResend = GetTime();

    int submitted_tx_count = 0;

    { // locked_chain and cs_wallet scope
        auto locked_chain = chain().lock();
        LOCK(cs_wallet);

        // Relay transactions
        for (std::pair<const uint256, CWalletTx>& item : mapWallet) {
            CWalletTx& wtx = item.second;
            // Attempt to rebroadcast all txes more than 5 minutes older than
            // the last block. SubmitMemoryPoolAndRelay() will not rebroadcast
            // any confirmed or conflicting txs.
            if (wtx.nTimeReceived > m_best_block_time - 5 * 60) continue;
            std::string unused_err_string;
            if (wtx.SubmitMemoryPoolAndRelay(unused_err_string, true, *locked_chain)) ++submitted_tx_count;
        }
    } // locked_chain and cs_wallet

    if (submitted_tx_count > 0) {
        WalletLogPrintf("%s: resubmit %u unconfirmed transactions\n", __func__, submitted_tx_count);
    }
}

/** @} */ // end of mapWallet

void MaybeResendWalletTxs()
{
    for (const std::shared_ptr<CWallet>& pwallet : GetWallets()) {
        pwallet->ResendWalletTransactions();
    }
}


/** @defgroup Actions
 *
 * @{
 */


CWallet::Balance CWallet::GetBalance(const int min_depth, bool avoid_reuse) const
{
    Balance ret;
    isminefilter reuse_filter = avoid_reuse ? ISMINE_NO : ISMINE_USED;
    {
        auto locked_chain = chain().lock();
        LOCK(cs_wallet);
        for (const auto& entry : mapWallet)
        {
            const CWalletTx& wtx = entry.second;
            const bool is_trusted{wtx.IsTrusted(*locked_chain)};
            const int tx_depth{wtx.GetDepthInMainChain(*locked_chain)};
            const CAmountMap tx_credit_mine{wtx.GetAvailableCredit(*locked_chain, /* fUseCache */ true, ISMINE_SPENDABLE | reuse_filter)};
            const CAmountMap tx_credit_watchonly{wtx.GetAvailableCredit(*locked_chain, /* fUseCache */ true, ISMINE_WATCH_ONLY | reuse_filter)};
            if (is_trusted && tx_depth >= min_depth) {
                ret.m_mine_trusted += tx_credit_mine;
                ret.m_watchonly_trusted += tx_credit_watchonly;
            }
            if (!is_trusted && tx_depth == 0 && wtx.InMempool()) {
                ret.m_mine_untrusted_pending += tx_credit_mine;
                ret.m_watchonly_untrusted_pending += tx_credit_watchonly;
            }
            ret.m_mine_immature += wtx.GetImmatureCredit(*locked_chain);
            ret.m_watchonly_immature += wtx.GetImmatureWatchOnlyCredit(*locked_chain);
        }
    }
    return ret;
}

CAmountMap CWallet::GetAvailableBalance(const CCoinControl* coinControl) const
{
    auto locked_chain = chain().lock();
    LOCK(cs_wallet);

    CAmountMap balance;
    std::vector<COutput> vCoins;
    AvailableCoins(*locked_chain, vCoins, true, coinControl);
    for (const COutput& out : vCoins) {
        if (out.fSpendable) {
            CAmount amt = out.tx->GetOutputValueOut(out.i);
            if (amt < 0) {
                continue;
            }
            balance[out.tx->GetOutputAsset(out.i)] += amt;
        }
    }
    return balance;
}

void CWallet::AvailableCoins(interfaces::Chain::Lock& locked_chain, std::vector<COutput> &vCoins, bool fOnlySafe, const CCoinControl *coinControl, const CAmount &nMinimumAmount, const CAmount &nMaximumAmount, const CAmount &nMinimumSumAmount, const uint64_t nMaximumCount, const CAsset* asset_filter) const
{
    AssertLockHeld(cs_wallet);

    vCoins.clear();
    CAmount nTotal = 0;
    // Either the WALLET_FLAG_AVOID_REUSE flag is not set (in which case we always allow), or we default to avoiding, and only in the case where
    // a coin control object is provided, and has the avoid address reuse flag set to false, do we allow already used addresses
    bool allow_used_addresses = !IsWalletFlagSet(WALLET_FLAG_AVOID_REUSE) || (coinControl && !coinControl->m_avoid_address_reuse);
    const int min_depth = {coinControl ? coinControl->m_min_depth : DEFAULT_MIN_DEPTH};
    const int max_depth = {coinControl ? coinControl->m_max_depth : DEFAULT_MAX_DEPTH};

    for (const auto& entry : mapWallet)
    {
        const uint256& wtxid = entry.first;
        const CWalletTx& wtx = entry.second;

        if (!locked_chain.checkFinalTx(*wtx.tx)) {
            continue;
        }

        if (wtx.IsImmatureCoinBase(locked_chain))
            continue;

        int nDepth = wtx.GetDepthInMainChain(locked_chain);
        if (nDepth < 0)
            continue;

        // We should not consider coins which aren't at least in our mempool
        // It's possible for these to be conflicted via ancestors which we may never be able to detect
        if (nDepth == 0 && !wtx.InMempool())
            continue;

        bool safeTx = wtx.IsTrusted(locked_chain);

        // We should not consider coins from transactions that are replacing
        // other transactions.
        //
        // Example: There is a transaction A which is replaced by bumpfee
        // transaction B. In this case, we want to prevent creation of
        // a transaction B' which spends an output of B.
        //
        // Reason: If transaction A were initially confirmed, transactions B
        // and B' would no longer be valid, so the user would have to create
        // a new transaction C to replace B'. However, in the case of a
        // one-block reorg, transactions B' and C might BOTH be accepted,
        // when the user only wanted one of them. Specifically, there could
        // be a 1-block reorg away from the chain where transactions A and C
        // were accepted to another chain where B, B', and C were all
        // accepted.
        if (nDepth == 0 && wtx.mapValue.count("replaces_txid")) {
            safeTx = false;
        }

        // Similarly, we should not consider coins from transactions that
        // have been replaced. In the example above, we would want to prevent
        // creation of a transaction A' spending an output of A, because if
        // transaction B were initially confirmed, conflicting with A and
        // A', we wouldn't want to the user to create a transaction D
        // intending to replace A', but potentially resulting in a scenario
        // where A, A', and D could all be accepted (instead of just B and
        // D, or just A and A' like the user would want).
        if (nDepth == 0 && wtx.mapValue.count("replaced_by_txid")) {
            safeTx = false;
        }

        if (fOnlySafe && !safeTx) {
            continue;
        }

        if (nDepth < min_depth || nDepth > max_depth) {
            continue;
        }

        for (unsigned int i = 0; i < wtx.tx->vout.size(); i++) {
            CAmount outValue = wtx.GetOutputValueOut(i);
            CAsset asset = wtx.GetOutputAsset(i);
            if (asset_filter && asset != *asset_filter) {
                continue;
            }
            if (outValue < nMinimumAmount || outValue > nMaximumAmount)
                continue;

            if (coinControl && coinControl->HasSelected() && !coinControl->fAllowOtherInputs && !coinControl->IsSelected(COutPoint(entry.first, i)))
                continue;

            if (IsLockedCoin(entry.first, i))
                continue;

            if (IsSpent(locked_chain, wtxid, i))
                continue;

            isminetype mine = IsMine(wtx.tx->vout[i]);

            if (mine == ISMINE_NO) {
                continue;
            }

            if (!allow_used_addresses && IsUsedDestination(wtxid, i)) {
                continue;
            }

            const SigningProvider* provider = GetSigningProvider();

            bool solvable = provider ? IsSolvable(*provider, wtx.tx->vout[i].scriptPubKey) : false;
            bool spendable = ((mine & ISMINE_SPENDABLE) != ISMINE_NO) || (((mine & ISMINE_WATCH_ONLY) != ISMINE_NO) && (coinControl && coinControl->fAllowWatchOnly && solvable));

            vCoins.push_back(COutput(&wtx, i, nDepth, spendable, solvable, safeTx, (coinControl && coinControl->fAllowWatchOnly)));

            // Checks the sum amount of all UTXO's.
            if (nMinimumSumAmount != MAX_MONEY) {
                nTotal += outValue;

                if (nTotal >= nMinimumSumAmount) {
                    return;
                }
            }

            // Checks the maximum number of UTXO's.
            if (nMaximumCount > 0 && vCoins.size() >= nMaximumCount) {
                return;
            }
        }
    }
}

std::map<CTxDestination, std::vector<COutput>> CWallet::ListCoins(interfaces::Chain::Lock& locked_chain) const
{
    AssertLockHeld(cs_wallet);

    std::map<CTxDestination, std::vector<COutput>> result;
    std::vector<COutput> availableCoins;

    AvailableCoins(locked_chain, availableCoins);

    for (const COutput& coin : availableCoins) {
        CTxDestination address;
        if (coin.fSpendable &&
            ExtractDestination(FindNonChangeParentOutput(*coin.tx->tx, coin.i).scriptPubKey, address)) {
            result[address].emplace_back(std::move(coin));
        }
    }

    std::vector<COutPoint> lockedCoins;
    ListLockedCoins(lockedCoins);
    for (const COutPoint& output : lockedCoins) {
        auto it = mapWallet.find(output.hash);
        if (it != mapWallet.end()) {
            int depth = it->second.GetDepthInMainChain(locked_chain);
            if (depth >= 0 && output.n < it->second.tx->vout.size() &&
                IsMine(it->second.tx->vout[output.n]) == ISMINE_SPENDABLE) {
                CTxDestination address;
                if (ExtractDestination(FindNonChangeParentOutput(*it->second.tx, output.n).scriptPubKey, address)) {
                    result[address].emplace_back(
                        &it->second, output.n, depth, true /* spendable */, true /* solvable */, false /* safe */);
                }
            }
        }
    }

    return result;
}

const CTxOut& CWallet::FindNonChangeParentOutput(const CTransaction& tx, int output) const
{
    const CTransaction* ptx = &tx;
    int n = output;
    while (IsChange(ptx->vout[n]) && ptx->vin.size() > 0) {
        const COutPoint& prevout = ptx->vin[0].prevout;
        auto it = mapWallet.find(prevout.hash);
        if (it == mapWallet.end() || it->second.tx->vout.size() <= prevout.n ||
            !IsMine(it->second.tx->vout[prevout.n])) {
            break;
        }
        ptx = it->second.tx.get();
        n = prevout.n;
    }
    return ptx->vout[n];
}

bool CWallet::SelectCoinsMinConf(const CAmountMap& mapTargetValue, const CoinEligibilityFilter& eligibility_filter, std::vector<OutputGroup> groups,
                                 std::set<CInputCoin>& setCoinsRet, CAmountMap& mapValueRet, const CoinSelectionParams& coin_selection_params, bool& bnb_used) const
{
    setCoinsRet.clear();
    mapValueRet.clear();

    std::vector<OutputGroup> utxo_pool;
    if (coin_selection_params.use_bnb && mapTargetValue.size() == 1) {
        // ELEMENTS:
        CAsset asset = mapTargetValue.begin()->first;
        CAmount nTargetValue = mapTargetValue.begin()->second;
        // Get output groups that only contain this asset.
        std::vector<OutputGroup> asset_groups;
        for (OutputGroup g : groups) {
            bool add = true;
            for (CInputCoin c : g.m_outputs) {
                if (c.asset != asset) {
                    add = false;
                    break;
                }
            }

            if (add) {
                asset_groups.push_back(g);
            }
        }
        // END ELEMENTS

        // Get long term estimate
        FeeCalculation feeCalc;
        CCoinControl temp;
        temp.m_confirm_target = 1008;
        CFeeRate long_term_feerate = GetMinimumFeeRate(*this, temp, &feeCalc);

        // Calculate cost of change
        CAmount cost_of_change = GetDiscardRate(*this).GetFee(coin_selection_params.change_spend_size) + coin_selection_params.effective_fee.GetFee(coin_selection_params.change_output_size);

        // Filter by the min conf specs and add to utxo_pool and calculate effective value
        for (OutputGroup& group : asset_groups) {
            if (!group.EligibleForSpending(eligibility_filter)) continue;

            group.fee = 0;
            group.long_term_fee = 0;
            group.effective_value = 0;
            for (auto it = group.m_outputs.begin(); it != group.m_outputs.end(); ) {
                const CInputCoin& coin = *it;
                CAmount effective_value = coin.value - (coin.m_input_bytes < 0 ? 0 : coin_selection_params.effective_fee.GetFee(coin.m_input_bytes));
                // Only include outputs that are positive effective value (i.e. not dust)
                if (effective_value > 0) {
                    group.fee += coin.m_input_bytes < 0 ? 0 : coin_selection_params.effective_fee.GetFee(coin.m_input_bytes);
                    group.long_term_fee += coin.m_input_bytes < 0 ? 0 : long_term_feerate.GetFee(coin.m_input_bytes);
                    group.effective_value += effective_value;
                    ++it;
                } else {
                    it = group.Discard(coin);
                }
            }
            if (group.effective_value > 0) utxo_pool.push_back(group);
        }
        // Calculate the fees for things that aren't inputs
        CAmount not_input_fees = coin_selection_params.effective_fee.GetFee(coin_selection_params.tx_noinputs_size);
        bnb_used = true;
        CAmount nValueRet;
        bool ret = SelectCoinsBnB(utxo_pool, nTargetValue, cost_of_change, setCoinsRet, nValueRet, not_input_fees);
        mapValueRet[asset] = nValueRet;
        return ret;
    } else {
        // Filter by the min conf specs and add to utxo_pool
        for (const OutputGroup& group : groups) {
            if (!group.EligibleForSpending(eligibility_filter)) continue;
            utxo_pool.push_back(group);
        }
        bnb_used = false;
        return KnapsackSolver(mapTargetValue, utxo_pool, setCoinsRet, mapValueRet);
    }
}

bool CWallet::SelectCoins(const std::vector<COutput>& vAvailableCoins, const CAmountMap& mapTargetValue, std::set<CInputCoin>& setCoinsRet, CAmountMap& mapValueRet, const CCoinControl& coin_control, CoinSelectionParams& coin_selection_params, bool& bnb_used) const
{
    AssertLockHeld(cs_wallet); // mapWallet
    std::vector<COutput> vCoins(vAvailableCoins);

    // coin control -> return all selected outputs (we want all selected to go into the transaction for sure)
    if (coin_control.HasSelected() && !coin_control.fAllowOtherInputs)
    {
        // We didn't use BnB here, so set it to false.
        bnb_used = false;

        for (const COutput& out : vCoins)
        {
            if (!out.fSpendable)
                 continue;

            CAmount amt = out.tx->GetOutputValueOut(out.i);
            if (amt < 0) {
                continue;
            }
            mapValueRet[out.tx->GetOutputAsset(out.i)] += amt;
            setCoinsRet.insert(out.GetInputCoin());
        }
        return (mapValueRet >= mapTargetValue);
    }

    // calculate value from preset inputs and store them
    std::set<CInputCoin> setPresetCoins;
    CAmountMap mapValueFromPresetInputs;

    std::vector<COutPoint> vPresetInputs;
    coin_control.ListSelected(vPresetInputs);
    for (const COutPoint& outpoint : vPresetInputs)
    {
        // For now, don't use BnB if preset inputs are selected. TODO: Enable this later
        bnb_used = false;
        coin_selection_params.use_bnb = false;

        std::map<uint256, CWalletTx>::const_iterator it = mapWallet.find(outpoint.hash);
        if (it != mapWallet.end())
        {
            const CWalletTx& wtx = it->second;
            // Clearly invalid input, fail
            if (wtx.tx->vout.size() <= outpoint.n)
                return false;

            // Just to calculate the marginal byte size
            CAmount amt = wtx.GetOutputValueOut(outpoint.n);
            if (amt < 0) {
                continue;
            }
            mapValueFromPresetInputs[wtx.GetOutputAsset(outpoint.n)] += amt;
            setPresetCoins.insert(CInputCoin(&wtx, outpoint.n));
        } else
            return false; // TODO: Allow non-wallet inputs
    }

    // remove preset inputs from vCoins
    for (std::vector<COutput>::iterator it = vCoins.begin(); it != vCoins.end() && coin_control.HasSelected();)
    {
        if (setPresetCoins.count(it->GetInputCoin()))
            it = vCoins.erase(it);
        else
            ++it;
    }

    // ELEMENTS: filter coins for assets we are interested in; always keep policyAsset for fees
    for (std::vector<COutput>::iterator it = vCoins.begin(); it != vCoins.end() && coin_control.HasSelected();) {
        CAsset asset = it->GetInputCoin().asset;
        if (asset != ::policyAsset && mapTargetValue.find(asset) == mapTargetValue.end()) {
            it = vCoins.erase(it);
        } else {
            ++it;
        }
    }

    // form groups from remaining coins; note that preset coins will not
    // automatically have their associated (same address) coins included
    if (coin_control.m_avoid_partial_spends && vCoins.size() > OUTPUT_GROUP_MAX_ENTRIES) {
        // Cases where we have 11+ outputs all pointing to the same destination may result in
        // privacy leaks as they will potentially be deterministically sorted. We solve that by
        // explicitly shuffling the outputs before processing
        Shuffle(vCoins.begin(), vCoins.end(), FastRandomContext());
    }
    std::vector<OutputGroup> groups = GroupOutputs(vCoins, !coin_control.m_avoid_partial_spends);

    unsigned int limit_ancestor_count;
    unsigned int limit_descendant_count;
    chain().getPackageLimits(limit_ancestor_count, limit_descendant_count);
    size_t max_ancestors = (size_t)std::max<int64_t>(1, limit_ancestor_count);
    size_t max_descendants = (size_t)std::max<int64_t>(1, limit_descendant_count);
    bool fRejectLongChains = gArgs.GetBoolArg("-walletrejectlongchains", DEFAULT_WALLET_REJECT_LONG_CHAINS);

    // We will have to do coin selection on the difference between the target and the provided values.
    // However, some inputs can be provided with assets that are not in the target, we need to make sure
    // the map of the difference does not have negative values.
    CAmountMap mapTargetMinusPreset = mapTargetValue - mapValueFromPresetInputs;
    for (CAmountMap::const_iterator it = mapTargetMinusPreset.begin(); it != mapTargetMinusPreset.end();) {
        if (it->second <= 0) {
            it = mapTargetMinusPreset.erase(it);
        } else {
            ++it;
        }
    }

    bool res = mapTargetValue <= mapValueFromPresetInputs ||
        SelectCoinsMinConf(mapTargetMinusPreset, CoinEligibilityFilter(1, 6, 0), groups, setCoinsRet, mapValueRet, coin_selection_params, bnb_used) ||
        SelectCoinsMinConf(mapTargetMinusPreset, CoinEligibilityFilter(1, 1, 0), groups, setCoinsRet, mapValueRet, coin_selection_params, bnb_used) ||
        (m_spend_zero_conf_change && SelectCoinsMinConf(mapTargetMinusPreset, CoinEligibilityFilter(0, 1, 2), groups, setCoinsRet, mapValueRet, coin_selection_params, bnb_used)) ||
        (m_spend_zero_conf_change && SelectCoinsMinConf(mapTargetMinusPreset, CoinEligibilityFilter(0, 1, std::min((size_t)4, max_ancestors/3), std::min((size_t)4, max_descendants/3)), groups, setCoinsRet, mapValueRet, coin_selection_params, bnb_used)) ||
        (m_spend_zero_conf_change && SelectCoinsMinConf(mapTargetMinusPreset, CoinEligibilityFilter(0, 1, max_ancestors/2, max_descendants/2), groups, setCoinsRet, mapValueRet, coin_selection_params, bnb_used)) ||
        (m_spend_zero_conf_change && SelectCoinsMinConf(mapTargetMinusPreset, CoinEligibilityFilter(0, 1, max_ancestors-1, max_descendants-1), groups, setCoinsRet, mapValueRet, coin_selection_params, bnb_used)) ||
        (m_spend_zero_conf_change && !fRejectLongChains && SelectCoinsMinConf(mapTargetMinusPreset, CoinEligibilityFilter(0, 1, std::numeric_limits<uint64_t>::max()), groups, setCoinsRet, mapValueRet, coin_selection_params, bnb_used));

    // because SelectCoinsMinConf clears the setCoinsRet, we now add the possible inputs to the coinset
    util::insert(setCoinsRet, setPresetCoins);

    // add preset inputs to the total value selected
    mapValueRet += mapValueFromPresetInputs;

    return res;
}

bool CWallet::SignTransaction(CMutableTransaction& tx)
{
    AssertLockHeld(cs_wallet);

    // sign the new tx
    int nIn = 0;
    for (auto& input : tx.vin) {
        std::map<uint256, CWalletTx>::const_iterator mi = mapWallet.find(input.prevout.hash);
        if(mi == mapWallet.end() || input.prevout.n >= mi->second.tx->vout.size()) {
            return false;
        }
        const CScript& scriptPubKey = mi->second.tx->vout[input.prevout.n].scriptPubKey;
        const CConfidentialValue& amount = mi->second.tx->vout[input.prevout.n].nValue;
        SignatureData sigdata;

        const SigningProvider* provider = GetSigningProvider();
        if (!provider) {
            return false;
        }

        if (!ProduceSignature(*provider, MutableTransactionSignatureCreator(&tx, nIn, amount, SIGHASH_ALL), scriptPubKey, sigdata)) {
            return false;
        }
        UpdateTransaction(tx, nIn, sigdata);
        nIn++;
    }
    return true;
}

bool CWallet::FundTransaction(CMutableTransaction& tx, CAmount& nFeeRet, int& nChangePosInOut, std::string& strFailReason, bool lockUnspents, const std::set<int>& setSubtractFeeFromOutputs, CCoinControl coinControl)
{
    std::vector<CRecipient> vecSend;
    std::set<CAsset> setAssets;

    // Turn the txout set into a CRecipient vector.
    for (size_t idx = 0; idx < tx.vout.size(); idx++) {
        const CTxOut& txOut = tx.vout[idx];

        // ELEMENTS:
        if (!txOut.nValue.IsExplicit() || !txOut.nAsset.IsExplicit()) {
            strFailReason = _("Pre-funded amounts must be non-blinded").translated;
            return false;
        }

        // Account for the asset in the possible change destinations.
        setAssets.insert(txOut.nAsset.GetAsset());

        // Fee outputs should not be added to avoid overpayment of fees
        if (txOut.IsFee()) {
            continue;
        }

        CRecipient recipient = {txOut.scriptPubKey, txOut.nValue.GetAmount(), txOut.nAsset.GetAsset(), CPubKey(txOut.nNonce.vchCommitment), setSubtractFeeFromOutputs.count(idx) == 1};
        vecSend.push_back(recipient);
    }

    coinControl.fAllowOtherInputs = true;

    for (const CTxIn& txin : tx.vin) {
        coinControl.Select(txin.prevout);
    }

    // Acquire the locks to prevent races to the new locked unspents between the
    // CreateTransaction call and LockCoin calls (when lockUnspents is true).
    auto locked_chain = chain().lock();
    LOCK(cs_wallet);

    CTransactionRef tx_new;
    BlindDetails* blind_details = g_con_elementsmode ? new BlindDetails() : NULL;
    if (!CreateTransaction(*locked_chain, vecSend, tx_new, nFeeRet, nChangePosInOut, strFailReason, coinControl, false, blind_details)) {
        return false;
    }

    // Wipe outputs and output witness and re-add one by one
    tx.vout.clear();
    tx.witness.vtxoutwit.clear();
    for (unsigned int i = 0; i < tx_new->vout.size(); i++) {
        const CTxOut& out = tx_new->vout[i];
        tx.vout.push_back(out);
        if (tx_new->witness.vtxoutwit.size() > i) {
            // We want to re-add previously existing outwitnesses
            // even though we don't create any new ones
            const CTxOutWitness& outwit = tx_new->witness.vtxoutwit[i];
            tx.witness.vtxoutwit.push_back(outwit);
        }
    }

    // Add new txins while keeping original txin scriptSig/order.
    for (const CTxIn& txin : tx_new->vin) {
        if (!coinControl.IsSelected(txin.prevout)) {
            tx.vin.push_back(txin);

            if (lockUnspents) {
                LockCoin(txin.prevout);
            }
        }
    }

    return true;
}

static bool IsCurrentForAntiFeeSniping(interfaces::Chain& chain, interfaces::Chain::Lock& locked_chain)
{
    if (chain.isInitialBlockDownload()) {
        return false;
    }
    constexpr int64_t MAX_ANTI_FEE_SNIPING_TIP_AGE = 8 * 60 * 60; // in seconds
    if (locked_chain.getBlockTime(*locked_chain.getHeight()) < (GetTime() - MAX_ANTI_FEE_SNIPING_TIP_AGE)) {
        return false;
    }
    return true;
}

/**
 * Return a height-based locktime for new transactions (uses the height of the
 * current chain tip unless we are not synced with the current chain
 */
static uint32_t GetLocktimeForNewTransaction(interfaces::Chain& chain, interfaces::Chain::Lock& locked_chain)
{
    uint32_t const height = locked_chain.getHeight().get_value_or(-1);
    uint32_t locktime;
    // Discourage fee sniping.
    //
    // For a large miner the value of the transactions in the best block and
    // the mempool can exceed the cost of deliberately attempting to mine two
    // blocks to orphan the current best block. By setting nLockTime such that
    // only the next block can include the transaction, we discourage this
    // practice as the height restricted and limited blocksize gives miners
    // considering fee sniping fewer options for pulling off this attack.
    //
    // A simple way to think about this is from the wallet's point of view we
    // always want the blockchain to move forward. By setting nLockTime this
    // way we're basically making the statement that we only want this
    // transaction to appear in the next block; we don't want to potentially
    // encourage reorgs by allowing transactions to appear at lower heights
    // than the next block in forks of the best chain.
    //
    // Of course, the subsidy is high enough, and transaction volume low
    // enough, that fee sniping isn't a problem yet, but by implementing a fix
    // now we ensure code won't be written that makes assumptions about
    // nLockTime that preclude a fix later.
    if (IsCurrentForAntiFeeSniping(chain, locked_chain)) {
        locktime = height;

        // Secondly occasionally randomly pick a nLockTime even further back, so
        // that transactions that are delayed after signing for whatever reason,
        // e.g. high-latency mix networks and some CoinJoin implementations, have
        // better privacy.
        if (GetRandInt(10) == 0)
            locktime = std::max(0, (int)locktime - GetRandInt(100));
    } else {
        // If our chain is lagging behind, we can't discourage fee sniping nor help
        // the privacy of high-latency transactions. To avoid leaking a potentially
        // unique "nLockTime fingerprint", set nLockTime to a constant.
        locktime = 0;
    }
    assert(locktime <= height);
    assert(locktime < LOCKTIME_THRESHOLD);
    return locktime;
}

OutputType CWallet::TransactionChangeType(OutputType change_type, const std::vector<CRecipient>& vecSend)
{
    // If -changetype is specified, always use that change type.
    if (change_type != OutputType::CHANGE_AUTO) {
        return change_type;
    }

    // if m_default_address_type is legacy, use legacy address as change (even
    // if some of the outputs are P2WPKH or P2WSH).
    if (m_default_address_type == OutputType::LEGACY) {
        return OutputType::LEGACY;
    }

    // if any destination is P2WPKH or P2WSH, use P2WPKH for the change
    // output.
    for (const auto& recipient : vecSend) {
        // Check if any destination contains a witness program:
        int witnessversion = 0;
        std::vector<unsigned char> witnessprogram;
        if (recipient.scriptPubKey.IsWitnessProgram(witnessversion, witnessprogram)) {
            return OutputType::BECH32;
        }
    }

    // else use m_default_address_type for change
    return m_default_address_type;
}

// Reset all non-global blinding details.
void resetBlindDetails(BlindDetails* det) {
    det->i_amount_blinds.clear();
    det->i_asset_blinds.clear();
    det->i_assets.clear();
    det->i_amounts.clear();

    det->o_amounts.clear();
    det->o_pubkeys.clear();
    det->o_amount_blinds.clear();
    det->o_assets.clear();
    det->o_asset_blinds.clear();

    det->tx_unblinded_unsigned = CMutableTransaction();
    det->num_to_blind = 0;
    det->change_to_blind = 0;
    det->only_recipient_blind_index = -1;
    det->only_change_pos = -1;
}

bool fillBlindDetails(BlindDetails* det, CWallet* wallet, CMutableTransaction& txNew, std::vector<CInputCoin>& selected_coins, std::string& strFailReason) {
    int num_inputs_blinded = 0;

    // Fill in input blinding details
    for (const CInputCoin& coin : selected_coins) {
        det->i_amount_blinds.push_back(coin.bf_value);
        det->i_asset_blinds.push_back(coin.bf_asset);
        det->i_assets.push_back(coin.asset);
        det->i_amounts.push_back(coin.value);
        if (coin.txout.nValue.IsCommitment() || coin.txout.nAsset.IsCommitment()) {
            num_inputs_blinded++;
        }
    }
    // Fill in output blinding details
    for (size_t nOut = 0; nOut < txNew.vout.size(); nOut++) {
        //TODO(CA) consider removing all blind setting before BlindTransaction as they get cleared anyway
        det->o_amount_blinds.push_back(uint256());
        det->o_asset_blinds.push_back(uint256());
        det->o_assets.push_back(txNew.vout[nOut].nAsset.GetAsset());
        det->o_amounts.push_back(txNew.vout[nOut].nValue.GetAmount());
    }

    // There are a few edge-cases of blinding we need to take care of
    //
    // First, if there are blinded inputs but not outputs to blind
    // We need this to go through, even though no privacy is gained.
    if (num_inputs_blinded > 0 &&  det->num_to_blind == 0) {
        // We need to make sure to dupe an asset that is in input set
        //TODO Have blinding do some extremely minimal rangeproof
        CTxOut newTxOut(det->o_assets.back(), 0, CScript() << OP_RETURN);
        txNew.vout.push_back(newTxOut);
        det->o_pubkeys.push_back(wallet->GetBlindingPubKey(newTxOut.scriptPubKey));
        det->o_amount_blinds.push_back(uint256());
        det->o_asset_blinds.push_back(uint256());
        det->o_amounts.push_back(0);
        det->o_assets.push_back(det->o_assets.back());
        det->num_to_blind++;
        wallet->WalletLogPrintf("Adding OP_RETURN output to complete blinding since there are %d blinded inputs and no blinded outputs\n", num_inputs_blinded);

        // No blinded inputs, but 1 blinded output
    } else if (num_inputs_blinded == 0 && det->num_to_blind == 1) {
        if (det->change_to_blind == 1) {
            // Only 1 blinded change, unblind the change
            //TODO Split up change instead if possible
            if (det->ignore_blind_failure) {
                det->num_to_blind--;
                det->change_to_blind--;
                txNew.vout[det->only_change_pos].nNonce.SetNull();
                det->o_pubkeys[det->only_change_pos] = CPubKey();
                det->o_amount_blinds[det->only_change_pos] = uint256();
                det->o_asset_blinds[det->only_change_pos] = uint256();
                wallet->WalletLogPrintf("Unblinding change at index %d due to lack of inputs and other outputs being blinded.\n", det->only_change_pos);
            } else {
                strFailReason = _("Change output could not be blinded as there are no blinded inputs and no other blinded outputs.").translated;
                return false;
            }
        } else {
            // 1 blinded destination
            // TODO Attempt to get a blinded input, OR add unblinded coin to make blinded change
            assert(det->only_recipient_blind_index != -1);
            if (det->ignore_blind_failure) {
                det->num_to_blind--;
                txNew.vout[det->only_recipient_blind_index].nNonce.SetNull();
                det->o_pubkeys[det->only_recipient_blind_index] = CPubKey();
                det->o_amount_blinds[det->only_recipient_blind_index] = uint256();
                det->o_asset_blinds[det->only_recipient_blind_index] = uint256();
                wallet->WalletLogPrintf("Unblinding single blinded output at index %d due to lack of inputs and other outputs being blinded.\n", det->only_recipient_blind_index);
            } else {
                strFailReason = _("Transaction output could not be blinded as there are no blinded inputs and no other blinded outputs.").translated;
                return false;
            }
        }
    }
    // All other combinations should work.
    return true;
}

bool CWallet::CreateTransaction(interfaces::Chain::Lock& locked_chain, const std::vector<CRecipient>& vecSend, CTransactionRef& tx, CAmount& nFeeRet, int& nChangePosInOut, std::string& strFailReason, const CCoinControl& coin_control, bool sign, BlindDetails* blind_details, const IssuanceDetails* issuance_details) {
    if (blind_details || issuance_details) {
        assert(g_con_elementsmode);
    }

    CAmountMap mapValue;
    // Always assume that we are at least sending policyAsset.
    mapValue[::policyAsset] = 0;
    std::vector<std::unique_ptr<ReserveDestination>> reservedest;
    reservedest.emplace_back(new ReserveDestination(this)); // policy asset
    int nChangePosRequest = nChangePosInOut;
    std::map<CAsset, int> vChangePosInOut;
    unsigned int nSubtractFeeFromAmount = 0;

    std::set<CAsset> assets_seen;
    for (const auto& recipient : vecSend)
    {
        // Pad change keys to cover total possible number of assets
        // One already exists(for policyAsset), so one for each destination
        if (assets_seen.insert(recipient.asset).second) {
            reservedest.emplace_back(new ReserveDestination(this));
        }

        // Skip over issuance outputs, no need to select those coins
        if (recipient.asset == CAsset(uint256S("1")) || recipient.asset == CAsset(uint256S("2"))) {
            continue;
        }

        if (g_con_elementsmode && recipient.asset.IsNull()) {
            strFailReason = _("No asset provided for recipient").translated;
            return false;
        }

        if (mapValue[recipient.asset] < 0 || recipient.nAmount < 0) {
            strFailReason = _("Transaction amounts must not be negative").translated;
            return false;
        }
        mapValue[recipient.asset] += recipient.nAmount;

        if (recipient.fSubtractFeeFromAmount)
            nSubtractFeeFromAmount++;
    }
    if (vecSend.empty())
    {
        strFailReason = _("Transaction must have at least one recipient").translated;
        return false;
    }

    CMutableTransaction txNew;

    txNew.nLockTime = GetLocktimeForNewTransaction(chain(), locked_chain);

    FeeCalculation feeCalc;
    CAmount nFeeNeeded;
    int nBytes;
    {
        std::set<CInputCoin> setCoins;

        // Preserve order of selected inputs for surjection proofs
        std::vector<CInputCoin> selected_coins;

        // A map that keeps track of the change script for each asset and also
        // the index of the reservedest used for that script (-1 if none).
        std::map<CAsset, std::pair<int, CScript>> mapScriptChange;

        auto locked_chain = chain().lock();
        LOCK(cs_wallet);
        {
            std::vector<COutput> vAvailableCoins;
            AvailableCoins(*locked_chain, vAvailableCoins, true, &coin_control, 1, MAX_MONEY, MAX_MONEY, 0);
            CoinSelectionParams coin_selection_params; // Parameters for coin selection, init with dummy

            mapScriptChange.clear();
            if (coin_control.destChange.size() > 0) {
                for (const auto& dest : coin_control.destChange) {
                    // No need to test we cover all assets.  We produce error for that later.
                    mapScriptChange[dest.first] = std::pair<int, CScript>(-1, GetScriptForDestination(dest.second));
                }
            } else { // no coin control: send change to newly generated address
                // Note: We use a new key here to keep it from being obvious which side is the change.
                //  The drawback is that by not reusing a previous key, the change may be lost if a
                //  backup is restored, if the backup doesn't have the new private key for the change.
                //  If we reused the old key, it would be possible to add code to look for and
                //  rediscover unknown transactions that were written with keys of ours to recover
                //  post-backup change.

                // Reserve a new key pair from key pool
                if (!CanGetAddresses(true)) {
                    strFailReason = _("Can't generate a change-address key. No keys in the internal keypool and can't generate any keys.").translated;
                    return false;
                }

                const OutputType change_type = TransactionChangeType(coin_control.m_change_type ? *coin_control.m_change_type : m_default_change_type, vecSend);
                // One change script per output asset.
                size_t index = 0;
                for (const auto& value : mapValue) {
                    CTxDestination dest;
                    if (index >= reservedest.size() || !reservedest[index]->GetReservedDestination(change_type, dest, true)) {
                        strFailReason = _("Keypool ran out, please call keypoolrefill first").translated;
                        return false;
                    }

                    mapScriptChange[value.first] = std::pair<int, CScript>(index, GetScriptForDestination(dest));
                    ++index;
                }

                // Also make sure we have change scripts for the pre-selected inputs.
                std::vector<COutPoint> vPresetInputs;
                coin_control.ListSelected(vPresetInputs);
                for (const COutPoint& presetInput : vPresetInputs) {
                    std::map<uint256, CWalletTx>::const_iterator it = mapWallet.find(presetInput.hash);
                    if (it == mapWallet.end()) {
                        // Ignore this here, will fail more gracefully later.
                        continue;
                    }

                    CAsset asset = it->second.GetOutputAsset(presetInput.n);
                    if (mapScriptChange.find(asset) != mapScriptChange.end()) {
                        // This asset already has a change script.
                        continue;
                    }

                    CTxDestination dest;
                    if (index >= reservedest.size() || !reservedest[index]->GetReservedDestination(change_type, dest, true)) {
                        strFailReason = _("Keypool ran out, please call keypoolrefill first").translated;
                        return false;
                    }

                    mapScriptChange[asset] = std::pair<int, CScript>(index, GetScriptForDestination(dest));
                    ++index;
                }
            }
            assert(mapScriptChange.size() > 0);

            CTxOut change_prototype_txout(mapScriptChange.begin()->first, 0, mapScriptChange.begin()->second.second);
            // TODO CA: Set this for each change output
            coin_selection_params.change_output_size = GetSerializeSize(change_prototype_txout);
            if (g_con_elementsmode) {
                // Assume blinded output for coin selection purposes. Over-paying is ok!
                change_prototype_txout.nAsset.vchCommitment.resize(33);
                coin_selection_params.change_output_size = GetSerializeSize(change_prototype_txout);
                coin_selection_params.change_output_size += DEFAULT_RANGEPROOF_SIZE/WITNESS_SCALE_FACTOR;
            }

            CFeeRate discard_rate = GetDiscardRate(*this);

            // Get the fee rate to use effective values in coin selection
            CFeeRate nFeeRateNeeded = GetMinimumFeeRate(*this, coin_control, &feeCalc);

            // ELEMENTS:
            // Start with tiny non-zero fee for issuance entropy and loop until there is enough fee
            nFeeRet = 1;
            bool pick_new_inputs = true;
            CAmountMap mapValueIn;

            // BnB selector is the only selector used when this is true.
            // That should only happen on the first pass through the loop.
            coin_selection_params.use_bnb = nSubtractFeeFromAmount == 0; // If we are doing subtract fee from recipient, then don't use BnB
            // Start with no fee and loop until there is enough fee
            while (true)
            {
                if (blind_details) {
                    // Clear out previous blinding/data info as needed
                    resetBlindDetails(blind_details);
                }

                // We need to output the position of the policyAsset change output.
                // So we keep track of the change position of all assets
                // individually and set the export variable in the end.
                vChangePosInOut.clear();
                if (nChangePosRequest >= 0) {
                    vChangePosInOut[::policyAsset] = nChangePosRequest;
                }

                txNew.vin.clear();
                txNew.vout.clear();
                txNew.witness.SetNull();
                bool fFirst = true;

                CAmountMap mapValueToSelect = mapValue;
                if (nSubtractFeeFromAmount == 0)
                    mapValueToSelect[::policyAsset] += nFeeRet;

                // vouts to the payees
                coin_selection_params.tx_noinputs_size = 11; // Static vsize overhead + outputs vsize. 4 nVersion, 4 nLocktime, 1 input count, 1 output count, 1 witness overhead (dummy, flag, stack size)
                for (const CRecipient& recipient : vecSend)
                {
                    CTxOut txout(recipient.asset, recipient.nAmount, recipient.scriptPubKey);
                    txout.nNonce.vchCommitment = std::vector<unsigned char>(recipient.confidentiality_key.begin(), recipient.confidentiality_key.end());

                    if (recipient.fSubtractFeeFromAmount)
                    {
                        if (recipient.asset != policyAsset) {
                            strFailReason = strprintf("Wallet does not support more than one type of fee at a time, therefore can not subtract fee from address amount, which is of a different asset id. fee asset: %s recipient asset: %s", policyAsset.GetHex(), recipient.asset.GetHex());
                            return false;
                        }

                        assert(nSubtractFeeFromAmount != 0);
                        txout.nValue = txout.nValue.GetAmount() - nFeeRet / nSubtractFeeFromAmount; // Subtract fee equally from each selected recipient

                        if (fFirst) // first receiver pays the remainder not divisible by output count
                        {
                            fFirst = false;
                            txout.nValue = txout.nValue.GetAmount() - nFeeRet % nSubtractFeeFromAmount;
                        }
                    }
                    // Include the fee cost for outputs. Note this is only used for BnB right now
                    coin_selection_params.tx_noinputs_size += ::GetSerializeSize(txout, PROTOCOL_VERSION);
                    // ELEMENTS: Core's logic isn't great here. We should be computing
                    // cost of making output + future spend. We're not as concerned
                    // about dust anyways, so let's focus upstream.
                    if (recipient.asset == policyAsset && IsDust(txout, chain().relayDustFee()))
                    {
                        if (recipient.fSubtractFeeFromAmount && nFeeRet > 0)
                        {
                            if (txout.nValue.GetAmount() < 0)
                                strFailReason = _("The transaction amount is too small to pay the fee").translated;
                            else
                                strFailReason = _("The transaction amount is too small to send after the fee has been deducted").translated;
                        }
                        else
                            strFailReason = _("Transaction amount too small").translated;
                        return false;
                    }
                    txNew.vout.push_back(txout);
                    if (blind_details) {
                        blind_details->o_pubkeys.push_back(recipient.confidentiality_key);
                        if (blind_details->o_pubkeys.back().IsFullyValid()) {
                            blind_details->num_to_blind++;
                            blind_details->only_recipient_blind_index = txNew.vout.size()-1;
                        }
                    }
                }

                // Choose coins to use
                bool bnb_used;
                if (pick_new_inputs) {
                    mapValueIn.clear();
                    setCoins.clear();
                    int change_spend_size = CalculateMaximumSignedInputSize(change_prototype_txout, this);
                    // If the wallet doesn't know how to sign change output, assume p2sh-p2wpkh
                    // as lower-bound to allow BnB to do it's thing
                    if (change_spend_size == -1) {
                        coin_selection_params.change_spend_size = DUMMY_NESTED_P2WPKH_INPUT_SIZE;
                    } else {
                        coin_selection_params.change_spend_size = (size_t)change_spend_size;
                    }
                    coin_selection_params.effective_fee = nFeeRateNeeded;
                    if (!SelectCoins(vAvailableCoins, mapValueToSelect, setCoins, mapValueIn, coin_control, coin_selection_params, bnb_used))
                    {
                        // If BnB was used, it was the first pass. No longer the first pass and continue loop with knapsack.
                        if (bnb_used) {
                            coin_selection_params.use_bnb = false;
                            continue;
                        }
                        else {
                            strFailReason = _("Insufficient funds").translated;
                            return false;
                        }
                    }
                } else {
                    bnb_used = false;
                }

                const CAmountMap mapChange = mapValueIn - mapValueToSelect;

                for(const auto& assetChange : mapChange) {
                    if (assetChange.second == 0) {
                        vChangePosInOut.erase(assetChange.first);
                        continue;
                    }

                    // Fill a vout to ourself
                    const std::map<CAsset, std::pair<int, CScript>>::const_iterator itScript = mapScriptChange.find(assetChange.first);
                    if (itScript == mapScriptChange.end()) {
                        strFailReason = strprintf("No change destination provided for asset %s", assetChange.first.GetHex());
                        return false;
                    }

                    CTxOut newTxOut(assetChange.first, assetChange.second, itScript->second.second);

                    // Never create dust outputs; if we would, just
                    // add the dust to the fee.
                    // The nChange when BnB is used is always going to go to fees.
                    if (assetChange.first == policyAsset && (IsDust(newTxOut, discard_rate) || bnb_used))
                    {
                        vChangePosInOut.erase(assetChange.first);
                        nFeeRet += assetChange.second;
                    }
                    else
                    {
                        std::map<CAsset, int>::const_iterator itPos = vChangePosInOut.find(assetChange.first);
                        if (itPos == vChangePosInOut.end())
                        {
                            // Insert change txn at random position:
                            int newPos = GetRandInt(txNew.vout.size()+1);

                            // Update existing entries in vChangePos that have been moved.
                            for (std::map<CAsset, int>::iterator it = vChangePosInOut.begin(); it != vChangePosInOut.end(); ++it) {
                                if (it->second >= newPos) {
                                    it->second++;
                                }
                            }

                            vChangePosInOut[assetChange.first] = newPos;
                        }
                        else if ((unsigned int)itPos->second > txNew.vout.size())
                        {
                            strFailReason = _("Change index out of range").translated;
                            return false;
                        }

                        std::vector<CTxOut>::iterator position = txNew.vout.begin()+vChangePosInOut[assetChange.first];
                        if (blind_details) {
                            CPubKey blind_pub = GetBlindingPubKey(itScript->second.second);
                            blind_details->o_pubkeys.insert(blind_details->o_pubkeys.begin() + vChangePosInOut[assetChange.first], blind_pub);
                            assert(blind_pub.IsFullyValid());
                            blind_details->num_to_blind++;
                            blind_details->change_to_blind++;
                            blind_details->only_change_pos = vChangePosInOut[assetChange.first];
                            // Place the blinding pubkey here in case of fundraw calls
                            newTxOut.nNonce.vchCommitment = std::vector<unsigned char>(blind_pub.begin(), blind_pub.end());
                        }
                        txNew.vout.insert(position, newTxOut);
                    }
                }
                // Set the correct nChangePosInOut for output.  Should be policyAsset's position.
                std::map<CAsset, int>::const_iterator itPos = vChangePosInOut.find(::policyAsset);
                if (itPos != vChangePosInOut.end()) {
                    nChangePosInOut = itPos->second;
                } else {
                    // no policy change inserted; others assets may have been
                    nChangePosInOut = -1;
                }

                // Add fee output.
                if (g_con_elementsmode) {
                    CTxOut fee(::policyAsset, nFeeRet, CScript());
                    assert(fee.IsFee());
                    txNew.vout.push_back(fee);
                    if (blind_details) {
                        blind_details->o_pubkeys.push_back(CPubKey());
                    }
                }

                // Set token input if reissuing
                int reissuance_index = -1;
                uint256 token_blinding;

                // Elements: Shuffle here to preserve random ordering for surjection proofs
                selected_coins = std::vector<CInputCoin>(setCoins.begin(), setCoins.end());
                Shuffle(selected_coins.begin(), selected_coins.end(), FastRandomContext());

                // Dummy fill vin for maximum size estimation
                //
                for (const CInputCoin& coin : selected_coins) {
                    txNew.vin.push_back(CTxIn(coin.outpoint, CScript()));

                    if (issuance_details && coin.asset == issuance_details->reissuance_token) {
                        reissuance_index = txNew.vin.size() - 1;
                        token_blinding = coin.bf_asset;
                    }
                }

                std::vector<CKey> issuance_asset_keys;
                std::vector<CKey> issuance_token_keys;
                if (issuance_details) {
                    // Fill in issuances now that inputs are set
                    assert(txNew.vin.size() > 0);
                    int asset_index = -1;
                    int token_index = -1;
                    for (unsigned int i = 0; i < txNew.vout.size(); i++) {
                        if (txNew.vout[i].nAsset.IsExplicit() && txNew.vout[i].nAsset.GetAsset()  == CAsset(uint256S("1"))) {
                            asset_index = i;
                        } else if (txNew.vout[i].nAsset.IsExplicit() && txNew.vout[i].nAsset.GetAsset() == CAsset(uint256S("2"))) {
                            token_index = i;
                        }
                    }
                    // Initial issuance request
                    if (issuance_details->reissuance_asset.IsNull() && issuance_details->reissuance_token.IsNull() && (asset_index != -1 || token_index != -1)) {
                        uint256 entropy;
                        CAsset asset;
                        CAsset token;
                        //TODO take optional contract hash
                        // Initial issuance always uses vin[0]
                        GenerateAssetEntropy(entropy, txNew.vin[0].prevout, uint256());
                        CalculateAsset(asset, entropy);
                        CalculateReissuanceToken(token, entropy, issuance_details->blind_issuance);
                        CScript blindingScript(CScript() << OP_RETURN << std::vector<unsigned char>(txNew.vin[0].prevout.hash.begin(), txNew.vin[0].prevout.hash.end()) << txNew.vin[0].prevout.n);
                        // We're making asset outputs, fill out asset type and issuance input
                        if (asset_index != -1) {
                            txNew.vin[0].assetIssuance.nAmount = txNew.vout[asset_index].nValue;

                            txNew.vout[asset_index].nAsset = asset;
                            if (issuance_details->blind_issuance && blind_details) {
                                issuance_asset_keys.push_back(GetBlindingKey(&blindingScript));
                                blind_details->num_to_blind++;
                            }
                        }
                        // We're making reissuance token outputs
                        if (token_index != -1) {
                            txNew.vin[0].assetIssuance.nInflationKeys = txNew.vout[token_index].nValue;
                            txNew.vout[token_index].nAsset = token;
                            if (issuance_details->blind_issuance && blind_details) {
                                issuance_token_keys.push_back(GetBlindingKey(&blindingScript));
                                blind_details->num_to_blind++;

                                // If we're blinding a token issuance and no assets, we must make
                                // the asset issuance a blinded commitment to 0
                                if (asset_index == -1) {
                                    txNew.vin[0].assetIssuance.nAmount = 0;
                                    issuance_asset_keys.push_back(GetBlindingKey(&blindingScript));
                                    blind_details->num_to_blind++;
                                }
                            }
                        }
                    // Asset being reissued with explicitly named asset/token
                    } else if (asset_index != -1) {
                        assert(reissuance_index != -1);
                        // Fill in output with issuance
                        txNew.vout[asset_index].nAsset = issuance_details->reissuance_asset;

                        // Fill in issuance
                        // Blinding revealing underlying asset
                        txNew.vin[reissuance_index].assetIssuance.assetBlindingNonce = token_blinding;
                        txNew.vin[reissuance_index].assetIssuance.assetEntropy = issuance_details->entropy;
                        txNew.vin[reissuance_index].assetIssuance.nAmount = txNew.vout[asset_index].nValue;

                        // If blinded token derivation, blind the issuance
                        CAsset temp_token;
                        CalculateReissuanceToken(temp_token, issuance_details->entropy, true);
                        if (temp_token == issuance_details->reissuance_token && blind_details) {
                            CScript blindingScript(CScript() << OP_RETURN << std::vector<unsigned char>(txNew.vin[reissuance_index].prevout.hash.begin(), txNew.vin[reissuance_index].prevout.hash.end()) << txNew.vin[reissuance_index].prevout.n);
                            issuance_asset_keys.resize(reissuance_index);
                            issuance_asset_keys.push_back(GetBlindingKey(&blindingScript));
                            blind_details->num_to_blind++;
                        }
                    }
                }

                if (blind_details) {
                    if (!fillBlindDetails(blind_details, this, txNew, selected_coins, strFailReason)) {
                        return false;
                    }

                    // Keep a backup of transaction in case re-blinding necessary
                    blind_details->tx_unblinded_unsigned = txNew;
                    int ret = BlindTransaction(blind_details->i_amount_blinds, blind_details->i_asset_blinds, blind_details->i_assets, blind_details->i_amounts, blind_details->o_amount_blinds, blind_details->o_asset_blinds,  blind_details->o_pubkeys, issuance_asset_keys, issuance_token_keys, txNew);
                    assert(ret != -1);
                    if (ret != blind_details->num_to_blind) {
                        strFailReason = _("Unable to blind the transaction properly. This should not happen.").translated;
                        return false;
                    }
                }

                nBytes = CalculateMaximumSignedTxSize(CTransaction(txNew), this, coin_control.fAllowWatchOnly);
                if (nBytes < 0) {
                    strFailReason = _("Signing transaction failed").translated;
                    return false;
                }

                // Remove blinding if we're not actually signing
                if (blind_details && !sign) {
                    txNew = blind_details->tx_unblinded_unsigned;
                }

                nFeeNeeded = GetMinimumFee(*this, nBytes, coin_control, &feeCalc);
                if (feeCalc.reason == FeeReason::FALLBACK && !m_allow_fallback_fee) {
                    // eventually allow a fallback fee
                    strFailReason = _("Fee estimation failed. Fallbackfee is disabled. Wait a few blocks or enable -fallbackfee.").translated;
                    return false;
                }

                if (nFeeRet >= nFeeNeeded) {
                    // Reduce fee to only the needed amount if possible. This
                    // prevents potential overpayment in fees if the coins
                    // selected to meet nFeeNeeded result in a transaction that
                    // requires less fee than the prior iteration.

                    // If we have no change and a big enough excess fee, then
                    // try to construct transaction again only without picking
                    // new inputs. We now know we only need the smaller fee
                    // (because of reduced tx size) and so we should add a
                    // change output. Only try this once.
                    if (nChangePosInOut == -1 && nSubtractFeeFromAmount == 0 && pick_new_inputs) {
                        unsigned int tx_size_with_change = nBytes + coin_selection_params.change_output_size + 2; // Add 2 as a buffer in case increasing # of outputs changes compact size
                        CAmount fee_needed_with_change = GetMinimumFee(*this, tx_size_with_change, coin_control, nullptr);
                        CAmount minimum_value_for_change = GetDustThreshold(change_prototype_txout, discard_rate);
                        if (nFeeRet >= fee_needed_with_change + minimum_value_for_change) {
                            pick_new_inputs = false;
                            nFeeRet = fee_needed_with_change;
                            continue;
                        }
                    }

                    // If we have change output already, just increase it
                    if (nFeeRet > nFeeNeeded && nChangePosInOut != -1 && nSubtractFeeFromAmount == 0) {
                        CAmount extraFeePaid = nFeeRet - nFeeNeeded;

                        // If blinding we need to edit the unblinded tx and re-blind. Otherwise just edit the tx.
                        if (blind_details) {
                            txNew = blind_details->tx_unblinded_unsigned;
                            std::vector<CTxOut>::iterator change_position = txNew.vout.begin() + nChangePosInOut;
                            change_position->nValue = change_position->nValue.GetAmount() + extraFeePaid;
                            blind_details->o_amounts[nChangePosInOut] = change_position->nValue.GetAmount();

                            nFeeRet -= extraFeePaid;
                            txNew.vout.back().nValue = nFeeRet; // update fee output
                            blind_details->o_amounts.back() = nFeeRet;

                            // Wipe output blinding factors and start over
                            blind_details->o_amount_blinds.clear();

                            blind_details->o_asset_blinds.clear();

                            // Re-blind tx after editing and change.
                            blind_details->tx_unblinded_unsigned = txNew;
                            int ret = BlindTransaction(blind_details->i_amount_blinds, blind_details->i_asset_blinds, blind_details->i_assets, blind_details->i_amounts, blind_details->o_amount_blinds, blind_details->o_asset_blinds,  blind_details->o_pubkeys, issuance_asset_keys, issuance_token_keys, txNew);
                            assert(ret != -1);
                            if (ret != blind_details->num_to_blind) {
                                strFailReason = _("Unable to blind the transaction properly. This should not happen.").translated;
                                return false;
                            }
                        } else {
                            std::vector<CTxOut>::iterator change_position = txNew.vout.begin() + nChangePosInOut;
                            change_position->nValue = change_position->nValue.GetAmount() + extraFeePaid;
                            nFeeRet -= extraFeePaid;
                            if (g_con_elementsmode) {
                                txNew.vout.back().nValue = nFeeRet; // update fee output
                            }
                        }
                    }
                    break; // Done, enough fee included.
                }
                else if (!pick_new_inputs) {
                    // This shouldn't happen, we should have had enough excess
                    // fee to pay for the new output and still meet nFeeNeeded
                    // Or we should have just subtracted fee from recipients and
                    // nFeeNeeded should not have changed
                    strFailReason = _("Transaction fee and change calculation failed").translated;
                    return false;
                }

                // Try to reduce change to include necessary fee
                if (nChangePosInOut != -1 && nSubtractFeeFromAmount == 0) {
                    CAmount additionalFeeNeeded = nFeeNeeded - nFeeRet;

                    // If blinding we need to edit the unblinded tx and re-blind. Otherwise just edit the tx.
                    if (blind_details) {
                        txNew = blind_details->tx_unblinded_unsigned;
                        std::vector<CTxOut>::iterator change_position = txNew.vout.begin() + nChangePosInOut;
                        // Only reduce change if remaining amount is still a large enough output.
                        if (change_position->nValue.GetAmount() >= MIN_FINAL_CHANGE + additionalFeeNeeded) {
                            change_position->nValue = change_position->nValue.GetAmount() - additionalFeeNeeded;
                            blind_details->o_amounts[nChangePosInOut] = change_position->nValue.GetAmount();

                            nFeeRet += additionalFeeNeeded;
                            txNew.vout.back().nValue = nFeeRet; // update fee output
                            blind_details->o_amounts.back() = nFeeRet; // update change details
                            // Wipe output blinding factors and start over
                            blind_details->o_amount_blinds.clear();

                            blind_details->o_asset_blinds.clear();

                            // Re-blind tx after editing and change.
                            blind_details->tx_unblinded_unsigned = txNew;
                            int ret = BlindTransaction(blind_details->i_amount_blinds, blind_details->i_asset_blinds, blind_details->i_assets, blind_details->i_amounts, blind_details->o_amount_blinds, blind_details->o_asset_blinds,  blind_details->o_pubkeys, issuance_asset_keys, issuance_token_keys, txNew);
                            assert(ret != -1);
                            if (ret != blind_details->num_to_blind) {
                                strFailReason = _("Unable to blind the transaction properly. This should not happen.").translated;
                                return false;
                            }
                            break; // Done, able to increase fee from change
                        }
                    } else {
                        std::vector<CTxOut>::iterator change_position = txNew.vout.begin() + nChangePosInOut;
                        // Only reduce change if remaining amount is still a large enough output.
                        if (change_position->nValue.GetAmount() >= MIN_FINAL_CHANGE + additionalFeeNeeded) {
                            change_position->nValue = change_position->nValue.GetAmount() - additionalFeeNeeded;
                            nFeeRet += additionalFeeNeeded;
                            if (g_con_elementsmode) {
                                txNew.vout.back().nValue = nFeeRet; // update fee output
                            }
                            break; // Done, able to increase fee from change
                        }
                    }
                }

                // If subtracting fee from recipients, we now know what fee we
                // need to subtract, we have no reason to reselect inputs
                if (nSubtractFeeFromAmount > 0) {
                    pick_new_inputs = false;
                }

                // Include more fee and try again.
                nFeeRet = nFeeNeeded;
                coin_selection_params.use_bnb = false;
                continue;
            }
        }

        // Release any change keys that we didn't use.
        for (const auto& it : mapScriptChange) {
            int index = it.second.first;
            if (index < 0) {
                continue;
            }

            if (vChangePosInOut.find(it.first) == vChangePosInOut.end()) {
                reservedest[index]->ReturnDestination();
            }
        }

        // Note how the sequence number is set to non-maxint so that
        // the nLockTime set above actually works.
        //
        // BIP125 defines opt-in RBF as any nSequence < maxint-1, so
        // we use the highest possible value in that range (maxint-2)
        // to avoid conflicting with other possible uses of nSequence,
        // and in the spirit of "smallest possible change from prior
        // behavior."
        const uint32_t nSequence = coin_control.m_signal_bip125_rbf.get_value_or(m_signal_rbf) ? MAX_BIP125_RBF_SEQUENCE : (CTxIn::SEQUENCE_FINAL - 1);
        for (auto& input : txNew.vin) {
            // Remove sigs and then set sequence
            input.scriptSig = CScript();
            input.nSequence = nSequence;
        }
        // Also remove witness data for scripts
        for (auto& inwit : txNew.witness.vtxinwit) {
            inwit.scriptWitness.SetNull();
        }

        // Do the same things for unblinded version of tx when applicable
        if (blind_details) {
            for (auto& input : blind_details->tx_unblinded_unsigned.vin) {
                input.nSequence = nSequence;
            }
        }

        // Print blinded transaction info before we possibly blow it away when !sign.
        if (blind_details) {
            std::string summary = "CreateTransaction created blinded transaction:\nIN: ";
            for (unsigned int i = 0; i < selected_coins.size(); ++i) {
                if (i > 0) {
                    summary += "    ";
                }
                summary += strprintf("#%d: %s [%s] (%s [%s])\n", i,
                    selected_coins[i].value,
                    selected_coins[i].txout.nValue.IsExplicit() ? "explicit" : "blinded",
                    selected_coins[i].asset.GetHex(),
                    selected_coins[i].txout.nAsset.IsExplicit() ? "explicit" : "blinded"
                );
            }
            summary += "OUT: ";
            for (unsigned int i = 0; i < txNew.vout.size(); ++i) {
                if (i > 0) {
                    summary += "     ";
                }
                CTxOut unblinded = blind_details->tx_unblinded_unsigned.vout[i];
                summary += strprintf("#%d: %s%s [%s] (%s [%s])\n", i,
                    txNew.vout[i].IsFee() ? "[fee] " : "",
                    unblinded.nValue.GetAmount(),
                    txNew.vout[i].nValue.IsExplicit() ? "explicit" : "blinded",
                    unblinded.nAsset.GetAsset().GetHex(),
                    txNew.vout[i].nAsset.IsExplicit() ? "explicit" : "blinded"
                );
            }
            WalletLogPrintf(summary+"\n");
        }

        if (sign)
        {
            int nIn = 0;
            for (const auto& coin : selected_coins)
            {
                const CScript& scriptPubKey = coin.txout.scriptPubKey;
                SignatureData sigdata;

                const SigningProvider* provider = GetSigningProvider();
                if (!provider) {
                    return false;
                }

                if (!ProduceSignature(*provider, MutableTransactionSignatureCreator(&txNew, nIn, coin.txout.nValue, SIGHASH_ALL), scriptPubKey, sigdata))
                {
                    strFailReason = _("Signing transaction failed").translated;
                    return false;
                } else {
                    UpdateTransaction(txNew, nIn, sigdata);
                }

                nIn++;
            }
        } else if (blind_details) {
            // "sign" also means blind for the purposes of making a complete tx
            // or just funding one properly
            txNew = blind_details->tx_unblinded_unsigned;
        }

        // Normalize the witness in case it is not serialized before mempool
        if (!txNew.HasWitness()) {
            txNew.witness.SetNull();
        }

        // Return the constructed transaction data.
        tx = MakeTransactionRef(std::move(txNew));

        // Limit size
        if (GetTransactionWeight(*tx) > MAX_STANDARD_TX_WEIGHT)
        {
            strFailReason = _("Transaction too large").translated;
            return false;
        }
    }

    if (nFeeRet > m_default_max_tx_fee) {
        strFailReason = TransactionErrorString(TransactionError::MAX_FEE_EXCEEDED);
        return false;
    }

    if (gArgs.GetBoolArg("-walletrejectlongchains", DEFAULT_WALLET_REJECT_LONG_CHAINS)) {
        // Lastly, ensure this tx will pass the mempool's chain limits
        if (!chain().checkChainLimits(tx)) {
            strFailReason = _("Transaction has too long of a mempool chain").translated;
            return false;
        }
    }

    // Before we return success, we assume any change key will be used to prevent
    // accidental re-use.
    for (auto& reservedest_ : reservedest) {
        reservedest_->KeepDestination();
    }

    WalletLogPrintf("Fee Calculation: Fee:%d Bytes:%u Needed:%d Tgt:%d (requested %d) Reason:\"%s\" Decay %.5f: Estimation: (%g - %g) %.2f%% %.1f/(%.1f %d mem %.1f out) Fail: (%g - %g) %.2f%% %.1f/(%.1f %d mem %.1f out)\n",
              nFeeRet, nBytes, nFeeNeeded, feeCalc.returnedTarget, feeCalc.desiredTarget, StringForFeeReason(feeCalc.reason), feeCalc.est.decay,
              feeCalc.est.pass.start, feeCalc.est.pass.end,
              100 * feeCalc.est.pass.withinTarget / (feeCalc.est.pass.totalConfirmed + feeCalc.est.pass.inMempool + feeCalc.est.pass.leftMempool),
              feeCalc.est.pass.withinTarget, feeCalc.est.pass.totalConfirmed, feeCalc.est.pass.inMempool, feeCalc.est.pass.leftMempool,
              feeCalc.est.fail.start, feeCalc.est.fail.end,
              100 * feeCalc.est.fail.withinTarget / (feeCalc.est.fail.totalConfirmed + feeCalc.est.fail.inMempool + feeCalc.est.fail.leftMempool),
              feeCalc.est.fail.withinTarget, feeCalc.est.fail.totalConfirmed, feeCalc.est.fail.inMempool, feeCalc.est.fail.leftMempool);
    return true;
}

void CWallet::CommitTransaction(CTransactionRef tx, mapValue_t mapValue, std::vector<std::pair<std::string, std::string>> orderForm, const BlindDetails* blind_details)
{
    auto locked_chain = chain().lock();
    LOCK(cs_wallet);

    CWalletTx wtxNew(this, std::move(tx));
    wtxNew.mapValue = std::move(mapValue);
    wtxNew.vOrderForm = std::move(orderForm);
    wtxNew.fTimeReceivedIsTxTime = true;
    wtxNew.fFromMe = true;

    // Write down blinding information
    if (blind_details) {
        assert(blind_details->o_amounts.size() == wtxNew.tx->vout.size());
        assert(blind_details->o_asset_blinds.size() == wtxNew.tx->vout.size());
        assert(blind_details->o_amount_blinds.size() == wtxNew.tx->vout.size());
        for (unsigned int i = 0; i < blind_details->o_amounts.size(); i++) {
            wtxNew.SetBlindingData(i, blind_details->o_pubkeys[i], blind_details->o_amounts[i], blind_details->o_amount_blinds[i], blind_details->o_assets[i], blind_details->o_asset_blinds[i]);
        }
    }

    WalletLogPrintf("CommitTransaction:\n%s", wtxNew.tx->ToString()); /* Continued */

    // Add tx to wallet, because if it has change it's also ours,
    // otherwise just for transaction history.
    AddToWallet(wtxNew);

    // Notify that old coins are spent
    for (const CTxIn& txin : wtxNew.tx->vin)
    {
        // Pegins are not in our UTXO set.
        if (txin.m_is_pegin)
            continue;

        CWalletTx &coin = mapWallet.at(txin.prevout.hash);
        coin.BindWallet(this);
        NotifyTransactionChanged(this, coin.GetHash(), CT_UPDATED);
    }

    // Get the inserted-CWalletTx from mapWallet so that the
    // fInMempool flag is cached properly
    CWalletTx& wtx = mapWallet.at(wtxNew.GetHash());

    if (!fBroadcastTransactions) {
        // Don't submit tx to the mempool
        return;
    }

    std::string err_string;
    if (!wtx.SubmitMemoryPoolAndRelay(err_string, true, *locked_chain)) {
        WalletLogPrintf("CommitTransaction(): Transaction cannot be broadcast immediately, %s\n", err_string);
        // TODO: if we expect the failure to be long term or permanent, instead delete wtx from the wallet and return failure.
    }
}

DBErrors CWallet::LoadWallet(bool& fFirstRunRet)
{
    // Even if we don't use this lock in this function, we want to preserve
    // lock order in LoadToWallet if query of chain state is needed to know
    // tx status. If lock can't be taken (e.g wallet-tool), tx confirmation
    // status may be not reliable.
    auto locked_chain = LockChain();
    LOCK(cs_wallet);

    fFirstRunRet = false;
    DBErrors nLoadWalletRet = WalletBatch(*database,"cr+").LoadWallet(this);
    if (nLoadWalletRet == DBErrors::NEED_REWRITE)
    {
        if (database->Rewrite("\x04pool"))
        {
            setInternalKeyPool.clear();
            setExternalKeyPool.clear();
            m_spk_man->m_pool_key_to_index.clear();
            // Note: can't top-up keypool here, because wallet is locked.
            // User will be prompted to unlock wallet the next operation
            // that requires a new key.
        }
    }

    {
        LOCK(cs_KeyStore);
        // This wallet is in its first run if all of these are empty
        fFirstRunRet = mapKeys.empty() && mapCryptedKeys.empty() && mapWatchKeys.empty() && setWatchOnly.empty() && mapScripts.empty()
            && !IsWalletFlagSet(WALLET_FLAG_DISABLE_PRIVATE_KEYS) && !IsWalletFlagSet(WALLET_FLAG_BLANK_WALLET);
    }

    if (nLoadWalletRet != DBErrors::LOAD_OK)
        return nLoadWalletRet;

    return DBErrors::LOAD_OK;
}

DBErrors CWallet::ZapSelectTx(std::vector<uint256>& vHashIn, std::vector<uint256>& vHashOut)
{
    AssertLockHeld(cs_wallet);
    DBErrors nZapSelectTxRet = WalletBatch(*database, "cr+").ZapSelectTx(vHashIn, vHashOut);
    for (uint256 hash : vHashOut) {
        const auto& it = mapWallet.find(hash);
        wtxOrdered.erase(it->second.m_it_wtxOrdered);
        mapWallet.erase(it);
        NotifyTransactionChanged(this, hash, CT_DELETED);
    }

    if (nZapSelectTxRet == DBErrors::NEED_REWRITE)
    {
        if (database->Rewrite("\x04pool"))
        {
            setInternalKeyPool.clear();
            setExternalKeyPool.clear();
            m_spk_man->m_pool_key_to_index.clear();
            // Note: can't top-up keypool here, because wallet is locked.
            // User will be prompted to unlock wallet the next operation
            // that requires a new key.
        }
    }

    if (nZapSelectTxRet != DBErrors::LOAD_OK)
        return nZapSelectTxRet;

    MarkDirty();

    return DBErrors::LOAD_OK;
}

DBErrors CWallet::ZapWalletTx(std::vector<CWalletTx>& vWtx)
{
    DBErrors nZapWalletTxRet = WalletBatch(*database,"cr+").ZapWalletTx(vWtx);
    if (nZapWalletTxRet == DBErrors::NEED_REWRITE)
    {
        if (database->Rewrite("\x04pool"))
        {
            LOCK(cs_wallet);
            setInternalKeyPool.clear();
            setExternalKeyPool.clear();
            m_spk_man->m_pool_key_to_index.clear();
            // Note: can't top-up keypool here, because wallet is locked.
            // User will be prompted to unlock wallet the next operation
            // that requires a new key.
        }
    }

    if (nZapWalletTxRet != DBErrors::LOAD_OK)
        return nZapWalletTxRet;

    return DBErrors::LOAD_OK;
}

bool CWallet::SetAddressBookWithDB(WalletBatch& batch, const CTxDestination& address, const std::string& strName, const std::string& strPurpose)
{
    bool fUpdated = false;
    {
        LOCK(cs_wallet);
        std::map<CTxDestination, CAddressBookData>::iterator mi = mapAddressBook.find(address);
        fUpdated = mi != mapAddressBook.end();
        mapAddressBook[address].name = strName;
        if (!strPurpose.empty()) /* update purpose only if requested */
            mapAddressBook[address].purpose = strPurpose;
    }
    NotifyAddressBookChanged(this, address, strName, IsMine(address) != ISMINE_NO,
                             strPurpose, (fUpdated ? CT_UPDATED : CT_NEW) );
    if (!strPurpose.empty() && !batch.WritePurpose(EncodeDestination(address), strPurpose))
        return false;
    return batch.WriteName(EncodeDestination(address), strName);
}

bool CWallet::SetAddressBook(const CTxDestination& address, const std::string& strName, const std::string& strPurpose)
{
    WalletBatch batch(*database);
    return SetAddressBookWithDB(batch, address, strName, strPurpose);
}

bool CWallet::DelAddressBook(const CTxDestination& address)
{
    {
        LOCK(cs_wallet);

        // Delete destdata tuples associated with address
        std::string strAddress = EncodeDestination(address);
        for (const std::pair<const std::string, std::string> &item : mapAddressBook[address].destdata)
        {
            WalletBatch(*database).EraseDestData(strAddress, item.first);
        }
        mapAddressBook.erase(address);
    }

    NotifyAddressBookChanged(this, address, "", IsMine(address) != ISMINE_NO, "", CT_DELETED);

    WalletBatch(*database).ErasePurpose(EncodeDestination(address));
    return WalletBatch(*database).EraseName(EncodeDestination(address));
}

size_t CWallet::KeypoolCountExternalKeys()
{
    AssertLockHeld(cs_wallet);

    unsigned int count = 0;
    if (auto spk_man = m_spk_man.get()) {
        AssertLockHeld(spk_man->cs_wallet);
        count += spk_man->KeypoolCountExternalKeys();
    }

    return count;
}

bool CWallet::TopUpKeyPool(unsigned int kpSize)
{
    bool res = true;
    if (auto spk_man = m_spk_man.get()) {
        res &= spk_man->TopUpKeyPool(kpSize);
    }
    return res;
}

/// ELEMENTS: get PAK online key
bool CWallet::GetOnlinePakKey(CPubKey& online_pubkey, std::string& error)
{
    if (!GetKeyFromPool(online_pubkey)) {
        error = "Error: Keypool ran out, please call keypoolrefill first";
        return false;
    }
    return true;
}
/// end ELEMENTS

bool CWallet::GetNewDestination(const OutputType type, const std::string label, CTxDestination& dest, std::string& error, bool add_blinding_key)
{
    error.clear();
    bool result = false;
    auto spk_man = m_spk_man.get();
    if (spk_man) {
        result = spk_man->GetNewDestination(type, label, dest, error);
    }
<<<<<<< HEAD
    LearnRelatedScripts(new_key, type);
    dest = GetDestinationForKey(new_key, type);
    if (add_blinding_key) {
        CPubKey blinding_pubkey = GetBlindingPubKey(GetScriptForDestination(dest));
        dest = GetDestinationForKey(new_key, type, blinding_pubkey);
    }

    SetAddressBook(dest, label, "receive");
    return true;
=======
    return result;
>>>>>>> 6a97e8a0
}

bool CWallet::GetNewChangeDestination(const OutputType type, CTxDestination& dest, std::string& error, bool add_blinding_key)
{
    error.clear();

    m_spk_man->TopUpKeyPool();

    ReserveDestination reservedest(this);
    if (!reservedest.GetReservedDestination(type, dest, true)) {
        error = "Error: Keypool ran out, please call keypoolrefill first";
        return false;
    }
    if (add_blinding_key) {
        CPubKey blinding_pubkey = GetBlindingPubKey(GetScriptForDestination(dest));
        reservedest.SetBlindingPubKey(type, blinding_pubkey, dest);
    }

    reservedest.KeepDestination();
    return true;
}

int64_t CWallet::GetOldestKeyPoolTime()
{
    int64_t oldestKey = std::numeric_limits<int64_t>::max();
    if (auto spk_man = m_spk_man.get()) {
        oldestKey = spk_man->GetOldestKeyPoolTime();
    }
    return oldestKey;
}

std::map<CTxDestination, CAmount> CWallet::GetAddressBalances(interfaces::Chain::Lock& locked_chain)
{
    std::map<CTxDestination, CAmount> balances;

    {
        LOCK(cs_wallet);
        for (const auto& walletEntry : mapWallet)
        {
            const CWalletTx& wtx = walletEntry.second;

            if (!wtx.IsTrusted(locked_chain))
                continue;

            if (wtx.IsImmatureCoinBase(locked_chain))
                continue;

            int nDepth = wtx.GetDepthInMainChain(locked_chain);
            if (nDepth < (wtx.IsFromMe(ISMINE_ALL) ? 0 : 1))
                continue;

            for (unsigned int i = 0; i < wtx.tx->vout.size(); i++)
            {
                CTxDestination addr;
                if (!IsMine(wtx.tx->vout[i]))
                    continue;
                if(!ExtractDestination(wtx.tx->vout[i].scriptPubKey, addr))
                    continue;

                CAmount n = IsSpent(locked_chain, walletEntry.first, i) ? 0 : wtx.GetOutputValueOut(i);

                if (!balances.count(addr))
                    balances[addr] = 0;

                if (n < 0) {
                    continue;
                }
                balances[addr] += n;
            }
        }
    }

    return balances;
}

std::set< std::set<CTxDestination> > CWallet::GetAddressGroupings()
{
    AssertLockHeld(cs_wallet);
    std::set< std::set<CTxDestination> > groupings;
    std::set<CTxDestination> grouping;

    for (const auto& walletEntry : mapWallet)
    {
        const CWalletTx& wtx = walletEntry.second;

        if (wtx.tx->vin.size() > 0)
        {
            bool any_mine = false;
            // group all input addresses with each other
            for (const CTxIn& txin : wtx.tx->vin)
            {
                CTxDestination address;
                if(!IsMine(txin)) /* If this input isn't mine, ignore it */
                    continue;
                if(!ExtractDestination(mapWallet.at(txin.prevout.hash).tx->vout[txin.prevout.n].scriptPubKey, address))
                    continue;
                grouping.insert(address);
                any_mine = true;
            }

            // group change with input addresses
            if (any_mine)
            {
               for (const CTxOut& txout : wtx.tx->vout)
                   if (IsChange(txout))
                   {
                       CTxDestination txoutAddr;
                       if(!ExtractDestination(txout.scriptPubKey, txoutAddr))
                           continue;
                       grouping.insert(txoutAddr);
                   }
            }
            if (grouping.size() > 0)
            {
                groupings.insert(grouping);
                grouping.clear();
            }
        }

        // group lone addrs by themselves
        for (const auto& txout : wtx.tx->vout)
            if (IsMine(txout))
            {
                CTxDestination address;
                if(!ExtractDestination(txout.scriptPubKey, address))
                    continue;
                grouping.insert(address);
                groupings.insert(grouping);
                grouping.clear();
            }
    }

    std::set< std::set<CTxDestination>* > uniqueGroupings; // a set of pointers to groups of addresses
    std::map< CTxDestination, std::set<CTxDestination>* > setmap;  // map addresses to the unique group containing it
    for (std::set<CTxDestination> _grouping : groupings)
    {
        // make a set of all the groups hit by this new group
        std::set< std::set<CTxDestination>* > hits;
        std::map< CTxDestination, std::set<CTxDestination>* >::iterator it;
        for (const CTxDestination& address : _grouping)
            if ((it = setmap.find(address)) != setmap.end())
                hits.insert((*it).second);

        // merge all hit groups into a new single group and delete old groups
        std::set<CTxDestination>* merged = new std::set<CTxDestination>(_grouping);
        for (std::set<CTxDestination>* hit : hits)
        {
            merged->insert(hit->begin(), hit->end());
            uniqueGroupings.erase(hit);
            delete hit;
        }
        uniqueGroupings.insert(merged);

        // update setmap
        for (const CTxDestination& element : *merged)
            setmap[element] = merged;
    }

    std::set< std::set<CTxDestination> > ret;
    for (const std::set<CTxDestination>* uniqueGrouping : uniqueGroupings)
    {
        ret.insert(*uniqueGrouping);
        delete uniqueGrouping;
    }

    return ret;
}

std::set<CTxDestination> CWallet::GetLabelAddresses(const std::string& label) const
{
    LOCK(cs_wallet);
    std::set<CTxDestination> result;
    for (const std::pair<const CTxDestination, CAddressBookData>& item : mapAddressBook)
    {
        const CTxDestination& address = item.first;
        const std::string& strName = item.second.name;
        if (strName == label)
            result.insert(address);
    }
    return result;
}

bool ReserveDestination::GetReservedDestination(const OutputType type, CTxDestination& dest, bool internal)
{
    m_spk_man = pwallet->GetLegacyScriptPubKeyMan();
    if (!m_spk_man) {
        return false;
    }

    if (!pwallet->CanGetAddresses(internal)) {
        return false;
    }

    if (nIndex == -1)
    {
        CKeyPool keypool;
        if (!m_spk_man->ReserveKeyFromKeyPool(nIndex, keypool, internal)) {
            return false;
        }
        vchPubKey = keypool.vchPubKey;
        fInternal = keypool.fInternal;
    }
    assert(vchPubKey.IsValid());
    m_spk_man->LearnRelatedScripts(vchPubKey, type);
    address = GetDestinationForKey(vchPubKey, type);
    dest = address;
    return true;
}

void ReserveDestination::SetBlindingPubKey(const OutputType type, const CPubKey& blinding_pubkey, CTxDestination& dest)
{
    address = GetDestinationForKey(vchPubKey, type, blinding_pubkey);
    dest = address;
}

void ReserveDestination::KeepDestination()
{
    if (nIndex != -1)
        m_spk_man->KeepKey(nIndex);
    nIndex = -1;
    vchPubKey = CPubKey();
    address = CNoDestination();
}

void ReserveDestination::ReturnDestination()
{
    if (nIndex != -1) {
        m_spk_man->ReturnKey(nIndex, fInternal, vchPubKey);
    }
    nIndex = -1;
    vchPubKey = CPubKey();
    address = CNoDestination();
}

void CWallet::LockCoin(const COutPoint& output)
{
    AssertLockHeld(cs_wallet);
    setLockedCoins.insert(output);
}

void CWallet::UnlockCoin(const COutPoint& output)
{
    AssertLockHeld(cs_wallet);
    setLockedCoins.erase(output);
}

void CWallet::UnlockAllCoins()
{
    AssertLockHeld(cs_wallet);
    setLockedCoins.clear();
}

bool CWallet::IsLockedCoin(uint256 hash, unsigned int n) const
{
    AssertLockHeld(cs_wallet);
    COutPoint outpt(hash, n);

    return (setLockedCoins.count(outpt) > 0);
}

void CWallet::ListLockedCoins(std::vector<COutPoint>& vOutpts) const
{
    AssertLockHeld(cs_wallet);
    for (std::set<COutPoint>::iterator it = setLockedCoins.begin();
         it != setLockedCoins.end(); it++) {
        COutPoint outpt = (*it);
        vOutpts.push_back(outpt);
    }
}

/** @} */ // end of Actions

void CWallet::GetKeyBirthTimes(interfaces::Chain::Lock& locked_chain, std::map<CKeyID, int64_t>& mapKeyBirth) const {
    AssertLockHeld(cs_wallet);
    mapKeyBirth.clear();

    LegacyScriptPubKeyMan* spk_man = GetLegacyScriptPubKeyMan();
    assert(spk_man != nullptr);
    AssertLockHeld(spk_man->cs_wallet);

    // get birth times for keys with metadata
    for (const auto& entry : spk_man->mapKeyMetadata) {
        if (entry.second.nCreateTime) {
            mapKeyBirth[entry.first] = entry.second.nCreateTime;
        }
    }

    // map in which we'll infer heights of other keys
    const Optional<int> tip_height = locked_chain.getHeight();
    const int max_height = tip_height && *tip_height > 144 ? *tip_height - 144 : 0; // the tip can be reorganized; use a 144-block safety margin
    std::map<CKeyID, int> mapKeyFirstBlock;
    for (const CKeyID &keyid : spk_man->GetKeys()) {
        if (mapKeyBirth.count(keyid) == 0)
            mapKeyFirstBlock[keyid] = max_height;
    }

    // if there are no such keys, we're done
    if (mapKeyFirstBlock.empty())
        return;

    // find first block that affects those keys, if there are any left
    for (const auto& entry : mapWallet) {
        // iterate over all wallet transactions...
        const CWalletTx &wtx = entry.second;
        if (Optional<int> height = locked_chain.getBlockHeight(wtx.m_confirm.hashBlock)) {
            // ... which are already in a block
            for (const CTxOut &txout : wtx.tx->vout) {
                // iterate over all their outputs
                for (const auto &keyid : GetAffectedKeys(txout.scriptPubKey, *spk_man)) {
                    // ... and all their affected keys
                    std::map<CKeyID, int>::iterator rit = mapKeyFirstBlock.find(keyid);
                    if (rit != mapKeyFirstBlock.end() && *height < rit->second)
                        rit->second = *height;
                }
            }
        }
    }

    // Extract block timestamps for those keys
    for (const auto& entry : mapKeyFirstBlock)
        mapKeyBirth[entry.first] = locked_chain.getBlockTime(entry.second) - TIMESTAMP_WINDOW; // block times can be 2h off
}

/**
 * Compute smart timestamp for a transaction being added to the wallet.
 *
 * Logic:
 * - If sending a transaction, assign its timestamp to the current time.
 * - If receiving a transaction outside a block, assign its timestamp to the
 *   current time.
 * - If receiving a block with a future timestamp, assign all its (not already
 *   known) transactions' timestamps to the current time.
 * - If receiving a block with a past timestamp, before the most recent known
 *   transaction (that we care about), assign all its (not already known)
 *   transactions' timestamps to the same timestamp as that most-recent-known
 *   transaction.
 * - If receiving a block with a past timestamp, but after the most recent known
 *   transaction, assign all its (not already known) transactions' timestamps to
 *   the block time.
 *
 * For more information see CWalletTx::nTimeSmart,
 * https://bitcointalk.org/?topic=54527, or
 * https://github.com/bitcoin/bitcoin/pull/1393.
 */
unsigned int CWallet::ComputeTimeSmart(const CWalletTx& wtx) const
{
    unsigned int nTimeSmart = wtx.nTimeReceived;
    if (!wtx.isUnconfirmed() && !wtx.isAbandoned()) {
        int64_t blocktime;
        if (chain().findBlock(wtx.m_confirm.hashBlock, nullptr /* block */, &blocktime)) {
            int64_t latestNow = wtx.nTimeReceived;
            int64_t latestEntry = 0;

            // Tolerate times up to the last timestamp in the wallet not more than 5 minutes into the future
            int64_t latestTolerated = latestNow + 300;
            const TxItems& txOrdered = wtxOrdered;
            for (auto it = txOrdered.rbegin(); it != txOrdered.rend(); ++it) {
                CWalletTx* const pwtx = it->second;
                if (pwtx == &wtx) {
                    continue;
                }
                int64_t nSmartTime;
                nSmartTime = pwtx->nTimeSmart;
                if (!nSmartTime) {
                    nSmartTime = pwtx->nTimeReceived;
                }
                if (nSmartTime <= latestTolerated) {
                    latestEntry = nSmartTime;
                    if (nSmartTime > latestNow) {
                        latestNow = nSmartTime;
                    }
                    break;
                }
            }

            nTimeSmart = std::max(latestEntry, std::min(blocktime, latestNow));
        } else {
            WalletLogPrintf("%s: found %s in block %s not in index\n", __func__, wtx.GetHash().ToString(), wtx.m_confirm.hashBlock.ToString());
        }
    }
    return nTimeSmart;
}

bool CWallet::AddDestData(const CTxDestination &dest, const std::string &key, const std::string &value)
{
    if (boost::get<CNoDestination>(&dest))
        return false;

    mapAddressBook[dest].destdata.insert(std::make_pair(key, value));
    return WalletBatch(*database).WriteDestData(EncodeDestination(dest), key, value);
}

bool CWallet::EraseDestData(const CTxDestination &dest, const std::string &key)
{
    if (!mapAddressBook[dest].destdata.erase(key))
        return false;
    return WalletBatch(*database).EraseDestData(EncodeDestination(dest), key);
}

void CWallet::LoadDestData(const CTxDestination &dest, const std::string &key, const std::string &value)
{
    mapAddressBook[dest].destdata.insert(std::make_pair(key, value));
}

bool CWallet::GetDestData(const CTxDestination &dest, const std::string &key, std::string *value) const
{
    std::map<CTxDestination, CAddressBookData>::const_iterator i = mapAddressBook.find(dest);
    if(i != mapAddressBook.end())
    {
        CAddressBookData::StringMap::const_iterator j = i->second.destdata.find(key);
        if(j != i->second.destdata.end())
        {
            if(value)
                *value = j->second;
            return true;
        }
    }
    return false;
}

std::vector<std::string> CWallet::GetDestValues(const std::string& prefix) const
{
    std::vector<std::string> values;
    for (const auto& address : mapAddressBook) {
        for (const auto& data : address.second.destdata) {
            if (!data.first.compare(0, prefix.size(), prefix)) {
                values.emplace_back(data.second);
            }
        }
    }
    return values;
}

bool CWallet::Verify(interfaces::Chain& chain, const WalletLocation& location, bool salvage_wallet, std::string& error_string, std::vector<std::string>& warnings)
{
    // Do some checking on wallet path. It should be either a:
    //
    // 1. Path where a directory can be created.
    // 2. Path to an existing directory.
    // 3. Path to a symlink to a directory.
    // 4. For backwards compatibility, the name of a data file in -walletdir.
    LOCK(cs_wallets);
    const fs::path& wallet_path = location.GetPath();
    fs::file_type path_type = fs::symlink_status(wallet_path).type();
    if (!(path_type == fs::file_not_found || path_type == fs::directory_file ||
          (path_type == fs::symlink_file && fs::is_directory(wallet_path)) ||
          (path_type == fs::regular_file && fs::path(location.GetName()).filename() == location.GetName()))) {
        error_string = strprintf(
              "Invalid -wallet path '%s'. -wallet path should point to a directory where wallet.dat and "
              "database/log.?????????? files can be stored, a location where such a directory could be created, "
              "or (for backwards compatibility) the name of an existing data file in -walletdir (%s)",
              location.GetName(), GetWalletDir());
        return false;
    }

    // Make sure that the wallet path doesn't clash with an existing wallet path
    if (IsWalletLoaded(wallet_path)) {
        error_string = strprintf("Error loading wallet %s. Duplicate -wallet filename specified.", location.GetName());
        return false;
    }

    // Keep same database environment instance across Verify/Recover calls below.
    std::unique_ptr<WalletDatabase> database = WalletDatabase::Create(wallet_path);

    try {
        if (!WalletBatch::VerifyEnvironment(wallet_path, error_string)) {
            return false;
        }
    } catch (const fs::filesystem_error& e) {
        error_string = strprintf("Error loading wallet %s. %s", location.GetName(), fsbridge::get_filesystem_error_message(e));
        return false;
    }

    if (salvage_wallet) {
        // Recover readable keypairs:
        CWallet dummyWallet(&chain, WalletLocation(), WalletDatabase::CreateDummy());
        std::string backup_filename;
        // Even if we don't use this lock in this function, we want to preserve
        // lock order in LoadToWallet if query of chain state is needed to know
        // tx status. If lock can't be taken, tx confirmation status may be not
        // reliable.
        auto locked_chain = dummyWallet.LockChain();
        if (!WalletBatch::Recover(wallet_path, (void *)&dummyWallet, WalletBatch::RecoverKeysOnlyFilter, backup_filename)) {
            return false;
        }
    }

    return WalletBatch::VerifyDatabaseFile(wallet_path, warnings, error_string);
}

std::shared_ptr<CWallet> CWallet::CreateWalletFromFile(interfaces::Chain& chain, const WalletLocation& location, std::string& error, std::vector<std::string>& warnings, uint64_t wallet_creation_flags)
{
    const std::string walletFile = WalletDataFilePath(location.GetPath()).string();

    // needed to restore wallet transaction meta data after -zapwallettxes
    std::vector<CWalletTx> vWtx;

    if (gArgs.GetBoolArg("-zapwallettxes", false)) {
        chain.initMessage(_("Zapping all transactions from wallet...").translated);

        std::unique_ptr<CWallet> tempWallet = MakeUnique<CWallet>(&chain, location, WalletDatabase::Create(location.GetPath()));
        DBErrors nZapWalletRet = tempWallet->ZapWalletTx(vWtx);
        if (nZapWalletRet != DBErrors::LOAD_OK) {
            error = strprintf(_("Error loading %s: Wallet corrupted").translated, walletFile);
            return nullptr;
        }
    }

    chain.initMessage(_("Loading wallet...").translated);

    int64_t nStart = GetTimeMillis();
    bool fFirstRun = true;
    // TODO: Can't use std::make_shared because we need a custom deleter but
    // should be possible to use std::allocate_shared.
    std::shared_ptr<CWallet> walletInstance(new CWallet(&chain, location, WalletDatabase::Create(location.GetPath())), ReleaseWallet);
    DBErrors nLoadWalletRet = walletInstance->LoadWallet(fFirstRun);
    if (nLoadWalletRet != DBErrors::LOAD_OK) {
        if (nLoadWalletRet == DBErrors::CORRUPT) {
            error = strprintf(_("Error loading %s: Wallet corrupted").translated, walletFile);
            return nullptr;
        }
        else if (nLoadWalletRet == DBErrors::NONCRITICAL_ERROR)
        {
            warnings.push_back(strprintf(_("Error reading %s! All keys read correctly, but transaction data"
                                          " or address book entries might be missing or incorrect.").translated,
                walletFile));
        }
        else if (nLoadWalletRet == DBErrors::TOO_NEW) {
            error = strprintf(_("Error loading %s: Wallet requires newer version of %s").translated, walletFile, PACKAGE_NAME);
            return nullptr;
        }
        else if (nLoadWalletRet == DBErrors::NEED_REWRITE)
        {
            error = strprintf(_("Wallet needed to be rewritten: restart %s to complete").translated, PACKAGE_NAME);
            return nullptr;
        }
        else {
            error = strprintf(_("Error loading %s").translated, walletFile);
            return nullptr;
        }
    }

    int prev_version = walletInstance->GetVersion();
    if (gArgs.GetBoolArg("-upgradewallet", fFirstRun))
    {
        int nMaxVersion = gArgs.GetArg("-upgradewallet", 0);
        if (nMaxVersion == 0) // the -upgradewallet without argument case
        {
            walletInstance->WalletLogPrintf("Performing wallet upgrade to %i\n", FEATURE_LATEST);
            nMaxVersion = FEATURE_LATEST;
            walletInstance->SetMinVersion(FEATURE_LATEST); // permanently upgrade the wallet immediately
        }
        else
            walletInstance->WalletLogPrintf("Allowing wallet upgrade up to %i\n", nMaxVersion);
        if (nMaxVersion < walletInstance->GetVersion())
        {
            error = _("Cannot downgrade wallet").translated;
            return nullptr;
        }
        walletInstance->SetMaxVersion(nMaxVersion);
    }

    // Upgrade to HD if explicit upgrade
    if (gArgs.GetBoolArg("-upgradewallet", false)) {
        LOCK(walletInstance->cs_wallet);

        // Do not upgrade versions to any version between HD_SPLIT and FEATURE_PRE_SPLIT_KEYPOOL unless already supporting HD_SPLIT
        int max_version = walletInstance->GetVersion();
        if (!walletInstance->CanSupportFeature(FEATURE_HD_SPLIT) && max_version >= FEATURE_HD_SPLIT && max_version < FEATURE_PRE_SPLIT_KEYPOOL) {
            error = _("Cannot upgrade a non HD split wallet without upgrading to support pre split keypool. Please use -upgradewallet=169900 or -upgradewallet with no version specified.").translated;
            return nullptr;
        }

        bool hd_upgrade = false;
        bool split_upgrade = false;
        if (walletInstance->CanSupportFeature(FEATURE_HD) && !walletInstance->m_spk_man->IsHDEnabled()) {
            walletInstance->WalletLogPrintf("Upgrading wallet to HD\n");
            walletInstance->SetMinVersion(FEATURE_HD);

            // generate a new master key
            CPubKey masterPubKey = walletInstance->m_spk_man->GenerateNewSeed();
            walletInstance->m_spk_man->SetHDSeed(masterPubKey);
            hd_upgrade = true;
        }
        // Upgrade to HD chain split if necessary
        if (walletInstance->CanSupportFeature(FEATURE_HD_SPLIT)) {
            walletInstance->WalletLogPrintf("Upgrading wallet to use HD chain split\n");
            walletInstance->SetMinVersion(FEATURE_PRE_SPLIT_KEYPOOL);
            split_upgrade = FEATURE_HD_SPLIT > prev_version;
        }
        // Mark all keys currently in the keypool as pre-split
        if (split_upgrade) {
            walletInstance->MarkPreSplitKeys();
        }
        // Regenerate the keypool if upgraded to HD
        if (hd_upgrade) {
            if (!walletInstance->m_spk_man->TopUpKeyPool()) {
                error = _("Unable to generate keys").translated;
                return nullptr;
            }
        }
    }

    if (fFirstRun)
    {
        // ensure this wallet.dat can only be opened by clients supporting HD with chain split and expects no default key
        walletInstance->SetMinVersion(FEATURE_LATEST);

        walletInstance->SetWalletFlags(wallet_creation_flags, false);
        if (!(wallet_creation_flags & (WALLET_FLAG_DISABLE_PRIVATE_KEYS | WALLET_FLAG_BLANK_WALLET))) {
            // generate a new seed
            CPubKey seed = walletInstance->m_spk_man->GenerateNewSeed();
            walletInstance->m_spk_man->SetHDSeed(seed);
        }

        // Top up the keypool
        if (walletInstance->m_spk_man->CanGenerateKeys() && !walletInstance->m_spk_man->TopUpKeyPool()) {
            error = _("Unable to generate initial keys").translated;
            return nullptr;
        }

        auto locked_chain = chain.lock();
        walletInstance->ChainStateFlushed(locked_chain->getTipLocator());
    } else if (wallet_creation_flags & WALLET_FLAG_DISABLE_PRIVATE_KEYS) {
        // Make it impossible to disable private keys after creation
        error = strprintf(_("Error loading %s: Private keys can only be disabled during creation").translated, walletFile);
        return NULL;
    } else if (walletInstance->IsWalletFlagSet(WALLET_FLAG_DISABLE_PRIVATE_KEYS)) {
        LOCK(walletInstance->cs_KeyStore);
        if (!walletInstance->mapKeys.empty() || !walletInstance->mapCryptedKeys.empty()) {
            warnings.push_back(strprintf(_("Warning: Private keys detected in wallet {%s} with disabled private keys").translated, walletFile));
        }
    }

    if (!gArgs.GetArg("-addresstype", "").empty() && !ParseOutputType(gArgs.GetArg("-addresstype", ""), walletInstance->m_default_address_type)) {
        error = strprintf(_("Unknown address type '%s'").translated, gArgs.GetArg("-addresstype", ""));
        return nullptr;
    }

    if (!gArgs.GetArg("-changetype", "").empty() && !ParseOutputType(gArgs.GetArg("-changetype", ""), walletInstance->m_default_change_type)) {
        error = strprintf(_("Unknown change type '%s'").translated, gArgs.GetArg("-changetype", ""));
        return nullptr;
    }

    if (gArgs.IsArgSet("-mintxfee")) {
        CAmount n = 0;
        if (!ParseMoney(gArgs.GetArg("-mintxfee", ""), n) || 0 == n) {
            error = AmountErrMsg("mintxfee", gArgs.GetArg("-mintxfee", "")).translated;
            return nullptr;
        }
        if (n > HIGH_TX_FEE_PER_KB) {
            warnings.push_back(AmountHighWarn("-mintxfee").translated + " " +
                              _("This is the minimum transaction fee you pay on every transaction.").translated);
        }
        walletInstance->m_min_fee = CFeeRate(n);
    }

    if (gArgs.IsArgSet("-fallbackfee")) {
        CAmount nFeePerK = 0;
        if (!ParseMoney(gArgs.GetArg("-fallbackfee", ""), nFeePerK)) {
            error = strprintf(_("Invalid amount for -fallbackfee=<amount>: '%s'").translated, gArgs.GetArg("-fallbackfee", ""));
            return nullptr;
        }
        if (nFeePerK > HIGH_TX_FEE_PER_KB) {
            warnings.push_back(AmountHighWarn("-fallbackfee").translated + " " +
                              _("This is the transaction fee you may pay when fee estimates are not available.").translated);
        }
        walletInstance->m_fallback_fee = CFeeRate(nFeePerK);
    }
    // Disable fallback fee in case value was set to 0, enable if non-null value
    walletInstance->m_allow_fallback_fee = walletInstance->m_fallback_fee.GetFeePerK() != 0;

    if (gArgs.IsArgSet("-discardfee")) {
        CAmount nFeePerK = 0;
        if (!ParseMoney(gArgs.GetArg("-discardfee", ""), nFeePerK)) {
            error = strprintf(_("Invalid amount for -discardfee=<amount>: '%s'").translated, gArgs.GetArg("-discardfee", ""));
            return nullptr;
        }
        if (nFeePerK > HIGH_TX_FEE_PER_KB) {
            warnings.push_back(AmountHighWarn("-discardfee").translated + " " +
                              _("This is the transaction fee you may discard if change is smaller than dust at this level").translated);
        }
        walletInstance->m_discard_rate = CFeeRate(nFeePerK);
    }
    if (gArgs.IsArgSet("-paytxfee")) {
        CAmount nFeePerK = 0;
        if (!ParseMoney(gArgs.GetArg("-paytxfee", ""), nFeePerK)) {
            error = AmountErrMsg("paytxfee", gArgs.GetArg("-paytxfee", "")).translated;
            return nullptr;
        }
        if (nFeePerK > HIGH_TX_FEE_PER_KB) {
            warnings.push_back(AmountHighWarn("-paytxfee").translated + " " +
                              _("This is the transaction fee you will pay if you send a transaction.").translated);
        }
        walletInstance->m_pay_tx_fee = CFeeRate(nFeePerK, 1000);
        if (walletInstance->m_pay_tx_fee < chain.relayMinFee()) {
            error = strprintf(_("Invalid amount for -paytxfee=<amount>: '%s' (must be at least %s)").translated,
                gArgs.GetArg("-paytxfee", ""), chain.relayMinFee().ToString());
            return nullptr;
        }
    }

    if (gArgs.IsArgSet("-maxtxfee")) {
        CAmount nMaxFee = 0;
        if (!ParseMoney(gArgs.GetArg("-maxtxfee", ""), nMaxFee)) {
            error = AmountErrMsg("maxtxfee", gArgs.GetArg("-maxtxfee", "")).translated;
            return nullptr;
        }
        if (nMaxFee > HIGH_MAX_TX_FEE) {
            warnings.push_back(_("-maxtxfee is set very high! Fees this large could be paid on a single transaction.").translated);
        }
        if (CFeeRate(nMaxFee, 1000) < chain.relayMinFee()) {
            error = strprintf(_("Invalid amount for -maxtxfee=<amount>: '%s' (must be at least the minrelay fee of %s to prevent stuck transactions)").translated,
                                       gArgs.GetArg("-maxtxfee", ""), chain.relayMinFee().ToString());
            return nullptr;
        }
        walletInstance->m_default_max_tx_fee = nMaxFee;
    }

    if (chain.relayMinFee().GetFeePerK() > HIGH_TX_FEE_PER_KB) {
        warnings.push_back(AmountHighWarn("-minrelaytxfee").translated + " " +
                    _("The wallet will avoid paying less than the minimum relay fee.").translated);
    }

    walletInstance->m_confirm_target = gArgs.GetArg("-txconfirmtarget", DEFAULT_TX_CONFIRM_TARGET);
    walletInstance->m_spend_zero_conf_change = gArgs.GetBoolArg("-spendzeroconfchange", DEFAULT_SPEND_ZEROCONF_CHANGE);
    walletInstance->m_signal_rbf = gArgs.GetBoolArg("-walletrbf", DEFAULT_WALLET_RBF);

    walletInstance->WalletLogPrintf("Wallet completed loading in %15dms\n", GetTimeMillis() - nStart);

    // Try to top up keypool. No-op if the wallet is locked.
    walletInstance->TopUpKeyPool();

    auto locked_chain = chain.lock();
    LOCK(walletInstance->cs_wallet);

    int rescan_height = 0;
    if (!gArgs.GetBoolArg("-rescan", false))
    {
        WalletBatch batch(*walletInstance->database);
        CBlockLocator locator;
        if (batch.ReadBestBlock(locator)) {
            if (const Optional<int> fork_height = locked_chain->findLocatorFork(locator)) {
                rescan_height = *fork_height;
            }
        }
    }

    const Optional<int> tip_height = locked_chain->getHeight();
    if (tip_height) {
        walletInstance->m_last_block_processed = locked_chain->getBlockHash(*tip_height);
    } else {
        walletInstance->m_last_block_processed.SetNull();
    }

    if (tip_height && *tip_height != rescan_height)
    {
        // We can't rescan beyond non-pruned blocks, stop and throw an error.
        // This might happen if a user uses an old wallet within a pruned node
        // or if they ran -disablewallet for a longer time, then decided to re-enable
        if (chain.havePruned()) {
            // Exit early and print an error.
            // If a block is pruned after this check, we will load the wallet,
            // but fail the rescan with a generic error.
            int block_height = *tip_height;
            while (block_height > 0 && locked_chain->haveBlockOnDisk(block_height - 1) && rescan_height != block_height) {
                --block_height;
            }

            if (rescan_height != block_height) {
                error = _("Prune: last wallet synchronisation goes beyond pruned data. You need to -reindex (download the whole blockchain again in case of pruned node)").translated;
                return nullptr;
            }
        }

        chain.initMessage(_("Rescanning...").translated);
        walletInstance->WalletLogPrintf("Rescanning last %i blocks (from block %i)...\n", *tip_height - rescan_height, rescan_height);

        // No need to read and scan block if block was created before
        // our wallet birthday (as adjusted for block time variability)
        if (walletInstance->nTimeFirstKey) {
            if (Optional<int> first_block = locked_chain->findFirstBlockWithTimeAndHeight(walletInstance->nTimeFirstKey - TIMESTAMP_WINDOW, rescan_height, nullptr)) {
                rescan_height = *first_block;
            }
        }

        {
            WalletRescanReserver reserver(walletInstance.get());
            if (!reserver.reserve() || (ScanResult::SUCCESS != walletInstance->ScanForWalletTransactions(locked_chain->getBlockHash(rescan_height), {} /* stop block */, reserver, true /* update */).status)) {
                error = _("Failed to rescan the wallet during initialization").translated;
                return nullptr;
            }
        }
        walletInstance->ChainStateFlushed(locked_chain->getTipLocator());
        walletInstance->database->IncrementUpdateCounter();

        // Restore wallet transaction metadata after -zapwallettxes=1
        if (gArgs.GetBoolArg("-zapwallettxes", false) && gArgs.GetArg("-zapwallettxes", "1") != "2")
        {
            WalletBatch batch(*walletInstance->database);

            for (const CWalletTx& wtxOld : vWtx)
            {
                uint256 hash = wtxOld.GetHash();
                std::map<uint256, CWalletTx>::iterator mi = walletInstance->mapWallet.find(hash);
                if (mi != walletInstance->mapWallet.end())
                {
                    const CWalletTx* copyFrom = &wtxOld;
                    CWalletTx* copyTo = &mi->second;
                    copyTo->mapValue = copyFrom->mapValue;
                    copyTo->vOrderForm = copyFrom->vOrderForm;
                    copyTo->nTimeReceived = copyFrom->nTimeReceived;
                    copyTo->nTimeSmart = copyFrom->nTimeSmart;
                    copyTo->fFromMe = copyFrom->fFromMe;
                    copyTo->nOrderPos = copyFrom->nOrderPos;
                    batch.WriteTx(*copyTo);
                }
            }
        }
    }

    chain.loadWallet(interfaces::MakeWallet(walletInstance));

    // Register with the validation interface. It's ok to do this after rescan since we're still holding locked_chain.
    walletInstance->handleNotifications();

    walletInstance->SetBroadcastTransactions(gArgs.GetBoolArg("-walletbroadcast", DEFAULT_WALLETBROADCAST));

    {
        walletInstance->WalletLogPrintf("setKeyPool.size() = %u\n",      walletInstance->GetKeyPoolSize());
        walletInstance->WalletLogPrintf("mapWallet.size() = %u\n",       walletInstance->mapWallet.size());
        walletInstance->WalletLogPrintf("mapAddressBook.size() = %u\n",  walletInstance->mapAddressBook.size());
    }

    return walletInstance;
}

void CWallet::handleNotifications()
{
    m_chain_notifications_handler = m_chain->handleNotifications(*this);
}

void CWallet::postInitProcess()
{
    auto locked_chain = chain().lock();
    LOCK(cs_wallet);

    // Add wallet transactions that aren't already in a block to mempool
    // Do this here as mempool requires genesis block to be loaded
    ReacceptWalletTransactions(*locked_chain);

    // Update wallet transactions with current mempool transactions.
    chain().requestMempoolTransactions(*this);
}

bool CWallet::BackupWallet(const std::string& strDest)
{
    return database->Backup(strDest);
}

CKeyPool::CKeyPool()
{
    nTime = GetTime();
    fInternal = false;
    m_pre_split = false;
}

CKeyPool::CKeyPool(const CPubKey& vchPubKeyIn, bool internalIn)
{
    nTime = GetTime();
    vchPubKey = vchPubKeyIn;
    fInternal = internalIn;
    m_pre_split = false;
}

void CWalletTx::SetConf(Status status, const uint256& block_hash, int posInBlock)
{
    // Update tx status
    m_confirm.status = status;

    // Update the tx's hashBlock
    m_confirm.hashBlock = block_hash;

    // set the position of the transaction in the block
    m_confirm.nIndex = posInBlock;
}

int CWalletTx::GetDepthInMainChain(interfaces::Chain::Lock& locked_chain) const
{
    if (isUnconfirmed() || isAbandoned()) return 0;

    return locked_chain.getBlockDepth(m_confirm.hashBlock) * (isConflicted() ? -1 : 1);
}

int CWalletTx::GetBlocksToMaturity(interfaces::Chain::Lock& locked_chain) const
{
    if (!IsCoinBase())
        return 0;
    int chain_depth = GetDepthInMainChain(locked_chain);
    assert(chain_depth >= 0); // coinbase tx should not be conflicted
    return std::max(0, (COINBASE_MATURITY+1) - chain_depth);
}

bool CWalletTx::IsImmatureCoinBase(interfaces::Chain::Lock& locked_chain) const
{
    // note GetBlocksToMaturity is 0 for non-coinbase tx
    return GetBlocksToMaturity(locked_chain) > 0;
}

std::vector<OutputGroup> CWallet::GroupOutputs(const std::vector<COutput>& outputs, bool single_coin) const {
    std::vector<OutputGroup> groups;
    std::map<std::pair<CAsset, CTxDestination>, OutputGroup> gmap;
    std::pair<CAsset, CTxDestination> dst;
    for (const auto& output : outputs) {
        if (output.fSpendable) {
            CInputCoin input_coin = output.GetInputCoin();
            dst.first = input_coin.asset;

            size_t ancestors, descendants;
            chain().getTransactionAncestry(output.tx->GetHash(), ancestors, descendants);
            if (!single_coin && ExtractDestination(output.tx->tx->vout[output.i].scriptPubKey, dst.second)) {
                // Limit output groups to no more than 10 entries, to protect
                // against inadvertently creating a too-large transaction
                // when using -avoidpartialspends
                if (gmap[dst].m_outputs.size() >= OUTPUT_GROUP_MAX_ENTRIES) {
                    groups.push_back(gmap[dst]);
                    gmap.erase(dst);
                }
                gmap[dst].Insert(input_coin, output.nDepth, output.tx->IsFromMe(ISMINE_ALL), ancestors, descendants);
            } else {
                groups.emplace_back(input_coin, output.nDepth, output.tx->IsFromMe(ISMINE_ALL), ancestors, descendants);
            }
        }
    }
    if (!single_coin) {
        for (const auto& it : gmap) groups.push_back(it.second);
    }
    return groups;
}

bool CWallet::SetCrypted()
{
    LOCK(cs_KeyStore);
    if (fUseCrypto)
        return true;
    if (!mapKeys.empty())
        return false;
    fUseCrypto = true;
    return true;
}

bool CWallet::IsLocked() const
{
    if (!IsCrypted()) {
        return false;
    }
    LOCK(cs_KeyStore);
    return vMasterKey.empty();
}

bool CWallet::Lock()
{
    if (!SetCrypted())
        return false;

    {
        LOCK(cs_KeyStore);
        vMasterKey.clear();
    }

    NotifyStatusChanged(this);
    return true;
}

ScriptPubKeyMan* CWallet::GetScriptPubKeyMan() const
{
    return m_spk_man.get();
}

const SigningProvider* CWallet::GetSigningProvider() const
{
    return m_spk_man.get();
}

LegacyScriptPubKeyMan* CWallet::GetLegacyScriptPubKeyMan() const
{
<<<<<<< HEAD
    LOCK(cs_KeyStore);
    if (!IsCrypted()) {
        return FillableSigningProvider::GetKey(address, keyOut);
    }

    CryptedKeyMap::const_iterator mi = mapCryptedKeys.find(address);
    if (mi != mapCryptedKeys.end())
    {
        const CPubKey &vchPubKey = (*mi).second.first;
        const std::vector<unsigned char> &vchCryptedSecret = (*mi).second.second;
        return DecryptKey(vMasterKey, vchCryptedSecret, vchPubKey, keyOut);
    }
    return false;
}

bool CWallet::GetWatchPubKey(const CKeyID &address, CPubKey &pubkey_out) const
{
    LOCK(cs_KeyStore);
    WatchKeyMap::const_iterator it = mapWatchKeys.find(address);
    if (it != mapWatchKeys.end()) {
        pubkey_out = it->second;
        return true;
    }
    return false;
}

bool CWallet::GetPubKey(const CKeyID &address, CPubKey& vchPubKeyOut) const
{
    LOCK(cs_KeyStore);
    if (!IsCrypted()) {
        if (!FillableSigningProvider::GetPubKey(address, vchPubKeyOut)) {
            return GetWatchPubKey(address, vchPubKeyOut);
        }
        return true;
    }

    CryptedKeyMap::const_iterator mi = mapCryptedKeys.find(address);
    if (mi != mapCryptedKeys.end())
    {
        vchPubKeyOut = (*mi).second.first;
        return true;
    }
    // Check for watch-only pubkeys
    return GetWatchPubKey(address, vchPubKeyOut);
}

std::set<CKeyID> CWallet::GetKeys() const
{
    LOCK(cs_KeyStore);
    if (!IsCrypted()) {
        return FillableSigningProvider::GetKeys();
    }
    std::set<CKeyID> set_address;
    for (const auto& mi : mapCryptedKeys) {
        set_address.insert(mi.first);
    }
    return set_address;
}

bool CWallet::EncryptKeys(CKeyingMaterial& vMasterKeyIn)
{
    LOCK(cs_KeyStore);
    if (!mapCryptedKeys.empty() || IsCrypted())
        return false;

    fUseCrypto = true;
    for (const KeyMap::value_type& mKey : mapKeys)
    {
        const CKey &key = mKey.second;
        CPubKey vchPubKey = key.GetPubKey();
        CKeyingMaterial vchSecret(key.begin(), key.end());
        std::vector<unsigned char> vchCryptedSecret;
        if (!EncryptSecret(vMasterKeyIn, vchSecret, vchPubKey.GetHash(), vchCryptedSecret))
            return false;
        if (!AddCryptedKey(vchPubKey, vchCryptedSecret))
            return false;
    }
    mapKeys.clear();
    return true;
}

bool CWallet::AddKeyPubKeyInner(const CKey& key, const CPubKey &pubkey)
{
    LOCK(cs_KeyStore);
    if (!IsCrypted()) {
        return FillableSigningProvider::AddKeyPubKey(key, pubkey);
    }

    if (IsLocked()) {
        return false;
    }

    std::vector<unsigned char> vchCryptedSecret;
    CKeyingMaterial vchSecret(key.begin(), key.end());
    if (!EncryptSecret(vMasterKey, vchSecret, pubkey.GetHash(), vchCryptedSecret)) {
        return false;
    }

    if (!AddCryptedKey(pubkey, vchCryptedSecret)) {
        return false;
    }
    return true;
}


bool CWallet::AddCryptedKeyInner(const CPubKey &vchPubKey, const std::vector<unsigned char> &vchCryptedSecret)
{
    LOCK(cs_KeyStore);
    if (!SetCrypted()) {
        return false;
    }

    mapCryptedKeys[vchPubKey.GetID()] = make_pair(vchPubKey, vchCryptedSecret);
    ImplicitlyLearnRelatedKeyScripts(vchPubKey);
    return true;
}

//
// ELEMENTS WALLET ADDITIONS
//

bool CWallet::SetOnlinePubKey(const CPubKey& online_key_in)
{
    LOCK(cs_wallet);
    if (!WalletBatch(*database).WriteOnlineKey(online_key_in)) {
        return false;
    }
    online_key = online_key_in;
    return true;
}

bool CWallet::SetOfflineXPubKey(const CExtPubKey& offline_xpub_in)
{
    LOCK(cs_wallet);
    if (!WalletBatch(*database).WriteOfflineXPubKey(offline_xpub_in)) {
        return false;
    }
    offline_xpub = offline_xpub_in;
    return true;
}

bool CWallet::SetOfflineDescriptor(const std::string& offline_desc_in)
{
    LOCK(cs_wallet);
    if (!WalletBatch(*database).WriteOfflineDescriptor(offline_desc_in)) {
        return false;
    }
    offline_desc = offline_desc_in;
    return true;
}

bool CWallet::SetOfflineCounter(int counter) {
    LOCK(cs_wallet);
    if (!WalletBatch(*database).WriteOfflineCounter(counter)) {
        return false;
    }
    offline_counter = counter;
    return true;
}

unsigned int CWalletTx::GetPseudoInputOffset(const unsigned int input_index, const bool reissuance_token) const
{
    // There is no mapValue space for null issuances
    assert(reissuance_token ? !tx->vin[input_index].assetIssuance.nInflationKeys.IsNull() : !tx->vin[input_index].assetIssuance.nAmount.IsNull());
    unsigned int mapvalue_loc = 0;
    for (unsigned int i = 0; i < tx->vin.size()*2; i++) {
        if (input_index == i/2 && (reissuance_token ? 1 : 0) == i % 2) {
            break;
        }
        if (!tx->vin[i/2].assetIssuance.IsNull()) {
            if ((i % 2 == 0 && !tx->vin[i/2].assetIssuance.nAmount.IsNull()) ||
                    (i % 2 == 1 && !tx->vin[i/2].assetIssuance.nInflationKeys.IsNull())) {
                mapvalue_loc++;
            }
        }
    }
    return mapvalue_loc;
}

void CWalletTx::SetBlindingData(const unsigned int map_index, const CPubKey& blinding_pubkey, const CAmount value, const uint256& value_factor, const CAsset& asset, const uint256& asset_factor)
{
    if (mapValue["blindingdata"].size() < (map_index + 1) * 138) {
        mapValue["blindingdata"].resize((tx->vout.size() + GetNumIssuances(*tx)) * 138);
    }

    unsigned char* it = (unsigned char*)(&mapValue["blindingdata"][0]) + 138 * map_index;

    *it = 1;
    memcpy(&*(it + 1), &value, 8);
    memcpy(&*(it + 9), value_factor.begin(), 32);
    memcpy(&*(it + 41), asset_factor.begin(), 32);
    memcpy(&*(it + 73), asset.begin(), 32);
    if (blinding_pubkey.IsFullyValid()) {
        memcpy(&*(it + 105), blinding_pubkey.begin(), 33);
    } else {
        memset(&*(it + 105), 0, 33);
    }

}

void CWalletTx::GetBlindingData(const unsigned int map_index, const std::vector<unsigned char>& vchRangeproof, const CConfidentialValue& conf_value, const CConfidentialAsset& conf_asset, const CConfidentialNonce nonce, const CScript& scriptPubKey, CPubKey* blinding_pubkey_out, CAmount* value_out, uint256* value_factor_out, CAsset* asset_out, uint256* asset_factor_out) const
{
    // Blinding data is cached in a serialized record mapWallet["blindingdata"].
    // It contains a concatenation byte vectors, 74 bytes per txout or pseudo-input.
    // Each consists of:
    // * 1 byte boolean marker (has the output been computed)?
    // * 8 bytes value (-1 if unknown)
    // * 32 bytes value blinding factor
    // * 32 bytes asset blinding factor
    // * 32 bytes asset
    // * 33 bytes blinding pubkey (ECDH pubkey of the destination)
    // This is really ugly, and should use CDataStream serialization instead.

    if (mapValue["blindingdata"].size() < (map_index + 1) * 138) {
        mapValue["blindingdata"].resize((tx->vout.size() + GetNumIssuances(*tx)) * 138);
    }

    unsigned char* it = (unsigned char*)(&mapValue["blindingdata"][0]) + 138 * map_index;

    CAmount amount = -1;
    CPubKey pubkey;
    uint256 value_factor;
    CAsset asset_tag;
    uint256 asset_factor;

    if (*it == 1) {
        memcpy(&amount, &*(it + 1), 8);
        memcpy(value_factor.begin(), &*(it + 9), 32);
        memcpy(asset_factor.begin(), &*(it + 41), 32);
        memcpy(asset_tag.begin(), &*(it + 73), 32);
        pubkey.Set(it + 105, it + 138);

        if (conf_value.IsExplicit()) {
            assert(conf_value.GetAmount() == amount);
        }
    } else {
        pwallet->ComputeBlindingData(conf_value, conf_asset, nonce, scriptPubKey, vchRangeproof, amount, pubkey, value_factor, asset_tag, asset_factor);
        *it = 1;
        memcpy(&*(it + 1), &amount, 8);
        memcpy(&*(it + 9), value_factor.begin(), 32);
        memcpy(&*(it + 41), asset_factor.begin(), 32);
        memcpy(&*(it + 73), asset_tag.begin(), 32);
        if (pubkey.IsFullyValid()) {
            memcpy(&*(it + 105), pubkey.begin(), 33);
        } else {
            memset(&*(it + 105), 0, 33);
        }
    }

    if (value_out) *value_out = amount;
    if (blinding_pubkey_out) *blinding_pubkey_out = pubkey;
    if (value_factor_out) *value_factor_out = value_factor;
    if (asset_factor_out) *asset_factor_out = asset_factor;
    if (asset_out) *asset_out = asset_tag;
}

void CWalletTx::GetNonIssuanceBlindingData(const unsigned int output_index, CPubKey* blinding_pubkey_out, CAmount* value_out, uint256* value_factor_out, CAsset* asset_out, uint256* asset_factor_out) const {
    assert(output_index < tx->vout.size());
    const CTxOut& out = tx->vout[output_index];
    const CTxWitness& wit = tx->witness;
    GetBlindingData(output_index, wit.vtxoutwit.size() <= output_index ? std::vector<unsigned char>() : wit.vtxoutwit[output_index].vchRangeproof, out.nValue, out.nAsset, out.nNonce, out.scriptPubKey,
        blinding_pubkey_out, value_out, value_factor_out, asset_out, asset_factor_out);
}

CAmount CWalletTx::GetOutputValueOut(unsigned int output_index) const {
    CAmount ret;
    GetNonIssuanceBlindingData(output_index, nullptr, &ret, nullptr, nullptr, nullptr);
    return ret;
}

uint256 CWalletTx::GetOutputAmountBlindingFactor(unsigned int output_index) const {
    uint256 ret;
    GetNonIssuanceBlindingData(output_index, nullptr, nullptr, &ret, nullptr, nullptr);
    return ret;
}

uint256 CWalletTx::GetOutputAssetBlindingFactor(unsigned int output_index) const {
    uint256 ret;
    GetNonIssuanceBlindingData(output_index, nullptr, nullptr, nullptr, nullptr, &ret);
    return ret;
}

CAsset CWalletTx::GetOutputAsset(unsigned int output_index) const {
    CAsset ret;
    GetNonIssuanceBlindingData(output_index, nullptr, nullptr, nullptr, &ret, nullptr);
    return ret;
}

CPubKey CWalletTx::GetOutputBlindingPubKey(unsigned int output_index) const {
    CPubKey ret;
    GetNonIssuanceBlindingData(output_index, &ret, nullptr, nullptr, nullptr, nullptr);
    return ret;
}

void CWalletTx::GetIssuanceAssets(unsigned int input_index, CAsset* out_asset, CAsset* out_reissuance_token) const {
    assert(input_index < tx->vin.size());
    const CAssetIssuance& issuance = tx->vin[input_index].assetIssuance;

    if (out_asset && issuance.nAmount.IsNull()) {
        out_asset->SetNull();
        out_asset = nullptr;
    }
    if (out_reissuance_token && issuance.nInflationKeys.IsNull()) {
        out_reissuance_token->SetNull();
        out_reissuance_token = nullptr;
    }
    if (!(out_asset || out_reissuance_token)) return;

    if (issuance.assetBlindingNonce.IsNull()) {
        uint256 entropy;
        GenerateAssetEntropy(entropy, tx->vin[input_index].prevout, issuance.assetEntropy);
        if (out_reissuance_token) {
            CalculateReissuanceToken(*out_reissuance_token, entropy, issuance.nAmount.IsCommitment());
        }
        if (out_asset) {
            CalculateAsset(*out_asset, entropy);
        }
    }
    else {
        if (out_reissuance_token) {
            // Re-issuances don't emit issuance tokens
            out_reissuance_token->SetNull();
        }
        if (out_asset) {
            CalculateAsset(*out_asset, issuance.assetEntropy);
        }
    }
}

uint256 CWalletTx::GetIssuanceBlindingFactor(unsigned int input_index, bool reissuance_token) const {
    assert(input_index < tx->vin.size());
    CAsset asset;
    const CAssetIssuance& issuance = tx->vin[input_index].assetIssuance;
    const CTxWitness& wit = tx->witness;
    GetIssuanceAssets(input_index, reissuance_token ? nullptr : &asset, reissuance_token ? &asset : nullptr);
    if (asset.IsNull()) {
        return uint256();
    }
    const std::vector<unsigned char>& rangeproof = wit.vtxinwit.size() <= input_index ? std::vector<unsigned char>() : (reissuance_token ? wit.vtxinwit[input_index].vchInflationKeysRangeproof : wit.vtxinwit[input_index].vchIssuanceAmountRangeproof);
    unsigned int mapValueInd = GetPseudoInputOffset(input_index, reissuance_token)+tx->vout.size();

    uint256 ret;
    CScript blindingScript(CScript() << OP_RETURN << std::vector<unsigned char>(tx->vin[input_index].prevout.hash.begin(), tx->vin[input_index].prevout.hash.end()) << tx->vin[input_index].prevout.n);
    GetBlindingData(mapValueInd, rangeproof, reissuance_token ? issuance.nInflationKeys : issuance.nAmount, CConfidentialAsset(asset), CConfidentialNonce(), blindingScript, nullptr, nullptr, &ret, nullptr, nullptr);
    return ret;
}

CAmount CWalletTx::GetIssuanceAmount(unsigned int input_index, bool reissuance_token) const {
    assert(input_index < tx->vin.size());
    CAsset asset;
    const CAssetIssuance& issuance = tx->vin[input_index].assetIssuance;
    const CTxWitness& wit = tx->witness;
    GetIssuanceAssets(input_index, reissuance_token ? nullptr : &asset, reissuance_token ? &asset : nullptr);
    if (asset.IsNull()) {
        return -1;
    }
    unsigned int mapValueInd = GetPseudoInputOffset(input_index, reissuance_token)+tx->vout.size();
    const std::vector<unsigned char>& rangeproof = wit.vtxinwit.size() <= input_index ? std::vector<unsigned char>() : (reissuance_token ? wit.vtxinwit[input_index].vchInflationKeysRangeproof : wit.vtxinwit[input_index].vchIssuanceAmountRangeproof);

    CAmount ret;
    CScript blindingScript(CScript() << OP_RETURN << std::vector<unsigned char>(tx->vin[input_index].prevout.hash.begin(), tx->vin[input_index].prevout.hash.end()) << tx->vin[input_index].prevout.n);
    GetBlindingData(mapValueInd, rangeproof, reissuance_token ? issuance.nInflationKeys : issuance.nAmount, CConfidentialAsset(asset), CConfidentialNonce(), blindingScript, nullptr, &ret, nullptr, nullptr, nullptr);
    return ret;
}

void CWallet::ComputeBlindingData(const CConfidentialValue& conf_value, const CConfidentialAsset& conf_asset, const CConfidentialNonce& nonce, const CScript& scriptPubKey, const std::vector<unsigned char>& vchRangeproof, CAmount& value, CPubKey& blinding_pubkey, uint256& value_factor, CAsset& asset, uint256& asset_factor) const
{
    if (conf_value.IsExplicit() && conf_asset.IsExplicit()) {
        value = conf_value.GetAmount();
        asset = conf_asset.GetAsset();
        blinding_pubkey = CPubKey();
        value_factor.SetNull();
        asset_factor.SetNull();
        return;
    }

    CKey blinding_key;
    if ((blinding_key = GetBlindingKey(&scriptPubKey)).IsValid()) {
        // For outputs using derived blinding.
        if (UnblindConfidentialPair(blinding_key, conf_value, conf_asset, nonce, scriptPubKey, vchRangeproof, value, value_factor, asset, asset_factor)) {
            // TODO: make sure SetBlindingData sets it as receiver's blinding pubkey
            blinding_pubkey = blinding_key.GetPubKey();
            return;
        }
    }

    value = -1;
    blinding_pubkey = CPubKey();
    value_factor.SetNull();
    asset.SetNull();
    asset_factor.SetNull();
}

void CWalletTx::WipeUnknownBlindingData()
{
    for (unsigned int n = 0; n < tx->vout.size(); n++) {
        if (GetOutputValueOut(n) == -1) {
            mapValue["blindingdata"][138 * n] = 0;
        }
    }
    for (unsigned int n = 0; n < tx->vin.size(); n++) {
        if (!tx->vin[n].assetIssuance.nAmount.IsNull()) {
            if (GetIssuanceAmount(n, false) == -1) {
                mapValue["blindingdata"][138 * (tx->vout.size() + GetPseudoInputOffset(n, false))] = 0;
            }
        }
        if (!tx->vin[n].assetIssuance.nInflationKeys.IsNull()) {
            if (GetIssuanceAmount(n, true) == -1) {
                mapValue["blindingdata"][138 * (tx->vout.size() + GetPseudoInputOffset(n, true))] = 0;
            }
        }
    }
}

std::map<uint256, std::pair<CAsset, CAsset> > CWallet::GetReissuanceTokenTypes() const {
    std::map<uint256, std::pair<CAsset, CAsset> > tokenMap;
    {
        auto locked_chain = chain().lock();
        LOCK(cs_wallet);
        for (std::map<uint256, CWalletTx>::const_iterator it = mapWallet.begin(); it != mapWallet.end(); ++it) {
            const CWalletTx* pcoin = &(*it).second;
            CAsset asset;
            CAsset token;
            uint256 entropy;
            for (unsigned int input_index = 0; input_index < pcoin->tx->vin.size(); input_index++) {
                const CAssetIssuance& issuance = pcoin->tx->vin[input_index].assetIssuance;
                if (issuance.IsNull()) {
                    continue;
                }
                // Only looking at initial issuances
                if (issuance.assetBlindingNonce.IsNull()) {
                    GenerateAssetEntropy(entropy, pcoin->tx->vin[input_index].prevout, issuance.assetEntropy);
                    CalculateAsset(asset, entropy);
                    // TODO handle the case with null nAmount (not decided yet)
                    CalculateReissuanceToken(token, entropy, issuance.nAmount.IsCommitment());
                    tokenMap[entropy] = std::make_pair(token, asset);
                }
            }
        }
    }
    return tokenMap;
}

CKey CWallet::GetBlindingKey(const CScript* script) const
{
    CKey key;

    if (script != NULL) {
        std::map<CScriptID, uint256>::const_iterator it = mapSpecificBlindingKeys.find(CScriptID(*script));
        if (it != mapSpecificBlindingKeys.end()) {
            key.Set(it->second.begin(), it->second.end(), true);
            if (key.IsValid()) {
                return key;
            }
        }
    }

    if (script != NULL && !blinding_derivation_key.IsNull()) {
        unsigned char vch[32];
        CHMAC_SHA256(blinding_derivation_key.begin(), blinding_derivation_key.size()).Write(&((*script)[0]), script->size()).Finalize(vch);
        key.Set(&vch[0], &vch[32], true);
        if (key.IsValid()) {
            return key;
        }
    }

    return CKey();
}

CPubKey CWallet::GetBlindingPubKey(const CScript& script) const
{
    CKey key = GetBlindingKey(&script);
    if (key.IsValid()) {
        return key.GetPubKey();
    }

    return CPubKey();
}

bool CWallet::LoadSpecificBlindingKey(const CScriptID& scriptid, const uint256& key)
{
    AssertLockHeld(cs_wallet); // mapSpecificBlindingKeys
    mapSpecificBlindingKeys[scriptid] = key;
    return true;
}

bool CWallet::AddSpecificBlindingKey(const CScriptID& scriptid, const uint256& key)
{
    AssertLockHeld(cs_wallet); // mapSpecificBlindingKeys
    if (!LoadSpecificBlindingKey(scriptid, key))
        return false;

    return WalletBatch(*database).WriteSpecificBlindingKey(scriptid, key);
}

bool CWallet::SetMasterBlindingKey(const uint256& key)
{
    AssertLockHeld(cs_wallet);
    if (!WalletBatch(*database).WriteBlindingDerivationKey(key)) {
        return false;
    }
    blinding_derivation_key = key;
    return true;
}

// END ELEMENTS
//
=======
    return m_spk_man.get();
}
>>>>>>> 6a97e8a0
<|MERGE_RESOLUTION|>--- conflicted
+++ resolved
@@ -3683,11 +3683,16 @@
 /// ELEMENTS: get PAK online key
 bool CWallet::GetOnlinePakKey(CPubKey& online_pubkey, std::string& error)
 {
-    if (!GetKeyFromPool(online_pubkey)) {
-        error = "Error: Keypool ran out, please call keypoolrefill first";
-        return false;
-    }
-    return true;
+    error.clear();
+    auto spk_man = m_spk_man.get();
+    if (spk_man) {
+        if (!spk_man->GetKeyFromPool(online_pubkey)) {
+            error = "Error: Keypool ran out, please call keypoolrefill first";
+            return false;
+        }
+        return true;
+    }
+    return false;
 }
 /// end ELEMENTS
 
@@ -3697,21 +3702,9 @@
     bool result = false;
     auto spk_man = m_spk_man.get();
     if (spk_man) {
-        result = spk_man->GetNewDestination(type, label, dest, error);
-    }
-<<<<<<< HEAD
-    LearnRelatedScripts(new_key, type);
-    dest = GetDestinationForKey(new_key, type);
-    if (add_blinding_key) {
-        CPubKey blinding_pubkey = GetBlindingPubKey(GetScriptForDestination(dest));
-        dest = GetDestinationForKey(new_key, type, blinding_pubkey);
-    }
-
-    SetAddressBook(dest, label, "receive");
-    return true;
-=======
+        result = spk_man->GetNewDestination(type, label, dest, error, add_blinding_key);
+    }
     return result;
->>>>>>> 6a97e8a0
 }
 
 bool CWallet::GetNewChangeDestination(const OutputType type, CTxDestination& dest, std::string& error, bool add_blinding_key)
@@ -4698,122 +4691,7 @@
 
 LegacyScriptPubKeyMan* CWallet::GetLegacyScriptPubKeyMan() const
 {
-<<<<<<< HEAD
-    LOCK(cs_KeyStore);
-    if (!IsCrypted()) {
-        return FillableSigningProvider::GetKey(address, keyOut);
-    }
-
-    CryptedKeyMap::const_iterator mi = mapCryptedKeys.find(address);
-    if (mi != mapCryptedKeys.end())
-    {
-        const CPubKey &vchPubKey = (*mi).second.first;
-        const std::vector<unsigned char> &vchCryptedSecret = (*mi).second.second;
-        return DecryptKey(vMasterKey, vchCryptedSecret, vchPubKey, keyOut);
-    }
-    return false;
-}
-
-bool CWallet::GetWatchPubKey(const CKeyID &address, CPubKey &pubkey_out) const
-{
-    LOCK(cs_KeyStore);
-    WatchKeyMap::const_iterator it = mapWatchKeys.find(address);
-    if (it != mapWatchKeys.end()) {
-        pubkey_out = it->second;
-        return true;
-    }
-    return false;
-}
-
-bool CWallet::GetPubKey(const CKeyID &address, CPubKey& vchPubKeyOut) const
-{
-    LOCK(cs_KeyStore);
-    if (!IsCrypted()) {
-        if (!FillableSigningProvider::GetPubKey(address, vchPubKeyOut)) {
-            return GetWatchPubKey(address, vchPubKeyOut);
-        }
-        return true;
-    }
-
-    CryptedKeyMap::const_iterator mi = mapCryptedKeys.find(address);
-    if (mi != mapCryptedKeys.end())
-    {
-        vchPubKeyOut = (*mi).second.first;
-        return true;
-    }
-    // Check for watch-only pubkeys
-    return GetWatchPubKey(address, vchPubKeyOut);
-}
-
-std::set<CKeyID> CWallet::GetKeys() const
-{
-    LOCK(cs_KeyStore);
-    if (!IsCrypted()) {
-        return FillableSigningProvider::GetKeys();
-    }
-    std::set<CKeyID> set_address;
-    for (const auto& mi : mapCryptedKeys) {
-        set_address.insert(mi.first);
-    }
-    return set_address;
-}
-
-bool CWallet::EncryptKeys(CKeyingMaterial& vMasterKeyIn)
-{
-    LOCK(cs_KeyStore);
-    if (!mapCryptedKeys.empty() || IsCrypted())
-        return false;
-
-    fUseCrypto = true;
-    for (const KeyMap::value_type& mKey : mapKeys)
-    {
-        const CKey &key = mKey.second;
-        CPubKey vchPubKey = key.GetPubKey();
-        CKeyingMaterial vchSecret(key.begin(), key.end());
-        std::vector<unsigned char> vchCryptedSecret;
-        if (!EncryptSecret(vMasterKeyIn, vchSecret, vchPubKey.GetHash(), vchCryptedSecret))
-            return false;
-        if (!AddCryptedKey(vchPubKey, vchCryptedSecret))
-            return false;
-    }
-    mapKeys.clear();
-    return true;
-}
-
-bool CWallet::AddKeyPubKeyInner(const CKey& key, const CPubKey &pubkey)
-{
-    LOCK(cs_KeyStore);
-    if (!IsCrypted()) {
-        return FillableSigningProvider::AddKeyPubKey(key, pubkey);
-    }
-
-    if (IsLocked()) {
-        return false;
-    }
-
-    std::vector<unsigned char> vchCryptedSecret;
-    CKeyingMaterial vchSecret(key.begin(), key.end());
-    if (!EncryptSecret(vMasterKey, vchSecret, pubkey.GetHash(), vchCryptedSecret)) {
-        return false;
-    }
-
-    if (!AddCryptedKey(pubkey, vchCryptedSecret)) {
-        return false;
-    }
-    return true;
-}
-
-
-bool CWallet::AddCryptedKeyInner(const CPubKey &vchPubKey, const std::vector<unsigned char> &vchCryptedSecret)
-{
-    LOCK(cs_KeyStore);
-    if (!SetCrypted()) {
-        return false;
-    }
-
-    mapCryptedKeys[vchPubKey.GetID()] = make_pair(vchPubKey, vchCryptedSecret);
-    ImplicitlyLearnRelatedKeyScripts(vchPubKey);
-    return true;
+    return m_spk_man.get();
 }
 
 //
@@ -5206,7 +5084,3 @@
 
 // END ELEMENTS
 //
-=======
-    return m_spk_man.get();
-}
->>>>>>> 6a97e8a0
