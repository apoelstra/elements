--- conflicted
+++ resolved
@@ -2617,15 +2617,8 @@
 
 bool CWallet::SignTransaction(CMutableTransaction& tx, const std::map<COutPoint, Coin>& coins, int sighash, std::map<int, std::string>& input_errors) const
 {
-<<<<<<< HEAD
-    // Sign the tx with ScriptPubKeyMans
-    // Because each ScriptPubKeyMan can sign more than one input, we need to keep track of each ScriptPubKeyMan that has signed this transaction.
-    // Each iteration, we may sign more txins than the txin that is specified in that iteration.
-    // We assume that each input is signed by only one ScriptPubKeyMan.
-    std::set<uint256> visited_spk_mans;
+    // Try to sign with all ScriptPubKeyMans
     tx.witness.vtxinwit.resize(tx.vin.size());
-=======
-    // Try to sign with all ScriptPubKeyMans
     for (ScriptPubKeyMan* spk_man : GetAllScriptPubKeyMans()) {
         // spk_man->SignTransaction will return true if the transaction is complete,
         // so we can exit early and return true if that happens
@@ -2636,7 +2629,6 @@
 
     // At this point, one input was not fully signed otherwise we would have exited already
     // Find that input and figure out what went wrong.
->>>>>>> eef90c14
     for (unsigned int i = 0; i < tx.vin.size(); i++) {
         CTxIn& txin = tx.vin[i];
         CTxOut prevTxOut;
@@ -2652,7 +2644,6 @@
         }
 
         // Check if this input is complete
-<<<<<<< HEAD
         SignatureData sigdata = DataFromTransaction(tx, i, prevTxOut);
         if (sigdata.complete) {
             continue;
@@ -2661,36 +2652,12 @@
         // Input needs to be signed, find the right ScriptPubKeyMan
         std::set<ScriptPubKeyMan*> spk_mans = GetScriptPubKeyMans(prevTxOut.scriptPubKey, sigdata);
         if (spk_mans.size() == 0) {
-=======
-        SignatureData sigdata = DataFromTransaction(tx, i, coin->second.out);
-        if (!sigdata.complete) {
->>>>>>> eef90c14
             input_errors[i] = "Unable to sign input, missing keys";
             continue;
         }
     }
 
-    // ELEMENTS: In our functional tests we often spend OP_TRUE outputs, which
-    //  will be skipped in the above loop; so explicitly check for completeness
-    //  here since we can't assume the above `return true`.
-    for (unsigned int i = 0; i < tx.vin.size(); i++) {
-        CTxIn& txin = tx.vin[i];
-        CTxOut prevTxOut;
-        if (txin.m_is_pegin) {
-            prevTxOut = GetPeginOutputFromWitness(tx.witness.vtxinwit[i].m_pegin_witness);
-        } else {
-            auto coin = coins.find(txin.prevout);
-            if (coin == coins.end() || coin->second.IsSpent()) {
-                return false;
-            }
-            prevTxOut = coin->second.out;
-        }
-        SignatureData sigdata = DataFromTransaction(tx, i, prevTxOut);
-        if (!sigdata.complete) {
-            return false;
-        }
-    }
-    return true;
+    return false;
 }
 
 // ELEMENTS: split FillPSBT into FillPSBData and SignPSBT
@@ -2733,7 +2700,6 @@
     }
 
     // Fill in information from ScriptPubKeyMans
-<<<<<<< HEAD
     // Because each ScriptPubKeyMan may be able to fill more than one input, we need to keep track of each ScriptPubKeyMan that has filled this psbt.
     // Each iteration, we may fill more inputs than the input that is specified in that iteration.
     // We assume that each input is filled by only one ScriptPubKeyMan
@@ -2879,55 +2845,11 @@
         }
     }
 
-    std::set<uint256> visited_spk_mans;
-    for (unsigned int i = 0; i < tx.vin.size(); ++i) {
-        const CTxIn& txin = psbtx.tx->vin[i];
-        PSBTInput& input = psbtx.inputs.at(i);
-
-        if (PSBTInputSigned(input)) {
-            continue;
-        }
-
-        // Get the scriptPubKey to know which ScriptPubKeyMan to use
-        CScript script;
-        if (!input.witness_utxo.IsNull()) {
-            script = input.witness_utxo.scriptPubKey;
-        } else if (input.non_witness_utxo) {
-            if (txin.prevout.n >= input.non_witness_utxo->vout.size()) {
-                return TransactionError::MISSING_INPUTS;
-            }
-            script = input.non_witness_utxo->vout[txin.prevout.n].scriptPubKey;
-        } else {
-            // There's no UTXO so we can just skip this now
-            continue;
-        }
-        SignatureData sigdata;
-        input.FillSignatureData(sigdata);
-        std::set<ScriptPubKeyMan*> spk_mans = GetScriptPubKeyMans(script, sigdata);
-        if (spk_mans.size() == 0) {
-            continue;
-        }
-
-        for (auto& spk_man : spk_mans) {
-            // If we've already been signed by this spk_man, skip it
-            if (visited_spk_mans.count(spk_man->GetID()) > 0) {
-                continue;
-            }
-
-            // ELEMENTS: Here we _only_ sign, and do not e.g. fill in key origin data.
-            TransactionError res = spk_man->FillPSBT(psbtx, sighash_type, sign, bip32derivs);
-            if (res != TransactionError::OK) {
-                return res;
-            }
-
-            // Add this spk_man to visited_spk_mans so we can skip it later
-            visited_spk_mans.insert(spk_man->GetID());
-=======
     for (ScriptPubKeyMan* spk_man : GetAllScriptPubKeyMans()) {
+        // ELEMENTS: Here we _only_ sign, and do not e.g. fill in key origin data.
         TransactionError res = spk_man->FillPSBT(psbtx, sighash_type, sign, bip32derivs);
         if (res != TransactionError::OK) {
             return res;
->>>>>>> eef90c14
         }
     }
 
@@ -4232,15 +4154,12 @@
     if (spk_man) {
         spk_man->TopUp();
         result = spk_man->GetNewDestination(type, dest, error);
-<<<<<<< HEAD
         if (add_blinding_key) {
             CPubKey blinding_pubkey = GetBlindingPubKey(GetScriptForDestination(dest));
             boost::apply_visitor(SetBlindingPubKeyVisitor(blinding_pubkey), dest);
         }
-=======
     } else {
         error = strprintf("Error: No %s addresses available.", FormatOutputType(type));
->>>>>>> eef90c14
     }
     if (result) {
         SetAddressBook(dest, label, "receive");
@@ -5534,7 +5453,156 @@
     }
 }
 
-<<<<<<< HEAD
+void CWallet::LoadDescriptorScriptPubKeyMan(uint256 id, WalletDescriptor& desc)
+{
+    auto spk_manager = std::unique_ptr<ScriptPubKeyMan>(new DescriptorScriptPubKeyMan(*this, desc));
+    m_spk_managers[id] = std::move(spk_manager);
+}
+
+void CWallet::SetupDescriptorScriptPubKeyMans()
+{
+    AssertLockHeld(cs_wallet);
+
+    // Make a seed
+    CKey seed_key;
+    seed_key.MakeNewKey(true);
+    CPubKey seed = seed_key.GetPubKey();
+    assert(seed_key.VerifyPubKey(seed));
+
+    // Get the extended key
+    CExtKey master_key;
+    master_key.SetSeed(seed_key.begin(), seed_key.size());
+
+    for (bool internal : {false, true}) {
+        for (OutputType t : OUTPUT_TYPES) {
+            auto spk_manager = std::unique_ptr<DescriptorScriptPubKeyMan>(new DescriptorScriptPubKeyMan(*this, t, internal));
+            if (IsCrypted()) {
+                if (IsLocked()) {
+                    throw std::runtime_error(std::string(__func__) + ": Wallet is locked, cannot setup new descriptors");
+                }
+                if (!spk_manager->CheckDecryptionKey(vMasterKey) && !spk_manager->Encrypt(vMasterKey, nullptr)) {
+                    throw std::runtime_error(std::string(__func__) + ": Could not encrypt new descriptors");
+                }
+            }
+            spk_manager->SetupDescriptorGeneration(master_key);
+            uint256 id = spk_manager->GetID();
+            m_spk_managers[id] = std::move(spk_manager);
+            SetActiveScriptPubKeyMan(id, t, internal);
+        }
+    }
+}
+
+void CWallet::SetActiveScriptPubKeyMan(uint256 id, OutputType type, bool internal, bool memonly)
+{
+    WalletLogPrintf("Setting spkMan to active: id = %s, type = %d, internal = %d\n", id.ToString(), static_cast<int>(type), static_cast<int>(internal));
+    auto& spk_mans = internal ? m_internal_spk_managers : m_external_spk_managers;
+    auto spk_man = m_spk_managers.at(id).get();
+    spk_man->SetType(type, internal);
+    spk_mans[type] = spk_man;
+
+    if (!memonly) {
+        WalletBatch batch(*database);
+        if (!batch.WriteActiveScriptPubKeyMan(static_cast<uint8_t>(type), id, internal)) {
+            throw std::runtime_error(std::string(__func__) + ": writing active ScriptPubKeyMan id failed");
+        }
+    }
+    NotifyCanGetAddressesChanged();
+}
+
+bool CWallet::IsLegacy() const
+{
+    if (m_internal_spk_managers.count(OutputType::LEGACY) == 0) {
+        return false;
+    }
+    auto spk_man = dynamic_cast<LegacyScriptPubKeyMan*>(m_internal_spk_managers.at(OutputType::LEGACY));
+    return spk_man != nullptr;
+}
+
+DescriptorScriptPubKeyMan* CWallet::GetDescriptorScriptPubKeyMan(const WalletDescriptor& desc) const
+{
+    for (auto& spk_man_pair : m_spk_managers) {
+        // Try to downcast to DescriptorScriptPubKeyMan then check if the descriptors match
+        DescriptorScriptPubKeyMan* spk_manager = dynamic_cast<DescriptorScriptPubKeyMan*>(spk_man_pair.second.get());
+        if (spk_manager != nullptr && spk_manager->HasWalletDescriptor(desc)) {
+            return spk_manager;
+        }
+    }
+
+    return nullptr;
+}
+
+ScriptPubKeyMan* CWallet::AddWalletDescriptor(WalletDescriptor& desc, const FlatSigningProvider& signing_provider, const std::string& label)
+{
+    if (!IsWalletFlagSet(WALLET_FLAG_DESCRIPTORS)) {
+        WalletLogPrintf("Cannot add WalletDescriptor to a non-descriptor wallet\n");
+        return nullptr;
+    }
+
+    LOCK(cs_wallet);
+    auto new_spk_man = std::unique_ptr<DescriptorScriptPubKeyMan>(new DescriptorScriptPubKeyMan(*this, desc));
+
+    // If we already have this descriptor, remove it from the maps but add the existing cache to desc
+    auto old_spk_man = GetDescriptorScriptPubKeyMan(desc);
+    if (old_spk_man) {
+        WalletLogPrintf("Update existing descriptor: %s\n", desc.descriptor->ToString());
+
+        {
+            LOCK(old_spk_man->cs_desc_man);
+            new_spk_man->SetCache(old_spk_man->GetWalletDescriptor().cache);
+        }
+
+        // Remove from maps of active spkMans
+        auto old_spk_man_id = old_spk_man->GetID();
+        for (bool internal : {false, true}) {
+            for (OutputType t : OUTPUT_TYPES) {
+                auto active_spk_man = GetScriptPubKeyMan(t, internal);
+                if (active_spk_man && active_spk_man->GetID() == old_spk_man_id) {
+                    if (internal) {
+                        m_internal_spk_managers.erase(t);
+                    } else {
+                        m_external_spk_managers.erase(t);
+                    }
+                    break;
+                }
+            }
+        }
+        m_spk_managers.erase(old_spk_man_id);
+    }
+
+    // Add the private keys to the descriptor
+    for (const auto& entry : signing_provider.keys) {
+        const CKey& key = entry.second;
+        new_spk_man->AddDescriptorKey(key, key.GetPubKey());
+    }
+
+    // Top up key pool, the manager will generate new scriptPubKeys internally
+    new_spk_man->TopUp();
+
+    // Apply the label if necessary
+    // Note: we disable labels for ranged descriptors
+    if (!desc.descriptor->IsRange()) {
+        auto script_pub_keys = new_spk_man->GetScriptPubKeys();
+        if (script_pub_keys.empty()) {
+            WalletLogPrintf("Could not generate scriptPubKeys (cache is empty)\n");
+            return nullptr;
+        }
+
+        CTxDestination dest;
+        if (ExtractDestination(script_pub_keys.at(0), dest)) {
+            SetAddressBook(dest, label, "receive");
+        }
+    }
+
+    // Save the descriptor to memory
+    auto ret = new_spk_man.get();
+    m_spk_managers[new_spk_man->GetID()] = std::move(new_spk_man);
+
+    // Save the descriptor to DB
+    ret->WriteDescriptor();
+
+    return ret;
+}
+
 CAmount CWalletTx::GetOutputValueOut(unsigned int output_index) const {
     CAmount ret;
     GetNonIssuanceBlindingData(output_index, nullptr, &ret, nullptr, nullptr, nullptr);
@@ -5778,154 +5846,3 @@
 
 // END ELEMENTS
 //
-=======
-void CWallet::LoadDescriptorScriptPubKeyMan(uint256 id, WalletDescriptor& desc)
-{
-    auto spk_manager = std::unique_ptr<ScriptPubKeyMan>(new DescriptorScriptPubKeyMan(*this, desc));
-    m_spk_managers[id] = std::move(spk_manager);
-}
-
-void CWallet::SetupDescriptorScriptPubKeyMans()
-{
-    AssertLockHeld(cs_wallet);
-
-    // Make a seed
-    CKey seed_key;
-    seed_key.MakeNewKey(true);
-    CPubKey seed = seed_key.GetPubKey();
-    assert(seed_key.VerifyPubKey(seed));
-
-    // Get the extended key
-    CExtKey master_key;
-    master_key.SetSeed(seed_key.begin(), seed_key.size());
-
-    for (bool internal : {false, true}) {
-        for (OutputType t : OUTPUT_TYPES) {
-            auto spk_manager = std::unique_ptr<DescriptorScriptPubKeyMan>(new DescriptorScriptPubKeyMan(*this, t, internal));
-            if (IsCrypted()) {
-                if (IsLocked()) {
-                    throw std::runtime_error(std::string(__func__) + ": Wallet is locked, cannot setup new descriptors");
-                }
-                if (!spk_manager->CheckDecryptionKey(vMasterKey) && !spk_manager->Encrypt(vMasterKey, nullptr)) {
-                    throw std::runtime_error(std::string(__func__) + ": Could not encrypt new descriptors");
-                }
-            }
-            spk_manager->SetupDescriptorGeneration(master_key);
-            uint256 id = spk_manager->GetID();
-            m_spk_managers[id] = std::move(spk_manager);
-            SetActiveScriptPubKeyMan(id, t, internal);
-        }
-    }
-}
-
-void CWallet::SetActiveScriptPubKeyMan(uint256 id, OutputType type, bool internal, bool memonly)
-{
-    WalletLogPrintf("Setting spkMan to active: id = %s, type = %d, internal = %d\n", id.ToString(), static_cast<int>(type), static_cast<int>(internal));
-    auto& spk_mans = internal ? m_internal_spk_managers : m_external_spk_managers;
-    auto spk_man = m_spk_managers.at(id).get();
-    spk_man->SetType(type, internal);
-    spk_mans[type] = spk_man;
-
-    if (!memonly) {
-        WalletBatch batch(*database);
-        if (!batch.WriteActiveScriptPubKeyMan(static_cast<uint8_t>(type), id, internal)) {
-            throw std::runtime_error(std::string(__func__) + ": writing active ScriptPubKeyMan id failed");
-        }
-    }
-    NotifyCanGetAddressesChanged();
-}
-
-bool CWallet::IsLegacy() const
-{
-    if (m_internal_spk_managers.count(OutputType::LEGACY) == 0) {
-        return false;
-    }
-    auto spk_man = dynamic_cast<LegacyScriptPubKeyMan*>(m_internal_spk_managers.at(OutputType::LEGACY));
-    return spk_man != nullptr;
-}
-
-DescriptorScriptPubKeyMan* CWallet::GetDescriptorScriptPubKeyMan(const WalletDescriptor& desc) const
-{
-    for (auto& spk_man_pair : m_spk_managers) {
-        // Try to downcast to DescriptorScriptPubKeyMan then check if the descriptors match
-        DescriptorScriptPubKeyMan* spk_manager = dynamic_cast<DescriptorScriptPubKeyMan*>(spk_man_pair.second.get());
-        if (spk_manager != nullptr && spk_manager->HasWalletDescriptor(desc)) {
-            return spk_manager;
-        }
-    }
-
-    return nullptr;
-}
-
-ScriptPubKeyMan* CWallet::AddWalletDescriptor(WalletDescriptor& desc, const FlatSigningProvider& signing_provider, const std::string& label)
-{
-    if (!IsWalletFlagSet(WALLET_FLAG_DESCRIPTORS)) {
-        WalletLogPrintf("Cannot add WalletDescriptor to a non-descriptor wallet\n");
-        return nullptr;
-    }
-
-    LOCK(cs_wallet);
-    auto new_spk_man = std::unique_ptr<DescriptorScriptPubKeyMan>(new DescriptorScriptPubKeyMan(*this, desc));
-
-    // If we already have this descriptor, remove it from the maps but add the existing cache to desc
-    auto old_spk_man = GetDescriptorScriptPubKeyMan(desc);
-    if (old_spk_man) {
-        WalletLogPrintf("Update existing descriptor: %s\n", desc.descriptor->ToString());
-
-        {
-            LOCK(old_spk_man->cs_desc_man);
-            new_spk_man->SetCache(old_spk_man->GetWalletDescriptor().cache);
-        }
-
-        // Remove from maps of active spkMans
-        auto old_spk_man_id = old_spk_man->GetID();
-        for (bool internal : {false, true}) {
-            for (OutputType t : OUTPUT_TYPES) {
-                auto active_spk_man = GetScriptPubKeyMan(t, internal);
-                if (active_spk_man && active_spk_man->GetID() == old_spk_man_id) {
-                    if (internal) {
-                        m_internal_spk_managers.erase(t);
-                    } else {
-                        m_external_spk_managers.erase(t);
-                    }
-                    break;
-                }
-            }
-        }
-        m_spk_managers.erase(old_spk_man_id);
-    }
-
-    // Add the private keys to the descriptor
-    for (const auto& entry : signing_provider.keys) {
-        const CKey& key = entry.second;
-        new_spk_man->AddDescriptorKey(key, key.GetPubKey());
-    }
-
-    // Top up key pool, the manager will generate new scriptPubKeys internally
-    new_spk_man->TopUp();
-
-    // Apply the label if necessary
-    // Note: we disable labels for ranged descriptors
-    if (!desc.descriptor->IsRange()) {
-        auto script_pub_keys = new_spk_man->GetScriptPubKeys();
-        if (script_pub_keys.empty()) {
-            WalletLogPrintf("Could not generate scriptPubKeys (cache is empty)\n");
-            return nullptr;
-        }
-
-        CTxDestination dest;
-        if (ExtractDestination(script_pub_keys.at(0), dest)) {
-            SetAddressBook(dest, label, "receive");
-        }
-    }
-
-    // Save the descriptor to memory
-    auto ret = new_spk_man.get();
-    m_spk_managers[new_spk_man->GetID()] = std::move(new_spk_man);
-
-    // Save the descriptor to DB
-    ret->WriteDescriptor();
-
-    return ret;
-}
->>>>>>> eef90c14
