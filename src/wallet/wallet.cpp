--- conflicted
+++ resolved
@@ -36,12 +36,11 @@
 
 #include <boost/algorithm/string/replace.hpp>
 
-<<<<<<< HEAD
 #include <blind.h>
 #include <issuance.h>
 #include <crypto/hmac_sha256.h>
 #include <random.h>
-=======
+
 const std::map<uint64_t,std::string> WALLET_FLAG_CAVEATS{
     {WALLET_FLAG_AVOID_REUSE,
         "You need to rescan the blockchain in order to correctly mark used "
@@ -49,7 +48,6 @@
         "be considered unused, even if the opposite is the case."
     },
 };
->>>>>>> 44d81723
 
 static const size_t OUTPUT_GROUP_MAX_ENTRIES = 10;
 
@@ -2166,13 +2164,12 @@
         return m_amounts[AVAILABLE_CREDIT].m_value[filter];
     }
 
-<<<<<<< HEAD
+    bool allow_used_addresses = (filter & ISMINE_USED) || !pwallet->IsWalletFlagSet(WALLET_FLAG_AVOID_REUSE);
     CAmountMap nCredit;
     uint256 hashTx = GetHash();
     for (unsigned int i = 0; i < tx->vout.size(); i++)
     {
-        if (!pwallet->IsSpent(locked_chain, hashTx, i))
-        {
+        if (!pwallet->IsSpent(locked_chain, hashTx, i) && (allow_used_addresses || !pwallet->IsUsedDestination(hashTx, i))) {
             if (pwallet->IsMine(tx->vout[i]) & filter) {
                 CAmount credit = std::max<CAmount>(0, GetOutputValueOut(i));
                 if (!MoneyRange(credit))
@@ -2182,18 +2179,6 @@
                 if (!MoneyRange(nCredit))
                     throw std::runtime_error(std::string(__func__) + ": value out of range");
             }
-=======
-    bool allow_used_addresses = (filter & ISMINE_USED) || !pwallet->IsWalletFlagSet(WALLET_FLAG_AVOID_REUSE);
-    CAmount nCredit = 0;
-    uint256 hashTx = GetHash();
-    for (unsigned int i = 0; i < tx->vout.size(); i++)
-    {
-        if (!pwallet->IsSpent(locked_chain, hashTx, i) && (allow_used_addresses || !pwallet->IsUsedDestination(hashTx, i))) {
-            const CTxOut &txout = tx->vout[i];
-            nCredit += pwallet->GetCredit(txout, filter);
-            if (!MoneyRange(nCredit))
-                throw std::runtime_error(std::string(__func__) + " : value out of range");
->>>>>>> 44d81723
         }
     }
 
@@ -2356,13 +2341,8 @@
             const CWalletTx& wtx = entry.second;
             const bool is_trusted{wtx.IsTrusted(*locked_chain)};
             const int tx_depth{wtx.GetDepthInMainChain(*locked_chain)};
-<<<<<<< HEAD
-            const CAmountMap tx_credit_mine{wtx.GetAvailableCredit(*locked_chain, /* fUseCache */ true, ISMINE_SPENDABLE)};
-            const CAmountMap tx_credit_watchonly{wtx.GetAvailableCredit(*locked_chain, /* fUseCache */ true, ISMINE_WATCH_ONLY)};
-=======
-            const CAmount tx_credit_mine{wtx.GetAvailableCredit(*locked_chain, /* fUseCache */ true, ISMINE_SPENDABLE | reuse_filter)};
-            const CAmount tx_credit_watchonly{wtx.GetAvailableCredit(*locked_chain, /* fUseCache */ true, ISMINE_WATCH_ONLY | reuse_filter)};
->>>>>>> 44d81723
+            const CAmountMap tx_credit_mine{wtx.GetAvailableCredit(*locked_chain, /* fUseCache */ true, ISMINE_SPENDABLE | reuse_filter)};
+            const CAmountMap tx_credit_watchonly{wtx.GetAvailableCredit(*locked_chain, /* fUseCache */ true, ISMINE_WATCH_ONLY | reuse_filter)};
             if (is_trusted && tx_depth >= min_depth) {
                 ret.m_mine_trusted += tx_credit_mine;
                 ret.m_watchonly_trusted += tx_credit_watchonly;
