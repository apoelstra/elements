--- conflicted
+++ resolved
@@ -3045,7 +3045,6 @@
     return m_default_address_type;
 }
 
-<<<<<<< HEAD
 // Reset all non-global blinding details.
 void resetBlindDetails(BlindDetails* det) {
     det->i_amount_blinds.clear();
@@ -3143,16 +3142,6 @@
     return true;
 }
 
-bool CWallet::CreateTransaction(const std::vector<CRecipient>& vecSend, CTransactionRef& tx, CAmount& nFeeRet, int& nChangePosInOut, bilingual_str& error, const CCoinControl& coin_control, bool sign, BlindDetails* blind_details, const IssuanceDetails* issuance_details) {
-    if (blind_details || issuance_details) {
-        assert(g_con_elementsmode);
-    }
-
-    CAmountMap mapValue;
-    // Always assume that we are at least sending policyAsset.
-    mapValue[::policyAsset] = 0;
-    std::vector<std::unique_ptr<ReserveDestination>> reservedest;
-=======
 bool CWallet::CreateTransactionInternal(
         const std::vector<CRecipient>& vecSend,
         CTransactionRef& tx,
@@ -3160,10 +3149,18 @@
         int& nChangePosInOut,
         bilingual_str& error,
         const CCoinControl& coin_control,
-        bool sign)
-{
-    CAmount nValue = 0;
->>>>>>> c831e105
+        bool sign,
+        BlindDetails* blind_details,
+        const IssuanceDetails* issuance_details)
+{
+    if (blind_details || issuance_details) {
+        assert(g_con_elementsmode);
+    }
+
+    CAmountMap mapValue;
+    // Always assume that we are at least sending policyAsset.
+    mapValue[::policyAsset] = 0;
+    std::vector<std::unique_ptr<ReserveDestination>> reservedest;
     const OutputType change_type = TransactionChangeType(coin_control.m_change_type ? *coin_control.m_change_type : m_default_change_type, vecSend);
     reservedest.emplace_back(new ReserveDestination(this, change_type)); // policy asset
     int nChangePosRequest = nChangePosInOut;
@@ -3930,9 +3927,6 @@
     return true;
 }
 
-<<<<<<< HEAD
-void CWallet::CommitTransaction(CTransactionRef tx, mapValue_t mapValue, std::vector<std::pair<std::string, std::string>> orderForm, const BlindDetails* blind_details)
-=======
 bool CWallet::CreateTransaction(
         const std::vector<CRecipient>& vecSend,
         CTransactionRef& tx,
@@ -3940,11 +3934,13 @@
         int& nChangePosInOut,
         bilingual_str& error,
         const CCoinControl& coin_control,
-        bool sign)
+        bool sign,
+        BlindDetails* blind_details,
+        const IssuanceDetails* issuance_details)
 {
     int nChangePosIn = nChangePosInOut;
     CTransactionRef tx2 = tx;
-    bool res = CreateTransactionInternal(vecSend, tx, nFeeRet, nChangePosInOut, error, coin_control, sign);
+    bool res = CreateTransactionInternal(vecSend, tx, nFeeRet, nChangePosInOut, error, coin_control, sign, blind_details, issuance_details);
     // try with avoidpartialspends unless it's enabled already
     if (res && nFeeRet > 0 /* 0 means non-functional fee rate estimation */ && m_max_aps_fee > -1 && !coin_control.m_avoid_partial_spends) {
         CCoinControl tmp_cc = coin_control;
@@ -3952,7 +3948,9 @@
         CAmount nFeeRet2;
         int nChangePosInOut2 = nChangePosIn;
         bilingual_str error2; // fired and forgotten; if an error occurs, we discard the results
-        if (CreateTransactionInternal(vecSend, tx2, nFeeRet2, nChangePosInOut2, error2, tmp_cc, sign)) {
+        BlindDetails blind_details2;
+        BlindDetails *blind_details2_ptr = blind_details ? &blind_details2 : nullptr;
+        if (CreateTransactionInternal(vecSend, tx2, nFeeRet2, nChangePosInOut2, error2, tmp_cc, sign, blind_details2_ptr, issuance_details)) {
             // if fee of this alternative one is within the range of the max fee, we use this one
             const bool use_aps = nFeeRet2 <= nFeeRet + m_max_aps_fee;
             WalletLogPrintf("Fee non-grouped = %lld, grouped = %lld, using %s\n", nFeeRet, nFeeRet2, use_aps ? "grouped" : "non-grouped");
@@ -3960,14 +3958,16 @@
                 tx = tx2;
                 nFeeRet = nFeeRet2;
                 nChangePosInOut = nChangePosInOut2;
+                if (blind_details) {
+                    *blind_details = blind_details2;
+                }
             }
         }
     }
     return res;
 }
 
-void CWallet::CommitTransaction(CTransactionRef tx, mapValue_t mapValue, std::vector<std::pair<std::string, std::string>> orderForm)
->>>>>>> c831e105
+void CWallet::CommitTransaction(CTransactionRef tx, mapValue_t mapValue, std::vector<std::pair<std::string, std::string>> orderForm, const BlindDetails* blind_details)
 {
     LOCK(cs_wallet);
     WalletLogPrintf("CommitTransaction:\n%s", tx->ToString()); /* Continued */
