// Copyright (c) 2017-2019 The Bitcoin Core developers
// Distributed under the MIT software license, see the accompanying
// file COPYING or http://www.opensource.org/licenses/mit-license.php.

#include <interfaces/chain.h>
#include <wallet/coincontrol.h>
#include <wallet/feebumper.h>
#include <wallet/fees.h>
#include <wallet/wallet.h>
#include <policy/fees.h>
#include <policy/policy.h>
#include <validation.h> //for mempool access
#include <util/moneystr.h>
#include <util/rbf.h>
#include <util/system.h>
#include <util/validation.h>

//! Check whether transaction has descendant in wallet or mempool, or has been
//! mined, or conflicts with a mined transaction. Return a feebumper::Result.
static feebumper::Result PreconditionChecks(const CWallet& wallet, const CWalletTx& wtx, std::vector<std::string>& errors) EXCLUSIVE_LOCKS_REQUIRED(wallet.cs_wallet)
{
    if (wallet.HasWalletSpend(wtx.GetHash())) {
        errors.push_back("Transaction has descendants in the wallet");
        return feebumper::Result::INVALID_PARAMETER;
    }

    {
        if (wallet.chain().hasDescendantsInMempool(wtx.GetHash())) {
            errors.push_back("Transaction has descendants in the mempool");
            return feebumper::Result::INVALID_PARAMETER;
        }
    }

    if (wtx.GetDepthInMainChain() != 0) {
        errors.push_back("Transaction has been mined, or is conflicted with a mined transaction");
        return feebumper::Result::WALLET_ERROR;
    }

    if (!SignalsOptInRBF(*wtx.tx)) {
        errors.push_back("Transaction is not BIP 125 replaceable");
        return feebumper::Result::WALLET_ERROR;
    }

    if (wtx.mapValue.count("replaced_by_txid")) {
        errors.push_back(strprintf("Cannot bump transaction %s which was already bumped by transaction %s", wtx.GetHash().ToString(), wtx.mapValue.at("replaced_by_txid")));
        return feebumper::Result::WALLET_ERROR;
    }

    // check that original tx consists entirely of our inputs
    // if not, we can't bump the fee, because the wallet has no way of knowing the value of the other inputs (thus the fee)
    if (!wallet.IsAllFromMe(*wtx.tx, ISMINE_SPENDABLE)) {
        errors.push_back("Transaction contains inputs that don't belong to this wallet");
        return feebumper::Result::WALLET_ERROR;
    }


    return feebumper::Result::OK;
}

//! Check if the user provided a valid feeRate
static feebumper::Result CheckFeeRate(const CWallet& wallet, const CWalletTx& wtx, const CFeeRate& newFeerate, const int64_t maxTxSize, std::vector<std::string>& errors) {
    // check that fee rate is higher than mempool's minimum fee
    // (no point in bumping fee if we know that the new tx won't be accepted to the mempool)
    // This may occur if the user set FeeRate, TotalFee or paytxfee too low, if fallbackfee is too low, or, perhaps,
    // in a rare situation where the mempool minimum fee increased significantly since the fee estimation just a
    // moment earlier. In this case, we report an error to the user, who may adjust the fee.
    CFeeRate minMempoolFeeRate = wallet.chain().mempoolMinFee();

    if (newFeerate.GetFeePerK() < minMempoolFeeRate.GetFeePerK()) {
        errors.push_back(strprintf(
            "New fee rate (%s) is lower than the minimum fee rate (%s) to get into the mempool -- ",
            FormatMoney(newFeerate.GetFeePerK()),
            FormatMoney(minMempoolFeeRate.GetFeePerK())));
        return feebumper::Result::WALLET_ERROR;
    }

    CAmount new_total_fee = newFeerate.GetFee(maxTxSize);

    CFeeRate incrementalRelayFee = std::max(wallet.chain().relayIncrementalFee(), CFeeRate(WALLET_INCREMENTAL_RELAY_FEE));

    // Given old total fee and transaction size, calculate the old feeRate
    CAmountMap fee_map = GetFeeMap(*wtx.tx);
    CAmount old_fee = wtx.GetDebit(ISMINE_SPENDABLE)[::policyAsset] - wtx.tx->GetValueOutMap()[::policyAsset];
    if (g_con_elementsmode) {
        old_fee = fee_map[::policyAsset];
    }
    const int64_t txSize = GetVirtualTransactionSize(*(wtx.tx));
    CFeeRate nOldFeeRate(old_fee, txSize);
    // Min total fee is old fee + relay fee
    CAmount minTotalFee = nOldFeeRate.GetFee(maxTxSize) + incrementalRelayFee.GetFee(maxTxSize);

    if (new_total_fee < minTotalFee) {
        errors.push_back(strprintf("Insufficient total fee %s, must be at least %s (oldFee %s + incrementalFee %s)",
            FormatMoney(new_total_fee), FormatMoney(minTotalFee), FormatMoney(nOldFeeRate.GetFee(maxTxSize)), FormatMoney(incrementalRelayFee.GetFee(maxTxSize))));
        return feebumper::Result::INVALID_PARAMETER;
    }

    CAmount requiredFee = GetRequiredFee(wallet, maxTxSize);
    if (new_total_fee < requiredFee) {
        errors.push_back(strprintf("Insufficient total fee (cannot be less than required fee %s)",
            FormatMoney(requiredFee)));
        return feebumper::Result::INVALID_PARAMETER;
    }

    // Check that in all cases the new fee doesn't violate maxTxFee
    const CAmount max_tx_fee = wallet.m_default_max_tx_fee;
    if (new_total_fee > max_tx_fee) {
        errors.push_back(strprintf("Specified or calculated fee %s is too high (cannot be higher than -maxtxfee %s)",
                            FormatMoney(new_total_fee), FormatMoney(max_tx_fee)));
        return feebumper::Result::WALLET_ERROR;
    }

    return feebumper::Result::OK;
}

static CFeeRate EstimateFeeRate(const CWallet& wallet, const CWalletTx& wtx, const CAmount old_fee, CCoinControl& coin_control)
{
    // Get the fee rate of the original transaction. This is calculated from
    // the tx fee/vsize, so it may have been rounded down. Add 1 satoshi to the
    // result.
<<<<<<< HEAD
    old_fee = wtx.GetDebit(ISMINE_SPENDABLE)[::policyAsset] - wtx.tx->GetValueOutMap()[::policyAsset];
    if (g_con_elementsmode) {
        old_fee = GetFeeMap(*wtx.tx)[::policyAsset];
    }
=======
>>>>>>> 2b6575d9
    int64_t txSize = GetVirtualTransactionSize(*(wtx.tx));
    CFeeRate feerate(old_fee, txSize);
    feerate += CFeeRate(1);

    // The node has a configurable incremental relay fee. Increment the fee by
    // the minimum of that and the wallet's conservative
    // WALLET_INCREMENTAL_RELAY_FEE value to future proof against changes to
    // network wide policy for incremental relay fee that our node may not be
    // aware of. This ensures we're over the required relay fee rate
    // (BIP 125 rule 4).  The replacement tx will be at least as large as the
    // original tx, so the total fee will be greater (BIP 125 rule 3)
    CFeeRate node_incremental_relay_fee = wallet.chain().relayIncrementalFee();
    CFeeRate wallet_incremental_relay_fee = CFeeRate(WALLET_INCREMENTAL_RELAY_FEE);
    feerate += std::max(node_incremental_relay_fee, wallet_incremental_relay_fee);

    // Fee rate must also be at least the wallet's GetMinimumFeeRate
    CFeeRate min_feerate(GetMinimumFeeRate(wallet, coin_control, /* feeCalc */ nullptr));

    // Set the required fee rate for the replacement transaction in coin control.
    return std::max(feerate, min_feerate);
}

namespace feebumper {

bool TransactionCanBeBumped(const CWallet& wallet, const uint256& txid)
{
    auto locked_chain = wallet.chain().lock();
    LOCK(wallet.cs_wallet);
    const CWalletTx* wtx = wallet.GetWalletTx(txid);
    if (wtx == nullptr) return false;

    std::vector<std::string> errors_dummy;
    feebumper::Result res = PreconditionChecks(wallet, *wtx, errors_dummy);
    return res == feebumper::Result::OK;
}

Result CreateTotalBumpTransaction(const CWallet* wallet, const uint256& txid, const CCoinControl& coin_control, CAmount total_fee, std::vector<std::string>& errors,
                                  CAmount& old_fee, CAmount& new_fee, CMutableTransaction& mtx)
{
    new_fee = total_fee;

    auto locked_chain = wallet->chain().lock();
    LOCK(wallet->cs_wallet);
    errors.clear();
    auto it = wallet->mapWallet.find(txid);
    if (it == wallet->mapWallet.end()) {
        errors.push_back("Invalid or non-wallet transaction id");
        return Result::INVALID_ADDRESS_OR_KEY;
    }
    const CWalletTx& wtx = it->second;

    Result result = PreconditionChecks(*wallet, wtx, errors);
    if (result != Result::OK) {
        return result;
    }

    // figure out which output was change
    // if there was no change output or multiple change outputs, fail
    int nOutput = -1;
    for (size_t i = 0; i < wtx.tx->vout.size(); ++i) {
        if (wtx.GetOutputAsset(i) != ::policyAsset) {
            continue;
        }

        if (wallet->IsChange(wtx.tx->vout[i])) {
            if (nOutput != -1) {
                errors.push_back("Transaction has multiple change outputs");
                return Result::WALLET_ERROR;
            }
            nOutput = i;
        }
    }
    if (nOutput == -1) {
        errors.push_back("Transaction does not have a change output");
        return Result::WALLET_ERROR;
    }

    // Find the fee output.
    int nFeeOutput = -1;
    for (int i = (int)wtx.tx->vout.size()-1; i >= 0; --i) {
        if (wtx.GetOutputAsset(i) == ::policyAsset && wtx.tx->vout[i].IsFee()) {
            nFeeOutput = i;
            break;
        }
    }

    // Calculate the expected size of the new transaction.
    int64_t txSize = GetVirtualTransactionSize(*(wtx.tx));
    if (g_con_elementsmode && nFeeOutput == -1) {
        CMutableTransaction with_fee_output = CMutableTransaction{*wtx.tx};
        with_fee_output.vout.push_back(CTxOut(::policyAsset, 0, CScript()));
        txSize = GetVirtualTransactionSize(CTransaction(with_fee_output));
    }
    const int64_t maxNewTxSize = CalculateMaximumSignedTxSize(*wtx.tx, wallet);
    if (maxNewTxSize < 0) {
        errors.push_back("Transaction contains inputs that cannot be signed");
        return Result::INVALID_ADDRESS_OR_KEY;
    }

    // calculate the old fee and fee-rate
    old_fee = wtx.GetDebit(ISMINE_SPENDABLE)[::policyAsset] - wtx.tx->GetValueOutMap()[::policyAsset];
    if (g_con_elementsmode) {
        old_fee = GetFeeMap(*wtx.tx)[::policyAsset];
    }
    CFeeRate nOldFeeRate(old_fee, txSize);
    // The wallet uses a conservative WALLET_INCREMENTAL_RELAY_FEE value to
    // future proof against changes to network wide policy for incremental relay
    // fee that our node may not be aware of.
    CFeeRate nodeIncrementalRelayFee = wallet->chain().relayIncrementalFee();
    CFeeRate walletIncrementalRelayFee = CFeeRate(WALLET_INCREMENTAL_RELAY_FEE);
    if (nodeIncrementalRelayFee > walletIncrementalRelayFee) {
        walletIncrementalRelayFee = nodeIncrementalRelayFee;
    }

    CAmount minTotalFee = nOldFeeRate.GetFee(maxNewTxSize) + nodeIncrementalRelayFee.GetFee(maxNewTxSize);
    if (total_fee < minTotalFee) {
        errors.push_back(strprintf("Insufficient totalFee, must be at least %s (oldFee %s + incrementalFee %s)",
            FormatMoney(minTotalFee), FormatMoney(nOldFeeRate.GetFee(maxNewTxSize)), FormatMoney(nodeIncrementalRelayFee.GetFee(maxNewTxSize))));
        return Result::INVALID_PARAMETER;
    }
    CAmount requiredFee = GetRequiredFee(*wallet, maxNewTxSize);
    if (total_fee < requiredFee) {
        errors.push_back(strprintf("Insufficient totalFee (cannot be less than required fee %s)",
            FormatMoney(requiredFee)));
        return Result::INVALID_PARAMETER;
    }

    // Check that in all cases the new fee doesn't violate maxTxFee
     const CAmount max_tx_fee = wallet->m_default_max_tx_fee;
     if (new_fee > max_tx_fee) {
         errors.push_back(strprintf("Specified or calculated fee %s is too high (cannot be higher than -maxtxfee %s)",
                               FormatMoney(new_fee), FormatMoney(max_tx_fee)));
         return Result::WALLET_ERROR;
     }

    // check that fee rate is higher than mempool's minimum fee
    // (no point in bumping fee if we know that the new tx won't be accepted to the mempool)
    // This may occur if the user set TotalFee or paytxfee too low, if fallbackfee is too low, or, perhaps,
    // in a rare situation where the mempool minimum fee increased significantly since the fee estimation just a
    // moment earlier. In this case, we report an error to the user, who may use total_fee to make an adjustment.
    CFeeRate minMempoolFeeRate = wallet->chain().mempoolMinFee();
    CFeeRate nNewFeeRate = CFeeRate(total_fee, maxNewTxSize);
    if (nNewFeeRate.GetFeePerK() < minMempoolFeeRate.GetFeePerK()) {
        errors.push_back(strprintf(
            "New fee rate (%s) is lower than the minimum fee rate (%s) to get into the mempool -- "
            "the totalFee value should be at least %s to add transaction",
            FormatMoney(nNewFeeRate.GetFeePerK()),
            FormatMoney(minMempoolFeeRate.GetFeePerK()),
            FormatMoney(minMempoolFeeRate.GetFee(maxNewTxSize))));
        return Result::WALLET_ERROR;
    }

    // Now modify the output to increase the fee.
    // If the output is not large enough to pay the fee, fail.
    CAmount nDelta = new_fee - old_fee;
    assert(nDelta > 0);
    mtx = CMutableTransaction{*wtx.tx};
    CTxOut* poutput = &(mtx.vout[nOutput]);
    // TODO CA: Decrypt output amount using wallet
    if (!poutput->nValue.IsExplicit() || poutput->nValue.GetAmount() < nDelta) {
        errors.push_back("Change output is too small to bump the fee");
        return Result::WALLET_ERROR;
    }

    // If the output would become dust, discard it (converting the dust to fee)
    poutput->nValue = poutput->nValue.GetAmount() - nDelta;
    if (poutput->nValue.GetAmount() <= GetDustThreshold(*poutput, GetDiscardRate(*wallet))) {
        wallet->WalletLogPrintf("Bumping fee and discarding dust output\n");
        new_fee += poutput->nValue.GetAmount();
        mtx.vout.erase(mtx.vout.begin() + nOutput);
        if (mtx.witness.vtxoutwit.size() > (size_t) nOutput) {
            mtx.witness.vtxoutwit.erase(mtx.witness.vtxoutwit.begin() + nOutput);
        }
        if (nFeeOutput > nOutput) {
            --nFeeOutput;
        }
    }

    // Update fee output or add one.
    if (g_con_elementsmode) {
        if (nFeeOutput >= 0) {
            mtx.vout[nFeeOutput].nValue.SetToAmount(new_fee);
        } else {
            mtx.vout.push_back(CTxOut(::policyAsset, new_fee, CScript()));
        }
    }

    // Mark new tx not replaceable, if requested.
    if (!coin_control.m_signal_bip125_rbf.get_value_or(wallet->m_signal_rbf)) {
        for (auto& input : mtx.vin) {
            if (input.nSequence < 0xfffffffe) input.nSequence = 0xfffffffe;
        }
    }

    return Result::OK;
}


Result CreateRateBumpTransaction(CWallet& wallet, const uint256& txid, const CCoinControl& coin_control, std::vector<std::string>& errors,
                                 CAmount& old_fee, CAmount& new_fee, CMutableTransaction& mtx)
{
    // We are going to modify coin control later, copy to re-use
    CCoinControl new_coin_control(coin_control);

    auto locked_chain = wallet.chain().lock();
    LOCK(wallet.cs_wallet);
    errors.clear();
    auto it = wallet.mapWallet.find(txid);
    if (it == wallet.mapWallet.end()) {
        errors.push_back("Invalid or non-wallet transaction id");
        return Result::INVALID_ADDRESS_OR_KEY;
    }
    const CWalletTx& wtx = it->second;

    Result result = PreconditionChecks(wallet, wtx, errors);
    if (result != Result::OK) {
        return result;
    }

    // Fill in recipients (and preserve a single change key per asset if there is one)
    std::map<CAsset, CTxDestination> destinations;
    std::vector<CRecipient> recipients;
    for (const auto& output : wtx.tx->vout) {
        // ELEMENTS:
        bool is_change = wallet.IsChange(output);
        bool is_fee = output.IsFee();
        if (!output.nValue.IsExplicit() || !output.nAsset.IsExplicit()) {
            errors.push_back("bumpfee can only be called on an unblinded transaction");
            return Result::WALLET_ERROR;
        }

        if (!is_change && !is_fee) {
            CRecipient recipient = {output.scriptPubKey, output.nValue.GetAmount(), output.nAsset.GetAsset(), CPubKey(output.nNonce.vchCommitment), false};
            recipients.push_back(recipient);
        } else if (is_change) {
            CTxDestination change_dest;
            ExtractDestination(output.scriptPubKey, change_dest);
            destinations[output.nAsset.GetAsset()] = change_dest;
        }
    }
    new_coin_control.destChange = destinations;

    old_fee = wtx.GetDebit(ISMINE_SPENDABLE) - wtx.tx->GetValueOut();

    if (coin_control.m_feerate) {
        // The user provided a feeRate argument.
        // We calculate this here to avoid compiler warning on the cs_wallet lock
        const int64_t maxTxSize = CalculateMaximumSignedTxSize(*wtx.tx, &wallet);
        Result res = CheckFeeRate(wallet, wtx, *new_coin_control.m_feerate, maxTxSize, errors);
        if (res != Result::OK) {
            return res;
        }
    } else {
        // The user did not provide a feeRate argument
        new_coin_control.m_feerate = EstimateFeeRate(wallet, wtx, old_fee, new_coin_control);
    }

    // Fill in required inputs we are double-spending(all of them)
    // N.B.: bip125 doesn't require all the inputs in the replaced transaction to be
    // used in the replacement transaction, but it's very important for wallets to make
    // sure that happens. If not, it would be possible to bump a transaction A twice to
    // A2 and A3 where A2 and A3 don't conflict (or alternatively bump A to A2 and A2
    // to A3 where A and A3 don't conflict). If both later get confirmed then the sender
    // has accidentally double paid.
    for (const auto& inputs : wtx.tx->vin) {
        new_coin_control.Select(COutPoint(inputs.prevout));
    }
    new_coin_control.fAllowOtherInputs = true;

    // We cannot source new unconfirmed inputs(bip125 rule 2)
    new_coin_control.m_min_depth = 1;

    CTransactionRef tx_new = MakeTransactionRef();
    CAmount fee_ret;
    int change_pos_in_out = -1; // No requested location for change
    std::string fail_reason;
    if (!wallet.CreateTransaction(*locked_chain, recipients, tx_new, fee_ret, change_pos_in_out, fail_reason, new_coin_control, false)) {
        errors.push_back("Unable to create transaction: " + fail_reason);
        return Result::WALLET_ERROR;
    }

    // Write back new fee if successful
    new_fee = fee_ret;

    // Write back transaction
    mtx = CMutableTransaction(*tx_new);
    // Mark new tx not replaceable, if requested.
    if (!coin_control.m_signal_bip125_rbf.get_value_or(wallet.m_signal_rbf)) {
        for (auto& input : mtx.vin) {
            if (input.nSequence < 0xfffffffe) input.nSequence = 0xfffffffe;
        }
    }

    return Result::OK;
}

bool SignTransaction(CWallet& wallet, CMutableTransaction& mtx) {
    auto locked_chain = wallet.chain().lock();
    LOCK(wallet.cs_wallet);
    return wallet.SignTransaction(mtx);
}

Result CommitTransaction(CWallet& wallet, const uint256& txid, CMutableTransaction&& mtx, std::vector<std::string>& errors, uint256& bumped_txid)
{
    auto locked_chain = wallet.chain().lock();
    LOCK(wallet.cs_wallet);
    if (!errors.empty()) {
        return Result::MISC_ERROR;
    }
    auto it = txid.IsNull() ? wallet.mapWallet.end() : wallet.mapWallet.find(txid);
    if (it == wallet.mapWallet.end()) {
        errors.push_back("Invalid or non-wallet transaction id");
        return Result::MISC_ERROR;
    }
    CWalletTx& oldWtx = it->second;

    // make sure the transaction still has no descendants and hasn't been mined in the meantime
    Result result = PreconditionChecks(wallet, oldWtx, errors);
    if (result != Result::OK) {
        return result;
    }

    // commit/broadcast the tx
    CTransactionRef tx = MakeTransactionRef(std::move(mtx));
    mapValue_t mapValue = oldWtx.mapValue;
    mapValue["replaces_txid"] = oldWtx.GetHash().ToString();
    // wipe blinding details to not store old information
    mapValue["blindingdata"] = "";
    // TODO CA: store new blinding data to remember otherwise unblindable outputs

    wallet.CommitTransaction(tx, std::move(mapValue), oldWtx.vOrderForm);

    // mark the original tx as bumped
    bumped_txid = tx->GetHash();
    if (!wallet.MarkReplaced(oldWtx.GetHash(), bumped_txid)) {
        // TODO: see if JSON-RPC has a standard way of returning a response
        // along with an exception. It would be good to return information about
        // wtxBumped to the caller even if marking the original transaction
        // replaced does not succeed for some reason.
        errors.push_back("Created new bumpfee transaction but could not mark the original transaction as replaced");
    }
    return Result::OK;
}

} // namespace feebumper<|MERGE_RESOLUTION|>--- conflicted
+++ resolved
@@ -118,13 +118,6 @@
     // Get the fee rate of the original transaction. This is calculated from
     // the tx fee/vsize, so it may have been rounded down. Add 1 satoshi to the
     // result.
-<<<<<<< HEAD
-    old_fee = wtx.GetDebit(ISMINE_SPENDABLE)[::policyAsset] - wtx.tx->GetValueOutMap()[::policyAsset];
-    if (g_con_elementsmode) {
-        old_fee = GetFeeMap(*wtx.tx)[::policyAsset];
-    }
-=======
->>>>>>> 2b6575d9
     int64_t txSize = GetVirtualTransactionSize(*(wtx.tx));
     CFeeRate feerate(old_fee, txSize);
     feerate += CFeeRate(1);
@@ -367,7 +360,10 @@
     }
     new_coin_control.destChange = destinations;
 
-    old_fee = wtx.GetDebit(ISMINE_SPENDABLE) - wtx.tx->GetValueOut();
+    old_fee = wtx.GetDebit(ISMINE_SPENDABLE)[::policyAsset] - wtx.tx->GetValueOutMap()[::policyAsset];
+    if (g_con_elementsmode) {
+        old_fee = GetFeeMap(*wtx.tx)[::policyAsset];
+    }
 
     if (coin_control.m_feerate) {
         // The user provided a feeRate argument.
