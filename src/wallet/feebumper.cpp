// Copyright (c) 2017-2019 The Bitcoin Core developers
// Distributed under the MIT software license, see the accompanying
// file COPYING or http://www.opensource.org/licenses/mit-license.php.

#include <consensus/validation.h>
#include <interfaces/chain.h>
#include <wallet/coincontrol.h>
#include <wallet/feebumper.h>
#include <wallet/fees.h>
#include <wallet/wallet.h>
#include <policy/fees.h>
#include <policy/policy.h>
#include <validation.h> //for mempool access
#include <util/moneystr.h>
#include <util/rbf.h>
#include <util/system.h>
#include <util/validation.h>

//! Check whether transaction has descendant in wallet or mempool, or has been
//! mined, or conflicts with a mined transaction. Return a feebumper::Result.
static feebumper::Result PreconditionChecks(interfaces::Chain::Lock& locked_chain, const CWallet* wallet, const CWalletTx& wtx, std::vector<std::string>& errors) EXCLUSIVE_LOCKS_REQUIRED(wallet->cs_wallet)
{
    if (wallet->HasWalletSpend(wtx.GetHash())) {
        errors.push_back("Transaction has descendants in the wallet");
        return feebumper::Result::INVALID_PARAMETER;
    }

    {
        if (wallet->chain().hasDescendantsInMempool(wtx.GetHash())) {
            errors.push_back("Transaction has descendants in the mempool");
            return feebumper::Result::INVALID_PARAMETER;
        }
    }

    if (wtx.GetDepthInMainChain(locked_chain) != 0) {
        errors.push_back("Transaction has been mined, or is conflicted with a mined transaction");
        return feebumper::Result::WALLET_ERROR;
    }

    if (!SignalsOptInRBF(*wtx.tx)) {
        errors.push_back("Transaction is not BIP 125 replaceable");
        return feebumper::Result::WALLET_ERROR;
    }

    if (wtx.mapValue.count("replaced_by_txid")) {
        errors.push_back(strprintf("Cannot bump transaction %s which was already bumped by transaction %s", wtx.GetHash().ToString(), wtx.mapValue.at("replaced_by_txid")));
        return feebumper::Result::WALLET_ERROR;
    }

    // check that original tx consists entirely of our inputs
    // if not, we can't bump the fee, because the wallet has no way of knowing the value of the other inputs (thus the fee)
    if (!wallet->IsAllFromMe(*wtx.tx, ISMINE_SPENDABLE)) {
        errors.push_back("Transaction contains inputs that don't belong to this wallet");
        return feebumper::Result::WALLET_ERROR;
    }


    return feebumper::Result::OK;
}

namespace feebumper {

bool TransactionCanBeBumped(const CWallet* wallet, const uint256& txid)
{
    auto locked_chain = wallet->chain().lock();
    LOCK(wallet->cs_wallet);
    const CWalletTx* wtx = wallet->GetWalletTx(txid);
    if (wtx == nullptr) return false;

    std::vector<std::string> errors_dummy;
    feebumper::Result res = PreconditionChecks(*locked_chain, wallet, *wtx, errors_dummy);
    return res == feebumper::Result::OK;
}

Result CreateTotalBumpTransaction(const CWallet* wallet, const uint256& txid, const CCoinControl& coin_control, CAmount total_fee, std::vector<std::string>& errors,
                                  CAmount& old_fee, CAmount& new_fee, CMutableTransaction& mtx)
{
    new_fee = total_fee;

    auto locked_chain = wallet->chain().lock();
    LOCK(wallet->cs_wallet);
    errors.clear();
    auto it = wallet->mapWallet.find(txid);
    if (it == wallet->mapWallet.end()) {
        errors.push_back("Invalid or non-wallet transaction id");
        return Result::INVALID_ADDRESS_OR_KEY;
    }
    const CWalletTx& wtx = it->second;

    Result result = PreconditionChecks(*locked_chain, wallet, wtx, errors);
    if (result != Result::OK) {
        return result;
    }

    // figure out which output was change
    // if there was no change output or multiple change outputs, fail
    int nOutput = -1;
    for (size_t i = 0; i < wtx.tx->vout.size(); ++i) {
        if (wtx.GetOutputAsset(i) != ::policyAsset) {
            continue;
        }

        if (wallet->IsChange(wtx.tx->vout[i])) {
            if (nOutput != -1) {
                errors.push_back("Transaction has multiple change outputs");
                return Result::WALLET_ERROR;
            }
            nOutput = i;
        }
    }
    if (nOutput == -1) {
        errors.push_back("Transaction does not have a change output");
        return Result::WALLET_ERROR;
    }

    // Find the fee output.
    int nFeeOutput = -1;
    for (int i = (int)wtx.tx->vout.size()-1; i >= 0; --i) {
        if (wtx.GetOutputAsset(i) == ::policyAsset && wtx.tx->vout[i].IsFee()) {
            nFeeOutput = i;
            break;
        }
    }

    // Calculate the expected size of the new transaction.
    int64_t txSize = GetVirtualTransactionSize(*(wtx.tx));
    if (g_con_elementsmode && nFeeOutput == -1) {
        CMutableTransaction with_fee_output = CMutableTransaction{*wtx.tx};
        with_fee_output.vout.push_back(CTxOut(::policyAsset, 0, CScript()));
        txSize = GetVirtualTransactionSize(CTransaction(with_fee_output));
    }
    const int64_t maxNewTxSize = CalculateMaximumSignedTxSize(*wtx.tx, wallet);
    if (maxNewTxSize < 0) {
        errors.push_back("Transaction contains inputs that cannot be signed");
        return Result::INVALID_ADDRESS_OR_KEY;
    }

    // calculate the old fee and fee-rate
    old_fee = wtx.GetDebit(ISMINE_SPENDABLE)[::policyAsset] - wtx.tx->GetValueOutMap()[::policyAsset];
    if (g_con_elementsmode) {
        old_fee = GetFeeMap(*wtx.tx)[::policyAsset];
    }
    CFeeRate nOldFeeRate(old_fee, txSize);
    // The wallet uses a conservative WALLET_INCREMENTAL_RELAY_FEE value to
    // future proof against changes to network wide policy for incremental relay
    // fee that our node may not be aware of.
    CFeeRate nodeIncrementalRelayFee = wallet->chain().relayIncrementalFee();
    CFeeRate walletIncrementalRelayFee = CFeeRate(WALLET_INCREMENTAL_RELAY_FEE);
    if (nodeIncrementalRelayFee > walletIncrementalRelayFee) {
        walletIncrementalRelayFee = nodeIncrementalRelayFee;
    }

    CAmount minTotalFee = nOldFeeRate.GetFee(maxNewTxSize) + nodeIncrementalRelayFee.GetFee(maxNewTxSize);
    if (total_fee < minTotalFee) {
        errors.push_back(strprintf("Insufficient totalFee, must be at least %s (oldFee %s + incrementalFee %s)",
            FormatMoney(minTotalFee), FormatMoney(nOldFeeRate.GetFee(maxNewTxSize)), FormatMoney(nodeIncrementalRelayFee.GetFee(maxNewTxSize))));
        return Result::INVALID_PARAMETER;
    }
    CAmount requiredFee = GetRequiredFee(*wallet, maxNewTxSize);
    if (total_fee < requiredFee) {
        errors.push_back(strprintf("Insufficient totalFee (cannot be less than required fee %s)",
            FormatMoney(requiredFee)));
        return Result::INVALID_PARAMETER;
    }

    // Check that in all cases the new fee doesn't violate maxTxFee
     const CAmount max_tx_fee = wallet->m_default_max_tx_fee;
     if (new_fee > max_tx_fee) {
         errors.push_back(strprintf("Specified or calculated fee %s is too high (cannot be higher than -maxtxfee %s)",
                               FormatMoney(new_fee), FormatMoney(max_tx_fee)));
         return Result::WALLET_ERROR;
     }

    // check that fee rate is higher than mempool's minimum fee
    // (no point in bumping fee if we know that the new tx won't be accepted to the mempool)
    // This may occur if the user set TotalFee or paytxfee too low, if fallbackfee is too low, or, perhaps,
    // in a rare situation where the mempool minimum fee increased significantly since the fee estimation just a
    // moment earlier. In this case, we report an error to the user, who may use total_fee to make an adjustment.
    CFeeRate minMempoolFeeRate = wallet->chain().mempoolMinFee();
    CFeeRate nNewFeeRate = CFeeRate(total_fee, maxNewTxSize);
    if (nNewFeeRate.GetFeePerK() < minMempoolFeeRate.GetFeePerK()) {
        errors.push_back(strprintf(
            "New fee rate (%s) is lower than the minimum fee rate (%s) to get into the mempool -- "
            "the totalFee value should be at least %s to add transaction",
            FormatMoney(nNewFeeRate.GetFeePerK()),
            FormatMoney(minMempoolFeeRate.GetFeePerK()),
            FormatMoney(minMempoolFeeRate.GetFee(maxNewTxSize))));
        return Result::WALLET_ERROR;
    }

    // Now modify the output to increase the fee.
    // If the output is not large enough to pay the fee, fail.
    CAmount nDelta = new_fee - old_fee;
    assert(nDelta > 0);
    mtx = CMutableTransaction{*wtx.tx};
    CTxOut* poutput = &(mtx.vout[nOutput]);
    // TODO CA: Decrypt output amount using wallet
    if (!poutput->nValue.IsExplicit() || poutput->nValue.GetAmount() < nDelta) {
        errors.push_back("Change output is too small to bump the fee");
        return Result::WALLET_ERROR;
    }

    // If the output would become dust, discard it (converting the dust to fee)
    poutput->nValue = poutput->nValue.GetAmount() - nDelta;
    if (poutput->nValue.GetAmount() <= GetDustThreshold(*poutput, GetDiscardRate(*wallet))) {
        wallet->WalletLogPrintf("Bumping fee and discarding dust output\n");
        new_fee += poutput->nValue.GetAmount();
        mtx.vout.erase(mtx.vout.begin() + nOutput);
        if (mtx.witness.vtxoutwit.size() > (size_t) nOutput) {
            mtx.witness.vtxoutwit.erase(mtx.witness.vtxoutwit.begin() + nOutput);
        }
        if (nFeeOutput > nOutput) {
            --nFeeOutput;
        }
    }

    // Update fee output or add one.
    if (g_con_elementsmode) {
        if (nFeeOutput >= 0) {
            mtx.vout[nFeeOutput].nValue.SetToAmount(new_fee);
        } else {
            mtx.vout.push_back(CTxOut(::policyAsset, new_fee, CScript()));
        }
    }

    // Mark new tx not replaceable, if requested.
    if (!coin_control.m_signal_bip125_rbf.get_value_or(wallet->m_signal_rbf)) {
        for (auto& input : mtx.vin) {
            if (input.nSequence < 0xfffffffe) input.nSequence = 0xfffffffe;
        }
    }

    return Result::OK;
}


Result CreateRateBumpTransaction(CWallet* wallet, const uint256& txid, const CCoinControl& coin_control, std::vector<std::string>& errors,
                                 CAmount& old_fee, CAmount& new_fee, CMutableTransaction& mtx)
{
    // We are going to modify coin control later, copy to re-use
    CCoinControl new_coin_control(coin_control);

    auto locked_chain = wallet->chain().lock();
    LOCK(wallet->cs_wallet);
    errors.clear();
    auto it = wallet->mapWallet.find(txid);
    if (it == wallet->mapWallet.end()) {
        errors.push_back("Invalid or non-wallet transaction id");
        return Result::INVALID_ADDRESS_OR_KEY;
    }
    const CWalletTx& wtx = it->second;

    Result result = PreconditionChecks(*locked_chain, wallet, wtx, errors);
    if (result != Result::OK) {
        return result;
    }

    // Fill in recipients (and preserve a single change key per asset if there is one)
    std::map<CAsset, CTxDestination> destinations;
    std::vector<CRecipient> recipients;
    for (const auto& output : wtx.tx->vout) {
        // ELEMENTS:
        bool is_change = wallet->IsChange(output);
        bool is_fee = output.IsFee();
        if (!output.nValue.IsExplicit() || !output.nAsset.IsExplicit()) {
            errors.push_back("bumpfee can only be called on an unblinded transaction");
            return Result::WALLET_ERROR;
        }

        if (!is_change && !is_fee) {
            CRecipient recipient = {output.scriptPubKey, output.nValue.GetAmount(), output.nAsset.GetAsset(), CPubKey(output.nNonce.vchCommitment), false};
            recipients.push_back(recipient);
        } else if (is_change) {
            CTxDestination change_dest;
            ExtractDestination(output.scriptPubKey, change_dest);
            destinations[output.nAsset.GetAsset()] = change_dest;
        }
    }
    new_coin_control.destChange = destinations;

    // Get the fee rate of the original transaction. This is calculated from
    // the tx fee/vsize, so it may have been rounded down. Add 1 satoshi to the
    // result.
    CAmountMap fee_map = GetFeeMap(*wtx.tx);
    old_fee = wtx.GetDebit(ISMINE_SPENDABLE)[::policyAsset] - wtx.tx->GetValueOutMap()[::policyAsset];
    if (g_con_elementsmode) {
        old_fee = fee_map[::policyAsset];
    }
    int64_t txSize = GetVirtualTransactionSize(*(wtx.tx));
    if (g_con_elementsmode && fee_map.find(::policyAsset) == fee_map.end()) {
        CMutableTransaction with_fee_output = CMutableTransaction{*wtx.tx};
        with_fee_output.vout.push_back(CTxOut(::policyAsset, 0, CScript()));
        txSize = GetVirtualTransactionSize(CTransaction(with_fee_output));
    }
    // Feerate of thing we are bumping
    CFeeRate feerate(old_fee, txSize);
    feerate += CFeeRate(1);

    // The node has a configurable incremental relay fee. Increment the fee by
    // the minimum of that and the wallet's conservative
    // WALLET_INCREMENTAL_RELAY_FEE value to future proof against changes to
    // network wide policy for incremental relay fee that our node may not be
    // aware of. This ensures we're over the over the required relay fee rate
    // (BIP 125 rule 4).  The replacement tx will be at least as large as the
    // original tx, so the total fee will be greater (BIP 125 rule 3)
    CFeeRate node_incremental_relay_fee = wallet->chain().relayIncrementalFee();
    CFeeRate wallet_incremental_relay_fee = CFeeRate(WALLET_INCREMENTAL_RELAY_FEE);
    feerate += std::max(node_incremental_relay_fee, wallet_incremental_relay_fee);

    // Fee rate must also be at least the wallet's GetMinimumFeeRate
    CFeeRate min_feerate(GetMinimumFeeRate(*wallet, new_coin_control, /* feeCalc */ nullptr));

    // Set the required fee rate for the replacement transaction in coin control.
    new_coin_control.m_feerate = std::max(feerate, min_feerate);

    // Fill in required inputs we are double-spending(all of them)
    // N.B.: bip125 doesn't require all the inputs in the replaced transaction to be
    // used in the replacement transaction, but it's very important for wallets to make
    // sure that happens. If not, it would be possible to bump a transaction A twice to
    // A2 and A3 where A2 and A3 don't conflict (or alternatively bump A to A2 and A2
    // to A3 where A and A3 don't conflict). If both later get confirmed then the sender
    // has accidentally double paid.
    for (const auto& inputs : wtx.tx->vin) {
        new_coin_control.Select(COutPoint(inputs.prevout));
    }
    new_coin_control.fAllowOtherInputs = true;

    // We cannot source new unconfirmed inputs(bip125 rule 2)
    new_coin_control.m_min_depth = 1;

    CTransactionRef tx_new = MakeTransactionRef();
<<<<<<< HEAD
    // Reserve a single change key (we may add a new change output in the policy asset)
    std::vector<std::unique_ptr<ReserveDestination>> reservedest;
    reservedest.push_back(std::unique_ptr<ReserveDestination>(new ReserveDestination(wallet)));
=======
>>>>>>> 459baa17
    CAmount fee_ret;
    int change_pos_in_out = -1; // No requested location for change
    std::string fail_reason;
    if (!wallet->CreateTransaction(*locked_chain, recipients, tx_new, fee_ret, change_pos_in_out, fail_reason, new_coin_control, false)) {
        errors.push_back("Unable to create transaction: " + fail_reason);
        return Result::WALLET_ERROR;
    }

<<<<<<< HEAD
    // If change key hasn't been ReturnKey'ed by this point, we take it out of keypool
    reservedest[0]->KeepDestination();

=======
>>>>>>> 459baa17
    // Write back new fee if successful
    new_fee = fee_ret;

    // Write back transaction
    mtx = CMutableTransaction(*tx_new);
    // Mark new tx not replaceable, if requested.
    if (!coin_control.m_signal_bip125_rbf.get_value_or(wallet->m_signal_rbf)) {
        for (auto& input : mtx.vin) {
            if (input.nSequence < 0xfffffffe) input.nSequence = 0xfffffffe;
        }
    }

    return Result::OK;
}

bool SignTransaction(CWallet* wallet, CMutableTransaction& mtx) {
    auto locked_chain = wallet->chain().lock();
    LOCK(wallet->cs_wallet);
    return wallet->SignTransaction(mtx);
}

Result CommitTransaction(CWallet* wallet, const uint256& txid, CMutableTransaction&& mtx, std::vector<std::string>& errors, uint256& bumped_txid)
{
    auto locked_chain = wallet->chain().lock();
    LOCK(wallet->cs_wallet);
    if (!errors.empty()) {
        return Result::MISC_ERROR;
    }
    auto it = txid.IsNull() ? wallet->mapWallet.end() : wallet->mapWallet.find(txid);
    if (it == wallet->mapWallet.end()) {
        errors.push_back("Invalid or non-wallet transaction id");
        return Result::MISC_ERROR;
    }
    CWalletTx& oldWtx = it->second;

    // make sure the transaction still has no descendants and hasn't been mined in the meantime
    Result result = PreconditionChecks(*locked_chain, wallet, oldWtx, errors);
    if (result != Result::OK) {
        return result;
    }

    // commit/broadcast the tx
    CTransactionRef tx = MakeTransactionRef(std::move(mtx));
    mapValue_t mapValue = oldWtx.mapValue;
    mapValue["replaces_txid"] = oldWtx.GetHash().ToString();
    // wipe blinding details to not store old information
    mapValue["blindingdata"] = "";
    // TODO CA: store new blinding data to remember otherwise unblindable outputs

<<<<<<< HEAD
    std::vector<std::unique_ptr<ReserveDestination>> reservedest;
    reservedest.push_back(std::unique_ptr<ReserveDestination>(new ReserveDestination(wallet)));
=======
>>>>>>> 459baa17
    CValidationState state;
    if (!wallet->CommitTransaction(tx, std::move(mapValue), oldWtx.vOrderForm, state)) {
        // NOTE: CommitTransaction never returns false, so this should never happen.
        errors.push_back(strprintf("The transaction was rejected: %s", FormatStateMessage(state)));
        return Result::WALLET_ERROR;
    }

    bumped_txid = tx->GetHash();
    if (state.IsInvalid()) {
        // This can happen if the mempool rejected the transaction.  Report
        // what happened in the "errors" response.
        errors.push_back(strprintf("Error: The transaction was rejected: %s", FormatStateMessage(state)));
    }

    // mark the original tx as bumped
    if (!wallet->MarkReplaced(oldWtx.GetHash(), bumped_txid)) {
        // TODO: see if JSON-RPC has a standard way of returning a response
        // along with an exception. It would be good to return information about
        // wtxBumped to the caller even if marking the original transaction
        // replaced does not succeed for some reason.
        errors.push_back("Created new bumpfee transaction but could not mark the original transaction as replaced");
    }
    return Result::OK;
}

} // namespace feebumper<|MERGE_RESOLUTION|>--- conflicted
+++ resolved
@@ -329,12 +329,6 @@
     new_coin_control.m_min_depth = 1;
 
     CTransactionRef tx_new = MakeTransactionRef();
-<<<<<<< HEAD
-    // Reserve a single change key (we may add a new change output in the policy asset)
-    std::vector<std::unique_ptr<ReserveDestination>> reservedest;
-    reservedest.push_back(std::unique_ptr<ReserveDestination>(new ReserveDestination(wallet)));
-=======
->>>>>>> 459baa17
     CAmount fee_ret;
     int change_pos_in_out = -1; // No requested location for change
     std::string fail_reason;
@@ -343,12 +337,6 @@
         return Result::WALLET_ERROR;
     }
 
-<<<<<<< HEAD
-    // If change key hasn't been ReturnKey'ed by this point, we take it out of keypool
-    reservedest[0]->KeepDestination();
-
-=======
->>>>>>> 459baa17
     // Write back new fee if successful
     new_fee = fee_ret;
 
@@ -398,11 +386,6 @@
     mapValue["blindingdata"] = "";
     // TODO CA: store new blinding data to remember otherwise unblindable outputs
 
-<<<<<<< HEAD
-    std::vector<std::unique_ptr<ReserveDestination>> reservedest;
-    reservedest.push_back(std::unique_ptr<ReserveDestination>(new ReserveDestination(wallet)));
-=======
->>>>>>> 459baa17
     CValidationState state;
     if (!wallet->CommitTransaction(tx, std::move(mapValue), oldWtx.vOrderForm, state)) {
         // NOTE: CommitTransaction never returns false, so this should never happen.
