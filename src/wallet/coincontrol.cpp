// Copyright (c) 2018 The Bitcoin Core developers
// Distributed under the MIT software license, see the accompanying
// file COPYING or http://www.opensource.org/licenses/mit-license.php.

#include <wallet/coincontrol.h>

#include <util/system.h>

void CCoinControl::SetNull()
{
    destChange.clear();
    m_change_type.reset();
    fAllowOtherInputs = false;
    fAllowWatchOnly = false;
    m_avoid_partial_spends = gArgs.GetBoolArg("-avoidpartialspends", DEFAULT_AVOIDPARTIALSPENDS);
    m_avoid_address_reuse = false;
    setSelected.clear();
    m_feerate.reset();
    fOverrideFeeRate = false;
    m_confirm_target.reset();
    m_signal_bip125_rbf.reset();
    m_fee_mode = FeeEstimateMode::UNSET;
<<<<<<< HEAD
    m_min_depth = DEFAULT_MIN_DEPTH;
    m_max_depth = DEFAULT_MAX_DEPTH;
=======
    m_external_txouts.clear();
    m_external_provider = FlatSigningProvider();
>>>>>>> 526e802d
}
<|MERGE_RESOLUTION|>--- conflicted
+++ resolved
@@ -20,11 +20,8 @@
     m_confirm_target.reset();
     m_signal_bip125_rbf.reset();
     m_fee_mode = FeeEstimateMode::UNSET;
-<<<<<<< HEAD
+    m_external_txouts.clear();
+    m_external_provider = FlatSigningProvider();
     m_min_depth = DEFAULT_MIN_DEPTH;
     m_max_depth = DEFAULT_MAX_DEPTH;
-=======
-    m_external_txouts.clear();
-    m_external_provider = FlatSigningProvider();
->>>>>>> 526e802d
 }
