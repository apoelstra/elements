// Copyright (c) 2012-2019 The Bitcoin Core developers
// Distributed under the MIT software license, see the accompanying
// file COPYING or http://www.opensource.org/licenses/mit-license.php.

#include <wallet/wallet.h>

#include <memory>
#include <stdint.h>
#include <vector>

#include <consensus/validation.h>
#include <interfaces/chain.h>
#include <policy/policy.h>
#include <rpc/server.h>
#include <test/setup_common.h>
#include <validation.h>
#include <wallet/coincontrol.h>
#include <wallet/test/wallet_test_fixture.h>

#include <boost/test/unit_test.hpp>
#include <univalue.h>

extern UniValue importmulti(const JSONRPCRequest& request);
extern UniValue dumpwallet(const JSONRPCRequest& request);
extern UniValue importwallet(const JSONRPCRequest& request);

BOOST_FIXTURE_TEST_SUITE(wallet_tests, WalletTestingSetup)

static void AddKey(CWallet& wallet, const CKey& key)
{
    LOCK(wallet.cs_wallet);
    wallet.AddKeyPubKey(key, key.GetPubKey());
}

BOOST_FIXTURE_TEST_CASE(scan_for_wallet_transactions, TestChain100Setup)
{
    // Cap last block file size, and mine new block in a new block file.
    CBlockIndex* oldTip = ::ChainActive().Tip();
    GetBlockFileInfo(oldTip->GetBlockPos().nFile)->nSize = MAX_BLOCKFILE_SIZE;
    CreateAndProcessBlock({}, GetScriptForRawPubKey(coinbaseKey.GetPubKey()));
    CBlockIndex* newTip = ::ChainActive().Tip();

    auto chain = interfaces::MakeChain();
    auto locked_chain = chain->lock();
    LockAssertion lock(::cs_main);

    // Verify ScanForWalletTransactions accommodates a null start block.
    {
        CWallet wallet(chain.get(), WalletLocation(), WalletDatabase::CreateDummy());
        AddKey(wallet, coinbaseKey);
        WalletRescanReserver reserver(&wallet);
        reserver.reserve();
        CWallet::ScanResult result = wallet.ScanForWalletTransactions({} /* start_block */, {} /* stop_block */, reserver, false /* update */);
        BOOST_CHECK_EQUAL(result.status, CWallet::ScanResult::SUCCESS);
        BOOST_CHECK(result.last_failed_block.IsNull());
        BOOST_CHECK(result.last_scanned_block.IsNull());
        BOOST_CHECK(!result.last_scanned_height);
        BOOST_CHECK_EQUAL(wallet.GetBalance().m_mine_immature[CAsset()], 0);
    }

    // Verify ScanForWalletTransactions picks up transactions in both the old
    // and new block files.
    {
        CWallet wallet(chain.get(), WalletLocation(), WalletDatabase::CreateDummy());
        AddKey(wallet, coinbaseKey);
        WalletRescanReserver reserver(&wallet);
        reserver.reserve();
        CWallet::ScanResult result = wallet.ScanForWalletTransactions(oldTip->GetBlockHash(), {} /* stop_block */, reserver, false /* update */);
        BOOST_CHECK_EQUAL(result.status, CWallet::ScanResult::SUCCESS);
        BOOST_CHECK(result.last_failed_block.IsNull());
        BOOST_CHECK_EQUAL(result.last_scanned_block, newTip->GetBlockHash());
        BOOST_CHECK_EQUAL(*result.last_scanned_height, newTip->nHeight);
        BOOST_CHECK_EQUAL(wallet.GetBalance().m_mine_immature[CAsset()], 100 * COIN);
    }

    // Prune the older block file.
    PruneOneBlockFile(oldTip->GetBlockPos().nFile);
    UnlinkPrunedFiles({oldTip->GetBlockPos().nFile});

    // Verify ScanForWalletTransactions only picks transactions in the new block
    // file.
    {
        CWallet wallet(chain.get(), WalletLocation(), WalletDatabase::CreateDummy());
        AddKey(wallet, coinbaseKey);
        WalletRescanReserver reserver(&wallet);
        reserver.reserve();
        CWallet::ScanResult result = wallet.ScanForWalletTransactions(oldTip->GetBlockHash(), {} /* stop_block */, reserver, false /* update */);
        BOOST_CHECK_EQUAL(result.status, CWallet::ScanResult::FAILURE);
        BOOST_CHECK_EQUAL(result.last_failed_block, oldTip->GetBlockHash());
        BOOST_CHECK_EQUAL(result.last_scanned_block, newTip->GetBlockHash());
        BOOST_CHECK_EQUAL(*result.last_scanned_height, newTip->nHeight);
        BOOST_CHECK_EQUAL(wallet.GetBalance().m_mine_immature[CAsset()], 50 * COIN);
    }

    // Prune the remaining block file.
    PruneOneBlockFile(newTip->GetBlockPos().nFile);
    UnlinkPrunedFiles({newTip->GetBlockPos().nFile});

    // Verify ScanForWalletTransactions scans no blocks.
    {
        CWallet wallet(chain.get(), WalletLocation(), WalletDatabase::CreateDummy());
        AddKey(wallet, coinbaseKey);
        WalletRescanReserver reserver(&wallet);
        reserver.reserve();
        CWallet::ScanResult result = wallet.ScanForWalletTransactions(oldTip->GetBlockHash(), {} /* stop_block */, reserver, false /* update */);
        BOOST_CHECK_EQUAL(result.status, CWallet::ScanResult::FAILURE);
        BOOST_CHECK_EQUAL(result.last_failed_block, newTip->GetBlockHash());
        BOOST_CHECK(result.last_scanned_block.IsNull());
        BOOST_CHECK(!result.last_scanned_height);
        BOOST_CHECK_EQUAL(wallet.GetBalance().m_mine_immature[CAsset()], 0);
    }
}

BOOST_FIXTURE_TEST_CASE(importmulti_rescan, TestChain100Setup)
{
    // Cap last block file size, and mine new block in a new block file.
    CBlockIndex* oldTip = ::ChainActive().Tip();
    GetBlockFileInfo(oldTip->GetBlockPos().nFile)->nSize = MAX_BLOCKFILE_SIZE;
    CreateAndProcessBlock({}, GetScriptForRawPubKey(coinbaseKey.GetPubKey()));
    CBlockIndex* newTip = ::ChainActive().Tip();

    auto chain = interfaces::MakeChain();
    auto locked_chain = chain->lock();
    LockAssertion lock(::cs_main);

    // Prune the older block file.
    PruneOneBlockFile(oldTip->GetBlockPos().nFile);
    UnlinkPrunedFiles({oldTip->GetBlockPos().nFile});

    // Verify importmulti RPC returns failure for a key whose creation time is
    // before the missing block, and success for a key whose creation time is
    // after.
    {
        std::shared_ptr<CWallet> wallet = std::make_shared<CWallet>(chain.get(), WalletLocation(), WalletDatabase::CreateDummy());
        AddWallet(wallet);
        UniValue keys;
        keys.setArray();
        UniValue key;
        key.setObject();
        key.pushKV("scriptPubKey", HexStr(GetScriptForRawPubKey(coinbaseKey.GetPubKey())));
        key.pushKV("timestamp", 0);
        key.pushKV("internal", UniValue(true));
        keys.push_back(key);
        key.clear();
        key.setObject();
        CKey futureKey;
        futureKey.MakeNewKey(true);
        key.pushKV("scriptPubKey", HexStr(GetScriptForRawPubKey(futureKey.GetPubKey())));
        key.pushKV("timestamp", newTip->GetBlockTimeMax() + TIMESTAMP_WINDOW + 1);
        key.pushKV("internal", UniValue(true));
        keys.push_back(key);
        JSONRPCRequest request;
        request.params.setArray();
        request.params.push_back(keys);

        UniValue response = importmulti(request);
        BOOST_CHECK_EQUAL(response.write(),
            strprintf("[{\"success\":false,\"error\":{\"code\":-1,\"message\":\"Rescan failed for key with creation "
                      "timestamp %d. There was an error reading a block from time %d, which is after or within %d "
                      "seconds of key creation, and could contain transactions pertaining to the key. As a result, "
                      "transactions and coins using this key may not appear in the wallet. This error could be caused "
                      "by pruning or data corruption (see daemon log for details) and could be dealt with by "
                      "downloading and rescanning the relevant blocks (see -reindex and -rescan "
                      "options).\"}},{\"success\":true}]",
                              0, oldTip->GetBlockTimeMax(), TIMESTAMP_WINDOW));
        RemoveWallet(wallet);
    }
}

// Verify importwallet RPC starts rescan at earliest block with timestamp
// greater or equal than key birthday. Previously there was a bug where
// importwallet RPC would start the scan at the latest block with timestamp less
// than or equal to key birthday.
BOOST_FIXTURE_TEST_CASE(importwallet_rescan, TestChain100Setup)
{
    // Create two blocks with same timestamp to verify that importwallet rescan
    // will pick up both blocks, not just the first.
    const int64_t BLOCK_TIME = ::ChainActive().Tip()->GetBlockTimeMax() + 5;
    SetMockTime(BLOCK_TIME);
    m_coinbase_txns.emplace_back(CreateAndProcessBlock({}, GetScriptForRawPubKey(coinbaseKey.GetPubKey())).vtx[0]);
    m_coinbase_txns.emplace_back(CreateAndProcessBlock({}, GetScriptForRawPubKey(coinbaseKey.GetPubKey())).vtx[0]);

    // Set key birthday to block time increased by the timestamp window, so
    // rescan will start at the block time.
    const int64_t KEY_TIME = BLOCK_TIME + TIMESTAMP_WINDOW;
    SetMockTime(KEY_TIME);
    m_coinbase_txns.emplace_back(CreateAndProcessBlock({}, GetScriptForRawPubKey(coinbaseKey.GetPubKey())).vtx[0]);

    auto chain = interfaces::MakeChain();
    auto locked_chain = chain->lock();
    LockAssertion lock(::cs_main);

    std::string backup_file = (GetDataDir() / "wallet.backup").string();

    // Import key into wallet and call dumpwallet to create backup file.
    {
        std::shared_ptr<CWallet> wallet = std::make_shared<CWallet>(chain.get(), WalletLocation(), WalletDatabase::CreateDummy());
        LOCK(wallet->cs_wallet);
        wallet->mapKeyMetadata[coinbaseKey.GetPubKey().GetID()].nCreateTime = KEY_TIME;
        wallet->AddKeyPubKey(coinbaseKey, coinbaseKey.GetPubKey());

        JSONRPCRequest request;
        request.params.setArray();
        request.params.push_back(backup_file);
        AddWallet(wallet);
        ::dumpwallet(request);
        RemoveWallet(wallet);
    }

    // Call importwallet RPC and verify all blocks with timestamps >= BLOCK_TIME
    // were scanned, and no prior blocks were scanned.
    {
        std::shared_ptr<CWallet> wallet = std::make_shared<CWallet>(chain.get(), WalletLocation(), WalletDatabase::CreateDummy());

        JSONRPCRequest request;
        request.params.setArray();
        request.params.push_back(backup_file);
        AddWallet(wallet);
        ::importwallet(request);
        RemoveWallet(wallet);

        LOCK(wallet->cs_wallet);
        BOOST_CHECK_EQUAL(wallet->mapWallet.size(), 3U);
        BOOST_CHECK_EQUAL(m_coinbase_txns.size(), 103U);
        for (size_t i = 0; i < m_coinbase_txns.size(); ++i) {
            bool found = wallet->GetWalletTx(m_coinbase_txns[i]->GetHash());
            bool expected = i >= 100;
            BOOST_CHECK_EQUAL(found, expected);
        }
    }

    SetMockTime(0);
}

// Check that GetImmatureCredit() returns a newly calculated value instead of
// the cached value after a MarkDirty() call.
//
// This is a regression test written to verify a bugfix for the immature credit
// function. Similar tests probably should be written for the other credit and
// debit functions.
BOOST_FIXTURE_TEST_CASE(coin_mark_dirty_immature_credit, TestChain100Setup)
{
    auto chain = interfaces::MakeChain();

    CWallet wallet(chain.get(), WalletLocation(), WalletDatabase::CreateDummy());
    CWalletTx wtx(&wallet, m_coinbase_txns.back());

    auto locked_chain = chain->lock();
    LockAssertion lock(::cs_main);
    LOCK(wallet.cs_wallet);

    wtx.hashBlock = ::ChainActive().Tip()->GetBlockHash();
    wtx.nIndex = 0;

    // Call GetImmatureCredit() once before adding the key to the wallet to
    // cache the current immature credit amount, which is 0.
    BOOST_CHECK_EQUAL(wtx.GetImmatureCredit(*locked_chain)[CAsset()], 0);

    // Invalidate the cached value, add the key, and make sure a new immature
    // credit amount is calculated.
    wtx.MarkDirty();
    wallet.AddKeyPubKey(coinbaseKey, coinbaseKey.GetPubKey());
    BOOST_CHECK_EQUAL(wtx.GetImmatureCredit(*locked_chain)[CAsset()], 50*COIN);
}

static int64_t AddTx(CWallet& wallet, uint32_t lockTime, int64_t mockTime, int64_t blockTime)
{
    CMutableTransaction tx;
    tx.nLockTime = lockTime;
    SetMockTime(mockTime);
    CBlockIndex* block = nullptr;
    if (blockTime > 0) {
        auto locked_chain = wallet.chain().lock();
        LockAssertion lock(::cs_main);
        auto inserted = mapBlockIndex.emplace(GetRandHash(), new CBlockIndex);
        assert(inserted.second);
        const uint256& hash = inserted.first->first;
        block = inserted.first->second;
        block->nTime = blockTime;
        block->phashBlock = &hash;
    }

    CWalletTx wtx(&wallet, MakeTransactionRef(tx));
    if (block) {
        wtx.SetMerkleBranch(block->GetBlockHash(), 0);
    }
    {
        LOCK(cs_main);
        wallet.AddToWallet(wtx);
    }
    LOCK(wallet.cs_wallet);
    return wallet.mapWallet.at(wtx.GetHash()).nTimeSmart;
}

// Simple test to verify assignment of CWalletTx::nSmartTime value. Could be
// expanded to cover more corner cases of smart time logic.
BOOST_AUTO_TEST_CASE(ComputeTimeSmart)
{
    // New transaction should use clock time if lower than block time.
    BOOST_CHECK_EQUAL(AddTx(m_wallet, 1, 100, 120), 100);

    // Test that updating existing transaction does not change smart time.
    BOOST_CHECK_EQUAL(AddTx(m_wallet, 1, 200, 220), 100);

    // New transaction should use clock time if there's no block time.
    BOOST_CHECK_EQUAL(AddTx(m_wallet, 2, 300, 0), 300);

    // New transaction should use block time if lower than clock time.
    BOOST_CHECK_EQUAL(AddTx(m_wallet, 3, 420, 400), 400);

    // New transaction should use latest entry time if higher than
    // min(block time, clock time).
    BOOST_CHECK_EQUAL(AddTx(m_wallet, 4, 500, 390), 400);

    // If there are future entries, new transaction should use time of the
    // newest entry that is no more than 300 seconds ahead of the clock time.
    BOOST_CHECK_EQUAL(AddTx(m_wallet, 5, 50, 600), 300);

    // Reset mock time for other tests.
    SetMockTime(0);
}

BOOST_AUTO_TEST_CASE(LoadReceiveRequests)
{
    CTxDestination dest = PKHash();
    LOCK(m_wallet.cs_wallet);
    m_wallet.AddDestData(dest, "misc", "val_misc");
    m_wallet.AddDestData(dest, "rr0", "val_rr0");
    m_wallet.AddDestData(dest, "rr1", "val_rr1");

    auto values = m_wallet.GetDestValues("rr");
    BOOST_CHECK_EQUAL(values.size(), 2U);
    BOOST_CHECK_EQUAL(values[0], "val_rr0");
    BOOST_CHECK_EQUAL(values[1], "val_rr1");
}

class ListCoinsTestingSetup : public TestChain100Setup
{
public:
    ListCoinsTestingSetup()
    {
        CreateAndProcessBlock({}, GetScriptForRawPubKey(coinbaseKey.GetPubKey()));
        wallet = MakeUnique<CWallet>(m_chain.get(), WalletLocation(), WalletDatabase::CreateMock());
        bool firstRun;
        wallet->LoadWallet(firstRun);
        AddKey(*wallet, coinbaseKey);
        WalletRescanReserver reserver(wallet.get());
        reserver.reserve();
        CWallet::ScanResult result = wallet->ScanForWalletTransactions(::ChainActive().Genesis()->GetBlockHash(), {} /* stop_block */, reserver, false /* update */);
        BOOST_CHECK_EQUAL(result.status, CWallet::ScanResult::SUCCESS);
        BOOST_CHECK_EQUAL(result.last_scanned_block, ::ChainActive().Tip()->GetBlockHash());
        BOOST_CHECK_EQUAL(*result.last_scanned_height, ::ChainActive().Height());
        BOOST_CHECK(result.last_failed_block.IsNull());
    }

    ~ListCoinsTestingSetup()
    {
        wallet.reset();
    }

    CWalletTx& AddTx(CRecipient recipient)
    {
        CTransactionRef tx;
<<<<<<< HEAD
        std::vector<std::unique_ptr<CReserveKey>> reservekeys;
        reservekeys.push_back(std::unique_ptr<CReserveKey>(new CReserveKey(wallet.get())));
=======
        ReserveDestination reservedest(wallet.get());
>>>>>>> 8d128601
        CAmount fee;
        int changePos = -1;
        std::string error;
        CCoinControl dummy;
        {
            auto locked_chain = m_chain->lock();
<<<<<<< HEAD
            BOOST_CHECK(wallet->CreateTransaction(*locked_chain, {recipient}, tx, reservekeys, fee, changePos, error, dummy));
        }
        CValidationState state;
        BOOST_CHECK(wallet->CommitTransaction(tx, {}, {}, reservekeys, state));
=======
            BOOST_CHECK(wallet->CreateTransaction(*locked_chain, {recipient}, tx, reservedest, fee, changePos, error, dummy));
        }
        CValidationState state;
        BOOST_CHECK(wallet->CommitTransaction(tx, {}, {}, reservedest, state));
>>>>>>> 8d128601
        CMutableTransaction blocktx;
        {
            LOCK(wallet->cs_wallet);
            blocktx = CMutableTransaction(*wallet->mapWallet.at(tx->GetHash()).tx);
        }
        CreateAndProcessBlock({CMutableTransaction(blocktx)}, GetScriptForRawPubKey(coinbaseKey.GetPubKey()));

        LOCK(cs_main);
        LOCK(wallet->cs_wallet);
        auto it = wallet->mapWallet.find(tx->GetHash());
        BOOST_CHECK(it != wallet->mapWallet.end());
        it->second.SetMerkleBranch(::ChainActive().Tip()->GetBlockHash(), 1);
        return it->second;
    }

    std::unique_ptr<interfaces::Chain> m_chain = interfaces::MakeChain();
    std::unique_ptr<CWallet> wallet;
};

BOOST_FIXTURE_TEST_CASE(ListCoins, ListCoinsTestingSetup)
{
    std::string coinbaseAddress = coinbaseKey.GetPubKey().GetID().ToString();

    // Confirm ListCoins initially returns 1 coin grouped under coinbaseKey
    // address.
    std::map<CTxDestination, std::vector<COutput>> list;
    {
        auto locked_chain = m_chain->lock();
        LOCK(wallet->cs_wallet);
        list = wallet->ListCoins(*locked_chain);
    }
    BOOST_CHECK_EQUAL(list.size(), 1U);
    BOOST_CHECK_EQUAL(boost::get<PKHash>(list.begin()->first).ToString(), coinbaseAddress);
    BOOST_CHECK_EQUAL(list.begin()->second.size(), 1U);

    // Check initial balance from one mature coinbase transaction.
    BOOST_CHECK_EQUAL(50 * COIN, wallet->GetAvailableBalance()[CAsset()]);

    // Add a transaction creating a change address, and confirm ListCoins still
    // returns the coin associated with the change address underneath the
    // coinbaseKey pubkey, even though the change address has a different
    // pubkey.
    AddTx(CRecipient{GetScriptForRawPubKey({}), 1 * COIN, CAsset(), CPubKey(), false /* subtract fee */});
    {
        auto locked_chain = m_chain->lock();
        LOCK(wallet->cs_wallet);
        list = wallet->ListCoins(*locked_chain);
    }
    BOOST_CHECK_EQUAL(list.size(), 1U);
    BOOST_CHECK_EQUAL(boost::get<PKHash>(list.begin()->first).ToString(), coinbaseAddress);
    BOOST_CHECK_EQUAL(list.begin()->second.size(), 2U);

    // Lock both coins. Confirm number of available coins drops to 0.
    {
        auto locked_chain = m_chain->lock();
        LOCK(wallet->cs_wallet);
        std::vector<COutput> available;
        wallet->AvailableCoins(*locked_chain, available);
        BOOST_CHECK_EQUAL(available.size(), 2U);
    }
    for (const auto& group : list) {
        for (const auto& coin : group.second) {
            LOCK(wallet->cs_wallet);
            wallet->LockCoin(COutPoint(coin.tx->GetHash(), coin.i));
        }
    }
    {
        auto locked_chain = m_chain->lock();
        LOCK(wallet->cs_wallet);
        std::vector<COutput> available;
        wallet->AvailableCoins(*locked_chain, available);
        BOOST_CHECK_EQUAL(available.size(), 0U);
    }
    // Confirm ListCoins still returns same result as before, despite coins
    // being locked.
    {
        auto locked_chain = m_chain->lock();
        LOCK(wallet->cs_wallet);
        list = wallet->ListCoins(*locked_chain);
    }
    BOOST_CHECK_EQUAL(list.size(), 1U);
    BOOST_CHECK_EQUAL(boost::get<PKHash>(list.begin()->first).ToString(), coinbaseAddress);
    BOOST_CHECK_EQUAL(list.begin()->second.size(), 2U);
}

BOOST_FIXTURE_TEST_CASE(wallet_disableprivkeys, TestChain100Setup)
{
    auto chain = interfaces::MakeChain();
    std::shared_ptr<CWallet> wallet = std::make_shared<CWallet>(chain.get(), WalletLocation(), WalletDatabase::CreateDummy());
    wallet->SetMinVersion(FEATURE_LATEST);
    wallet->SetWalletFlag(WALLET_FLAG_DISABLE_PRIVATE_KEYS);
    BOOST_CHECK(!wallet->TopUpKeyPool(1000));
    CTxDestination dest;
    std::string error;
    BOOST_CHECK(!wallet->GetNewDestination(OutputType::BECH32, "", dest, error));
}

// Explicit calculation which is used to test the wallet constant
// We get the same virtual size due to rounding(weight/4) for both use_max_sig values
static size_t CalculateNestedKeyhashInputSize(bool use_max_sig)
{
    // Generate ephemeral valid pubkey
    CKey key;
    key.MakeNewKey(true);
    CPubKey pubkey = key.GetPubKey();

    // Generate pubkey hash
    uint160 key_hash(Hash160(pubkey.begin(), pubkey.end()));

    // Create inner-script to enter into keystore. Key hash can't be 0...
    CScript inner_script = CScript() << OP_0 << std::vector<unsigned char>(key_hash.begin(), key_hash.end());

    // Create outer P2SH script for the output
    uint160 script_id(Hash160(inner_script.begin(), inner_script.end()));
    CScript script_pubkey = CScript() << OP_HASH160 << std::vector<unsigned char>(script_id.begin(), script_id.end()) << OP_EQUAL;

    // Add inner-script to key store and key to watchonly
    CBasicKeyStore keystore;
    keystore.AddCScript(inner_script);
    keystore.AddKeyPubKey(key, pubkey);

    // Fill in dummy signatures for fee calculation.
    SignatureData sig_data;

    if (!ProduceSignature(keystore, use_max_sig ? DUMMY_MAXIMUM_SIGNATURE_CREATOR : DUMMY_SIGNATURE_CREATOR, script_pubkey, sig_data)) {
        // We're hand-feeding it correct arguments; shouldn't happen
        assert(false);
    }

    CMutableTransaction tx;
    tx.vin.resize(1);
    UpdateTransaction(tx, 0, sig_data);
    return (size_t)GetVirtualTransactionInputSize(CTransaction(tx));
}

BOOST_FIXTURE_TEST_CASE(dummy_input_size_test, TestChain100Setup)
{
    BOOST_CHECK_EQUAL(CalculateNestedKeyhashInputSize(false), DUMMY_NESTED_P2WPKH_INPUT_SIZE);
    BOOST_CHECK_EQUAL(CalculateNestedKeyhashInputSize(true), DUMMY_NESTED_P2WPKH_INPUT_SIZE);
}

BOOST_AUTO_TEST_SUITE_END()<|MERGE_RESOLUTION|>--- conflicted
+++ resolved
@@ -361,29 +361,18 @@
     CWalletTx& AddTx(CRecipient recipient)
     {
         CTransactionRef tx;
-<<<<<<< HEAD
-        std::vector<std::unique_ptr<CReserveKey>> reservekeys;
-        reservekeys.push_back(std::unique_ptr<CReserveKey>(new CReserveKey(wallet.get())));
-=======
-        ReserveDestination reservedest(wallet.get());
->>>>>>> 8d128601
+        std::vector<std::unique_ptr<ReserveDestination>> reservedest;
+        reservedest.push_back(std::unique_ptr<ReserveDestination>(new ReserveDestination(wallet.get())));
         CAmount fee;
         int changePos = -1;
         std::string error;
         CCoinControl dummy;
         {
             auto locked_chain = m_chain->lock();
-<<<<<<< HEAD
-            BOOST_CHECK(wallet->CreateTransaction(*locked_chain, {recipient}, tx, reservekeys, fee, changePos, error, dummy));
-        }
-        CValidationState state;
-        BOOST_CHECK(wallet->CommitTransaction(tx, {}, {}, reservekeys, state));
-=======
             BOOST_CHECK(wallet->CreateTransaction(*locked_chain, {recipient}, tx, reservedest, fee, changePos, error, dummy));
         }
         CValidationState state;
         BOOST_CHECK(wallet->CommitTransaction(tx, {}, {}, reservedest, state));
->>>>>>> 8d128601
         CMutableTransaction blocktx;
         {
             LOCK(wallet->cs_wallet);
