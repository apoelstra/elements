// Copyright (c) 2009-2010 Satoshi Nakamoto
// Copyright (c) 2009-2020 The Bitcoin Core developers
// Distributed under the MIT software license, see the accompanying
// file COPYING or http://www.opensource.org/licenses/mit-license.php.

#ifndef BITCOIN_WALLET_WALLET_H
#define BITCOIN_WALLET_WALLET_H

#include <amount.h>
#include <asset.h>
#include <interfaces/chain.h>
#include <interfaces/handler.h>
#include <outputtype.h>
#include <policy/feerate.h>
#include <psbt.h>
#include <tinyformat.h>
#include <util/message.h>
#include <util/strencodings.h>
#include <util/string.h>
#include <util/system.h>
#include <util/ui_change_type.h>
#include <validationinterface.h>
#include <wallet/coinselection.h>
#include <wallet/crypter.h>
#include <wallet/scriptpubkeyman.h>
#include <wallet/walletdb.h>
#include <wallet/walletutil.h>

#include <algorithm>
#include <atomic>
#include <map>
#include <memory>
#include <set>
#include <stdexcept>
#include <stdint.h>
#include <string>
#include <utility>
#include <vector>

#include <boost/signals2/signal.hpp>

using LoadWalletFn = std::function<void(std::unique_ptr<interfaces::Wallet> wallet)>;

struct bilingual_str;

//! Explicitly unload and delete the wallet.
//! Blocks the current thread after signaling the unload intent so that all
//! wallet clients release the wallet.
//! Note that, when blocking is not required, the wallet is implicitly unloaded
//! by the shared pointer deleter.
void UnloadWallet(std::shared_ptr<CWallet>&& wallet);

bool AddWallet(const std::shared_ptr<CWallet>& wallet);
bool RemoveWallet(const std::shared_ptr<CWallet>& wallet, Optional<bool> load_on_start, std::vector<bilingual_str>& warnings);
bool RemoveWallet(const std::shared_ptr<CWallet>& wallet, Optional<bool> load_on_start);
std::vector<std::shared_ptr<CWallet>> GetWallets();
std::shared_ptr<CWallet> GetWallet(const std::string& name);
std::shared_ptr<CWallet> LoadWallet(interfaces::Chain& chain, const std::string& name, Optional<bool> load_on_start, const DatabaseOptions& options, DatabaseStatus& status, bilingual_str& error, std::vector<bilingual_str>& warnings);
std::shared_ptr<CWallet> CreateWallet(interfaces::Chain& chain, const std::string& name, Optional<bool> load_on_start, const DatabaseOptions& options, DatabaseStatus& status, bilingual_str& error, std::vector<bilingual_str>& warnings);
std::unique_ptr<interfaces::Handler> HandleLoadWallet(LoadWalletFn load_wallet);
std::unique_ptr<WalletDatabase> MakeWalletDatabase(const std::string& name, const DatabaseOptions& options, DatabaseStatus& status, bilingual_str& error);

//! -paytxfee default
constexpr CAmount DEFAULT_PAY_TX_FEE = 0;
//! -fallbackfee default
static const CAmount DEFAULT_FALLBACK_FEE = 0; // ELEMENTS: no fallback fee
//! -discardfee default
static const CAmount DEFAULT_DISCARD_FEE = 10000;
//! -mintxfee default
static const CAmount DEFAULT_TRANSACTION_MINFEE = 100;
/**
 * maximum fee increase allowed to do partial spend avoidance, even for nodes with this feature disabled by default
 *
 * A value of -1 disables this feature completely.
 * A value of 0 (current default) means to attempt to do partial spend avoidance, and use its results if the fees remain *unchanged*
 * A value > 0 means to do partial spend avoidance if the fee difference against a regular coin selection instance is in the range [0..value].
 */
static const CAmount DEFAULT_MAX_AVOIDPARTIALSPEND_FEE = 0;
//! discourage APS fee higher than this amount
constexpr CAmount HIGH_APS_FEE{COIN / 10000};
//! minimum recommended increment for BIP 125 replacement txs
static const CAmount WALLET_INCREMENTAL_RELAY_FEE = 5000;
//! Default for -spendzeroconfchange
static const bool DEFAULT_SPEND_ZEROCONF_CHANGE = true;
//! Default for -walletrejectlongchains
static const bool DEFAULT_WALLET_REJECT_LONG_CHAINS = false;
//! -txconfirmtarget default
static const unsigned int DEFAULT_TX_CONFIRM_TARGET = 6;
//! -walletrbf default
static const bool DEFAULT_WALLET_RBF = true;
static const bool DEFAULT_WALLETBROADCAST = true;
static const bool DEFAULT_DISABLE_WALLET = false;
//! -maxtxfee default
constexpr CAmount DEFAULT_TRANSACTION_MAXFEE{COIN / 10};
//! Discourage users to set fees higher than this amount (in satoshis) per kB
constexpr CAmount HIGH_TX_FEE_PER_KB{COIN / 100};
//! -maxtxfee will warn if called with a higher fee than this amount (in satoshis)
constexpr CAmount HIGH_MAX_TX_FEE{100 * HIGH_TX_FEE_PER_KB};

//! Pre-calculated constants for input size estimation in *virtual size*
static constexpr size_t DUMMY_NESTED_P2WPKH_INPUT_SIZE = 91;

class CCoinControl;
class COutput;
class CScript;
class CWalletTx;
struct FeeCalculation;
enum class FeeEstimateMode;
class ReserveDestination;

//! Default for -addresstype
constexpr OutputType DEFAULT_ADDRESS_TYPE{OutputType::BECH32};

static constexpr uint64_t KNOWN_WALLET_FLAGS =
        WALLET_FLAG_AVOID_REUSE
    |   WALLET_FLAG_BLANK_WALLET
    |   WALLET_FLAG_KEY_ORIGIN_METADATA
    |   WALLET_FLAG_DISABLE_PRIVATE_KEYS
    |   WALLET_FLAG_DESCRIPTORS;

static constexpr uint64_t MUTABLE_WALLET_FLAGS =
        WALLET_FLAG_AVOID_REUSE;

static const std::map<std::string,WalletFlags> WALLET_FLAG_MAP{
    {"avoid_reuse", WALLET_FLAG_AVOID_REUSE},
    {"blank", WALLET_FLAG_BLANK_WALLET},
    {"key_origin_metadata", WALLET_FLAG_KEY_ORIGIN_METADATA},
    {"disable_private_keys", WALLET_FLAG_DISABLE_PRIVATE_KEYS},
    {"descriptor_wallet", WALLET_FLAG_DESCRIPTORS},
};

extern const std::map<uint64_t,std::string> WALLET_FLAG_CAVEATS;

/** A wrapper to reserve an address from a wallet
 *
 * ReserveDestination is used to reserve an address.
 * It is currently only used inside of CreateTransaction.
 *
 * Instantiating a ReserveDestination does not reserve an address. To do so,
 * GetReservedDestination() needs to be called on the object. Once an address has been
 * reserved, call KeepDestination() on the ReserveDestination object to make sure it is not
 * returned. Call ReturnDestination() to return the address so it can be re-used (for
 * example, if the address was used in a new transaction
 * and that transaction was not completed and needed to be aborted).
 *
 * If an address is reserved and KeepDestination() is not called, then the address will be
 * returned when the ReserveDestination goes out of scope.
 */
class ReserveDestination
{
protected:
    //! The wallet to reserve from
    const CWallet* const pwallet;
    //! The ScriptPubKeyMan to reserve from. Based on type when GetReservedDestination is called
    ScriptPubKeyMan* m_spk_man{nullptr};
    OutputType const type;
    //! The index of the address's key in the keypool
    int64_t nIndex{-1};
    //! The destination
    CTxDestination address;
    //! Whether this is from the internal (change output) keypool
    bool fInternal{false};

public:
    //! Construct a ReserveDestination object. This does NOT reserve an address yet
    explicit ReserveDestination(CWallet* pwallet, OutputType type)
      : pwallet(pwallet)
      , type(type) { }

    ReserveDestination(const ReserveDestination&) = delete;
    ReserveDestination& operator=(const ReserveDestination&) = delete;

    //! Destructor. If a key has been reserved and not KeepKey'ed, it will be returned to the keypool
    ~ReserveDestination()
    {
        ReturnDestination();
    }

    //! Reserve an address
    bool GetReservedDestination(CTxDestination& pubkey, bool internal);
    //! Attach a blinding pubkey to a reserved address
    void SetBlindingPubKey(const CPubKey& blinding_pubkey, CTxDestination& dest);
    //! Return reserved address
    void ReturnDestination();
    //! Keep the address. Do not return it's key to the keypool when this object goes out of scope
    void KeepDestination();
};

/** Address book data */
class CAddressBookData
{
private:
    bool m_change{true};
    std::string m_label;
public:
    std::string purpose;

    CAddressBookData() : purpose("unknown") {}

    typedef std::map<std::string, std::string> StringMap;
    StringMap destdata;

    bool IsChange() const { return m_change; }
    const std::string& GetLabel() const { return m_label; }
    void SetLabel(const std::string& label) {
        m_change = false;
        m_label = label;
    }
};

struct CRecipient
{
    CScript scriptPubKey;
    CAmount nAmount;
    CAsset asset;
    CPubKey confidentiality_key;
    bool fSubtractFeeFromAmount;
};

typedef std::map<std::string, std::string> mapValue_t;


static inline void ReadOrderPos(int64_t& nOrderPos, mapValue_t& mapValue)
{
    if (!mapValue.count("n"))
    {
        nOrderPos = -1; // TODO: calculate elsewhere
        return;
    }
    nOrderPos = atoi64(mapValue["n"]);
}


static inline void WriteOrderPos(const int64_t& nOrderPos, mapValue_t& mapValue)
{
    if (nOrderPos == -1)
        return;
    mapValue["n"] = ToString(nOrderPos);
}

struct COutputEntry
{
    CTxDestination destination;
    CAmount amount;
    int vout;
    CAsset asset;
    uint256 amount_blinding_factor;
    uint256 asset_blinding_factor;
};

/** Legacy class used for deserializing vtxPrev for backwards compatibility.
 * vtxPrev was removed in commit 93a18a3650292afbb441a47d1fa1b94aeb0164e3,
 * but old wallet.dat files may still contain vtxPrev vectors of CMerkleTxs.
 * These need to get deserialized for field alignment when deserializing
 * a CWalletTx, but the deserialized values are discarded.**/
class CMerkleTx
{
public:
    template<typename Stream>
    void Unserialize(Stream& s)
    {
        CTransactionRef tx;
        uint256 hashBlock;
        std::vector<uint256> vMerkleBranch;
        int nIndex;

        s >> tx >> hashBlock >> vMerkleBranch >> nIndex;
    }
};

//Get the marginal bytes of spending the specified output
int CalculateMaximumSignedInputSize(const CTxOut& txout, const CWallet* pwallet, bool use_max_sig = false);

/**
 * A transaction with a bunch of additional info that only the owner cares about.
 * It includes any unrecorded transactions needed to link it back to the block chain.
 */
class CWalletTx
{
private:
    const CWallet* const pwallet;

    /** Constant used in hashBlock to indicate tx has been abandoned, only used at
     * serialization/deserialization to avoid ambiguity with conflicted.
     */
    static constexpr const uint256& ABANDON_HASH = uint256::ONE;

public:
    /**
     * Key/value map with information about the transaction.
     *
     * The following keys can be read and written through the map and are
     * serialized in the wallet database:
     *
     *     "comment", "to"   - comment strings provided to sendtoaddress,
     *                         and sendmany wallet RPCs
     *     "replaces_txid"   - txid (as HexStr) of transaction replaced by
     *                         bumpfee on transaction created by bumpfee
     *     "replaced_by_txid" - txid (as HexStr) of transaction created by
     *                         bumpfee on transaction replaced by bumpfee
     *     "from", "message" - obsolete fields that could be set in UI prior to
     *                         2011 (removed in commit 4d9b223)
     *
     * The following keys are serialized in the wallet database, but shouldn't
     * be read or written through the map (they will be temporarily added and
     * removed from the map during serialization):
     *
     *     "fromaccount"     - serialized strFromAccount value
     *     "n"               - serialized nOrderPos value
     *     "timesmart"       - serialized nTimeSmart value
     *     "spent"           - serialized vfSpent value that existed prior to
     *                         2014 (removed in commit 93a18a3)
     */
    mutable mapValue_t mapValue;
    std::vector<std::pair<std::string, std::string> > vOrderForm;
    unsigned int fTimeReceivedIsTxTime;
    unsigned int nTimeReceived; //!< time received by this node
    /**
     * Stable timestamp that never changes, and reflects the order a transaction
     * was added to the wallet. Timestamp is based on the block time for a
     * transaction added as part of a block, or else the time when the
     * transaction was received if it wasn't part of a block, with the timestamp
     * adjusted in both cases so timestamp order matches the order transactions
     * were added to the wallet. More details can be found in
     * CWallet::ComputeTimeSmart().
     */
    unsigned int nTimeSmart;
    /**
     * From me flag is set to 1 for transactions that were created by the wallet
     * on this bitcoin node, and set to 0 for transactions that were created
     * externally and came in through the network or sendrawtransaction RPC.
     */
    bool fFromMe;
    int64_t nOrderPos; //!< position in ordered transaction list
    std::multimap<int64_t, CWalletTx*>::const_iterator m_it_wtxOrdered;

    // memory only
    enum AmountType { DEBIT, CREDIT, IMMATURE_CREDIT, AVAILABLE_CREDIT, AMOUNTTYPE_ENUM_ELEMENTS };
    CAmountMap GetCachableAmount(AmountType type, const isminefilter& filter, bool recalculate = false) const;
    mutable CachableAmountMap m_amounts[AMOUNTTYPE_ENUM_ELEMENTS];
    /**
     * This flag is true if all m_amounts caches are empty. This is particularly
     * useful in places where MarkDirty is conditionally called and the
     * condition can be expensive and thus can be skipped if the flag is true.
     * See MarkDestinationsDirty.
     */
    mutable bool m_is_cache_empty{true};
    mutable bool fChangeCached;
    mutable bool fInMempool;
    mutable CAmountMap nChangeCached;

    CWalletTx(const CWallet* wallet, CTransactionRef arg)
        : pwallet(wallet),
          tx(std::move(arg))
    {
        Init();
    }

    void Init()
    {
        mapValue.clear();
        vOrderForm.clear();
        fTimeReceivedIsTxTime = false;
        nTimeReceived = 0;
        nTimeSmart = 0;
        fFromMe = false;
        fChangeCached = false;
        fInMempool = false;
        nChangeCached = CAmountMap();
        nOrderPos = -1;
        m_confirm = Confirmation{};
    }

    CTransactionRef tx;

    /* New transactions start as UNCONFIRMED. At BlockConnected,
     * they will transition to CONFIRMED. In case of reorg, at BlockDisconnected,
     * they roll back to UNCONFIRMED. If we detect a conflicting transaction at
     * block connection, we update conflicted tx and its dependencies as CONFLICTED.
     * If tx isn't confirmed and outside of mempool, the user may switch it to ABANDONED
     * by using the abandontransaction call. This last status may be override by a CONFLICTED
     * or CONFIRMED transition.
     */
    enum Status {
        UNCONFIRMED,
        CONFIRMED,
        CONFLICTED,
        ABANDONED
    };

    /* Confirmation includes tx status and a triplet of {block height/block hash/tx index in block}
     * at which tx has been confirmed. All three are set to 0 if tx is unconfirmed or abandoned.
     * Meaning of these fields changes with CONFLICTED state where they instead point to block hash
     * and block height of the deepest conflicting tx.
     */
    struct Confirmation {
        Status status;
        int block_height;
        uint256 hashBlock;
        int nIndex;
        Confirmation(Status s = UNCONFIRMED, int b = 0, uint256 h = uint256(), int i = 0) : status(s), block_height(b), hashBlock(h), nIndex(i) {}
    };

    Confirmation m_confirm;

    template<typename Stream>
    void Serialize(Stream& s) const
    {
        mapValue_t mapValueCopy = mapValue;

        mapValueCopy["fromaccount"] = "";
        WriteOrderPos(nOrderPos, mapValueCopy);
        if (nTimeSmart) {
            mapValueCopy["timesmart"] = strprintf("%u", nTimeSmart);
        }

        std::vector<char> dummy_vector1; //!< Used to be vMerkleBranch
        std::vector<char> dummy_vector2; //!< Used to be vtxPrev
        bool dummy_bool = false; //!< Used to be fSpent
        uint256 serializedHash = isAbandoned() ? ABANDON_HASH : m_confirm.hashBlock;
        int serializedIndex = isAbandoned() || isConflicted() ? -1 : m_confirm.nIndex;
        s << tx << serializedHash << dummy_vector1 << serializedIndex << dummy_vector2 << mapValueCopy << vOrderForm << fTimeReceivedIsTxTime << nTimeReceived << fFromMe << dummy_bool;
    }

    template<typename Stream>
    void Unserialize(Stream& s)
    {
        Init();

        std::vector<uint256> dummy_vector1; //!< Used to be vMerkleBranch
        std::vector<CMerkleTx> dummy_vector2; //!< Used to be vtxPrev
        bool dummy_bool; //! Used to be fSpent
        int serializedIndex;
        s >> tx >> m_confirm.hashBlock >> dummy_vector1 >> serializedIndex >> dummy_vector2 >> mapValue >> vOrderForm >> fTimeReceivedIsTxTime >> nTimeReceived >> fFromMe >> dummy_bool;

        /* At serialization/deserialization, an nIndex == -1 means that hashBlock refers to
         * the earliest block in the chain we know this or any in-wallet ancestor conflicts
         * with. If nIndex == -1 and hashBlock is ABANDON_HASH, it means transaction is abandoned.
         * In same context, an nIndex >= 0 refers to a confirmed transaction (if hashBlock set) or
         * unconfirmed one. Older clients interpret nIndex == -1 as unconfirmed for backward
         * compatibility (pre-commit 9ac63d6).
         */
        if (serializedIndex == -1 && m_confirm.hashBlock == ABANDON_HASH) {
            setAbandoned();
        } else if (serializedIndex == -1) {
            setConflicted();
        } else if (!m_confirm.hashBlock.IsNull()) {
            m_confirm.nIndex = serializedIndex;
            setConfirmed();
        }

        ReadOrderPos(nOrderPos, mapValue);
        nTimeSmart = mapValue.count("timesmart") ? (unsigned int)atoi64(mapValue["timesmart"]) : 0;

        mapValue.erase("fromaccount");
        mapValue.erase("spent");
        mapValue.erase("n");
        mapValue.erase("timesmart");
    }

    void SetTx(CTransactionRef arg)
    {
        tx = std::move(arg);
    }

    //! make sure balances are recalculated
    void MarkDirty()
    {
        m_amounts[DEBIT].Reset();
        m_amounts[CREDIT].Reset();
        m_amounts[IMMATURE_CREDIT].Reset();
        m_amounts[AVAILABLE_CREDIT].Reset();
        fChangeCached = false;
        m_is_cache_empty = true;
        WipeUnknownBlindingData();
    }

    //! filter decides which addresses will count towards the debit
    CAmountMap GetDebit(const isminefilter& filter) const;
    CAmountMap GetCredit(const isminefilter& filter) const;
    CAmountMap GetImmatureCredit(bool fUseCache=true) const;
    // TODO: Remove "NO_THREAD_SAFETY_ANALYSIS" and replace it with the correct
    // annotation "EXCLUSIVE_LOCKS_REQUIRED(pwallet->cs_wallet)". The
    // annotation "NO_THREAD_SAFETY_ANALYSIS" was temporarily added to avoid
    // having to resolve the issue of member access into incomplete type CWallet.
    CAmountMap GetAvailableCredit(bool fUseCache=true, const isminefilter& filter=ISMINE_SPENDABLE) const NO_THREAD_SAFETY_ANALYSIS;
    CAmountMap GetImmatureWatchOnlyCredit(const bool fUseCache=true) const;
    CAmountMap GetChange() const;

    // Get the marginal bytes if spending the specified output from this transaction
    int GetSpendSize(unsigned int out, bool use_max_sig = false) const
    {
        return CalculateMaximumSignedInputSize(tx->vout[out], pwallet, use_max_sig);
    }

    void GetAmounts(std::list<COutputEntry>& listReceived,
                    std::list<COutputEntry>& listSent, CAmount& nFee, const isminefilter& filter) const;

    bool IsFromMe(const isminefilter& filter) const
    {
        return (GetDebit(filter) > CAmountMap());
    }

    // True if only scriptSigs are different
    bool IsEquivalentTo(const CWalletTx& tx) const;

    bool InMempool() const;
    bool IsTrusted() const;

    int64_t GetTxTime() const;

    // Pass this transaction to node for mempool insertion and relay to peers if flag set to true
    bool SubmitMemoryPoolAndRelay(std::string& err_string, bool relay);

    // ELEMENTS:

private:
    /* Computes, stores and returns the unblinded info, or retrieves if already computed previously.
    * @param[in]    map_index - Where to store the blinding data. Issuance data is stored after the output data, with additional index offset calculated via GetPseudoInputOffset
    * @param[in]    vchRangeproof - The rangeproof to unwind
    * @param[in]    conf_value - The value to unblind
    * @param[in]    conf_asset - The asset to unblind
    * @param[in]    nonce - The nonce used to ECDH with the blinding key. This is null for issuance as blinding key is directly used as nonce
    * @param[in]    scriptPubKey - The script being committed to by the rangeproof
    * @param[out]   blinding_pubkey_out - Pointer to the recovered pubkey of the destination
    * @param[out]   value_out - Pointer to the CAmount where the unblinded amount will be stored
    * @param[out]   value_factor_out - Pointer to the recovered value blinding factor of the output
    * @param[out]   asset_out - Pointer to the recovered underlying asset type
    * @param[out]   asset_factor_out - Pointer to the recovered asset blinding factor of the output
    */
    void GetBlindingData(const unsigned int map_index, const std::vector<unsigned char>& vchRangeproof, const CConfidentialValue& conf_value, const CConfidentialAsset& conf_asset, const CConfidentialNonce nonce, const CScript& scriptPubKey, CPubKey* blinding_pubkey_out, CAmount* value_out, uint256* value_factor_out, CAsset* asset_out, uint256* asset_factor_out) const;
    void WipeUnknownBlindingData();

public:
    // For use in wallet transaction creation to remember 3rd party values
    // Unneeded for issuance.
    void SetBlindingData(const unsigned int output_index, const CPubKey& blinding_pubkey, const CAmount value, const uint256& value_factor, const CAsset& asset, const uint256& asset_factor);

    // Convenience method to retrieve all blinding data at once, for an ordinary non-issuance tx
    void GetNonIssuanceBlindingData(const unsigned int output_index, CPubKey* blinding_pubkey_out, CAmount* value_out, uint256* value_factor_out, CAsset* asset_out, uint256* asset_factor_out) const;

    //! Returns either the value out (if it is known) or -1
    CAmount GetOutputValueOut(unsigned int ouput_index) const;

    //! Returns either the blinding factor (if it is to us) or 0
    uint256 GetOutputAmountBlindingFactor(unsigned int output_index) const;
    uint256 GetOutputAssetBlindingFactor(unsigned int output_index) const;
    //! Returns the underlying asset type, or 0 if unknown
    CAsset GetOutputAsset(unsigned int output_index) const;
    //! Get the issuance CAssets for both the asset itself and the issuing tokens
    void GetIssuanceAssets(unsigned int vinIndex, CAsset* out_asset, CAsset* out_reissuance_token) const;
    // ! Return map of issued assets at input_index
    CAmountMap GetIssuanceAssets(unsigned int input_index) const;
    // ! Returns receiver's blinding pubkey
    CPubKey GetOutputBlindingPubKey(unsigned int output_index) const;
    //! Get the issuance blinder for either the asset itself or the issuing tokens
    uint256 GetIssuanceBlindingFactor(unsigned int input_index, bool reissuance_token) const;
    //! Get the issuance amount for either the asset itself or the issuing tokens
    CAmount GetIssuanceAmount(unsigned int input_index, bool reissuance_token) const;

    //! Get the mapValue offset for a specific vin index and type of issuance pseudo-input
    unsigned int GetPseudoInputOffset(unsigned int input_index, bool reissuance_token) const;

    // TODO: Remove "NO_THREAD_SAFETY_ANALYSIS" and replace it with the correct
    // annotation "EXCLUSIVE_LOCKS_REQUIRED(pwallet->cs_wallet)". The annotation
    // "NO_THREAD_SAFETY_ANALYSIS" was temporarily added to avoid having to
    // resolve the issue of member access into incomplete type CWallet. Note
    // that we still have the runtime check "AssertLockHeld(pwallet->cs_wallet)"
    // in place.
    std::set<uint256> GetConflicts() const NO_THREAD_SAFETY_ANALYSIS;

    /**
     * Return depth of transaction in blockchain:
     * <0  : conflicts with a transaction this deep in the blockchain
     *  0  : in memory pool, waiting to be included in a block
     * >=1 : this many blocks deep in the main chain
     */
    // TODO: Remove "NO_THREAD_SAFETY_ANALYSIS" and replace it with the correct
    // annotation "EXCLUSIVE_LOCKS_REQUIRED(pwallet->cs_wallet)". The annotation
    // "NO_THREAD_SAFETY_ANALYSIS" was temporarily added to avoid having to
    // resolve the issue of member access into incomplete type CWallet. Note
    // that we still have the runtime check "AssertLockHeld(pwallet->cs_wallet)"
    // in place.
    int GetDepthInMainChain() const NO_THREAD_SAFETY_ANALYSIS;
    bool IsInMainChain() const { return GetDepthInMainChain() > 0; }

    /**
     * @return number of blocks to maturity for this transaction:
     *  0 : is not a coinbase transaction, or is a mature coinbase transaction
     * >0 : is a coinbase transaction which matures in this many blocks
     */
    int GetBlocksToMaturity() const;
    bool isAbandoned() const { return m_confirm.status == CWalletTx::ABANDONED; }
    void setAbandoned()
    {
        m_confirm.status = CWalletTx::ABANDONED;
        m_confirm.hashBlock = uint256();
        m_confirm.block_height = 0;
        m_confirm.nIndex = 0;
    }
    bool isConflicted() const { return m_confirm.status == CWalletTx::CONFLICTED; }
    void setConflicted() { m_confirm.status = CWalletTx::CONFLICTED; }
    bool isUnconfirmed() const { return m_confirm.status == CWalletTx::UNCONFIRMED; }
    void setUnconfirmed() { m_confirm.status = CWalletTx::UNCONFIRMED; }
    bool isConfirmed() const { return m_confirm.status == CWalletTx::CONFIRMED; }
    void setConfirmed() { m_confirm.status = CWalletTx::CONFIRMED; }
    const uint256& GetHash() const { return tx->GetHash(); }
    bool IsCoinBase() const { return tx->IsCoinBase(); }
    bool IsImmatureCoinBase() const;

    // Disable copying of CWalletTx objects to prevent bugs where instances get
    // copied in and out of the mapWallet map, and fields are updated in the
    // wrong copy.
    CWalletTx(CWalletTx const &) = delete;
    void operator=(CWalletTx const &x) = delete;
};

class COutput
{
public:
    const CWalletTx *tx;
    int i;
    int nDepth;

    /** Pre-computed estimated size of this output as a fully-signed input in a transaction. Can be -1 if it could not be calculated */
    int nInputBytes;

    /** Whether we have the private keys to spend this output */
    bool fSpendable;

    /** Whether we know how to spend this output, ignoring the lack of keys */
    bool fSolvable;

    /** Whether to use the maximum sized, 72 byte signature when calculating the size of the input spend. This should only be set when watch-only outputs are allowed */
    bool use_max_sig;

    /**
     * Whether this output is considered safe to spend. Unconfirmed transactions
     * from outside keys and unconfirmed replacement transactions are considered
     * unsafe and will not be used to fund new spending transactions.
     */
    bool fSafe;

    COutput(const CWalletTx *txIn, int iIn, int nDepthIn, bool fSpendableIn, bool fSolvableIn, bool fSafeIn, bool use_max_sig_in = false)
    {
        tx = txIn; i = iIn; nDepth = nDepthIn; fSpendable = fSpendableIn; fSolvable = fSolvableIn; fSafe = fSafeIn; nInputBytes = -1; use_max_sig = use_max_sig_in;
        // If known and signable by the given wallet, compute nInputBytes
        // Failure will keep this value -1
        if (fSpendable && tx) {
            nInputBytes = tx->GetSpendSize(i, use_max_sig);
        }
    }

    std::string ToString() const;

    inline CInputCoin GetInputCoin() const
    {
        return CInputCoin(tx, i, nInputBytes);
    }
};

struct CoinSelectionParams
{
    bool use_bnb = true;
    size_t change_output_size = 0;
    size_t change_spend_size = 0;
    CFeeRate effective_fee = CFeeRate(0);
    size_t tx_noinputs_size = 0;
    //! Indicate that we are subtracting the fee from outputs
    bool m_subtract_fee_outputs = false;

    CoinSelectionParams(bool use_bnb, size_t change_output_size, size_t change_spend_size, CFeeRate effective_fee, size_t tx_noinputs_size) : use_bnb(use_bnb), change_output_size(change_output_size), change_spend_size(change_spend_size), effective_fee(effective_fee), tx_noinputs_size(tx_noinputs_size) {}
    CoinSelectionParams() {}
};

struct IssuanceDetails {
    bool issuing = false;

    bool blind_issuance = true;
    CAsset reissuance_asset;
    CAsset reissuance_token;
    uint256 entropy;
};

struct BlindDetails {
    bool ignore_blind_failure = true; // Certain corner-cases are hard to avoid

    // Temporary tx-specific details.
    std::vector<uint256> i_amount_blinds;
    std::vector<uint256> i_asset_blinds;
    std::vector<CAsset>  i_assets;
    std::vector<CAmount> i_amounts;
    std::vector<CAmount> o_amounts;
    std::vector<CPubKey> o_pubkeys;
    std::vector<uint256> o_amount_blinds;
    std::vector<CAsset>  o_assets;
    std::vector<uint256> o_asset_blinds;
    // We need to store an unblinded and unsigned version of the transaction
    // in case of !sign
    CMutableTransaction tx_unblinded_unsigned;

    int num_to_blind;
    int change_to_blind;
    // Only used to strip blinding if its the only blind output in certain situations
    int only_recipient_blind_index;
    // Needed in case of one blinded output that is change and no blind inputs
    int only_change_pos;
};

class WalletRescanReserver; //forward declarations for ScanForWalletTransactions/RescanFromTime
/**
 * A CWallet maintains a set of transactions and balances, and provides the ability to create new transactions.
 */
class CWallet final : public WalletStorage, public interfaces::Chain::Notifications
{
private:
    CKeyingMaterial vMasterKey GUARDED_BY(cs_wallet);


    bool Unlock(const CKeyingMaterial& vMasterKeyIn, bool accept_no_keys = false);

    std::atomic<bool> fAbortRescan{false};
    std::atomic<bool> fScanningWallet{false}; // controlled by WalletRescanReserver
    std::atomic<int64_t> m_scanning_start{0};
    std::atomic<double> m_scanning_progress{0};
    friend class WalletRescanReserver;

    //! the current wallet version: clients below this version are not able to load the wallet
    int nWalletVersion GUARDED_BY(cs_wallet){FEATURE_BASE};

    //! the maximum wallet format version: memory-only variable that specifies to what version this wallet may be upgraded
    int nWalletMaxVersion GUARDED_BY(cs_wallet) = FEATURE_BASE;

    int64_t nNextResend = 0;
    bool fBroadcastTransactions = false;
    // Local time that the tip block was received. Used to schedule wallet rebroadcasts.
    std::atomic<int64_t> m_best_block_time {0};

    /**
     * Used to keep track of spent outpoints, and
     * detect and report conflicts (double-spends or
     * mutated transactions where the mutant gets mined).
     */
    typedef std::multimap<COutPoint, uint256> TxSpends;
    TxSpends mapTxSpends GUARDED_BY(cs_wallet);
    void AddToSpends(const COutPoint& outpoint, const uint256& wtxid) EXCLUSIVE_LOCKS_REQUIRED(cs_wallet);
    void AddToSpends(const uint256& wtxid) EXCLUSIVE_LOCKS_REQUIRED(cs_wallet);

    /**
     * Add a transaction to the wallet, or update it.  pIndex and posInBlock should
     * be set when the transaction was known to be included in a block.  When
     * pIndex == nullptr, then wallet state is not updated in AddToWallet, but
     * notifications happen and cached balances are marked dirty.
     *
     * If fUpdate is true, existing transactions will be updated.
     * TODO: One exception to this is that the abandoned state is cleared under the
     * assumption that any further notification of a transaction that was considered
     * abandoned is an indication that it is not safe to be considered abandoned.
     * Abandoned state should probably be more carefully tracked via different
     * posInBlock signals or by checking mempool presence when necessary.
     */
    bool AddToWalletIfInvolvingMe(const CTransactionRef& tx, CWalletTx::Confirmation confirm, bool fUpdate) EXCLUSIVE_LOCKS_REQUIRED(cs_wallet);

    /* Mark a transaction (and its in-wallet descendants) as conflicting with a particular block. */
    void MarkConflicted(const uint256& hashBlock, int conflicting_height, const uint256& hashTx);

    /* Mark a transaction's inputs dirty, thus forcing the outputs to be recomputed */
    void MarkInputsDirty(const CTransactionRef& tx) EXCLUSIVE_LOCKS_REQUIRED(cs_wallet);

    void SyncMetaData(std::pair<TxSpends::iterator, TxSpends::iterator>) EXCLUSIVE_LOCKS_REQUIRED(cs_wallet);

    /* Used by TransactionAddedToMemorypool/BlockConnected/Disconnected/ScanForWalletTransactions.
     * Should be called with non-zero block_hash and posInBlock if this is for a transaction that is included in a block. */
    void SyncTransaction(const CTransactionRef& tx, CWalletTx::Confirmation confirm, bool update_tx = true) EXCLUSIVE_LOCKS_REQUIRED(cs_wallet);

    std::atomic<uint64_t> m_wallet_flags{0};

    bool SetAddressBookWithDB(WalletBatch& batch, const CTxDestination& address, const std::string& strName, const std::string& strPurpose);

    //! Unsets a wallet flag and saves it to disk
    void UnsetWalletFlagWithDB(WalletBatch& batch, uint64_t flag);

    //! Unset the blank wallet flag and saves it to disk
    void UnsetBlankWalletFlag(WalletBatch& batch) override;

    /** Interface for accessing chain state. */
    interfaces::Chain* m_chain;

    /** Wallet name: relative directory name or "" for default wallet. */
    std::string m_name;

    /** Internal database handle. */
    std::unique_ptr<WalletDatabase> database;

    /**
     * The following is used to keep track of how far behind the wallet is
     * from the chain sync, and to allow clients to block on us being caught up.
     *
     * Processed hash is a pointer on node's tip and doesn't imply that the wallet
     * has scanned sequentially all blocks up to this one.
     */
    uint256 m_last_block_processed GUARDED_BY(cs_wallet);

    /* Height of last block processed is used by wallet to know depth of transactions
     * without relying on Chain interface beyond asynchronous updates. For safety, we
     * initialize it to -1. Height is a pointer on node's tip and doesn't imply
     * that the wallet has scanned sequentially all blocks up to this one.
     */
    int m_last_block_processed_height GUARDED_BY(cs_wallet) = -1;

    std::map<OutputType, ScriptPubKeyMan*> m_external_spk_managers;
    std::map<OutputType, ScriptPubKeyMan*> m_internal_spk_managers;

    // Indexed by a unique identifier produced by each ScriptPubKeyMan using
    // ScriptPubKeyMan::GetID. In many cases it will be the hash of an internal structure
    std::map<uint256, std::unique_ptr<ScriptPubKeyMan>> m_spk_managers;

<<<<<<< HEAD
    bool CreateTransactionInternal(const std::vector<CRecipient>& vecSend, CTransactionRef& tx, CAmount& nFeeRet, int& nChangePosInOut, bilingual_str& error, const CCoinControl& coin_control, bool sign, BlindDetails* blind_details, const IssuanceDetails* issuance_details);
=======
    bool CreateTransactionInternal(const std::vector<CRecipient>& vecSend, CTransactionRef& tx, CAmount& nFeeRet, int& nChangePosInOut, bilingual_str& error, const CCoinControl& coin_control, FeeCalculation& fee_calc_out, bool sign);
>>>>>>> 17698286

public:
    /*
     * Main wallet lock.
     * This lock protects all the fields added by CWallet.
     */
    mutable RecursiveMutex cs_wallet;

    /** Get database handle used by this wallet. Ideally this function would
     * not be necessary.
     */
    WalletDatabase& GetDBHandle()
    {
        return *database;
    }
    WalletDatabase& GetDatabase() override { return *database; }

    /**
     * Select a set of coins such that nValueRet >= nTargetValue and at least
     * all coins from coinControl are selected; Never select unconfirmed coins
     * if they are not ours
     */
    bool SelectCoins(const std::vector<COutput>& vAvailableCoins, const CAmountMap& mapTargetValue, std::set<CInputCoin>& setCoinsRet, CAmountMap& mapValueRet,
                    const CCoinControl& coin_control, CoinSelectionParams& coin_selection_params, bool& bnb_used) const;

    /** Get a name for this wallet for logging/debugging purposes.
     */
    const std::string& GetName() const { return m_name; }

    typedef std::map<unsigned int, CMasterKey> MasterKeyMap;
    MasterKeyMap mapMasterKeys;
    unsigned int nMasterKeyMaxID = 0;

    /** Construct wallet with specified name and database implementation. */
    CWallet(interfaces::Chain* chain, const std::string& name, std::unique_ptr<WalletDatabase> database)
        : m_chain(chain),
          m_name(name),
          database(std::move(database))
    {
    }

    ~CWallet()
    {
        // Should not have slots connected at this point.
        assert(NotifyUnload.empty());
    }

    bool IsCrypted() const;
    bool IsLocked() const override;
    bool Lock();

    /** Interface to assert chain access */
    bool HaveChain() const { return m_chain ? true : false; }

    std::map<uint256, CWalletTx> mapWallet GUARDED_BY(cs_wallet);

    typedef std::multimap<int64_t, CWalletTx*> TxItems;
    TxItems wtxOrdered;

    int64_t nOrderPosNext GUARDED_BY(cs_wallet) = 0;
    uint64_t nAccountingEntryNumber = 0;

    std::map<CTxDestination, CAddressBookData> m_address_book GUARDED_BY(cs_wallet);
    const CAddressBookData* FindAddressBookEntry(const CTxDestination&, bool allow_change = false) const EXCLUSIVE_LOCKS_REQUIRED(cs_wallet);

    std::set<COutPoint> setLockedCoins GUARDED_BY(cs_wallet);

    /** Registered interfaces::Chain::Notifications handler. */
    std::unique_ptr<interfaces::Handler> m_chain_notifications_handler;

    /** Interface for accessing chain state. */
    interfaces::Chain& chain() const { assert(m_chain); return *m_chain; }

    // ELEMENTS //
    //! The online PAK aka `liquid_pak` in the wallet set by `initpegoutwallet`
    CPubKey online_key;


    //! The derivation counter for offline_xpub
    int offline_counter = -1;

    //! The offline descriptor aka `bitcoind_descriptor` set by `initpegoutwallet`
    std::string offline_desc;

    //The offline xpub aka `bitcoin_xpub` in the wallet set by `initpegoutwallet`
    CExtPubKey offline_xpub;

    // Master derivation blinding key
    uint256 blinding_derivation_key;
    // Specifically imported blinding keys
    std::map<CScriptID, uint256> mapSpecificBlindingKeys;

    // END ELEMENTS

    const CWalletTx* GetWalletTx(const uint256& hash) const EXCLUSIVE_LOCKS_REQUIRED(cs_wallet);
    bool IsTrusted(const CWalletTx& wtx, std::set<uint256>& trusted_parents) const EXCLUSIVE_LOCKS_REQUIRED(cs_wallet);

    //! check whether we are allowed to upgrade (or already support) to the named feature
    bool CanSupportFeature(enum WalletFeature wf) const override EXCLUSIVE_LOCKS_REQUIRED(cs_wallet) { AssertLockHeld(cs_wallet); return nWalletMaxVersion >= wf; }

    /**
     * populate vCoins with vector of available COutputs.
     */
    void AvailableCoins(std::vector<COutput>& vCoins, bool fOnlySafe=true, const CCoinControl *coinControl = nullptr, const CAmount& nMinimumAmount = 1, const CAmount& nMaximumAmount = MAX_MONEY, const CAmount& nMinimumSumAmount = MAX_MONEY, const uint64_t nMaximumCount = 0, const CAsset* = nullptr) const EXCLUSIVE_LOCKS_REQUIRED(cs_wallet);

    /**
     * Return list of available coins and locked coins grouped by non-change output address.
     */
    std::map<CTxDestination, std::vector<COutput>> ListCoins() const EXCLUSIVE_LOCKS_REQUIRED(cs_wallet);

    /**
     * Find non-change parent output.
     */
    const CTxOut& FindNonChangeParentOutput(const CTransaction& tx, int output) const EXCLUSIVE_LOCKS_REQUIRED(cs_wallet);

    /**
     * Shuffle and select coins until nTargetValue is reached while avoiding
     * small change; This method is stochastic for some inputs and upon
     * completion the coin set and corresponding actual target value is
     * assembled
     */
    bool SelectCoinsMinConf(const CAmountMap& mapTargetValue, const CoinEligibilityFilter& eligibility_filter, std::vector<OutputGroup> groups,
        std::set<CInputCoin>& setCoinsRet, CAmountMap& mapValueRet, const CoinSelectionParams& coin_selection_params, bool& bnb_used) const;

    bool IsSpent(const uint256& hash, unsigned int n) const EXCLUSIVE_LOCKS_REQUIRED(cs_wallet);

    // Whether this or any known UTXO with the same single key has been spent.
    bool IsSpentKey(const uint256& hash, unsigned int n) const EXCLUSIVE_LOCKS_REQUIRED(cs_wallet);
    void SetSpentKeyState(WalletBatch& batch, const uint256& hash, unsigned int n, bool used, std::set<CTxDestination>& tx_destinations) EXCLUSIVE_LOCKS_REQUIRED(cs_wallet);

    std::vector<OutputGroup> GroupOutputs(const std::vector<COutput>& outputs, bool single_coin, const size_t max_ancestors) const;

    bool IsLockedCoin(uint256 hash, unsigned int n) const EXCLUSIVE_LOCKS_REQUIRED(cs_wallet);
    void LockCoin(const COutPoint& output) EXCLUSIVE_LOCKS_REQUIRED(cs_wallet);
    void UnlockCoin(const COutPoint& output) EXCLUSIVE_LOCKS_REQUIRED(cs_wallet);
    void UnlockAllCoins() EXCLUSIVE_LOCKS_REQUIRED(cs_wallet);
    void ListLockedCoins(std::vector<COutPoint>& vOutpts) const EXCLUSIVE_LOCKS_REQUIRED(cs_wallet);

    /*
     * Rescan abort properties
     */
    void AbortRescan() { fAbortRescan = true; }
    bool IsAbortingRescan() const { return fAbortRescan; }
    bool IsScanning() const { return fScanningWallet; }
    int64_t ScanningDuration() const { return fScanningWallet ? GetTimeMillis() - m_scanning_start : 0; }
    double ScanningProgress() const { return fScanningWallet ? (double) m_scanning_progress : 0; }

    //! Upgrade stored CKeyMetadata objects to store key origin info as KeyOriginInfo
    void UpgradeKeyMetadata() EXCLUSIVE_LOCKS_REQUIRED(cs_wallet);

    bool LoadMinVersion(int nVersion) EXCLUSIVE_LOCKS_REQUIRED(cs_wallet) { AssertLockHeld(cs_wallet); nWalletVersion = nVersion; nWalletMaxVersion = std::max(nWalletMaxVersion, nVersion); return true; }

    /**
     * Adds a destination data tuple to the store, and saves it to disk
     * When adding new fields, take care to consider how DelAddressBook should handle it!
     */
    bool AddDestData(WalletBatch& batch, const CTxDestination& dest, const std::string& key, const std::string& value) EXCLUSIVE_LOCKS_REQUIRED(cs_wallet);
    //! Erases a destination data tuple in the store and on disk
    bool EraseDestData(WalletBatch& batch, const CTxDestination& dest, const std::string& key) EXCLUSIVE_LOCKS_REQUIRED(cs_wallet);
    //! Adds a destination data tuple to the store, without saving it to disk
    void LoadDestData(const CTxDestination& dest, const std::string& key, const std::string& value) EXCLUSIVE_LOCKS_REQUIRED(cs_wallet);
    //! Look up a destination data tuple in the store, return true if found false otherwise
    bool GetDestData(const CTxDestination& dest, const std::string& key, std::string* value) const EXCLUSIVE_LOCKS_REQUIRED(cs_wallet);
    //! Get all destination values matching a prefix.
    std::vector<std::string> GetDestValues(const std::string& prefix) const EXCLUSIVE_LOCKS_REQUIRED(cs_wallet);

    //! Holds a timestamp at which point the wallet is scheduled (externally) to be relocked. Caller must arrange for actual relocking to occur via Lock().
    int64_t nRelockTime GUARDED_BY(cs_wallet){0};

    // Used to prevent concurrent calls to walletpassphrase RPC.
    Mutex m_unlock_mutex;
    bool Unlock(const SecureString& strWalletPassphrase, bool accept_no_keys = false);
    bool ChangeWalletPassphrase(const SecureString& strOldWalletPassphrase, const SecureString& strNewWalletPassphrase);
    bool EncryptWallet(const SecureString& strWalletPassphrase);

    void GetKeyBirthTimes(std::map<CKeyID, int64_t> &mapKeyBirth) const EXCLUSIVE_LOCKS_REQUIRED(cs_wallet);
    unsigned int ComputeTimeSmart(const CWalletTx& wtx) const;

    /**
     * Increment the next transaction order id
     * @return next transaction order id
     */
    int64_t IncOrderPosNext(WalletBatch *batch = nullptr) EXCLUSIVE_LOCKS_REQUIRED(cs_wallet);
    DBErrors ReorderTransactions();

    void MarkDirty();

    //! Callback for updating transaction metadata in mapWallet.
    //!
    //! @param wtx - reference to mapWallet transaction to update
    //! @param new_tx - true if wtx is newly inserted, false if it previously existed
    //!
    //! @return true if wtx is changed and needs to be saved to disk, otherwise false
    using UpdateWalletTxFn = std::function<bool(CWalletTx& wtx, bool new_tx)>;

    CWalletTx* AddToWallet(CTransactionRef tx, const CWalletTx::Confirmation& confirm, const UpdateWalletTxFn& update_wtx=nullptr, bool fFlushOnClose=true);
    bool LoadToWallet(const uint256& hash, const UpdateWalletTxFn& fill_wtx) EXCLUSIVE_LOCKS_REQUIRED(cs_wallet);
    void transactionAddedToMempool(const CTransactionRef& tx, uint64_t mempool_sequence) override;
    void blockConnected(const CBlock& block, int height) override;
    void blockDisconnected(const CBlock& block, int height) override;
    void updatedBlockTip() override;
    int64_t RescanFromTime(int64_t startTime, const WalletRescanReserver& reserver, bool update);

    struct ScanResult {
        enum { SUCCESS, FAILURE, USER_ABORT } status = SUCCESS;

        //! Hash and height of most recent block that was successfully scanned.
        //! Unset if no blocks were scanned due to read errors or the chain
        //! being empty.
        uint256 last_scanned_block;
        Optional<int> last_scanned_height;

        //! Height of the most recent block that could not be scanned due to
        //! read errors or pruning. Will be set if status is FAILURE, unset if
        //! status is SUCCESS, and may or may not be set if status is
        //! USER_ABORT.
        uint256 last_failed_block;
    };
    ScanResult ScanForWalletTransactions(const uint256& start_block, int start_height, Optional<int> max_height, const WalletRescanReserver& reserver, bool fUpdate);
    void transactionRemovedFromMempool(const CTransactionRef& tx, MemPoolRemovalReason reason, uint64_t mempool_sequence) override;
    void ReacceptWalletTransactions() EXCLUSIVE_LOCKS_REQUIRED(cs_wallet);
    void ResendWalletTransactions();
    struct Balance {
        CAmountMap m_mine_trusted;           //!< Trusted, at depth=GetBalance.min_depth or more
        CAmountMap m_mine_untrusted_pending; //!< Untrusted, but in mempool (pending)
        CAmountMap m_mine_immature;          //!< Immature coinbases in the main chain
        CAmountMap m_watchonly_trusted;
        CAmountMap m_watchonly_untrusted_pending;
        CAmountMap m_watchonly_immature;
    };
    Balance GetBalance(int min_depth = 0, bool avoid_reuse = true) const;
    CAmountMap GetAvailableBalance(const CCoinControl* coinControl = nullptr) const;

    OutputType TransactionChangeType(const Optional<OutputType>& change_type, const std::vector<CRecipient>& vecSend);

    /**
     * Insert additional inputs into the transaction by
     * calling CreateTransaction();
     */
    bool FundTransaction(CMutableTransaction& tx, CAmount& nFeeRet, int& nChangePosInOut, bilingual_str& error, bool lockUnspents, const std::set<int>& setSubtractFeeFromOutputs, CCoinControl);
    // Fetch the inputs and sign with SIGHASH_ALL.
    bool SignTransaction(CMutableTransaction& tx) const EXCLUSIVE_LOCKS_REQUIRED(cs_wallet);
    // Sign the tx given the input coins and sighash.
    bool SignTransaction(CMutableTransaction& tx, const std::map<COutPoint, Coin>& coins, int sighash, std::map<int, std::string>& input_errors) const;
    SigningResult SignMessage(const std::string& message, const PKHash& pkhash, std::string& str_sig) const;

    /**
     * Fills out a PSBT with information from the wallet. Fills in UTXOs if we have
     * them. Tries to sign if sign=true. Sets `complete` if the PSBT is now complete
     * (i.e. has all required signatures or signature-parts, and is ready to
     * finalize.) Sets `error` and returns false if something goes wrong.
     *
     * @param[in]  psbtx PartiallySignedTransaction to fill in
     * @param[out] complete indicates whether the PSBT is now complete
     * @param[in]  sighash_type the sighash type to use when signing (if PSBT does not specify)
     * @param[in]  sign whether to sign or not
     * @param[in]  bip32derivs whether to fill in bip32 derivation information if available
     * return error
     */
    TransactionError FillPSBT(PartiallySignedTransaction& psbtx,
                  bool& complete,
                  int sighash_type = 1 /* SIGHASH_ALL */,
                  bool sign = true,
                  bool bip32derivs = true,
                  size_t* n_signed = nullptr) const;

    // ELEMENTS
    TransactionError FillPSBTData(PartiallySignedTransaction& psbtx, bool bip32derivs = false) const;
    TransactionError SignPSBT(PartiallySignedTransaction& psbtx, bool& complete, int sighash_type = 1, bool sign = true, bool imbalance_ok = false, bool bip32derivs = false, size_t* n_signed = nullptr) const;
    // end ELEMENTS

    /**
     * Create a new transaction paying the recipients with a set of coins
     * selected by SelectCoins(); Also create the change output, when needed
     * @note passing nChangePosInOut as -1 will result in setting a random position
     */
<<<<<<< HEAD
    bool CreateTransaction(const std::vector<CRecipient>& vecSend, CTransactionRef& tx, CAmount& nFeeRet, int& nChangePosInOut,
                           bilingual_str& error, const CCoinControl& coin_control, bool sign = true, BlindDetails* blind_details = nullptr, const IssuanceDetails* issuance_details = nullptr);
=======
    bool CreateTransaction(const std::vector<CRecipient>& vecSend, CTransactionRef& tx, CAmount& nFeeRet, int& nChangePosInOut, bilingual_str& error, const CCoinControl& coin_control, FeeCalculation& fee_calc_out, bool sign = true);
>>>>>>> 17698286
    /**
     * Submit the transaction to the node's mempool and then relay to peers.
     * Should be called after CreateTransaction unless you want to abort
     * broadcasting the transaction.
     *
     * @param[in] tx The transaction to be broadcast.
     * @param[in] mapValue key-values to be set on the transaction.
     * @param[in] orderForm BIP 70 / BIP 21 order form details to be set on the transaction.
     * @param[in] blind_details (optional) blinding information, if the transaction is to be blinded
     */
    void CommitTransaction(CTransactionRef tx, mapValue_t mapValue, std::vector<std::pair<std::string, std::string>> orderForm, const BlindDetails* blind_details = nullptr);

    bool DummySignTx(CMutableTransaction &txNew, const std::set<CTxOut> &txouts, const CCoinControl* coin_control = nullptr) const
    {
        std::vector<CTxOut> v_txouts(txouts.size());
        std::copy(txouts.begin(), txouts.end(), v_txouts.begin());
        return DummySignTx(txNew, v_txouts, coin_control);
    }
    bool DummySignTx(CMutableTransaction &txNew, const std::vector<CTxOut> &txouts, const CCoinControl* coin_control = nullptr) const;

    bool ImportScripts(const std::set<CScript> scripts, int64_t timestamp) EXCLUSIVE_LOCKS_REQUIRED(cs_wallet);
    bool ImportPrivKeys(const std::map<CKeyID, CKey>& privkey_map, const int64_t timestamp) EXCLUSIVE_LOCKS_REQUIRED(cs_wallet);
    bool ImportPubKeys(const std::vector<CKeyID>& ordered_pubkeys, const std::map<CKeyID, CPubKey>& pubkey_map, const std::map<CKeyID, std::pair<CPubKey, KeyOriginInfo>>& key_origins, const bool add_keypool, const bool internal, const int64_t timestamp) EXCLUSIVE_LOCKS_REQUIRED(cs_wallet);
    bool ImportScriptPubKeys(const std::string& label, const std::set<CScript>& script_pub_keys, const bool have_solving_data, const bool apply_label, const int64_t timestamp) EXCLUSIVE_LOCKS_REQUIRED(cs_wallet);

    CFeeRate m_pay_tx_fee{DEFAULT_PAY_TX_FEE};
    unsigned int m_confirm_target{DEFAULT_TX_CONFIRM_TARGET};
    bool m_spend_zero_conf_change{DEFAULT_SPEND_ZEROCONF_CHANGE};
    bool m_signal_rbf{DEFAULT_WALLET_RBF};
    bool m_allow_fallback_fee{true}; //!< will be false if -fallbackfee=0
    CFeeRate m_min_fee{DEFAULT_TRANSACTION_MINFEE}; //!< Override with -mintxfee
    /**
     * If fee estimation does not have enough data to provide estimates, use this fee instead.
     * Has no effect if not using fee estimation
     * Override with -fallbackfee
     */
    CFeeRate m_fallback_fee{DEFAULT_FALLBACK_FEE};
    CFeeRate m_discard_rate{DEFAULT_DISCARD_FEE};
    CAmount m_max_aps_fee{DEFAULT_MAX_AVOIDPARTIALSPEND_FEE}; //!< note: this is absolute fee, not fee rate
    OutputType m_default_address_type{DEFAULT_ADDRESS_TYPE};
    /**
     * Default output type for change outputs. When unset, automatically choose type
     * based on address type setting and the types other of non-change outputs
     * (see -changetype option documentation and implementation in
     * CWallet::TransactionChangeType for details).
     */
    Optional<OutputType> m_default_change_type{};
    /** Absolute maximum transaction fee (in satoshis) used by default for the wallet */
    CAmount m_default_max_tx_fee{DEFAULT_TRANSACTION_MAXFEE};

    size_t KeypoolCountExternalKeys() const EXCLUSIVE_LOCKS_REQUIRED(cs_wallet);
    bool TopUpKeyPool(unsigned int kpSize = 0);

    int64_t GetOldestKeyPoolTime() const;

    std::set<std::set<CTxDestination>> GetAddressGroupings() const EXCLUSIVE_LOCKS_REQUIRED(cs_wallet);
    std::map<CTxDestination, CAmount> GetAddressBalances() const;

    std::set<CTxDestination> GetLabelAddresses(const std::string& label) const;

    /**
     * Marks all outputs in each one of the destinations dirty, so their cache is
     * reset and does not return outdated information.
     */
    void MarkDestinationsDirty(const std::set<CTxDestination>& destinations) EXCLUSIVE_LOCKS_REQUIRED(cs_wallet);

    bool GetOnlinePakKey(CPubKey& online_pubkey, std::string& error);
    bool GetNewDestination(const OutputType type, const std::string label, CTxDestination& dest, std::string& error, bool add_blinding_key = false);
    bool GetNewChangeDestination(const OutputType type, CTxDestination& dest, std::string& error, bool add_blinding_key = false);

    isminetype IsMine(const CTxDestination& dest) const EXCLUSIVE_LOCKS_REQUIRED(cs_wallet);
    isminetype IsMine(const CScript& script) const EXCLUSIVE_LOCKS_REQUIRED(cs_wallet);
    isminetype IsMine(const CTxIn& txin) const EXCLUSIVE_LOCKS_REQUIRED(cs_wallet);
    /**
     * Returns amount of debit if the input matches the
     * filter, otherwise returns 0
     */
    CAmountMap GetDebit(const CTxIn& txin, const isminefilter& filter) const;
    isminetype IsMine(const CTxOut& txout) const EXCLUSIVE_LOCKS_REQUIRED(cs_wallet);
    CAmountMap GetCredit(const CTransaction& tx, const size_t out_index, const isminefilter& filter) const;
    bool IsChange(const CTxOut& txout) const EXCLUSIVE_LOCKS_REQUIRED(cs_wallet);
    bool IsChange(const CScript& script) const EXCLUSIVE_LOCKS_REQUIRED(cs_wallet);
    CAmountMap GetChange(const CTxOut& txout) const EXCLUSIVE_LOCKS_REQUIRED(cs_wallet);
    bool IsMine(const CTransaction& tx) const EXCLUSIVE_LOCKS_REQUIRED(cs_wallet);
    /** should probably be renamed to IsRelevantToMe */
    bool IsFromMe(const CTransaction& tx) const;
    CAmountMap GetDebit(const CTransaction& tx, const isminefilter& filter) const;
    /** Returns whether all of the inputs match the filter */
    bool IsAllFromMe(const CTransaction& tx, const isminefilter& filter) const;
    CAmountMap GetChange(const CTransaction& tx) const;

    // ELEMENTS:
    CAmountMap GetCredit(const CWalletTx& wtx, const isminefilter& filter) const;
    CAmountMap GetChange(const CWalletTx& wtx) const;

    void chainStateFlushed(const CBlockLocator& loc) override;

    DBErrors LoadWallet(bool& fFirstRunRet);
    DBErrors ZapSelectTx(std::vector<uint256>& vHashIn, std::vector<uint256>& vHashOut) EXCLUSIVE_LOCKS_REQUIRED(cs_wallet);

    bool SetAddressBook(const CTxDestination& address, const std::string& strName, const std::string& purpose);

    bool DelAddressBook(const CTxDestination& address);

    unsigned int GetKeyPoolSize() const EXCLUSIVE_LOCKS_REQUIRED(cs_wallet);

    //! signify that a particular wallet feature is now used. this may change nWalletVersion and nWalletMaxVersion if those are lower
    void SetMinVersion(enum WalletFeature, WalletBatch* batch_in = nullptr, bool fExplicit = false) override;

    //! change which version we're allowed to upgrade to (note that this does not immediately imply upgrading to that format)
    bool SetMaxVersion(int nVersion);

    //! get the current wallet format (the oldest client version guaranteed to understand this wallet)
    int GetVersion() const { LOCK(cs_wallet); return nWalletVersion; }

    //! Get wallet transactions that conflict with given transaction (spend same outputs)
    std::set<uint256> GetConflicts(const uint256& txid) const EXCLUSIVE_LOCKS_REQUIRED(cs_wallet);

    //! Check if a given transaction has any of its outputs spent by another transaction in the wallet
    bool HasWalletSpend(const uint256& txid) const EXCLUSIVE_LOCKS_REQUIRED(cs_wallet);

    //! Flush wallet (bitdb flush)
    void Flush();

    //! Close wallet database
    void Close();

    /** Wallet is about to be unloaded */
    boost::signals2::signal<void ()> NotifyUnload;

    /**
     * Address book entry changed.
     * @note called with lock cs_wallet held.
     */
    boost::signals2::signal<void (CWallet *wallet, const CTxDestination
            &address, const std::string &label, bool isMine,
            const std::string &purpose,
            ChangeType status)> NotifyAddressBookChanged;

    /**
     * Wallet transaction added, removed or updated.
     * @note called with lock cs_wallet held.
     */
    boost::signals2::signal<void (CWallet *wallet, const uint256 &hashTx,
            ChangeType status)> NotifyTransactionChanged;

    /** Show progress e.g. for rescan */
    boost::signals2::signal<void (const std::string &title, int nProgress)> ShowProgress;

    /** Watch-only address added */
    boost::signals2::signal<void (bool fHaveWatchOnly)> NotifyWatchonlyChanged;

    /** Keypool has new keys */
    boost::signals2::signal<void ()> NotifyCanGetAddressesChanged;

    /**
     * Wallet status (encrypted, locked) changed.
     * Note: Called without locks held.
     */
    boost::signals2::signal<void (CWallet* wallet)> NotifyStatusChanged;

    /** Inquire whether this wallet broadcasts transactions. */
    bool GetBroadcastTransactions() const { return fBroadcastTransactions; }
    /** Set whether this wallet broadcasts transactions. */
    void SetBroadcastTransactions(bool broadcast) { fBroadcastTransactions = broadcast; }

    /** Return whether transaction can be abandoned */
    bool TransactionCanBeAbandoned(const uint256& hashTx) const;

    /* Mark a transaction (and it in-wallet descendants) as abandoned so its inputs may be respent. */
    bool AbandonTransaction(const uint256& hashTx);

    /** Mark a transaction as replaced by another transaction (e.g., BIP 125). */
    bool MarkReplaced(const uint256& originalHash, const uint256& newHash);

    /* Initializes the wallet, returns a new CWallet instance or a null pointer in case of an error */
    static std::shared_ptr<CWallet> Create(interfaces::Chain& chain, const std::string& name, std::unique_ptr<WalletDatabase> database, uint64_t wallet_creation_flags, bilingual_str& error, std::vector<bilingual_str>& warnings);

    /**
     * Wallet post-init setup
     * Gives the wallet a chance to register repetitive tasks and complete post-init tasks
     */
    void postInitProcess();

    bool BackupWallet(const std::string& strDest) const;

    /* Returns true if HD is enabled */
    bool IsHDEnabled() const;

    /* Returns true if the wallet can give out new addresses. This means it has keys in the keypool or can generate new keys */
    bool CanGetAddresses(bool internal = false) const;

    /**
     * Blocks until the wallet state is up-to-date to /at least/ the current
     * chain at the time this function is entered
     * Obviously holding cs_main/cs_wallet when going into this call may cause
     * deadlock
     */
    void BlockUntilSyncedToCurrentChain() const EXCLUSIVE_LOCKS_REQUIRED(!::cs_main, !cs_wallet);

    /** set a single wallet flag */
    void SetWalletFlag(uint64_t flags);

    /** Unsets a single wallet flag */
    void UnsetWalletFlag(uint64_t flag);

    /** check if a certain wallet flag is set */
    bool IsWalletFlagSet(uint64_t flag) const override;

    /** overwrite all flags by the given uint64_t
       returns false if unknown, non-tolerable flags are present */
    bool AddWalletFlags(uint64_t flags);
    /** Loads the flags into the wallet. (used by LoadWallet) */
    bool LoadWalletFlags(uint64_t flags);

    /** Determine if we are a legacy wallet */
    bool IsLegacy() const;

    /** Returns a bracketed wallet name for displaying in logs, will return [default wallet] if the wallet has no name */
    const std::string GetDisplayName() const override {
        std::string wallet_name = GetName().length() == 0 ? "default wallet" : GetName();
        return strprintf("[%s]", wallet_name);
    };

    /** Prepends the wallet name in logging output to ease debugging in multi-wallet use cases */
    template<typename... Params>
    void WalletLogPrintf(std::string fmt, Params... parameters) const {
        LogPrintf(("%s " + fmt).c_str(), GetDisplayName(), parameters...);
    };

    /** Upgrade the wallet */
    bool UpgradeWallet(int version, bilingual_str& error, std::vector<bilingual_str>& warnings);

    //! Returns all unique ScriptPubKeyMans in m_internal_spk_managers and m_external_spk_managers
    std::set<ScriptPubKeyMan*> GetActiveScriptPubKeyMans() const;

    //! Returns all unique ScriptPubKeyMans
    std::set<ScriptPubKeyMan*> GetAllScriptPubKeyMans() const;

    //! Get the ScriptPubKeyMan for the given OutputType and internal/external chain.
    ScriptPubKeyMan* GetScriptPubKeyMan(const OutputType& type, bool internal) const;

    //! Get the ScriptPubKeyMan for a script
    ScriptPubKeyMan* GetScriptPubKeyMan(const CScript& script) const;
    //! Get the ScriptPubKeyMan by id
    ScriptPubKeyMan* GetScriptPubKeyMan(const uint256& id) const;

    //! Get all of the ScriptPubKeyMans for a script given additional information in sigdata (populated by e.g. a psbt)
    std::set<ScriptPubKeyMan*> GetScriptPubKeyMans(const CScript& script, SignatureData& sigdata) const;

    //! Get the SigningProvider for a script
    std::unique_ptr<SigningProvider> GetSolvingProvider(const CScript& script) const;
    std::unique_ptr<SigningProvider> GetSolvingProvider(const CScript& script, SignatureData& sigdata) const;

    //! Get the LegacyScriptPubKeyMan which is used for all types, internal, and external.
    LegacyScriptPubKeyMan* GetLegacyScriptPubKeyMan() const;
    LegacyScriptPubKeyMan* GetOrCreateLegacyScriptPubKeyMan();

    //! Make a LegacyScriptPubKeyMan and set it for all types, internal, and external.
    void SetupLegacyScriptPubKeyMan();

    const CKeyingMaterial& GetEncryptionKey() const override;
    bool HasEncryptionKeys() const override;

    /** Get last block processed height */
    int GetLastBlockHeight() const EXCLUSIVE_LOCKS_REQUIRED(cs_wallet)
    {
        AssertLockHeld(cs_wallet);
        assert(m_last_block_processed_height >= 0);
        return m_last_block_processed_height;
    };
    uint256 GetLastBlockHash() const EXCLUSIVE_LOCKS_REQUIRED(cs_wallet)
    {
        AssertLockHeld(cs_wallet);
        assert(m_last_block_processed_height >= 0);
        return m_last_block_processed;
    }
    /** Set last block processed height, currently only use in unit test */
    void SetLastBlockProcessed(int block_height, uint256 block_hash) EXCLUSIVE_LOCKS_REQUIRED(cs_wallet)
    {
        AssertLockHeld(cs_wallet);
        m_last_block_processed_height = block_height;
        m_last_block_processed = block_hash;
    };

    //! Connect the signals from ScriptPubKeyMans to the signals in CWallet
    void ConnectScriptPubKeyManNotifiers();

    //! Instantiate a descriptor ScriptPubKeyMan from the WalletDescriptor and load it
    void LoadDescriptorScriptPubKeyMan(uint256 id, WalletDescriptor& desc);

    //! Adds the active ScriptPubKeyMan for the specified type and internal. Writes it to the wallet file
    //! @param[in] id The unique id for the ScriptPubKeyMan
    //! @param[in] type The OutputType this ScriptPubKeyMan provides addresses for
    //! @param[in] internal Whether this ScriptPubKeyMan provides change addresses
    void AddActiveScriptPubKeyMan(uint256 id, OutputType type, bool internal);

    //! Loads an active ScriptPubKeyMan for the specified type and internal. (used by LoadWallet)
    //! @param[in] id The unique id for the ScriptPubKeyMan
    //! @param[in] type The OutputType this ScriptPubKeyMan provides addresses for
    //! @param[in] internal Whether this ScriptPubKeyMan provides change addresses
    void LoadActiveScriptPubKeyMan(uint256 id, OutputType type, bool internal);

    //! Create new DescriptorScriptPubKeyMans and add them to the wallet
    void SetupDescriptorScriptPubKeyMans() EXCLUSIVE_LOCKS_REQUIRED(cs_wallet);

    //! Return the DescriptorScriptPubKeyMan for a WalletDescriptor if it is already in the wallet
    DescriptorScriptPubKeyMan* GetDescriptorScriptPubKeyMan(const WalletDescriptor& desc) const;

    //! Add a descriptor to the wallet, return a ScriptPubKeyMan & associated output type
    ScriptPubKeyMan* AddWalletDescriptor(WalletDescriptor& desc, const FlatSigningProvider& signing_provider, const std::string& label);

    //
    // ELEMENTS

    //! Setters for online/offline pubkey pairs for PAK
    bool SetOnlinePubKey(const CPubKey& online_key_in);
    bool SetOfflineCounter(int counter);
    bool SetOfflineDescriptor(const std::string& offline_desc_in);
    bool SetOfflineXPubKey(const CExtPubKey& offline_xpub_in);

    void ComputeBlindingData(const CConfidentialValue& conf_value, const CConfidentialAsset& conf_asset, const CConfidentialNonce& nonce, const CScript& scriptPubKey, const std::vector<unsigned char>& vchRangeproof, CAmount& value, CPubKey& blinding_pubkey, uint256& value_factor, CAsset& asset, uint256& asset_factor) const;

    // First looks in imported blinding key store, then derives on its own
    CKey GetBlindingKey(const CScript* script) const;
    // Pubkey accessor for GetBlindingKey
    CPubKey GetBlindingPubKey(const CScript& script) const;

    bool LoadSpecificBlindingKey(const CScriptID& scriptid, const uint256& key);
    bool AddSpecificBlindingKey(const CScriptID& scriptid, const uint256& key);
    bool SetMasterBlindingKey(const uint256& key);

    /// Returns a map of entropy to the respective pair of reissuance token and issuance asset.
    std::map<uint256, std::pair<CAsset, CAsset> > GetReissuanceTokenTypes() const;

    // END ELEMENTS
    //
};

/**
 * Called periodically by the schedule thread. Prompts individual wallets to resend
 * their transactions. Actual rebroadcast schedule is managed by the wallets themselves.
 */
void MaybeResendWalletTxs();

/** RAII object to check and reserve a wallet rescan */
class WalletRescanReserver
{
private:
    CWallet& m_wallet;
    bool m_could_reserve;
public:
    explicit WalletRescanReserver(CWallet& w) : m_wallet(w), m_could_reserve(false) {}

    bool reserve()
    {
        assert(!m_could_reserve);
        if (m_wallet.fScanningWallet.exchange(true)) {
            return false;
        }
        m_wallet.m_scanning_start = GetTimeMillis();
        m_wallet.m_scanning_progress = 0;
        m_could_reserve = true;
        return true;
    }

    bool isReserved() const
    {
        return (m_could_reserve && m_wallet.fScanningWallet);
    }

    ~WalletRescanReserver()
    {
        if (m_could_reserve) {
            m_wallet.fScanningWallet = false;
        }
    }
};

// Calculate the size of the transaction assuming all signatures are max size
// Use DummySignatureCreator, which inserts 71 byte signatures everywhere.
int64_t CalculateMaximumSignedTxSize(const CTransaction &tx, const CWallet *wallet, const CCoinControl* coin_control = nullptr) EXCLUSIVE_LOCKS_REQUIRED(wallet->cs_wallet);
int64_t CalculateMaximumSignedTxSize(const CTransaction &tx, const CWallet *wallet, const std::vector<CTxOut>& txouts, const CCoinControl* coin_control = nullptr);

//! Add wallet name to persistent configuration so it will be loaded on startup.
bool AddWalletSetting(interfaces::Chain& chain, const std::string& wallet_name);

//! Remove wallet name from persistent configuration so it will not be loaded on startup.
bool RemoveWalletSetting(interfaces::Chain& chain, const std::string& wallet_name);

#endif // BITCOIN_WALLET_WALLET_H<|MERGE_RESOLUTION|>--- conflicted
+++ resolved
@@ -815,11 +815,7 @@
     // ScriptPubKeyMan::GetID. In many cases it will be the hash of an internal structure
     std::map<uint256, std::unique_ptr<ScriptPubKeyMan>> m_spk_managers;
 
-<<<<<<< HEAD
-    bool CreateTransactionInternal(const std::vector<CRecipient>& vecSend, CTransactionRef& tx, CAmount& nFeeRet, int& nChangePosInOut, bilingual_str& error, const CCoinControl& coin_control, bool sign, BlindDetails* blind_details, const IssuanceDetails* issuance_details);
-=======
-    bool CreateTransactionInternal(const std::vector<CRecipient>& vecSend, CTransactionRef& tx, CAmount& nFeeRet, int& nChangePosInOut, bilingual_str& error, const CCoinControl& coin_control, FeeCalculation& fee_calc_out, bool sign);
->>>>>>> 17698286
+    bool CreateTransactionInternal(const std::vector<CRecipient>& vecSend, CTransactionRef& tx, CAmount& nFeeRet, int& nChangePosInOut, bilingual_str& error, const CCoinControl& coin_control, FeeCalculation& fee_calc_out, bool sign, BlindDetails* blind_details, const IssuanceDetails* issuance_details);
 
 public:
     /*
@@ -1096,12 +1092,8 @@
      * selected by SelectCoins(); Also create the change output, when needed
      * @note passing nChangePosInOut as -1 will result in setting a random position
      */
-<<<<<<< HEAD
     bool CreateTransaction(const std::vector<CRecipient>& vecSend, CTransactionRef& tx, CAmount& nFeeRet, int& nChangePosInOut,
-                           bilingual_str& error, const CCoinControl& coin_control, bool sign = true, BlindDetails* blind_details = nullptr, const IssuanceDetails* issuance_details = nullptr);
-=======
-    bool CreateTransaction(const std::vector<CRecipient>& vecSend, CTransactionRef& tx, CAmount& nFeeRet, int& nChangePosInOut, bilingual_str& error, const CCoinControl& coin_control, FeeCalculation& fee_calc_out, bool sign = true);
->>>>>>> 17698286
+                           bilingual_str& error, const CCoinControl& coin_control, FeeCalculation& fee_calc_out, bool sign = true, BlindDetails* blind_details = nullptr, const IssuanceDetails* issuance_details = nullptr);
     /**
      * Submit the transaction to the node's mempool and then relay to peers.
      * Should be called after CreateTransaction unless you want to abort
