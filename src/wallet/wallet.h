// Copyright (c) 2009-2010 Satoshi Nakamoto
// Copyright (c) 2009-2018 The Bitcoin Core developers
// Distributed under the MIT software license, see the accompanying
// file COPYING or http://www.opensource.org/licenses/mit-license.php.

#ifndef BITCOIN_WALLET_WALLET_H
#define BITCOIN_WALLET_WALLET_H

#include <amount.h>
#include <asset.h>
#include <interfaces/chain.h>
#include <interfaces/handler.h>
#include <outputtype.h>
#include <policy/feerate.h>
#include <streams.h>
#include <tinyformat.h>
#include <ui_interface.h>
#include <util/strencodings.h>
#include <validationinterface.h>
#include <script/ismine.h>
#include <script/sign.h>
#include <util/system.h>
#include <wallet/crypter.h>
#include <wallet/coinselection.h>
#include <wallet/walletdb.h>
#include <wallet/walletutil.h>

#include <algorithm>
#include <atomic>
#include <map>
#include <memory>
#include <set>
#include <stdexcept>
#include <stdint.h>
#include <string>
#include <utility>
#include <vector>

//! Responsible for reading and validating the -wallet arguments and verifying the wallet database.
//! This function will perform salvage on the wallet if requested, as long as only one wallet is
//! being loaded (WalletParameterInteraction forbids -salvagewallet, -zapwallettxes or -upgradewallet with multiwallet).
bool VerifyWallets(interfaces::Chain& chain, const std::vector<std::string>& wallet_files);

//! Load wallet databases.
bool LoadWallets(interfaces::Chain& chain, const std::vector<std::string>& wallet_files);

//! Complete startup of wallets.
void StartWallets(CScheduler& scheduler);

//! Flush all wallets in preparation for shutdown.
void FlushWallets();

//! Stop all wallets. Wallets will be flushed first.
void StopWallets();

//! Close all wallets.
void UnloadWallets();

//! Explicitly unload and delete the wallet.
//! Blocks the current thread after signaling the unload intent so that all
//! wallet clients release the wallet.
//! Note that, when blocking is not required, the wallet is implicitly unloaded
//! by the shared pointer deleter.
void UnloadWallet(std::shared_ptr<CWallet>&& wallet);

bool AddWallet(const std::shared_ptr<CWallet>& wallet);
bool RemoveWallet(const std::shared_ptr<CWallet>& wallet);
bool HasWallets();
std::vector<std::shared_ptr<CWallet>> GetWallets();
std::shared_ptr<CWallet> GetWallet(const std::string& name);
std::shared_ptr<CWallet> LoadWallet(interfaces::Chain& chain, const WalletLocation& location, std::string& error, std::string& warning);

//! Default for -keypool
static const unsigned int DEFAULT_KEYPOOL_SIZE = 1000;
//! -paytxfee default
constexpr CAmount DEFAULT_PAY_TX_FEE = 0;
//! -fallbackfee default
static const CAmount DEFAULT_FALLBACK_FEE = 20000;
//! -discardfee default
static const CAmount DEFAULT_DISCARD_FEE = 10000;
//! -mintxfee default
static const CAmount DEFAULT_TRANSACTION_MINFEE = 1000;
//! minimum recommended increment for BIP 125 replacement txs
static const CAmount WALLET_INCREMENTAL_RELAY_FEE = 5000;
//! Default for -spendzeroconfchange
static const bool DEFAULT_SPEND_ZEROCONF_CHANGE = true;
//! Default for -walletrejectlongchains
static const bool DEFAULT_WALLET_REJECT_LONG_CHAINS = false;
//! Default for -avoidpartialspends
static const bool DEFAULT_AVOIDPARTIALSPENDS = false;
//! -txconfirmtarget default
static const unsigned int DEFAULT_TX_CONFIRM_TARGET = 6;
//! -walletrbf default
static const bool DEFAULT_WALLET_RBF = true;
static const bool DEFAULT_WALLETBROADCAST = true;
static const bool DEFAULT_DISABLE_WALLET = false;

//! Pre-calculated constants for input size estimation in *virtual size*
static constexpr size_t DUMMY_NESTED_P2WPKH_INPUT_SIZE = 91;

class CCoinControl;
class COutput;
class CReserveKey;
class CScript;
class CWalletTx;
struct FeeCalculation;
enum class FeeEstimateMode;

/** (client) version numbers for particular wallet features */
enum WalletFeature
{
    FEATURE_BASE = 10500, // the earliest version new wallets supports (only useful for getwalletinfo's clientversion output)

    FEATURE_WALLETCRYPT = 40000, // wallet encryption
    FEATURE_COMPRPUBKEY = 60000, // compressed public keys

    FEATURE_HD = 130000, // Hierarchical key derivation after BIP32 (HD Wallet)

    FEATURE_HD_SPLIT = 139900, // Wallet with HD chain split (change outputs will use m/0'/1'/k)

    FEATURE_NO_DEFAULT_KEY = 159900, // Wallet without a default key written

    FEATURE_PRE_SPLIT_KEYPOOL = 169900, // Upgraded to HD SPLIT and can have a pre-split keypool

    FEATURE_LATEST = FEATURE_PRE_SPLIT_KEYPOOL
};

//! Default for -addresstype
constexpr OutputType DEFAULT_ADDRESS_TYPE{OutputType::P2SH_SEGWIT};

//! Default for -changetype
constexpr OutputType DEFAULT_CHANGE_TYPE{OutputType::CHANGE_AUTO};

enum WalletFlags : uint64_t {
    // wallet flags in the upper section (> 1 << 31) will lead to not opening the wallet if flag is unknown
    // unknown wallet flags in the lower section <= (1 << 31) will be tolerated

    // Indicates that the metadata has already been upgraded to contain key origins
    WALLET_FLAG_KEY_ORIGIN_METADATA = (1ULL << 1),

    // will enforce the rule that the wallet can't contain any private keys (only watch-only/pubkeys)
    WALLET_FLAG_DISABLE_PRIVATE_KEYS = (1ULL << 32),

    //! Flag set when a wallet contains no HD seed and no private keys, scripts,
    //! addresses, and other watch only things, and is therefore "blank."
    //!
    //! The only function this flag serves is to distinguish a blank wallet from
    //! a newly created wallet when the wallet database is loaded, to avoid
    //! initialization that should only happen on first run.
    //!
    //! This flag is also a mandatory flag to prevent previous versions of
    //! bitcoin from opening the wallet, thinking it was newly created, and
    //! then improperly reinitializing it.
    WALLET_FLAG_BLANK_WALLET = (1ULL << 33),
};

static constexpr uint64_t g_known_wallet_flags = WALLET_FLAG_DISABLE_PRIVATE_KEYS | WALLET_FLAG_BLANK_WALLET | WALLET_FLAG_KEY_ORIGIN_METADATA;

/** A key pool entry */
class CKeyPool
{
public:
    int64_t nTime;
    CPubKey vchPubKey;
    bool fInternal; // for change outputs
    bool m_pre_split; // For keys generated before keypool split upgrade

    CKeyPool();
    CKeyPool(const CPubKey& vchPubKeyIn, bool internalIn);

    ADD_SERIALIZE_METHODS;

    template <typename Stream, typename Operation>
    inline void SerializationOp(Stream& s, Operation ser_action) {
        int nVersion = s.GetVersion();
        if (!(s.GetType() & SER_GETHASH))
            READWRITE(nVersion);
        READWRITE(nTime);
        READWRITE(vchPubKey);
        if (ser_action.ForRead()) {
            try {
                READWRITE(fInternal);
            }
            catch (std::ios_base::failure&) {
                /* flag as external address if we can't read the internal boolean
                   (this will be the case for any wallet before the HD chain split version) */
                fInternal = false;
            }
            try {
                READWRITE(m_pre_split);
            }
            catch (std::ios_base::failure&) {
                /* flag as postsplit address if we can't read the m_pre_split boolean
                   (this will be the case for any wallet that upgrades to HD chain split)*/
                m_pre_split = false;
            }
        }
        else {
            READWRITE(fInternal);
            READWRITE(m_pre_split);
        }
    }
};

/** Address book data */
class CAddressBookData
{
public:
    std::string name;
    std::string purpose;

    CAddressBookData() : purpose("unknown") {}

    typedef std::map<std::string, std::string> StringMap;
    StringMap destdata;
};

struct CRecipient
{
    CScript scriptPubKey;
    CAmount nAmount;
    CAsset asset;
    CPubKey confidentiality_key;
    bool fSubtractFeeFromAmount;
};

typedef std::map<std::string, std::string> mapValue_t;


static inline void ReadOrderPos(int64_t& nOrderPos, mapValue_t& mapValue)
{
    if (!mapValue.count("n"))
    {
        nOrderPos = -1; // TODO: calculate elsewhere
        return;
    }
    nOrderPos = atoi64(mapValue["n"].c_str());
}


static inline void WriteOrderPos(const int64_t& nOrderPos, mapValue_t& mapValue)
{
    if (nOrderPos == -1)
        return;
    mapValue["n"] = i64tostr(nOrderPos);
}

struct COutputEntry
{
    CTxDestination destination;
    CAmount amount;
    int vout;
    CAsset asset;
    uint256 amount_blinding_factor;
    uint256 asset_blinding_factor;
};

/** A transaction with a merkle branch linking it to the block chain. */
class CMerkleTx
{
private:
  /** Constant used in hashBlock to indicate tx has been abandoned */
    static const uint256 ABANDON_HASH;

public:
    CTransactionRef tx;
    uint256 hashBlock;

    /* An nIndex == -1 means that hashBlock (in nonzero) refers to the earliest
     * block in the chain we know this or any in-wallet dependency conflicts
     * with. Older clients interpret nIndex == -1 as unconfirmed for backward
     * compatibility.
     */
    int nIndex;

    CMerkleTx()
    {
        SetTx(MakeTransactionRef());
        Init();
    }

    explicit CMerkleTx(CTransactionRef arg)
    {
        SetTx(std::move(arg));
        Init();
    }

    void Init()
    {
        hashBlock = uint256();
        nIndex = -1;
    }

    void SetTx(CTransactionRef arg)
    {
        tx = std::move(arg);
    }

    ADD_SERIALIZE_METHODS;

    template <typename Stream, typename Operation>
    inline void SerializationOp(Stream& s, Operation ser_action) {
        std::vector<uint256> vMerkleBranch; // For compatibility with older versions.
        READWRITE(tx);
        READWRITE(hashBlock);
        READWRITE(vMerkleBranch);
        READWRITE(nIndex);
    }

    void SetMerkleBranch(const uint256& block_hash, int posInBlock);

    /**
     * Return depth of transaction in blockchain:
     * <0  : conflicts with a transaction this deep in the blockchain
     *  0  : in memory pool, waiting to be included in a block
     * >=1 : this many blocks deep in the main chain
     */
    int GetDepthInMainChain(interfaces::Chain::Lock& locked_chain) const;
    bool IsInMainChain(interfaces::Chain::Lock& locked_chain) const { return GetDepthInMainChain(locked_chain) > 0; }

    /**
     * @return number of blocks to maturity for this transaction:
     *  0 : is not a coinbase transaction, or is a mature coinbase transaction
     * >0 : is a coinbase transaction which matures in this many blocks
     */
    int GetBlocksToMaturity(interfaces::Chain::Lock& locked_chain) const;
    bool hashUnset() const { return (hashBlock.IsNull() || hashBlock == ABANDON_HASH); }
    bool isAbandoned() const { return (hashBlock == ABANDON_HASH); }
    void setAbandoned() { hashBlock = ABANDON_HASH; }

    const uint256& GetHash() const { return tx->GetHash(); }
    bool IsCoinBase() const { return tx->IsCoinBase(); }
    bool IsImmatureCoinBase(interfaces::Chain::Lock& locked_chain) const;
};

//Get the marginal bytes of spending the specified output
int CalculateMaximumSignedInputSize(const CTxOut& txout, const CWallet* pwallet, bool use_max_sig = false);

/**
 * A transaction with a bunch of additional info that only the owner cares about.
 * It includes any unrecorded transactions needed to link it back to the block chain.
 */
class CWalletTx : public CMerkleTx
{
private:
    const CWallet* pwallet;

public:
    /**
     * Key/value map with information about the transaction.
     *
     * The following keys can be read and written through the map and are
     * serialized in the wallet database:
     *
     *     "comment", "to"   - comment strings provided to sendtoaddress,
     *                         and sendmany wallet RPCs
     *     "replaces_txid"   - txid (as HexStr) of transaction replaced by
     *                         bumpfee on transaction created by bumpfee
     *     "replaced_by_txid" - txid (as HexStr) of transaction created by
     *                         bumpfee on transaction replaced by bumpfee
     *     "from", "message" - obsolete fields that could be set in UI prior to
     *                         2011 (removed in commit 4d9b223)
     *
     * The following keys are serialized in the wallet database, but shouldn't
     * be read or written through the map (they will be temporarily added and
     * removed from the map during serialization):
     *
     *     "fromaccount"     - serialized strFromAccount value
     *     "n"               - serialized nOrderPos value
     *     "timesmart"       - serialized nTimeSmart value
     *     "spent"           - serialized vfSpent value that existed prior to
     *                         2014 (removed in commit 93a18a3)
     */
    mutable mapValue_t mapValue;
    std::vector<std::pair<std::string, std::string> > vOrderForm;
    unsigned int fTimeReceivedIsTxTime;
    unsigned int nTimeReceived; //!< time received by this node
    /**
     * Stable timestamp that never changes, and reflects the order a transaction
     * was added to the wallet. Timestamp is based on the block time for a
     * transaction added as part of a block, or else the time when the
     * transaction was received if it wasn't part of a block, with the timestamp
     * adjusted in both cases so timestamp order matches the order transactions
     * were added to the wallet. More details can be found in
     * CWallet::ComputeTimeSmart().
     */
    unsigned int nTimeSmart;
    /**
     * From me flag is set to 1 for transactions that were created by the wallet
     * on this bitcoin node, and set to 0 for transactions that were created
     * externally and came in through the network or sendrawtransaction RPC.
     */
    char fFromMe;
    int64_t nOrderPos; //!< position in ordered transaction list
    std::multimap<int64_t, CWalletTx*>::const_iterator m_it_wtxOrdered;

    // memory only
    mutable bool fDebitCached;
    mutable bool fCreditCached;
    mutable bool fImmatureCreditCached;
    mutable bool fAvailableCreditCached;
    mutable bool fWatchDebitCached;
    mutable bool fWatchCreditCached;
    mutable bool fImmatureWatchCreditCached;
    mutable bool fAvailableWatchCreditCached;
    mutable bool fChangeCached;
    mutable bool fInMempool;
    mutable CAmountMap nDebitCached;
    mutable CAmountMap nCreditCached;
    mutable CAmountMap nImmatureCreditCached;
    mutable CAmountMap nAvailableCreditCached;
    mutable CAmountMap nWatchDebitCached;
    mutable CAmountMap nWatchCreditCached;
    mutable CAmountMap nImmatureWatchCreditCached;
    mutable CAmountMap nAvailableWatchCreditCached;
    mutable CAmountMap nChangeCached;

    CWalletTx(const CWallet* pwalletIn, CTransactionRef arg) : CMerkleTx(std::move(arg))
    {
        Init(pwalletIn);
    }

    void Init(const CWallet* pwalletIn)
    {
        pwallet = pwalletIn;
        mapValue.clear();
        vOrderForm.clear();
        fTimeReceivedIsTxTime = false;
        nTimeReceived = 0;
        nTimeSmart = 0;
        fFromMe = false;
        fDebitCached = false;
        fCreditCached = false;
        fImmatureCreditCached = false;
        fAvailableCreditCached = false;
        fWatchDebitCached = false;
        fWatchCreditCached = false;
        fImmatureWatchCreditCached = false;
        fAvailableWatchCreditCached = false;
        fChangeCached = false;
        fInMempool = false;
        nDebitCached = CAmountMap();
        nCreditCached = CAmountMap();
        nImmatureCreditCached = CAmountMap();
        nAvailableCreditCached = CAmountMap();
        nWatchDebitCached = CAmountMap();
        nWatchCreditCached = CAmountMap();
        nAvailableWatchCreditCached = CAmountMap();
        nImmatureWatchCreditCached = CAmountMap();
        nChangeCached = CAmountMap();
        nOrderPos = -1;
    }

    template<typename Stream>
    void Serialize(Stream& s) const
    {
        char fSpent = false;
        mapValue_t mapValueCopy = mapValue;

        mapValueCopy["fromaccount"] = "";
        WriteOrderPos(nOrderPos, mapValueCopy);
        if (nTimeSmart) {
            mapValueCopy["timesmart"] = strprintf("%u", nTimeSmart);
        }

        s << static_cast<const CMerkleTx&>(*this);
        std::vector<CMerkleTx> vUnused; //!< Used to be vtxPrev
        s << vUnused << mapValueCopy << vOrderForm << fTimeReceivedIsTxTime << nTimeReceived << fFromMe << fSpent;
    }

    template<typename Stream>
    void Unserialize(Stream& s)
    {
        Init(nullptr);
        char fSpent;

        s >> static_cast<CMerkleTx&>(*this);
        std::vector<CMerkleTx> vUnused; //!< Used to be vtxPrev
        s >> vUnused >> mapValue >> vOrderForm >> fTimeReceivedIsTxTime >> nTimeReceived >> fFromMe >> fSpent;

        ReadOrderPos(nOrderPos, mapValue);
        nTimeSmart = mapValue.count("timesmart") ? (unsigned int)atoi64(mapValue["timesmart"]) : 0;

        mapValue.erase("fromaccount");
        mapValue.erase("spent");
        mapValue.erase("n");
        mapValue.erase("timesmart");
    }

    //! make sure balances are recalculated
    void MarkDirty()
    {
        fCreditCached = false;
        fAvailableCreditCached = false;
        fImmatureCreditCached = false;
        fWatchDebitCached = false;
        fWatchCreditCached = false;
        fAvailableWatchCreditCached = false;
        fImmatureWatchCreditCached = false;
        fDebitCached = false;
        fChangeCached = false;
        WipeUnknownBlindingData();
    }

    void BindWallet(CWallet *pwalletIn)
    {
        pwallet = pwalletIn;
        MarkDirty();
    }

    //! filter decides which addresses will count towards the debit
    CAmountMap GetDebit(const isminefilter& filter) const;
    CAmountMap GetCredit(interfaces::Chain::Lock& locked_chain, const isminefilter& filter) const;
    CAmountMap GetImmatureCredit(interfaces::Chain::Lock& locked_chain, bool fUseCache=true) const;
    // TODO: Remove "NO_THREAD_SAFETY_ANALYSIS" and replace it with the correct
    // annotation "EXCLUSIVE_LOCKS_REQUIRED(pwallet->cs_wallet)". The
    // annotation "NO_THREAD_SAFETY_ANALYSIS" was temporarily added to avoid
    // having to resolve the issue of member access into incomplete type CWallet.
    CAmountMap GetAvailableCredit(interfaces::Chain::Lock& locked_chain, bool fUseCache=true, const isminefilter& filter=ISMINE_SPENDABLE) const NO_THREAD_SAFETY_ANALYSIS;
    CAmountMap GetImmatureWatchOnlyCredit(interfaces::Chain::Lock& locked_chain, const bool fUseCache=true) const;
    CAmountMap GetChange() const;

    // Get the marginal bytes if spending the specified output from this transaction
    int GetSpendSize(unsigned int out, bool use_max_sig = false) const
    {
        return CalculateMaximumSignedInputSize(tx->vout[out], pwallet, use_max_sig);
    }

    void GetAmounts(std::list<COutputEntry>& listReceived,
                    std::list<COutputEntry>& listSent, CAmount& nFee, const isminefilter& filter) const;

    bool IsFromMe(const isminefilter& filter) const
    {
        return (GetDebit(filter) > CAmountMap());
    }

    // True if only scriptSigs are different
    bool IsEquivalentTo(const CWalletTx& tx) const;

    bool InMempool() const;
    bool IsTrusted(interfaces::Chain::Lock& locked_chain) const;

    int64_t GetTxTime() const;

    // RelayWalletTransaction may only be called if fBroadcastTransactions!
    bool RelayWalletTransaction(interfaces::Chain::Lock& locked_chain);

    /** Pass this transaction to the mempool. Fails if absolute fee exceeds absurd fee. */
    bool AcceptToMemoryPool(interfaces::Chain::Lock& locked_chain, CValidationState& state);

    // ELEMENTS:

private:
    /* Computes, stores and returns the unblinded info, or retrieves if already computed previously.
    * @param[in]    map_index - Where to store the blinding data. Issuance data is stored after the output data, with additional index offset calculated via GetPseudoInputOffset
    * @param[in]    vchRangeproof - The rangeproof to unwind
    * @param[in]    conf_value - The value to unblind
    * @param[in]    conf_asset - The asset to unblind
    * @param[in]    nonce - The nonce used to ECDH with the blinding key. This is null for issuance as blinding key is directly used as nonce
    * @param[in]    scriptPubKey - The script being committed to by the rangeproof
    * @param[out]   blinding_pubkey_out - Pointer to the recovered pubkey of the destination
    * @param[out]   value_out - Pointer to the CAmount where the unblinded amount will be stored
    * @param[out]   value_factor_out - Pointer to the recovered value blinding factor of the output
    * @param[out]   asset_out - Pointer to the recovered underlying asset type
    * @param[out]   asset_factor_out - Pointer to the recovered asset blinding factor of the output
    */
    void GetBlindingData(const unsigned int map_index, const std::vector<unsigned char>& vchRangeproof, const CConfidentialValue& conf_value, const CConfidentialAsset& conf_asset, const CConfidentialNonce nonce, const CScript& scriptPubKey, CPubKey* blinding_pubkey_out, CAmount* value_out, uint256* value_factor_out, CAsset* asset_out, uint256* asset_factor_out) const;
    void WipeUnknownBlindingData();

public:
    // For use in wallet transaction creation to remember 3rd party values
    // Unneeded for issuance.
    void SetBlindingData(const unsigned int output_index, const CPubKey& blinding_pubkey, const CAmount value, const uint256& value_factor, const CAsset& asset, const uint256& asset_factor);

    //! Returns either the value out (if it is known) or -1
    CAmount GetOutputValueOut(unsigned int ouput_index) const;

    //! Returns either the blinding factor (if it is to us) or 0
    uint256 GetOutputAmountBlindingFactor(unsigned int output_index) const;
    uint256 GetOutputAssetBlindingFactor(unsigned int output_index) const;
    //! Returns the underlying asset type, or 0 if unknown
    CAsset GetOutputAsset(unsigned int output_index) const;
    //! Get the issuance CAssets for both the asset itself and the issuing tokens
    void GetIssuanceAssets(unsigned int vinIndex, CAsset* out_asset, CAsset* out_reissuance_token) const;
    // ! Return map of issued assets at input_index
    CAmountMap GetIssuanceAssets(unsigned int input_index) const;
    // ! Returns receiver's blinding pubkey
    CPubKey GetOutputBlindingPubKey(unsigned int output_index) const;
    //! Get the issuance blinder for either the asset itself or the issuing tokens
    uint256 GetIssuanceBlindingFactor(unsigned int input_index, bool reissuance_token) const;
    //! Get the issuance amount for either the asset itself or the issuing tokens
    CAmount GetIssuanceAmount(unsigned int input_index, bool reissuance_token) const;

    //! Get the mapValue offset for a specific vin index and type of issuance pseudo-input
    unsigned int GetPseudoInputOffset(unsigned int input_index, bool reissuance_token) const;

    // TODO: Remove "NO_THREAD_SAFETY_ANALYSIS" and replace it with the correct
    // annotation "EXCLUSIVE_LOCKS_REQUIRED(pwallet->cs_wallet)". The annotation
    // "NO_THREAD_SAFETY_ANALYSIS" was temporarily added to avoid having to
    // resolve the issue of member access into incomplete type CWallet. Note
    // that we still have the runtime check "AssertLockHeld(pwallet->cs_wallet)"
    // in place.
    std::set<uint256> GetConflicts() const NO_THREAD_SAFETY_ANALYSIS;
};

class COutput
{
public:
    const CWalletTx *tx;
    int i;
    int nDepth;

    /** Pre-computed estimated size of this output as a fully-signed input in a transaction. Can be -1 if it could not be calculated */
    int nInputBytes;

    /** Whether we have the private keys to spend this output */
    bool fSpendable;

    /** Whether we know how to spend this output, ignoring the lack of keys */
    bool fSolvable;

    /** Whether to use the maximum sized, 72 byte signature when calculating the size of the input spend. This should only be set when watch-only outputs are allowed */
    bool use_max_sig;

    /**
     * Whether this output is considered safe to spend. Unconfirmed transactions
     * from outside keys and unconfirmed replacement transactions are considered
     * unsafe and will not be used to fund new spending transactions.
     */
    bool fSafe;

    COutput(const CWalletTx *txIn, int iIn, int nDepthIn, bool fSpendableIn, bool fSolvableIn, bool fSafeIn, bool use_max_sig_in = false)
    {
        tx = txIn; i = iIn; nDepth = nDepthIn; fSpendable = fSpendableIn; fSolvable = fSolvableIn; fSafe = fSafeIn; nInputBytes = -1; use_max_sig = use_max_sig_in;
        // If known and signable by the given wallet, compute nInputBytes
        // Failure will keep this value -1
        if (fSpendable && tx) {
            nInputBytes = tx->GetSpendSize(i, use_max_sig);
        }
    }

    std::string ToString() const;

    inline CInputCoin GetInputCoin() const
    {
        return CInputCoin(tx, i, nInputBytes);
    }
};

/** Private key that includes an expiration date in case it never gets used. */
class CWalletKey
{
public:
    CPrivKey vchPrivKey;
    int64_t nTimeCreated;
    int64_t nTimeExpires;
    std::string strComment;
    // todo: add something to note what created it (user, getnewaddress, change)
    //   maybe should have a map<string, string> property map

    explicit CWalletKey(int64_t nExpires=0);

    ADD_SERIALIZE_METHODS;

    template <typename Stream, typename Operation>
    inline void SerializationOp(Stream& s, Operation ser_action) {
        int nVersion = s.GetVersion();
        if (!(s.GetType() & SER_GETHASH))
            READWRITE(nVersion);
        READWRITE(vchPrivKey);
        READWRITE(nTimeCreated);
        READWRITE(nTimeExpires);
        READWRITE(LIMITED_STRING(strComment, 65536));
    }
};

struct CoinSelectionParams
{
    bool use_bnb = true;
    size_t change_output_size = 0;
    size_t change_spend_size = 0;
    CFeeRate effective_fee = CFeeRate(0);
    size_t tx_noinputs_size = 0;

    CoinSelectionParams(bool use_bnb, size_t change_output_size, size_t change_spend_size, CFeeRate effective_fee, size_t tx_noinputs_size) : use_bnb(use_bnb), change_output_size(change_output_size), change_spend_size(change_spend_size), effective_fee(effective_fee), tx_noinputs_size(tx_noinputs_size) {}
    CoinSelectionParams() {}
};

struct IssuanceDetails {
    bool issuing = false;

    bool blind_issuance = true;
    CAsset reissuance_asset;
    CAsset reissuance_token;
    uint256 entropy;
};

struct BlindDetails {
    bool ignore_blind_failure = true; // Certain corner-cases are hard to avoid

    // Temporary tx-specific details.
    std::vector<uint256> i_amount_blinds;
    std::vector<uint256> i_asset_blinds;
    std::vector<CAsset>  i_assets;
    std::vector<CAmount> i_amounts;
    std::vector<CAmount> o_amounts;
    std::vector<CPubKey> o_pubkeys;
    std::vector<uint256> o_amount_blinds;
    std::vector<CAsset>  o_assets;
    std::vector<uint256> o_asset_blinds;
    // We need to store an unblinded and unsigned version of the transaction
    // in case of !sign
    CMutableTransaction tx_unblinded_unsigned;

    int num_to_blind;
    int change_to_blind;
    // Only used to strip blinding if its the only blind output in certain situations
    int only_recipient_blind_index;
    // Needed in case of one blinded output that is change and no blind inputs
    int only_change_pos;
};

class WalletRescanReserver; //forward declarations for ScanForWalletTransactions/RescanFromTime
/**
 * A CWallet is an extension of a keystore, which also maintains a set of transactions and balances,
 * and provides the ability to create new transactions.
 */
class CWallet final : public CCryptoKeyStore, private interfaces::Chain::Notifications
{
private:
    std::atomic<bool> fAbortRescan{false};
    std::atomic<bool> fScanningWallet{false}; // controlled by WalletRescanReserver
    std::mutex mutexScanning;
    friend class WalletRescanReserver;

    WalletBatch *encrypted_batch GUARDED_BY(cs_wallet) = nullptr;

    //! the current wallet version: clients below this version are not able to load the wallet
    int nWalletVersion GUARDED_BY(cs_wallet){FEATURE_BASE};

    //! the maximum wallet format version: memory-only variable that specifies to what version this wallet may be upgraded
    int nWalletMaxVersion GUARDED_BY(cs_wallet) = FEATURE_BASE;

    int64_t nNextResend = 0;
    int64_t nLastResend = 0;
    bool fBroadcastTransactions = false;

    /**
     * Used to keep track of spent outpoints, and
     * detect and report conflicts (double-spends or
     * mutated transactions where the mutant gets mined).
     */
    typedef std::multimap<COutPoint, uint256> TxSpends;
    TxSpends mapTxSpends GUARDED_BY(cs_wallet);
    void AddToSpends(const COutPoint& outpoint, const uint256& wtxid) EXCLUSIVE_LOCKS_REQUIRED(cs_wallet);
    void AddToSpends(const uint256& wtxid) EXCLUSIVE_LOCKS_REQUIRED(cs_wallet);

    /**
     * Add a transaction to the wallet, or update it.  pIndex and posInBlock should
     * be set when the transaction was known to be included in a block.  When
     * pIndex == nullptr, then wallet state is not updated in AddToWallet, but
     * notifications happen and cached balances are marked dirty.
     *
     * If fUpdate is true, existing transactions will be updated.
     * TODO: One exception to this is that the abandoned state is cleared under the
     * assumption that any further notification of a transaction that was considered
     * abandoned is an indication that it is not safe to be considered abandoned.
     * Abandoned state should probably be more carefully tracked via different
     * posInBlock signals or by checking mempool presence when necessary.
     */
    bool AddToWalletIfInvolvingMe(const CTransactionRef& tx, const uint256& block_hash, int posInBlock, bool fUpdate) EXCLUSIVE_LOCKS_REQUIRED(cs_wallet);

    /* Mark a transaction (and its in-wallet descendants) as conflicting with a particular block. */
    void MarkConflicted(const uint256& hashBlock, const uint256& hashTx);

    /* Mark a transaction's inputs dirty, thus forcing the outputs to be recomputed */
    void MarkInputsDirty(const CTransactionRef& tx) EXCLUSIVE_LOCKS_REQUIRED(cs_wallet);

    void SyncMetaData(std::pair<TxSpends::iterator, TxSpends::iterator>) EXCLUSIVE_LOCKS_REQUIRED(cs_wallet);

    /* Used by TransactionAddedToMemorypool/BlockConnected/Disconnected/ScanForWalletTransactions.
     * Should be called with non-zero block_hash and posInBlock if this is for a transaction that is included in a block. */
    void SyncTransaction(const CTransactionRef& tx, const uint256& block_hash, int posInBlock = 0, bool update_tx = true) EXCLUSIVE_LOCKS_REQUIRED(cs_wallet);

    /* the HD chain data model (external chain counters) */
    CHDChain hdChain;

    /* HD derive new child key (on internal or external chain) */
    void DeriveNewChildKey(WalletBatch& batch, CKeyMetadata& metadata, CKey& secret, bool internal = false) EXCLUSIVE_LOCKS_REQUIRED(cs_wallet);

    std::set<int64_t> setInternalKeyPool GUARDED_BY(cs_wallet);
    std::set<int64_t> setExternalKeyPool GUARDED_BY(cs_wallet);
    std::set<int64_t> set_pre_split_keypool GUARDED_BY(cs_wallet);
    int64_t m_max_keypool_index GUARDED_BY(cs_wallet) = 0;
    std::map<CKeyID, int64_t> m_pool_key_to_index;
    std::atomic<uint64_t> m_wallet_flags{0};

    int64_t nTimeFirstKey GUARDED_BY(cs_wallet) = 0;

    /**
     * Private version of AddWatchOnly method which does not accept a
     * timestamp, and which will reset the wallet's nTimeFirstKey value to 1 if
     * the watch key did not previously have a timestamp associated with it.
     * Because this is an inherited virtual method, it is accessible despite
     * being marked private, but it is marked private anyway to encourage use
     * of the other AddWatchOnly which accepts a timestamp and sets
     * nTimeFirstKey more intelligently for more efficient rescans.
     */
    bool AddWatchOnly(const CScript& dest) override EXCLUSIVE_LOCKS_REQUIRED(cs_wallet);

    /** Interface for accessing chain state. */
    interfaces::Chain& m_chain;

    /** Wallet location which includes wallet name (see WalletLocation). */
    WalletLocation m_location;

    /** Internal database handle. */
    std::unique_ptr<WalletDatabase> database;

    /**
     * The following is used to keep track of how far behind the wallet is
     * from the chain sync, and to allow clients to block on us being caught up.
     *
     * Note that this is *not* how far we've processed, we may need some rescan
     * to have seen all transactions in the chain, but is only used to track
     * live BlockConnected callbacks.
     */
    uint256 m_last_block_processed;

public:
    /*
     * Main wallet lock.
     * This lock protects all the fields added by CWallet.
     */
    mutable CCriticalSection cs_wallet;

    /** Get database handle used by this wallet. Ideally this function would
     * not be necessary.
     */
    WalletDatabase& GetDBHandle()
    {
        return *database;
    }

    /**
     * Select a set of coins such that nValueRet >= nTargetValue and at least
     * all coins from coinControl are selected; Never select unconfirmed coins
     * if they are not ours
     */
    bool SelectCoins(const std::vector<COutput>& vAvailableCoins, const CAmountMap& mapTargetValue, std::set<CInputCoin>& setCoinsRet, CAmountMap& mapValueRet,
                    const CCoinControl& coin_control, CoinSelectionParams& coin_selection_params, bool& bnb_used) const;

    const WalletLocation& GetLocation() const { return m_location; }

    /** Get a name for this wallet for logging/debugging purposes.
     */
    const std::string& GetName() const { return m_location.GetName(); }

    void LoadKeyPool(int64_t nIndex, const CKeyPool &keypool) EXCLUSIVE_LOCKS_REQUIRED(cs_wallet);
    void MarkPreSplitKeys() EXCLUSIVE_LOCKS_REQUIRED(cs_wallet);

    // Map from Key ID to key metadata.
    std::map<CKeyID, CKeyMetadata> mapKeyMetadata GUARDED_BY(cs_wallet);

    // Map from Script ID to key metadata (for watch-only keys).
    std::map<CScriptID, CKeyMetadata> m_script_metadata GUARDED_BY(cs_wallet);

    bool WriteKeyMetadata(const CKeyMetadata& meta, const CPubKey& pubkey, bool overwrite);

    typedef std::map<unsigned int, CMasterKey> MasterKeyMap;
    MasterKeyMap mapMasterKeys;
    unsigned int nMasterKeyMaxID = 0;

    /** Construct wallet with specified name and database implementation. */
    CWallet(interfaces::Chain& chain, const WalletLocation& location, std::unique_ptr<WalletDatabase> database) : m_chain(chain), m_location(location), database(std::move(database))
    {
    }

    ~CWallet()
    {
        // Should not have slots connected at this point.
        assert(NotifyUnload.empty());
        delete encrypted_batch;
        encrypted_batch = nullptr;
    }

    std::map<uint256, CWalletTx> mapWallet GUARDED_BY(cs_wallet);

    typedef std::multimap<int64_t, CWalletTx*> TxItems;
    TxItems wtxOrdered;

    int64_t nOrderPosNext GUARDED_BY(cs_wallet) = 0;
    uint64_t nAccountingEntryNumber = 0;

    std::map<CTxDestination, CAddressBookData> mapAddressBook GUARDED_BY(cs_wallet);

    std::set<COutPoint> setLockedCoins GUARDED_BY(cs_wallet);

    /** Registered interfaces::Chain::Notifications handler. */
    std::unique_ptr<interfaces::Handler> m_chain_notifications_handler;

    /** Interface for accessing chain state. */
    interfaces::Chain& chain() const { return m_chain; }

    // ELEMENTS //
    //! The online PAK aka `liquid_pak` in the wallet set by `initpegoutwallet`
    CPubKey online_key;


    //! The derivation counter for offline_xpub
    int offline_counter = -1;

    //! The offline descriptor aka `bitcoind_descriptor` set by `initpegoutwallet`
    std::string offline_desc;

    //The offline xpub aka `bitcoin_xpub` in the wallet set by `initpegoutwallet`
    CExtPubKey offline_xpub;

    // Master derivation blinding key
    uint256 blinding_derivation_key;
    // Specifically imported blinding keys
    std::map<CScriptID, uint256> mapSpecificBlindingKeys;

    // END ELEMENTS

    const CWalletTx* GetWalletTx(const uint256& hash) const;

    //! check whether we are allowed to upgrade (or already support) to the named feature
    bool CanSupportFeature(enum WalletFeature wf) const EXCLUSIVE_LOCKS_REQUIRED(cs_wallet) { AssertLockHeld(cs_wallet); return nWalletMaxVersion >= wf; }

    /**
     * populate vCoins with vector of available COutputs.
     */
    void AvailableCoins(interfaces::Chain::Lock& locked_chain, std::vector<COutput>& vCoins, bool fOnlySafe=true, const CCoinControl *coinControl = nullptr, const CAmount& nMinimumAmount = 1, const CAmount& nMaximumAmount = MAX_MONEY, const CAmount& nMinimumSumAmount = MAX_MONEY, const uint64_t nMaximumCount = 0, const int nMinDepth = 0, const int nMaxDepth = 9999999, const CAsset* = nullptr) const EXCLUSIVE_LOCKS_REQUIRED(cs_wallet);

    /**
     * Return list of available coins and locked coins grouped by non-change output address.
     */
    std::map<CTxDestination, std::vector<COutput>> ListCoins(interfaces::Chain::Lock& locked_chain) const EXCLUSIVE_LOCKS_REQUIRED(cs_wallet);

    /**
     * Find non-change parent output.
     */
    const CTxOut& FindNonChangeParentOutput(const CTransaction& tx, int output) const EXCLUSIVE_LOCKS_REQUIRED(cs_wallet);

    /**
     * Shuffle and select coins until nTargetValue is reached while avoiding
     * small change; This method is stochastic for some inputs and upon
     * completion the coin set and corresponding actual target value is
     * assembled
     */
    bool SelectCoinsMinConf(const CAmountMap& mapTargetValue, const CoinEligibilityFilter& eligibility_filter, std::vector<OutputGroup> groups,
        std::set<CInputCoin>& setCoinsRet, CAmountMap& mapValueRet, const CoinSelectionParams& coin_selection_params, bool& bnb_used) const;

    bool IsSpent(interfaces::Chain::Lock& locked_chain, const uint256& hash, unsigned int n) const EXCLUSIVE_LOCKS_REQUIRED(cs_wallet);
    std::vector<OutputGroup> GroupOutputs(const std::vector<COutput>& outputs, bool single_coin) const;

    bool IsLockedCoin(uint256 hash, unsigned int n) const EXCLUSIVE_LOCKS_REQUIRED(cs_wallet);
    void LockCoin(const COutPoint& output) EXCLUSIVE_LOCKS_REQUIRED(cs_wallet);
    void UnlockCoin(const COutPoint& output) EXCLUSIVE_LOCKS_REQUIRED(cs_wallet);
    void UnlockAllCoins() EXCLUSIVE_LOCKS_REQUIRED(cs_wallet);
    void ListLockedCoins(std::vector<COutPoint>& vOutpts) const EXCLUSIVE_LOCKS_REQUIRED(cs_wallet);

    /*
     * Rescan abort properties
     */
    void AbortRescan() { fAbortRescan = true; }
    bool IsAbortingRescan() { return fAbortRescan; }
    bool IsScanning() { return fScanningWallet; }

    /**
     * keystore implementation
     * Generate a new key
     */
    CPubKey GenerateNewKey(WalletBatch& batch, bool internal = false) EXCLUSIVE_LOCKS_REQUIRED(cs_wallet);
    //! Adds a key to the store, and saves it to disk.
    bool AddKeyPubKey(const CKey& key, const CPubKey &pubkey) override EXCLUSIVE_LOCKS_REQUIRED(cs_wallet);
    bool AddKeyPubKeyWithDB(WalletBatch &batch,const CKey& key, const CPubKey &pubkey) EXCLUSIVE_LOCKS_REQUIRED(cs_wallet);
    //! Adds a key to the store, without saving it to disk (used by LoadWallet)
    bool LoadKey(const CKey& key, const CPubKey &pubkey) { return CCryptoKeyStore::AddKeyPubKey(key, pubkey); }
    //! Load metadata (used by LoadWallet)
    void LoadKeyMetadata(const CKeyID& keyID, const CKeyMetadata &metadata) EXCLUSIVE_LOCKS_REQUIRED(cs_wallet);
    void LoadScriptMetadata(const CScriptID& script_id, const CKeyMetadata &metadata) EXCLUSIVE_LOCKS_REQUIRED(cs_wallet);
    //! Upgrade stored CKeyMetadata objects to store key origin info as KeyOriginInfo
    void UpgradeKeyMetadata() EXCLUSIVE_LOCKS_REQUIRED(cs_wallet);

    bool LoadMinVersion(int nVersion) EXCLUSIVE_LOCKS_REQUIRED(cs_wallet) { AssertLockHeld(cs_wallet); nWalletVersion = nVersion; nWalletMaxVersion = std::max(nWalletMaxVersion, nVersion); return true; }
    void UpdateTimeFirstKey(int64_t nCreateTime) EXCLUSIVE_LOCKS_REQUIRED(cs_wallet);

    //! Adds an encrypted key to the store, and saves it to disk.
    bool AddCryptedKey(const CPubKey &vchPubKey, const std::vector<unsigned char> &vchCryptedSecret) override;
    //! Adds an encrypted key to the store, without saving it to disk (used by LoadWallet)
    bool LoadCryptedKey(const CPubKey &vchPubKey, const std::vector<unsigned char> &vchCryptedSecret);
    bool AddCScript(const CScript& redeemScript) override;
    bool LoadCScript(const CScript& redeemScript);

    //! Adds a destination data tuple to the store, and saves it to disk
    bool AddDestData(const CTxDestination& dest, const std::string& key, const std::string& value) EXCLUSIVE_LOCKS_REQUIRED(cs_wallet);
    //! Erases a destination data tuple in the store and on disk
    bool EraseDestData(const CTxDestination& dest, const std::string& key) EXCLUSIVE_LOCKS_REQUIRED(cs_wallet);
    //! Adds a destination data tuple to the store, without saving it to disk
    void LoadDestData(const CTxDestination& dest, const std::string& key, const std::string& value) EXCLUSIVE_LOCKS_REQUIRED(cs_wallet);
    //! Look up a destination data tuple in the store, return true if found false otherwise
    bool GetDestData(const CTxDestination& dest, const std::string& key, std::string* value) const EXCLUSIVE_LOCKS_REQUIRED(cs_wallet);
    //! Get all destination values matching a prefix.
    std::vector<std::string> GetDestValues(const std::string& prefix) const EXCLUSIVE_LOCKS_REQUIRED(cs_wallet);

    //! Adds a watch-only address to the store, and saves it to disk.
    bool AddWatchOnly(const CScript& dest, int64_t nCreateTime) EXCLUSIVE_LOCKS_REQUIRED(cs_wallet);
    bool RemoveWatchOnly(const CScript &dest) override EXCLUSIVE_LOCKS_REQUIRED(cs_wallet);
    //! Adds a watch-only address to the store, without saving it to disk (used by LoadWallet)
    bool LoadWatchOnly(const CScript &dest);

    //! Holds a timestamp at which point the wallet is scheduled (externally) to be relocked. Caller must arrange for actual relocking to occur via Lock().
    int64_t nRelockTime = 0;

    bool Unlock(const SecureString& strWalletPassphrase, bool accept_no_keys = false);
    bool ChangeWalletPassphrase(const SecureString& strOldWalletPassphrase, const SecureString& strNewWalletPassphrase);
    bool EncryptWallet(const SecureString& strWalletPassphrase);

    void GetKeyBirthTimes(interfaces::Chain::Lock& locked_chain, std::map<CTxDestination, int64_t> &mapKeyBirth) const EXCLUSIVE_LOCKS_REQUIRED(cs_wallet);
    unsigned int ComputeTimeSmart(const CWalletTx& wtx) const;

    /**
     * Increment the next transaction order id
     * @return next transaction order id
     */
    int64_t IncOrderPosNext(WalletBatch *batch = nullptr) EXCLUSIVE_LOCKS_REQUIRED(cs_wallet);
    DBErrors ReorderTransactions();

    void MarkDirty();
    bool AddToWallet(const CWalletTx& wtxIn, bool fFlushOnClose=true);
    void LoadToWallet(const CWalletTx& wtxIn) EXCLUSIVE_LOCKS_REQUIRED(cs_wallet);
    void TransactionAddedToMempool(const CTransactionRef& tx) override;
    void BlockConnected(const CBlock& block, const std::vector<CTransactionRef>& vtxConflicted) override;
    void BlockDisconnected(const CBlock& block) override;
    int64_t RescanFromTime(int64_t startTime, const WalletRescanReserver& reserver, bool update);

    struct ScanResult {
        enum { SUCCESS, FAILURE, USER_ABORT } status = SUCCESS;

        //! Hash and height of most recent block that was successfully scanned.
        //! Unset if no blocks were scanned due to read errors or the chain
        //! being empty.
        uint256 last_scanned_block;
        Optional<int> last_scanned_height;

        //! Height of the most recent block that could not be scanned due to
        //! read errors or pruning. Will be set if status is FAILURE, unset if
        //! status is SUCCESS, and may or may not be set if status is
        //! USER_ABORT.
        uint256 last_failed_block;
    };
    ScanResult ScanForWalletTransactions(const uint256& first_block, const uint256& last_block, const WalletRescanReserver& reserver, bool fUpdate);
    void TransactionRemovedFromMempool(const CTransactionRef &ptx) override;
    void ReacceptWalletTransactions(interfaces::Chain::Lock& locked_chain) EXCLUSIVE_LOCKS_REQUIRED(cs_wallet);
    void ResendWalletTransactions(interfaces::Chain::Lock& locked_chain, int64_t nBestBlockTime) override;
<<<<<<< HEAD
    CAmountMap GetBalance(const isminefilter& filter=ISMINE_SPENDABLE, const int min_depth=0) const;
    CAmountMap GetUnconfirmedBalance() const;
    CAmountMap GetImmatureBalance() const;
    CAmountMap GetUnconfirmedWatchOnlyBalance() const;
    CAmountMap GetImmatureWatchOnlyBalance() const;
    CAmountMap GetAvailableBalance(const CCoinControl* coinControl = nullptr) const;
=======
    struct Balance {
        CAmount m_mine_trusted{0};           //!< Trusted, at depth=GetBalance.min_depth or more
        CAmount m_mine_untrusted_pending{0}; //!< Untrusted, but in mempool (pending)
        CAmount m_mine_immature{0};          //!< Immature coinbases in the main chain
        CAmount m_watchonly_trusted{0};
        CAmount m_watchonly_untrusted_pending{0};
        CAmount m_watchonly_immature{0};
    };
    Balance GetBalance(int min_depth = 0) const;
    CAmount GetAvailableBalance(const CCoinControl* coinControl = nullptr) const;
>>>>>>> db298565

    OutputType TransactionChangeType(OutputType change_type, const std::vector<CRecipient>& vecSend);

    /**
     * Insert additional inputs into the transaction by
     * calling CreateTransaction();
     */
    bool FundTransaction(CMutableTransaction& tx, CAmount& nFeeRet, int& nChangePosInOut, std::string& strFailReason, bool lockUnspents, const std::set<int>& setSubtractFeeFromOutputs, CCoinControl);
    bool SignTransaction(CMutableTransaction& tx) EXCLUSIVE_LOCKS_REQUIRED(cs_wallet);

    /**
     * Create a new transaction paying the recipients with a set of coins
     * selected by SelectCoins(); Also create the change output, when needed
     * @note passing nChangePosInOut as -1 will result in setting a random position
     */
    bool CreateTransaction(interfaces::Chain::Lock& locked_chain, const std::vector<CRecipient>& vecSend, CTransactionRef& tx, std::vector<std::unique_ptr<CReserveKey>>& reservekey, CAmount& nFeeRet, int& nChangePosInOut,
                           std::string& strFailReason, const CCoinControl& coin_control, bool sign = true, BlindDetails* blind_details = nullptr, const IssuanceDetails* issuance_details = nullptr);
    bool CommitTransaction(CTransactionRef tx, mapValue_t mapValue, std::vector<std::pair<std::string, std::string>> orderForm, std::vector<std::unique_ptr<CReserveKey>>& reservekey, CValidationState& state, const BlindDetails* blind_details = nullptr);

    bool DummySignTx(CMutableTransaction &txNew, const std::set<CTxOut> &txouts, bool use_max_sig = false) const
    {
        std::vector<CTxOut> v_txouts(txouts.size());
        std::copy(txouts.begin(), txouts.end(), v_txouts.begin());
        return DummySignTx(txNew, v_txouts, use_max_sig);
    }
    bool DummySignTx(CMutableTransaction &txNew, const std::vector<CTxOut> &txouts, bool use_max_sig = false) const;
    bool DummySignInput(CMutableTransaction &tx, const size_t nIn, const CTxOut &txout, bool use_max_sig = false) const;

    CFeeRate m_pay_tx_fee{DEFAULT_PAY_TX_FEE};
    unsigned int m_confirm_target{DEFAULT_TX_CONFIRM_TARGET};
    bool m_spend_zero_conf_change{DEFAULT_SPEND_ZEROCONF_CHANGE};
    bool m_signal_rbf{DEFAULT_WALLET_RBF};
    bool m_allow_fallback_fee{true}; //!< will be defined via chainparams
    CFeeRate m_min_fee{DEFAULT_TRANSACTION_MINFEE}; //!< Override with -mintxfee
    /**
     * If fee estimation does not have enough data to provide estimates, use this fee instead.
     * Has no effect if not using fee estimation
     * Override with -fallbackfee
     */
    CFeeRate m_fallback_fee{DEFAULT_FALLBACK_FEE};
    CFeeRate m_discard_rate{DEFAULT_DISCARD_FEE};
    OutputType m_default_address_type{DEFAULT_ADDRESS_TYPE};
    OutputType m_default_change_type{DEFAULT_CHANGE_TYPE};

    bool NewKeyPool();
    size_t KeypoolCountExternalKeys() EXCLUSIVE_LOCKS_REQUIRED(cs_wallet);
    bool TopUpKeyPool(unsigned int kpSize = 0);
    void AddKeypoolPubkey(const CPubKey& pubkey, const bool internal);
    void AddKeypoolPubkeyWithDB(const CPubKey& pubkey, const bool internal, WalletBatch& batch);

    /**
     * Reserves a key from the keypool and sets nIndex to its index
     *
     * @param[out] nIndex the index of the key in keypool
     * @param[out] keypool the keypool the key was drawn from, which could be the
     *     the pre-split pool if present, or the internal or external pool
     * @param fRequestedInternal true if the caller would like the key drawn
     *     from the internal keypool, false if external is preferred
     *
     * @return true if succeeded, false if failed due to empty keypool
     * @throws std::runtime_error if keypool read failed, key was invalid,
     *     was not found in the wallet, or was misclassified in the internal
     *     or external keypool
     */
    bool ReserveKeyFromKeyPool(int64_t& nIndex, CKeyPool& keypool, bool fRequestedInternal);
    void KeepKey(int64_t nIndex);
    void ReturnKey(int64_t nIndex, bool fInternal, const CPubKey& pubkey);
    bool GetKeyFromPool(CPubKey &key, bool internal = false);
    int64_t GetOldestKeyPoolTime();
    /**
     * Marks all keys in the keypool up to and including reserve_key as used.
     */
    void MarkReserveKeysAsUsed(int64_t keypool_id) EXCLUSIVE_LOCKS_REQUIRED(cs_wallet);
    const std::map<CKeyID, int64_t>& GetAllReserveKeys() const { return m_pool_key_to_index; }

    std::set<std::set<CTxDestination>> GetAddressGroupings() EXCLUSIVE_LOCKS_REQUIRED(cs_wallet);
    std::map<CTxDestination, CAmount> GetAddressBalances(interfaces::Chain::Lock& locked_chain);

    std::set<CTxDestination> GetLabelAddresses(const std::string& label) const;

    isminetype IsMine(const CTxIn& txin) const;
    /**
     * Returns amount of debit if the input matches the
     * filter, otherwise returns 0
     */
    CAmountMap GetDebit(const CTxIn& txin, const isminefilter& filter) const;
    isminetype IsMine(const CTxOut& txout) const;
    CAmountMap GetCredit(const CTxOut& txout, const isminefilter& filter) const;
    bool IsChange(const CTxOut& txout) const;
    bool IsChange(const CScript& script) const;
    CAmountMap GetChange(const CTxOut& txout) const;
    bool IsMine(const CTransaction& tx) const;
    /** should probably be renamed to IsRelevantToMe */
    bool IsFromMe(const CTransaction& tx) const;
    CAmountMap GetDebit(const CTransaction& tx, const isminefilter& filter) const;
    /** Returns whether all of the inputs match the filter */
    bool IsAllFromMe(const CTransaction& tx, const isminefilter& filter) const;
    CAmountMap GetCredit(const CTransaction& tx, const isminefilter& filter) const;
    CAmountMap GetChange(const CTransaction& tx) const;

    // ELEMENTS:
    CAmountMap GetCredit(const CWalletTx& wtx, const isminefilter& filter) const;
    CAmountMap GetChange(const CWalletTx& wtx) const;

    void ChainStateFlushed(const CBlockLocator& loc) override;

    DBErrors LoadWallet(bool& fFirstRunRet);
    DBErrors ZapWalletTx(std::vector<CWalletTx>& vWtx);
    DBErrors ZapSelectTx(std::vector<uint256>& vHashIn, std::vector<uint256>& vHashOut) EXCLUSIVE_LOCKS_REQUIRED(cs_wallet);

    bool SetAddressBook(const CTxDestination& address, const std::string& strName, const std::string& purpose);

    bool DelAddressBook(const CTxDestination& address);

    const std::string& GetLabelName(const CScript& scriptPubKey) const EXCLUSIVE_LOCKS_REQUIRED(cs_wallet);

    unsigned int GetKeyPoolSize() EXCLUSIVE_LOCKS_REQUIRED(cs_wallet)
    {
        AssertLockHeld(cs_wallet);
        return setInternalKeyPool.size() + setExternalKeyPool.size();
    }

    //! signify that a particular wallet feature is now used. this may change nWalletVersion and nWalletMaxVersion if those are lower
    void SetMinVersion(enum WalletFeature, WalletBatch* batch_in = nullptr, bool fExplicit = false);

    //! change which version we're allowed to upgrade to (note that this does not immediately imply upgrading to that format)
    bool SetMaxVersion(int nVersion);

    //! get the current wallet format (the oldest client version guaranteed to understand this wallet)
    int GetVersion() { LOCK(cs_wallet); return nWalletVersion; }

    //! Get wallet transactions that conflict with given transaction (spend same outputs)
    std::set<uint256> GetConflicts(const uint256& txid) const EXCLUSIVE_LOCKS_REQUIRED(cs_wallet);

    //! Check if a given transaction has any of its outputs spent by another transaction in the wallet
    bool HasWalletSpend(const uint256& txid) const EXCLUSIVE_LOCKS_REQUIRED(cs_wallet);

    //! Flush wallet (bitdb flush)
    void Flush(bool shutdown=false);

    /** Wallet is about to be unloaded */
    boost::signals2::signal<void ()> NotifyUnload;

    /**
     * Address book entry changed.
     * @note called with lock cs_wallet held.
     */
    boost::signals2::signal<void (CWallet *wallet, const CTxDestination
            &address, const std::string &label, bool isMine,
            const std::string &purpose,
            ChangeType status)> NotifyAddressBookChanged;

    /**
     * Wallet transaction added, removed or updated.
     * @note called with lock cs_wallet held.
     */
    boost::signals2::signal<void (CWallet *wallet, const uint256 &hashTx,
            ChangeType status)> NotifyTransactionChanged;

    /** Show progress e.g. for rescan */
    boost::signals2::signal<void (const std::string &title, int nProgress)> ShowProgress;

    /** Watch-only address added */
    boost::signals2::signal<void (bool fHaveWatchOnly)> NotifyWatchonlyChanged;

    /** Keypool has new keys */
    boost::signals2::signal<void ()> NotifyCanGetAddressesChanged;

    /** Inquire whether this wallet broadcasts transactions. */
    bool GetBroadcastTransactions() const { return fBroadcastTransactions; }
    /** Set whether this wallet broadcasts transactions. */
    void SetBroadcastTransactions(bool broadcast) { fBroadcastTransactions = broadcast; }

    /** Return whether transaction can be abandoned */
    bool TransactionCanBeAbandoned(const uint256& hashTx) const;

    /* Mark a transaction (and it in-wallet descendants) as abandoned so its inputs may be respent. */
    bool AbandonTransaction(interfaces::Chain::Lock& locked_chain, const uint256& hashTx);

    /** Mark a transaction as replaced by another transaction (e.g., BIP 125). */
    bool MarkReplaced(const uint256& originalHash, const uint256& newHash);

    //! Verify wallet naming and perform salvage on the wallet if required
    static bool Verify(interfaces::Chain& chain, const WalletLocation& location, bool salvage_wallet, std::string& error_string, std::string& warning_string);

    /* Initializes the wallet, returns a new CWallet instance or a null pointer in case of an error */
    static std::shared_ptr<CWallet> CreateWalletFromFile(interfaces::Chain& chain, const WalletLocation& location, uint64_t wallet_creation_flags = 0);

    /**
     * Wallet post-init setup
     * Gives the wallet a chance to register repetitive tasks and complete post-init tasks
     */
    void postInitProcess();

    bool BackupWallet(const std::string& strDest);

    /* Set the HD chain model (chain child index counters) */
    void SetHDChain(const CHDChain& chain, bool memonly);
    const CHDChain& GetHDChain() const { return hdChain; }

    /* Returns true if HD is enabled */
    bool IsHDEnabled() const;

    /* Returns true if the wallet can generate new keys */
    bool CanGenerateKeys();

    /* Returns true if the wallet can give out new addresses. This means it has keys in the keypool or can generate new keys */
    bool CanGetAddresses(bool internal = false);

    /* Generates a new HD seed (will not be activated) */
    CPubKey GenerateNewSeed();

    /* Derives a new HD seed (will not be activated) */
    CPubKey DeriveNewSeed(const CKey& key);

    /* Set the current HD seed (will reset the chain child index counters)
       Sets the seed's version based on the current wallet version (so the
       caller must ensure the current wallet version is correct before calling
       this function). */
    void SetHDSeed(const CPubKey& key);

    /**
     * Blocks until the wallet state is up-to-date to /at least/ the current
     * chain at the time this function is entered
     * Obviously holding cs_main/cs_wallet when going into this call may cause
     * deadlock
     */
    void BlockUntilSyncedToCurrentChain() LOCKS_EXCLUDED(cs_main, cs_wallet);

    /**
     * Explicitly make the wallet learn the related scripts for outputs to the
     * given key. This is purely to make the wallet file compatible with older
     * software, as CBasicKeyStore automatically does this implicitly for all
     * keys now.
     */
    void LearnRelatedScripts(const CPubKey& key, OutputType);

    /**
     * Same as LearnRelatedScripts, but when the OutputType is not known (and could
     * be anything).
     */
    void LearnAllRelatedScripts(const CPubKey& key);

    /** set a single wallet flag */
    void SetWalletFlag(uint64_t flags);

    /** Unsets a single wallet flag */
    void UnsetWalletFlag(uint64_t flag);

    /** check if a certain wallet flag is set */
    bool IsWalletFlagSet(uint64_t flag);

    /** overwrite all flags by the given uint64_t
       returns false if unknown, non-tolerable flags are present */
    bool SetWalletFlags(uint64_t overwriteFlags, bool memOnly);

    /** Returns a bracketed wallet name for displaying in logs, will return [default wallet] if the wallet has no name */
    const std::string GetDisplayName() const {
        std::string wallet_name = GetName().length() == 0 ? "default wallet" : GetName();
        return strprintf("[%s]", wallet_name);
    };

    /** Prepends the wallet name in logging output to ease debugging in multi-wallet use cases */
    template<typename... Params>
    void WalletLogPrintf(std::string fmt, Params... parameters) const {
        LogPrintf(("%s " + fmt).c_str(), GetDisplayName(), parameters...);
    };

    /** Implement lookup of key origin information through wallet key metadata. */
    bool GetKeyOrigin(const CKeyID& keyid, KeyOriginInfo& info) const override;

    /** Add a KeyOriginInfo to the wallet */
    bool AddKeyOrigin(const CPubKey& pubkey, const KeyOriginInfo& info);

    friend struct WalletTestingSetup;

    //
    // ELEMENTS

    //! Setters for online/offline pubkey pairs for PAK
    bool SetOnlinePubKey(const CPubKey& online_key_in);
    bool SetOfflineCounter(int counter);
    bool SetOfflineDescriptor(const std::string& offline_desc_in);
    bool SetOfflineXPubKey(const CExtPubKey& offline_xpub_in);

    void ComputeBlindingData(const CConfidentialValue& conf_value, const CConfidentialAsset& conf_asset, const CConfidentialNonce& nonce, const CScript& scriptPubKey, const std::vector<unsigned char>& vchRangeproof, CAmount& value, CPubKey& blinding_pubkey, uint256& value_factor, CAsset& asset, uint256& asset_factor) const;

    // First looks in imported blinding key store, then derives on its own
    CKey GetBlindingKey(const CScript* script) const;
    // Pubkey accessor for GetBlindingKey
    CPubKey GetBlindingPubKey(const CScript& script) const;

    bool LoadSpecificBlindingKey(const CScriptID& scriptid, const uint256& key);
    bool AddSpecificBlindingKey(const CScriptID& scriptid, const uint256& key);
    bool SetMasterBlindingKey(const uint256& key);

    /// Returns a map of entropy to the respective pair of reissuance token and issuance asset.
    std::map<uint256, std::pair<CAsset, CAsset> > GetReissuanceTokenTypes() const;

    // END ELEMENTS
    //
};

/** A key allocated from the key pool. */
class CReserveKey final : public CReserveScript
{
protected:
    CWallet* pwallet;
    int64_t nIndex{-1};
    CPubKey vchPubKey;
    bool fInternal{false};

public:
    explicit CReserveKey(CWallet* pwalletIn)
    {
        pwallet = pwalletIn;
    }

    CReserveKey(const CReserveKey&) = delete;
    CReserveKey& operator=(const CReserveKey&) = delete;
    // ELEMENTS:
    CReserveKey& operator=(CReserveKey&&) = delete;
    CReserveKey(CReserveKey&& in) {
        // Copy fields over
        pwallet = in.pwallet;
        nIndex = in.nIndex;
        vchPubKey = in.vchPubKey;
        fInternal = in.fInternal;
        // Invalidate the object being moved from
        in.nIndex = -1;
        in.vchPubKey = CPubKey();
    }

    ~CReserveKey()
    {
        ReturnKey();
    }

    void ReturnKey();
    bool GetReservedKey(CPubKey &pubkey, bool internal = false);
    void KeepKey();
    void KeepScript() override { KeepKey(); }
};

/** RAII object to check and reserve a wallet rescan */
class WalletRescanReserver
{
private:
    CWallet* m_wallet;
    bool m_could_reserve;
public:
    explicit WalletRescanReserver(CWallet* w) : m_wallet(w), m_could_reserve(false) {}

    bool reserve()
    {
        assert(!m_could_reserve);
        std::lock_guard<std::mutex> lock(m_wallet->mutexScanning);
        if (m_wallet->fScanningWallet) {
            return false;
        }
        m_wallet->fScanningWallet = true;
        m_could_reserve = true;
        return true;
    }

    bool isReserved() const
    {
        return (m_could_reserve && m_wallet->fScanningWallet);
    }

    ~WalletRescanReserver()
    {
        std::lock_guard<std::mutex> lock(m_wallet->mutexScanning);
        if (m_could_reserve) {
            m_wallet->fScanningWallet = false;
        }
    }
};

// Calculate the size of the transaction assuming all signatures are max size
// Use DummySignatureCreator, which inserts 71 byte signatures everywhere.
// NOTE: this requires that all inputs must be in mapWallet (eg the tx should
// be IsAllFromMe).
int64_t CalculateMaximumSignedTxSize(const CTransaction &tx, const CWallet *wallet, bool use_max_sig = false) EXCLUSIVE_LOCKS_REQUIRED(wallet->cs_wallet);
int64_t CalculateMaximumSignedTxSize(const CTransaction &tx, const CWallet *wallet, const std::vector<CTxOut>& txouts, bool use_max_sig = false);
#endif // BITCOIN_WALLET_WALLET_H<|MERGE_RESOLUTION|>--- conflicted
+++ resolved
@@ -1055,25 +1055,16 @@
     void TransactionRemovedFromMempool(const CTransactionRef &ptx) override;
     void ReacceptWalletTransactions(interfaces::Chain::Lock& locked_chain) EXCLUSIVE_LOCKS_REQUIRED(cs_wallet);
     void ResendWalletTransactions(interfaces::Chain::Lock& locked_chain, int64_t nBestBlockTime) override;
-<<<<<<< HEAD
-    CAmountMap GetBalance(const isminefilter& filter=ISMINE_SPENDABLE, const int min_depth=0) const;
-    CAmountMap GetUnconfirmedBalance() const;
-    CAmountMap GetImmatureBalance() const;
-    CAmountMap GetUnconfirmedWatchOnlyBalance() const;
-    CAmountMap GetImmatureWatchOnlyBalance() const;
-    CAmountMap GetAvailableBalance(const CCoinControl* coinControl = nullptr) const;
-=======
     struct Balance {
-        CAmount m_mine_trusted{0};           //!< Trusted, at depth=GetBalance.min_depth or more
-        CAmount m_mine_untrusted_pending{0}; //!< Untrusted, but in mempool (pending)
-        CAmount m_mine_immature{0};          //!< Immature coinbases in the main chain
-        CAmount m_watchonly_trusted{0};
-        CAmount m_watchonly_untrusted_pending{0};
-        CAmount m_watchonly_immature{0};
+        CAmountMap m_mine_trusted;           //!< Trusted, at depth=GetBalance.min_depth or more
+        CAmountMap m_mine_untrusted_pending; //!< Untrusted, but in mempool (pending)
+        CAmountMap m_mine_immature;          //!< Immature coinbases in the main chain
+        CAmountMap m_watchonly_trusted;
+        CAmountMap m_watchonly_untrusted_pending;
+        CAmountMap m_watchonly_immature;
     };
     Balance GetBalance(int min_depth = 0) const;
-    CAmount GetAvailableBalance(const CCoinControl* coinControl = nullptr) const;
->>>>>>> db298565
+    CAmountMap GetAvailableBalance(const CCoinControl* coinControl = nullptr) const;
 
     OutputType TransactionChangeType(OutputType change_type, const std::vector<CRecipient>& vecSend);
 
