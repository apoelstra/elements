// Copyright (c) 2009-2010 Satoshi Nakamoto
// Copyright (c) 2009-2020 The Bitcoin Core developers
// Distributed under the MIT software license, see the accompanying
// file COPYING or http://www.opensource.org/licenses/mit-license.php.

#ifndef BITCOIN_WALLET_WALLET_H
#define BITCOIN_WALLET_WALLET_H

#include <amount.h>
#include <asset.h>
#include <interfaces/chain.h>
#include <interfaces/handler.h>
#include <outputtype.h>
#include <policy/feerate.h>
#include <psbt.h>
#include <tinyformat.h>
#include <ui_interface.h>
#include <util/message.h>
#include <util/strencodings.h>
#include <util/string.h>
#include <util/system.h>
#include <validationinterface.h>
#include <wallet/coinselection.h>
#include <wallet/crypter.h>
#include <wallet/scriptpubkeyman.h>
#include <wallet/walletdb.h>
#include <wallet/walletutil.h>

#include <algorithm>
#include <atomic>
#include <map>
#include <memory>
#include <set>
#include <stdexcept>
#include <stdint.h>
#include <string>
#include <utility>
#include <vector>

#include <boost/signals2/signal.hpp>

using LoadWalletFn = std::function<void(std::unique_ptr<interfaces::Wallet> wallet)>;

//! Explicitly unload and delete the wallet.
//! Blocks the current thread after signaling the unload intent so that all
//! wallet clients release the wallet.
//! Note that, when blocking is not required, the wallet is implicitly unloaded
//! by the shared pointer deleter.
void UnloadWallet(std::shared_ptr<CWallet>&& wallet);

bool AddWallet(const std::shared_ptr<CWallet>& wallet);
bool RemoveWallet(const std::shared_ptr<CWallet>& wallet);
bool HasWallets();
std::vector<std::shared_ptr<CWallet>> GetWallets();
std::shared_ptr<CWallet> GetWallet(const std::string& name);
std::shared_ptr<CWallet> LoadWallet(interfaces::Chain& chain, const WalletLocation& location, std::string& error, std::vector<std::string>& warnings);
std::unique_ptr<interfaces::Handler> HandleLoadWallet(LoadWalletFn load_wallet);

enum class WalletCreationStatus {
    SUCCESS,
    CREATION_FAILED,
    ENCRYPTION_FAILED
};

WalletCreationStatus CreateWallet(interfaces::Chain& chain, const SecureString& passphrase, uint64_t wallet_creation_flags, const std::string& name, std::string& error, std::vector<std::string>& warnings, std::shared_ptr<CWallet>& result);

//! -paytxfee default
constexpr CAmount DEFAULT_PAY_TX_FEE = 0;
//! -fallbackfee default
static const CAmount DEFAULT_FALLBACK_FEE = 0; // ELEMENTS: no fallback fee
//! -discardfee default
static const CAmount DEFAULT_DISCARD_FEE = 10000;
//! -mintxfee default
static const CAmount DEFAULT_TRANSACTION_MINFEE = 100;
//! minimum recommended increment for BIP 125 replacement txs
static const CAmount WALLET_INCREMENTAL_RELAY_FEE = 5000;
//! Default for -spendzeroconfchange
static const bool DEFAULT_SPEND_ZEROCONF_CHANGE = true;
//! Default for -walletrejectlongchains
static const bool DEFAULT_WALLET_REJECT_LONG_CHAINS = false;
//! -txconfirmtarget default
static const unsigned int DEFAULT_TX_CONFIRM_TARGET = 6;
//! -walletrbf default
static const bool DEFAULT_WALLET_RBF = true;
static const bool DEFAULT_WALLETBROADCAST = true;
static const bool DEFAULT_DISABLE_WALLET = false;
//! -maxtxfee default
constexpr CAmount DEFAULT_TRANSACTION_MAXFEE{COIN / 10};
//! Discourage users to set fees higher than this amount (in satoshis) per kB
constexpr CAmount HIGH_TX_FEE_PER_KB{COIN / 100};
//! -maxtxfee will warn if called with a higher fee than this amount (in satoshis)
constexpr CAmount HIGH_MAX_TX_FEE{100 * HIGH_TX_FEE_PER_KB};

//! Pre-calculated constants for input size estimation in *virtual size*
static constexpr size_t DUMMY_NESTED_P2WPKH_INPUT_SIZE = 91;

class CCoinControl;
class COutput;
class CScript;
class CWalletTx;
struct FeeCalculation;
enum class FeeEstimateMode;
class ReserveDestination;

//! Default for -addresstype
constexpr OutputType DEFAULT_ADDRESS_TYPE{OutputType::BECH32};

//! Default for -changetype
constexpr OutputType DEFAULT_CHANGE_TYPE{OutputType::CHANGE_AUTO};

static constexpr uint64_t KNOWN_WALLET_FLAGS =
        WALLET_FLAG_AVOID_REUSE
    |   WALLET_FLAG_BLANK_WALLET
    |   WALLET_FLAG_KEY_ORIGIN_METADATA
    |   WALLET_FLAG_DISABLE_PRIVATE_KEYS
    |   WALLET_FLAG_DESCRIPTORS;

static constexpr uint64_t MUTABLE_WALLET_FLAGS =
        WALLET_FLAG_AVOID_REUSE;

static const std::map<std::string,WalletFlags> WALLET_FLAG_MAP{
    {"avoid_reuse", WALLET_FLAG_AVOID_REUSE},
    {"blank", WALLET_FLAG_BLANK_WALLET},
    {"key_origin_metadata", WALLET_FLAG_KEY_ORIGIN_METADATA},
    {"disable_private_keys", WALLET_FLAG_DISABLE_PRIVATE_KEYS},
    {"descriptor_wallet", WALLET_FLAG_DESCRIPTORS},
};

extern const std::map<uint64_t,std::string> WALLET_FLAG_CAVEATS;

/** A wrapper to reserve an address from a wallet
 *
 * ReserveDestination is used to reserve an address.
 * It is currently only used inside of CreateTransaction.
 *
 * Instantiating a ReserveDestination does not reserve an address. To do so,
 * GetReservedDestination() needs to be called on the object. Once an address has been
 * reserved, call KeepDestination() on the ReserveDestination object to make sure it is not
 * returned. Call ReturnDestination() to return the address so it can be re-used (for
 * example, if the address was used in a new transaction
 * and that transaction was not completed and needed to be aborted).
 *
 * If an address is reserved and KeepDestination() is not called, then the address will be
 * returned when the ReserveDestination goes out of scope.
 */
class ReserveDestination
{
protected:
    //! The wallet to reserve from
    const CWallet* const pwallet;
    //! The ScriptPubKeyMan to reserve from. Based on type when GetReservedDestination is called
    ScriptPubKeyMan* m_spk_man{nullptr};
    OutputType const type;
    //! The index of the address's key in the keypool
    int64_t nIndex{-1};
    //! The destination
    CTxDestination address;
    //! Whether this is from the internal (change output) keypool
    bool fInternal{false};

public:
    //! Construct a ReserveDestination object. This does NOT reserve an address yet
    explicit ReserveDestination(CWallet* pwallet, OutputType type)
      : pwallet(pwallet)
      , type(type) { }

    ReserveDestination(const ReserveDestination&) = delete;
    ReserveDestination& operator=(const ReserveDestination&) = delete;

    //! Destructor. If a key has been reserved and not KeepKey'ed, it will be returned to the keypool
    ~ReserveDestination()
    {
        ReturnDestination();
    }

    //! Reserve an address
    bool GetReservedDestination(CTxDestination& pubkey, bool internal);
    //! Attach a blinding pubkey to a reserved address
    void SetBlindingPubKey(const CPubKey& blinding_pubkey, CTxDestination& dest);
    //! Return reserved address
    void ReturnDestination();
    //! Keep the address. Do not return it's key to the keypool when this object goes out of scope
    void KeepDestination();
};

/** Address book data */
class CAddressBookData
{
private:
    bool m_change{true};
    std::string m_label;
public:
    std::string purpose;

    CAddressBookData() : purpose("unknown") {}

    typedef std::map<std::string, std::string> StringMap;
    StringMap destdata;

    bool IsChange() const { return m_change; }
    const std::string& GetLabel() const { return m_label; }
    void SetLabel(const std::string& label) {
        m_change = false;
        m_label = label;
    }
};

struct CRecipient
{
    CScript scriptPubKey;
    CAmount nAmount;
    CAsset asset;
    CPubKey confidentiality_key;
    bool fSubtractFeeFromAmount;
};

typedef std::map<std::string, std::string> mapValue_t;


static inline void ReadOrderPos(int64_t& nOrderPos, mapValue_t& mapValue)
{
    if (!mapValue.count("n"))
    {
        nOrderPos = -1; // TODO: calculate elsewhere
        return;
    }
    nOrderPos = atoi64(mapValue["n"].c_str());
}


static inline void WriteOrderPos(const int64_t& nOrderPos, mapValue_t& mapValue)
{
    if (nOrderPos == -1)
        return;
    mapValue["n"] = ToString(nOrderPos);
}

struct COutputEntry
{
    CTxDestination destination;
    CAmount amount;
    int vout;
    CAsset asset;
    uint256 amount_blinding_factor;
    uint256 asset_blinding_factor;
};

/** Legacy class used for deserializing vtxPrev for backwards compatibility.
 * vtxPrev was removed in commit 93a18a3650292afbb441a47d1fa1b94aeb0164e3,
 * but old wallet.dat files may still contain vtxPrev vectors of CMerkleTxs.
 * These need to get deserialized for field alignment when deserializing
 * a CWalletTx, but the deserialized values are discarded.**/
class CMerkleTx
{
public:
    template<typename Stream>
    void Unserialize(Stream& s)
    {
        CTransactionRef tx;
        uint256 hashBlock;
        std::vector<uint256> vMerkleBranch;
        int nIndex;

        s >> tx >> hashBlock >> vMerkleBranch >> nIndex;
    }
};

//Get the marginal bytes of spending the specified output
int CalculateMaximumSignedInputSize(const CTxOut& txout, const CWallet* pwallet, bool use_max_sig = false);

/**
 * A transaction with a bunch of additional info that only the owner cares about.
 * It includes any unrecorded transactions needed to link it back to the block chain.
 */
class CWalletTx
{
private:
    const CWallet* pwallet;

    /** Constant used in hashBlock to indicate tx has been abandoned, only used at
     * serialization/deserialization to avoid ambiguity with conflicted.
     */
    static const uint256 ABANDON_HASH;

public:
    /**
     * Key/value map with information about the transaction.
     *
     * The following keys can be read and written through the map and are
     * serialized in the wallet database:
     *
     *     "comment", "to"   - comment strings provided to sendtoaddress,
     *                         and sendmany wallet RPCs
     *     "replaces_txid"   - txid (as HexStr) of transaction replaced by
     *                         bumpfee on transaction created by bumpfee
     *     "replaced_by_txid" - txid (as HexStr) of transaction created by
     *                         bumpfee on transaction replaced by bumpfee
     *     "from", "message" - obsolete fields that could be set in UI prior to
     *                         2011 (removed in commit 4d9b223)
     *
     * The following keys are serialized in the wallet database, but shouldn't
     * be read or written through the map (they will be temporarily added and
     * removed from the map during serialization):
     *
     *     "fromaccount"     - serialized strFromAccount value
     *     "n"               - serialized nOrderPos value
     *     "timesmart"       - serialized nTimeSmart value
     *     "spent"           - serialized vfSpent value that existed prior to
     *                         2014 (removed in commit 93a18a3)
     */
    mutable mapValue_t mapValue;
    std::vector<std::pair<std::string, std::string> > vOrderForm;
    unsigned int fTimeReceivedIsTxTime;
    unsigned int nTimeReceived; //!< time received by this node
    /**
     * Stable timestamp that never changes, and reflects the order a transaction
     * was added to the wallet. Timestamp is based on the block time for a
     * transaction added as part of a block, or else the time when the
     * transaction was received if it wasn't part of a block, with the timestamp
     * adjusted in both cases so timestamp order matches the order transactions
     * were added to the wallet. More details can be found in
     * CWallet::ComputeTimeSmart().
     */
    unsigned int nTimeSmart;
    /**
     * From me flag is set to 1 for transactions that were created by the wallet
     * on this bitcoin node, and set to 0 for transactions that were created
     * externally and came in through the network or sendrawtransaction RPC.
     */
    bool fFromMe;
    int64_t nOrderPos; //!< position in ordered transaction list
    std::multimap<int64_t, CWalletTx*>::const_iterator m_it_wtxOrdered;

    // memory only
    enum AmountType { DEBIT, CREDIT, IMMATURE_CREDIT, AVAILABLE_CREDIT, AMOUNTTYPE_ENUM_ELEMENTS };
    CAmountMap GetCachableAmount(AmountType type, const isminefilter& filter, bool recalculate = false) const;
    mutable CachableAmountMap m_amounts[AMOUNTTYPE_ENUM_ELEMENTS];
    /**
     * This flag is true if all m_amounts caches are empty. This is particularly
     * useful in places where MarkDirty is conditionally called and the
     * condition can be expensive and thus can be skipped if the flag is true.
     * See MarkDestinationsDirty.
     */
    mutable bool m_is_cache_empty{true};
    mutable bool fChangeCached;
    mutable bool fInMempool;
    mutable CAmountMap nChangeCached;

    CWalletTx(const CWallet* pwalletIn, CTransactionRef arg)
        : tx(std::move(arg))
    {
        Init(pwalletIn);
    }

    void Init(const CWallet* pwalletIn)
    {
        pwallet = pwalletIn;
        mapValue.clear();
        vOrderForm.clear();
        fTimeReceivedIsTxTime = false;
        nTimeReceived = 0;
        nTimeSmart = 0;
        fFromMe = false;
        fChangeCached = false;
        fInMempool = false;
        nChangeCached = CAmountMap();
        nOrderPos = -1;
        m_confirm = Confirmation{};
    }

    CTransactionRef tx;

    /* New transactions start as UNCONFIRMED. At BlockConnected,
     * they will transition to CONFIRMED. In case of reorg, at BlockDisconnected,
     * they roll back to UNCONFIRMED. If we detect a conflicting transaction at
     * block connection, we update conflicted tx and its dependencies as CONFLICTED.
     * If tx isn't confirmed and outside of mempool, the user may switch it to ABANDONED
     * by using the abandontransaction call. This last status may be override by a CONFLICTED
     * or CONFIRMED transition.
     */
    enum Status {
        UNCONFIRMED,
        CONFIRMED,
        CONFLICTED,
        ABANDONED
    };

    /* Confirmation includes tx status and a triplet of {block height/block hash/tx index in block}
     * at which tx has been confirmed. All three are set to 0 if tx is unconfirmed or abandoned.
     * Meaning of these fields changes with CONFLICTED state where they instead point to block hash
     * and block height of the deepest conflicting tx.
     */
    struct Confirmation {
        Status status;
        int block_height;
        uint256 hashBlock;
        int nIndex;
        Confirmation(Status s = UNCONFIRMED, int b = 0, uint256 h = uint256(), int i = 0) : status(s), block_height(b), hashBlock(h), nIndex(i) {}
    };

    Confirmation m_confirm;

    template<typename Stream>
    void Serialize(Stream& s) const
    {
        mapValue_t mapValueCopy = mapValue;

        mapValueCopy["fromaccount"] = "";
        WriteOrderPos(nOrderPos, mapValueCopy);
        if (nTimeSmart) {
            mapValueCopy["timesmart"] = strprintf("%u", nTimeSmart);
        }

        std::vector<char> dummy_vector1; //!< Used to be vMerkleBranch
        std::vector<char> dummy_vector2; //!< Used to be vtxPrev
        bool dummy_bool = false; //!< Used to be fSpent
        uint256 serializedHash = isAbandoned() ? ABANDON_HASH : m_confirm.hashBlock;
        int serializedIndex = isAbandoned() || isConflicted() ? -1 : m_confirm.nIndex;
        s << tx << serializedHash << dummy_vector1 << serializedIndex << dummy_vector2 << mapValueCopy << vOrderForm << fTimeReceivedIsTxTime << nTimeReceived << fFromMe << dummy_bool;
    }

    template<typename Stream>
    void Unserialize(Stream& s)
    {
        Init(nullptr);

        std::vector<uint256> dummy_vector1; //!< Used to be vMerkleBranch
        std::vector<CMerkleTx> dummy_vector2; //!< Used to be vtxPrev
        bool dummy_bool; //! Used to be fSpent
        int serializedIndex;
        s >> tx >> m_confirm.hashBlock >> dummy_vector1 >> serializedIndex >> dummy_vector2 >> mapValue >> vOrderForm >> fTimeReceivedIsTxTime >> nTimeReceived >> fFromMe >> dummy_bool;

        /* At serialization/deserialization, an nIndex == -1 means that hashBlock refers to
         * the earliest block in the chain we know this or any in-wallet ancestor conflicts
         * with. If nIndex == -1 and hashBlock is ABANDON_HASH, it means transaction is abandoned.
         * In same context, an nIndex >= 0 refers to a confirmed transaction (if hashBlock set) or
         * unconfirmed one. Older clients interpret nIndex == -1 as unconfirmed for backward
         * compatibility (pre-commit 9ac63d6).
         */
        if (serializedIndex == -1 && m_confirm.hashBlock == ABANDON_HASH) {
            setAbandoned();
        } else if (serializedIndex == -1) {
            setConflicted();
        } else if (!m_confirm.hashBlock.IsNull()) {
            m_confirm.nIndex = serializedIndex;
            setConfirmed();
        }

        ReadOrderPos(nOrderPos, mapValue);
        nTimeSmart = mapValue.count("timesmart") ? (unsigned int)atoi64(mapValue["timesmart"]) : 0;

        mapValue.erase("fromaccount");
        mapValue.erase("spent");
        mapValue.erase("n");
        mapValue.erase("timesmart");
    }

    void SetTx(CTransactionRef arg)
    {
        tx = std::move(arg);
    }

    //! make sure balances are recalculated
    void MarkDirty()
    {
        m_amounts[DEBIT].Reset();
        m_amounts[CREDIT].Reset();
        m_amounts[IMMATURE_CREDIT].Reset();
        m_amounts[AVAILABLE_CREDIT].Reset();
        fChangeCached = false;
        m_is_cache_empty = true;
        WipeUnknownBlindingData();
    }

    void BindWallet(CWallet *pwalletIn)
    {
        pwallet = pwalletIn;
        MarkDirty();
    }

    //! filter decides which addresses will count towards the debit
    CAmountMap GetDebit(const isminefilter& filter) const;
    CAmountMap GetCredit(const isminefilter& filter) const;
    CAmountMap GetImmatureCredit(bool fUseCache=true) const;
    // TODO: Remove "NO_THREAD_SAFETY_ANALYSIS" and replace it with the correct
    // annotation "EXCLUSIVE_LOCKS_REQUIRED(pwallet->cs_wallet)". The
    // annotation "NO_THREAD_SAFETY_ANALYSIS" was temporarily added to avoid
    // having to resolve the issue of member access into incomplete type CWallet.
    CAmountMap GetAvailableCredit(bool fUseCache=true, const isminefilter& filter=ISMINE_SPENDABLE) const NO_THREAD_SAFETY_ANALYSIS;
    CAmountMap GetImmatureWatchOnlyCredit(const bool fUseCache=true) const;
    CAmountMap GetChange() const;

    // Get the marginal bytes if spending the specified output from this transaction
    int GetSpendSize(unsigned int out, bool use_max_sig = false) const
    {
        return CalculateMaximumSignedInputSize(tx->vout[out], pwallet, use_max_sig);
    }

    void GetAmounts(std::list<COutputEntry>& listReceived,
                    std::list<COutputEntry>& listSent, CAmount& nFee, const isminefilter& filter) const;

    bool IsFromMe(const isminefilter& filter) const
    {
        return (GetDebit(filter) > CAmountMap());
    }

    // True if only scriptSigs are different
    bool IsEquivalentTo(const CWalletTx& tx) const;

    bool InMempool() const;
    bool IsTrusted() const;
    bool IsTrusted(std::set<uint256>& trusted_parents) const;

    int64_t GetTxTime() const;

    // Pass this transaction to node for mempool insertion and relay to peers if flag set to true
    bool SubmitMemoryPoolAndRelay(std::string& err_string, bool relay);

    // ELEMENTS:

private:
    /* Computes, stores and returns the unblinded info, or retrieves if already computed previously.
    * @param[in]    map_index - Where to store the blinding data. Issuance data is stored after the output data, with additional index offset calculated via GetPseudoInputOffset
    * @param[in]    vchRangeproof - The rangeproof to unwind
    * @param[in]    conf_value - The value to unblind
    * @param[in]    conf_asset - The asset to unblind
    * @param[in]    nonce - The nonce used to ECDH with the blinding key. This is null for issuance as blinding key is directly used as nonce
    * @param[in]    scriptPubKey - The script being committed to by the rangeproof
    * @param[out]   blinding_pubkey_out - Pointer to the recovered pubkey of the destination
    * @param[out]   value_out - Pointer to the CAmount where the unblinded amount will be stored
    * @param[out]   value_factor_out - Pointer to the recovered value blinding factor of the output
    * @param[out]   asset_out - Pointer to the recovered underlying asset type
    * @param[out]   asset_factor_out - Pointer to the recovered asset blinding factor of the output
    */
    void GetBlindingData(const unsigned int map_index, const std::vector<unsigned char>& vchRangeproof, const CConfidentialValue& conf_value, const CConfidentialAsset& conf_asset, const CConfidentialNonce nonce, const CScript& scriptPubKey, CPubKey* blinding_pubkey_out, CAmount* value_out, uint256* value_factor_out, CAsset* asset_out, uint256* asset_factor_out) const;
    void WipeUnknownBlindingData();

public:
    // For use in wallet transaction creation to remember 3rd party values
    // Unneeded for issuance.
    void SetBlindingData(const unsigned int output_index, const CPubKey& blinding_pubkey, const CAmount value, const uint256& value_factor, const CAsset& asset, const uint256& asset_factor);

    // Convenience method to retrieve all blinding data at once, for an ordinary non-issuance tx
    void GetNonIssuanceBlindingData(const unsigned int output_index, CPubKey* blinding_pubkey_out, CAmount* value_out, uint256* value_factor_out, CAsset* asset_out, uint256* asset_factor_out) const;

    //! Returns either the value out (if it is known) or -1
    CAmount GetOutputValueOut(unsigned int ouput_index) const;

    //! Returns either the blinding factor (if it is to us) or 0
    uint256 GetOutputAmountBlindingFactor(unsigned int output_index) const;
    uint256 GetOutputAssetBlindingFactor(unsigned int output_index) const;
    //! Returns the underlying asset type, or 0 if unknown
    CAsset GetOutputAsset(unsigned int output_index) const;
    //! Get the issuance CAssets for both the asset itself and the issuing tokens
    void GetIssuanceAssets(unsigned int vinIndex, CAsset* out_asset, CAsset* out_reissuance_token) const;
    // ! Return map of issued assets at input_index
    CAmountMap GetIssuanceAssets(unsigned int input_index) const;
    // ! Returns receiver's blinding pubkey
    CPubKey GetOutputBlindingPubKey(unsigned int output_index) const;
    //! Get the issuance blinder for either the asset itself or the issuing tokens
    uint256 GetIssuanceBlindingFactor(unsigned int input_index, bool reissuance_token) const;
    //! Get the issuance amount for either the asset itself or the issuing tokens
    CAmount GetIssuanceAmount(unsigned int input_index, bool reissuance_token) const;

    //! Get the mapValue offset for a specific vin index and type of issuance pseudo-input
    unsigned int GetPseudoInputOffset(unsigned int input_index, bool reissuance_token) const;

    // TODO: Remove "NO_THREAD_SAFETY_ANALYSIS" and replace it with the correct
    // annotation "EXCLUSIVE_LOCKS_REQUIRED(pwallet->cs_wallet)". The annotation
    // "NO_THREAD_SAFETY_ANALYSIS" was temporarily added to avoid having to
    // resolve the issue of member access into incomplete type CWallet. Note
    // that we still have the runtime check "AssertLockHeld(pwallet->cs_wallet)"
    // in place.
    std::set<uint256> GetConflicts() const NO_THREAD_SAFETY_ANALYSIS;

    /**
     * Return depth of transaction in blockchain:
     * <0  : conflicts with a transaction this deep in the blockchain
     *  0  : in memory pool, waiting to be included in a block
     * >=1 : this many blocks deep in the main chain
     */
    // TODO: Remove "NO_THREAD_SAFETY_ANALYSIS" and replace it with the correct
    // annotation "EXCLUSIVE_LOCKS_REQUIRED(pwallet->cs_wallet)". The annotation
    // "NO_THREAD_SAFETY_ANALYSIS" was temporarily added to avoid having to
    // resolve the issue of member access into incomplete type CWallet. Note
    // that we still have the runtime check "AssertLockHeld(pwallet->cs_wallet)"
    // in place.
    int GetDepthInMainChain() const NO_THREAD_SAFETY_ANALYSIS;
    bool IsInMainChain() const { return GetDepthInMainChain() > 0; }

    /**
     * @return number of blocks to maturity for this transaction:
     *  0 : is not a coinbase transaction, or is a mature coinbase transaction
     * >0 : is a coinbase transaction which matures in this many blocks
     */
    int GetBlocksToMaturity() const;
    bool isAbandoned() const { return m_confirm.status == CWalletTx::ABANDONED; }
    void setAbandoned()
    {
        m_confirm.status = CWalletTx::ABANDONED;
        m_confirm.hashBlock = uint256();
        m_confirm.block_height = 0;
        m_confirm.nIndex = 0;
    }
    bool isConflicted() const { return m_confirm.status == CWalletTx::CONFLICTED; }
    void setConflicted() { m_confirm.status = CWalletTx::CONFLICTED; }
    bool isUnconfirmed() const { return m_confirm.status == CWalletTx::UNCONFIRMED; }
    void setUnconfirmed() { m_confirm.status = CWalletTx::UNCONFIRMED; }
    bool isConfirmed() const { return m_confirm.status == CWalletTx::CONFIRMED; }
    void setConfirmed() { m_confirm.status = CWalletTx::CONFIRMED; }
    const uint256& GetHash() const { return tx->GetHash(); }
    bool IsCoinBase() const { return tx->IsCoinBase(); }
    bool IsImmatureCoinBase() const;
};

class COutput
{
public:
    const CWalletTx *tx;
    int i;
    int nDepth;

    /** Pre-computed estimated size of this output as a fully-signed input in a transaction. Can be -1 if it could not be calculated */
    int nInputBytes;

    /** Whether we have the private keys to spend this output */
    bool fSpendable;

    /** Whether we know how to spend this output, ignoring the lack of keys */
    bool fSolvable;

    /** Whether to use the maximum sized, 72 byte signature when calculating the size of the input spend. This should only be set when watch-only outputs are allowed */
    bool use_max_sig;

    /**
     * Whether this output is considered safe to spend. Unconfirmed transactions
     * from outside keys and unconfirmed replacement transactions are considered
     * unsafe and will not be used to fund new spending transactions.
     */
    bool fSafe;

    COutput(const CWalletTx *txIn, int iIn, int nDepthIn, bool fSpendableIn, bool fSolvableIn, bool fSafeIn, bool use_max_sig_in = false)
    {
        tx = txIn; i = iIn; nDepth = nDepthIn; fSpendable = fSpendableIn; fSolvable = fSolvableIn; fSafe = fSafeIn; nInputBytes = -1; use_max_sig = use_max_sig_in;
        // If known and signable by the given wallet, compute nInputBytes
        // Failure will keep this value -1
        if (fSpendable && tx) {
            nInputBytes = tx->GetSpendSize(i, use_max_sig);
        }
    }

    std::string ToString() const;

    inline CInputCoin GetInputCoin() const
    {
        return CInputCoin(tx, i, nInputBytes);
    }
};

struct CoinSelectionParams
{
    bool use_bnb = true;
    size_t change_output_size = 0;
    size_t change_spend_size = 0;
    CFeeRate effective_fee = CFeeRate(0);
    size_t tx_noinputs_size = 0;
    //! Indicate that we are subtracting the fee from outputs
    bool m_subtract_fee_outputs = false;

    CoinSelectionParams(bool use_bnb, size_t change_output_size, size_t change_spend_size, CFeeRate effective_fee, size_t tx_noinputs_size) : use_bnb(use_bnb), change_output_size(change_output_size), change_spend_size(change_spend_size), effective_fee(effective_fee), tx_noinputs_size(tx_noinputs_size) {}
    CoinSelectionParams() {}
};

struct IssuanceDetails {
    bool issuing = false;

    bool blind_issuance = true;
    CAsset reissuance_asset;
    CAsset reissuance_token;
    uint256 entropy;
};

struct BlindDetails {
    bool ignore_blind_failure = true; // Certain corner-cases are hard to avoid

    // Temporary tx-specific details.
    std::vector<uint256> i_amount_blinds;
    std::vector<uint256> i_asset_blinds;
    std::vector<CAsset>  i_assets;
    std::vector<CAmount> i_amounts;
    std::vector<CAmount> o_amounts;
    std::vector<CPubKey> o_pubkeys;
    std::vector<uint256> o_amount_blinds;
    std::vector<CAsset>  o_assets;
    std::vector<uint256> o_asset_blinds;
    // We need to store an unblinded and unsigned version of the transaction
    // in case of !sign
    CMutableTransaction tx_unblinded_unsigned;

    int num_to_blind;
    int change_to_blind;
    // Only used to strip blinding if its the only blind output in certain situations
    int only_recipient_blind_index;
    // Needed in case of one blinded output that is change and no blind inputs
    int only_change_pos;
};

class WalletRescanReserver; //forward declarations for ScanForWalletTransactions/RescanFromTime
/**
 * A CWallet maintains a set of transactions and balances, and provides the ability to create new transactions.
 */
class CWallet final : public WalletStorage, public interfaces::Chain::Notifications
{
private:
    CKeyingMaterial vMasterKey GUARDED_BY(cs_wallet);


    bool Unlock(const CKeyingMaterial& vMasterKeyIn, bool accept_no_keys = false);

    std::atomic<bool> fAbortRescan{false};
    std::atomic<bool> fScanningWallet{false}; // controlled by WalletRescanReserver
    std::atomic<int64_t> m_scanning_start{0};
    std::atomic<double> m_scanning_progress{0};
    std::mutex mutexScanning;
    friend class WalletRescanReserver;

    //! the current wallet version: clients below this version are not able to load the wallet
    int nWalletVersion GUARDED_BY(cs_wallet){FEATURE_BASE};

    //! the maximum wallet format version: memory-only variable that specifies to what version this wallet may be upgraded
    int nWalletMaxVersion GUARDED_BY(cs_wallet) = FEATURE_BASE;

    int64_t nNextResend = 0;
    int64_t nLastResend = 0;
    bool fBroadcastTransactions = false;
    // Local time that the tip block was received. Used to schedule wallet rebroadcasts.
    std::atomic<int64_t> m_best_block_time {0};

    /**
     * Used to keep track of spent outpoints, and
     * detect and report conflicts (double-spends or
     * mutated transactions where the mutant gets mined).
     */
    typedef std::multimap<COutPoint, uint256> TxSpends;
    TxSpends mapTxSpends GUARDED_BY(cs_wallet);
    void AddToSpends(const COutPoint& outpoint, const uint256& wtxid) EXCLUSIVE_LOCKS_REQUIRED(cs_wallet);
    void AddToSpends(const uint256& wtxid) EXCLUSIVE_LOCKS_REQUIRED(cs_wallet);

    /**
     * Add a transaction to the wallet, or update it.  pIndex and posInBlock should
     * be set when the transaction was known to be included in a block.  When
     * pIndex == nullptr, then wallet state is not updated in AddToWallet, but
     * notifications happen and cached balances are marked dirty.
     *
     * If fUpdate is true, existing transactions will be updated.
     * TODO: One exception to this is that the abandoned state is cleared under the
     * assumption that any further notification of a transaction that was considered
     * abandoned is an indication that it is not safe to be considered abandoned.
     * Abandoned state should probably be more carefully tracked via different
     * posInBlock signals or by checking mempool presence when necessary.
     */
    bool AddToWalletIfInvolvingMe(const CTransactionRef& tx, CWalletTx::Confirmation confirm, bool fUpdate) EXCLUSIVE_LOCKS_REQUIRED(cs_wallet);

    /* Mark a transaction (and its in-wallet descendants) as conflicting with a particular block. */
    void MarkConflicted(const uint256& hashBlock, int conflicting_height, const uint256& hashTx);

    /* Mark a transaction's inputs dirty, thus forcing the outputs to be recomputed */
    void MarkInputsDirty(const CTransactionRef& tx) EXCLUSIVE_LOCKS_REQUIRED(cs_wallet);

    void SyncMetaData(std::pair<TxSpends::iterator, TxSpends::iterator>) EXCLUSIVE_LOCKS_REQUIRED(cs_wallet);

    /* Used by TransactionAddedToMemorypool/BlockConnected/Disconnected/ScanForWalletTransactions.
     * Should be called with non-zero block_hash and posInBlock if this is for a transaction that is included in a block. */
    void SyncTransaction(const CTransactionRef& tx, CWalletTx::Confirmation confirm, bool update_tx = true) EXCLUSIVE_LOCKS_REQUIRED(cs_wallet);

    std::atomic<uint64_t> m_wallet_flags{0};

    bool SetAddressBookWithDB(WalletBatch& batch, const CTxDestination& address, const std::string& strName, const std::string& strPurpose);

    //! Unsets a wallet flag and saves it to disk
    void UnsetWalletFlagWithDB(WalletBatch& batch, uint64_t flag);

    //! Unset the blank wallet flag and saves it to disk
    void UnsetBlankWalletFlag(WalletBatch& batch) override;

    /** Interface for accessing chain state. */
    interfaces::Chain* m_chain;

    /** Wallet location which includes wallet name (see WalletLocation). */
    WalletLocation m_location;

    /** Internal database handle. */
    std::unique_ptr<WalletDatabase> database;

    /**
     * The following is used to keep track of how far behind the wallet is
     * from the chain sync, and to allow clients to block on us being caught up.
     *
     * Processed hash is a pointer on node's tip and doesn't imply that the wallet
     * has scanned sequentially all blocks up to this one.
     */
    uint256 m_last_block_processed GUARDED_BY(cs_wallet);

    /* Height of last block processed is used by wallet to know depth of transactions
     * without relying on Chain interface beyond asynchronous updates. For safety, we
     * initialize it to -1. Height is a pointer on node's tip and doesn't imply
     * that the wallet has scanned sequentially all blocks up to this one.
     */
    int m_last_block_processed_height GUARDED_BY(cs_wallet) = -1;

    std::map<OutputType, ScriptPubKeyMan*> m_external_spk_managers;
    std::map<OutputType, ScriptPubKeyMan*> m_internal_spk_managers;

    // Indexed by a unique identifier produced by each ScriptPubKeyMan using
    // ScriptPubKeyMan::GetID. In many cases it will be the hash of an internal structure
    std::map<uint256, std::unique_ptr<ScriptPubKeyMan>> m_spk_managers;

public:
    /*
     * Main wallet lock.
     * This lock protects all the fields added by CWallet.
     */
    mutable RecursiveMutex cs_wallet;

    /** Get database handle used by this wallet. Ideally this function would
     * not be necessary.
     */
    WalletDatabase& GetDBHandle()
    {
        return *database;
    }
    WalletDatabase& GetDatabase() override { return *database; }

    /**
     * Select a set of coins such that nValueRet >= nTargetValue and at least
     * all coins from coinControl are selected; Never select unconfirmed coins
     * if they are not ours
     */
    bool SelectCoins(const std::vector<COutput>& vAvailableCoins, const CAmountMap& mapTargetValue, std::set<CInputCoin>& setCoinsRet, CAmountMap& mapValueRet,
                    const CCoinControl& coin_control, CoinSelectionParams& coin_selection_params, bool& bnb_used) const;

    const WalletLocation& GetLocation() const { return m_location; }

    /** Get a name for this wallet for logging/debugging purposes.
     */
    const std::string& GetName() const { return m_location.GetName(); }

    typedef std::map<unsigned int, CMasterKey> MasterKeyMap;
    MasterKeyMap mapMasterKeys;
    unsigned int nMasterKeyMaxID = 0;

    /** Construct wallet with specified name and database implementation. */
    CWallet(interfaces::Chain* chain, const WalletLocation& location, std::unique_ptr<WalletDatabase> database)
        : m_chain(chain),
          m_location(location),
          database(std::move(database))
    {
    }

    ~CWallet()
    {
        // Should not have slots connected at this point.
        assert(NotifyUnload.empty());
    }

    bool IsCrypted() const;
    bool IsLocked() const override;
    bool Lock();

    /** Interface to assert chain access */
    bool HaveChain() const { return m_chain ? true : false; }

    std::map<uint256, CWalletTx> mapWallet GUARDED_BY(cs_wallet);

    typedef std::multimap<int64_t, CWalletTx*> TxItems;
    TxItems wtxOrdered;

    int64_t nOrderPosNext GUARDED_BY(cs_wallet) = 0;
    uint64_t nAccountingEntryNumber = 0;

    std::map<CTxDestination, CAddressBookData> m_address_book GUARDED_BY(cs_wallet);
    const CAddressBookData* FindAddressBookEntry(const CTxDestination&, bool allow_change = false) const EXCLUSIVE_LOCKS_REQUIRED(cs_wallet);

    std::set<COutPoint> setLockedCoins GUARDED_BY(cs_wallet);

    /** Registered interfaces::Chain::Notifications handler. */
    std::unique_ptr<interfaces::Handler> m_chain_notifications_handler;

    /** Interface for accessing chain state. */
    interfaces::Chain& chain() const { assert(m_chain); return *m_chain; }

    // ELEMENTS //
    //! The online PAK aka `liquid_pak` in the wallet set by `initpegoutwallet`
    CPubKey online_key;


    //! The derivation counter for offline_xpub
    int offline_counter = -1;

    //! The offline descriptor aka `bitcoind_descriptor` set by `initpegoutwallet`
    std::string offline_desc;

    //The offline xpub aka `bitcoin_xpub` in the wallet set by `initpegoutwallet`
    CExtPubKey offline_xpub;

    // Master derivation blinding key
    uint256 blinding_derivation_key;
    // Specifically imported blinding keys
    std::map<CScriptID, uint256> mapSpecificBlindingKeys;

    // END ELEMENTS

    const CWalletTx* GetWalletTx(const uint256& hash) const;

    //! check whether we are allowed to upgrade (or already support) to the named feature
    bool CanSupportFeature(enum WalletFeature wf) const override EXCLUSIVE_LOCKS_REQUIRED(cs_wallet) { AssertLockHeld(cs_wallet); return nWalletMaxVersion >= wf; }

    /**
     * populate vCoins with vector of available COutputs.
     */
<<<<<<< HEAD
    void AvailableCoins(interfaces::Chain::Lock& locked_chain, std::vector<COutput>& vCoins, bool fOnlySafe=true, const CCoinControl *coinControl = nullptr, const CAmount& nMinimumAmount = 1, const CAmount& nMaximumAmount = MAX_MONEY, const CAmount& nMinimumSumAmount = MAX_MONEY, const uint64_t nMaximumCount = 0, const CAsset* = nullptr) const EXCLUSIVE_LOCKS_REQUIRED(cs_wallet);
=======
    void AvailableCoins(std::vector<COutput>& vCoins, bool fOnlySafe = true, const CCoinControl* coinControl = nullptr, const CAmount& nMinimumAmount = 1, const CAmount& nMaximumAmount = MAX_MONEY, const CAmount& nMinimumSumAmount = MAX_MONEY, const uint64_t nMaximumCount = 0) const EXCLUSIVE_LOCKS_REQUIRED(cs_wallet);
>>>>>>> 608359b0

    /**
     * Return list of available coins and locked coins grouped by non-change output address.
     */
    std::map<CTxDestination, std::vector<COutput>> ListCoins() const EXCLUSIVE_LOCKS_REQUIRED(cs_wallet);

    /**
     * Find non-change parent output.
     */
    const CTxOut& FindNonChangeParentOutput(const CTransaction& tx, int output) const EXCLUSIVE_LOCKS_REQUIRED(cs_wallet);

    /**
     * Shuffle and select coins until nTargetValue is reached while avoiding
     * small change; This method is stochastic for some inputs and upon
     * completion the coin set and corresponding actual target value is
     * assembled
     */
    bool SelectCoinsMinConf(const CAmountMap& mapTargetValue, const CoinEligibilityFilter& eligibility_filter, std::vector<OutputGroup> groups,
        std::set<CInputCoin>& setCoinsRet, CAmountMap& mapValueRet, const CoinSelectionParams& coin_selection_params, bool& bnb_used) const;

    bool IsSpent(const uint256& hash, unsigned int n) const EXCLUSIVE_LOCKS_REQUIRED(cs_wallet);

    // Whether this or any known UTXO with the same single key has been spent.
    bool IsSpentKey(const uint256& hash, unsigned int n) const EXCLUSIVE_LOCKS_REQUIRED(cs_wallet);
    void SetSpentKeyState(WalletBatch& batch, const uint256& hash, unsigned int n, bool used, std::set<CTxDestination>& tx_destinations) EXCLUSIVE_LOCKS_REQUIRED(cs_wallet);

    std::vector<OutputGroup> GroupOutputs(const std::vector<COutput>& outputs, bool single_coin, const size_t max_ancestors) const;

    bool IsLockedCoin(uint256 hash, unsigned int n) const EXCLUSIVE_LOCKS_REQUIRED(cs_wallet);
    void LockCoin(const COutPoint& output) EXCLUSIVE_LOCKS_REQUIRED(cs_wallet);
    void UnlockCoin(const COutPoint& output) EXCLUSIVE_LOCKS_REQUIRED(cs_wallet);
    void UnlockAllCoins() EXCLUSIVE_LOCKS_REQUIRED(cs_wallet);
    void ListLockedCoins(std::vector<COutPoint>& vOutpts) const EXCLUSIVE_LOCKS_REQUIRED(cs_wallet);

    /*
     * Rescan abort properties
     */
    void AbortRescan() { fAbortRescan = true; }
    bool IsAbortingRescan() const { return fAbortRescan; }
    bool IsScanning() const { return fScanningWallet; }
    int64_t ScanningDuration() const { return fScanningWallet ? GetTimeMillis() - m_scanning_start : 0; }
    double ScanningProgress() const { return fScanningWallet ? (double) m_scanning_progress : 0; }

    //! Upgrade stored CKeyMetadata objects to store key origin info as KeyOriginInfo
    void UpgradeKeyMetadata() EXCLUSIVE_LOCKS_REQUIRED(cs_wallet);

    bool LoadMinVersion(int nVersion) EXCLUSIVE_LOCKS_REQUIRED(cs_wallet) { AssertLockHeld(cs_wallet); nWalletVersion = nVersion; nWalletMaxVersion = std::max(nWalletMaxVersion, nVersion); return true; }

    /**
     * Adds a destination data tuple to the store, and saves it to disk
     * When adding new fields, take care to consider how DelAddressBook should handle it!
     */
    bool AddDestData(WalletBatch& batch, const CTxDestination& dest, const std::string& key, const std::string& value) EXCLUSIVE_LOCKS_REQUIRED(cs_wallet);
    //! Erases a destination data tuple in the store and on disk
    bool EraseDestData(WalletBatch& batch, const CTxDestination& dest, const std::string& key) EXCLUSIVE_LOCKS_REQUIRED(cs_wallet);
    //! Adds a destination data tuple to the store, without saving it to disk
    void LoadDestData(const CTxDestination& dest, const std::string& key, const std::string& value) EXCLUSIVE_LOCKS_REQUIRED(cs_wallet);
    //! Look up a destination data tuple in the store, return true if found false otherwise
    bool GetDestData(const CTxDestination& dest, const std::string& key, std::string* value) const EXCLUSIVE_LOCKS_REQUIRED(cs_wallet);
    //! Get all destination values matching a prefix.
    std::vector<std::string> GetDestValues(const std::string& prefix) const EXCLUSIVE_LOCKS_REQUIRED(cs_wallet);

    //! Holds a timestamp at which point the wallet is scheduled (externally) to be relocked. Caller must arrange for actual relocking to occur via Lock().
    int64_t nRelockTime = 0;

    bool Unlock(const SecureString& strWalletPassphrase, bool accept_no_keys = false);
    bool ChangeWalletPassphrase(const SecureString& strOldWalletPassphrase, const SecureString& strNewWalletPassphrase);
    bool EncryptWallet(const SecureString& strWalletPassphrase);

    void GetKeyBirthTimes(std::map<CKeyID, int64_t> &mapKeyBirth) const EXCLUSIVE_LOCKS_REQUIRED(cs_wallet);
    unsigned int ComputeTimeSmart(const CWalletTx& wtx) const;

    /**
     * Increment the next transaction order id
     * @return next transaction order id
     */
    int64_t IncOrderPosNext(WalletBatch *batch = nullptr) EXCLUSIVE_LOCKS_REQUIRED(cs_wallet);
    DBErrors ReorderTransactions();

    void MarkDirty();
    bool AddToWallet(const CWalletTx& wtxIn, bool fFlushOnClose=true);
    void LoadToWallet(CWalletTx& wtxIn) EXCLUSIVE_LOCKS_REQUIRED(cs_wallet);
    void transactionAddedToMempool(const CTransactionRef& tx) override;
    void blockConnected(const CBlock& block, int height) override;
    void blockDisconnected(const CBlock& block, int height) override;
    void updatedBlockTip() override;
    int64_t RescanFromTime(int64_t startTime, const WalletRescanReserver& reserver, bool update);

    struct ScanResult {
        enum { SUCCESS, FAILURE, USER_ABORT } status = SUCCESS;

        //! Hash and height of most recent block that was successfully scanned.
        //! Unset if no blocks were scanned due to read errors or the chain
        //! being empty.
        uint256 last_scanned_block;
        Optional<int> last_scanned_height;

        //! Height of the most recent block that could not be scanned due to
        //! read errors or pruning. Will be set if status is FAILURE, unset if
        //! status is SUCCESS, and may or may not be set if status is
        //! USER_ABORT.
        uint256 last_failed_block;
    };
    ScanResult ScanForWalletTransactions(const uint256& start_block, int start_height, Optional<int> max_height, const WalletRescanReserver& reserver, bool fUpdate);
    void transactionRemovedFromMempool(const CTransactionRef &ptx) override;
    void ReacceptWalletTransactions() EXCLUSIVE_LOCKS_REQUIRED(cs_wallet);
    void ResendWalletTransactions();
    struct Balance {
        CAmountMap m_mine_trusted;           //!< Trusted, at depth=GetBalance.min_depth or more
        CAmountMap m_mine_untrusted_pending; //!< Untrusted, but in mempool (pending)
        CAmountMap m_mine_immature;          //!< Immature coinbases in the main chain
        CAmountMap m_watchonly_trusted;
        CAmountMap m_watchonly_untrusted_pending;
        CAmountMap m_watchonly_immature;
    };
    Balance GetBalance(int min_depth = 0, bool avoid_reuse = true) const;
    CAmountMap GetAvailableBalance(const CCoinControl* coinControl = nullptr) const;

    OutputType TransactionChangeType(OutputType change_type, const std::vector<CRecipient>& vecSend);

    /**
     * Insert additional inputs into the transaction by
     * calling CreateTransaction();
     */
    bool FundTransaction(CMutableTransaction& tx, CAmount& nFeeRet, int& nChangePosInOut, std::string& strFailReason, bool lockUnspents, const std::set<int>& setSubtractFeeFromOutputs, CCoinControl);
    // Fetch the inputs and sign with SIGHASH_ALL.
    bool SignTransaction(CMutableTransaction& tx) const EXCLUSIVE_LOCKS_REQUIRED(cs_wallet);
    // Sign the tx given the input coins and sighash.
    bool SignTransaction(CMutableTransaction& tx, const std::map<COutPoint, Coin>& coins, int sighash, std::map<int, std::string>& input_errors) const;
    SigningResult SignMessage(const std::string& message, const PKHash& pkhash, std::string& str_sig) const;

    /**
     * Fills out a PSBT with information from the wallet. Fills in UTXOs if we have
     * them. Tries to sign if sign=true. Sets `complete` if the PSBT is now complete
     * (i.e. has all required signatures or signature-parts, and is ready to
     * finalize.) Sets `error` and returns false if something goes wrong.
     *
     * @param[in]  psbtx PartiallySignedTransaction to fill in
     * @param[out] complete indicates whether the PSBT is now complete
     * @param[in]  sighash_type the sighash type to use when signing (if PSBT does not specify)
     * @param[in]  sign whether to sign or not
     * @param[in]  bip32derivs whether to fill in bip32 derivation information if available
     * return error
     */
    TransactionError FillPSBT(PartiallySignedTransaction& psbtx,
                  bool& complete,
                  int sighash_type = 1 /* SIGHASH_ALL */,
                  bool sign = true,
                  bool bip32derivs = true) const;

    // ELEMENTS
    TransactionError FillPSBTData(PartiallySignedTransaction& psbtx, bool bip32derivs = false) const;
    TransactionError SignPSBT(PartiallySignedTransaction& psbtx, bool& complete, int sighash_type = 1, bool sign = true, bool imbalance_ok = false, bool bip32derivs = false) const;
    // end ELEMENTS

    /**
     * Create a new transaction paying the recipients with a set of coins
     * selected by SelectCoins(); Also create the change output, when needed
     * @note passing nChangePosInOut as -1 will result in setting a random position
     */
<<<<<<< HEAD
    bool CreateTransaction(interfaces::Chain::Lock& locked_chain, const std::vector<CRecipient>& vecSend, CTransactionRef& tx, CAmount& nFeeRet, int& nChangePosInOut,
                           std::string& strFailReason, const CCoinControl& coin_control, bool sign = true, BlindDetails* blind_details = nullptr, const IssuanceDetails* issuance_details = nullptr);
=======
    bool CreateTransaction(const std::vector<CRecipient>& vecSend, CTransactionRef& tx, CAmount& nFeeRet, int& nChangePosInOut, std::string& strFailReason, const CCoinControl& coin_control, bool sign = true);
>>>>>>> 608359b0
    /**
     * Submit the transaction to the node's mempool and then relay to peers.
     * Should be called after CreateTransaction unless you want to abort
     * broadcasting the transaction.
     *
     * @param[in] tx The transaction to be broadcast.
     * @param[in] mapValue key-values to be set on the transaction.
     * @param[in] orderForm BIP 70 / BIP 21 order form details to be set on the transaction.
     * @param[in] blind_details (optional) blinding information, if the transaction is to be blinded
     */
    void CommitTransaction(CTransactionRef tx, mapValue_t mapValue, std::vector<std::pair<std::string, std::string>> orderForm, const BlindDetails* blind_details = nullptr);

    bool DummySignTx(CMutableTransaction &txNew, const std::set<CTxOut> &txouts, const CCoinControl* coin_control = nullptr) const
    {
        std::vector<CTxOut> v_txouts(txouts.size());
        std::copy(txouts.begin(), txouts.end(), v_txouts.begin());
        return DummySignTx(txNew, v_txouts, coin_control);
    }
    bool DummySignTx(CMutableTransaction &txNew, const std::vector<CTxOut> &txouts, const CCoinControl* coin_control = nullptr) const;

    bool ImportScripts(const std::set<CScript> scripts, int64_t timestamp) EXCLUSIVE_LOCKS_REQUIRED(cs_wallet);
    bool ImportPrivKeys(const std::map<CKeyID, CKey>& privkey_map, const int64_t timestamp) EXCLUSIVE_LOCKS_REQUIRED(cs_wallet);
    bool ImportPubKeys(const std::vector<CKeyID>& ordered_pubkeys, const std::map<CKeyID, CPubKey>& pubkey_map, const std::map<CKeyID, std::pair<CPubKey, KeyOriginInfo>>& key_origins, const bool add_keypool, const bool internal, const int64_t timestamp) EXCLUSIVE_LOCKS_REQUIRED(cs_wallet);
    bool ImportScriptPubKeys(const std::string& label, const std::set<CScript>& script_pub_keys, const bool have_solving_data, const bool apply_label, const int64_t timestamp) EXCLUSIVE_LOCKS_REQUIRED(cs_wallet);

    CFeeRate m_pay_tx_fee{DEFAULT_PAY_TX_FEE};
    unsigned int m_confirm_target{DEFAULT_TX_CONFIRM_TARGET};
    bool m_spend_zero_conf_change{DEFAULT_SPEND_ZEROCONF_CHANGE};
    bool m_signal_rbf{DEFAULT_WALLET_RBF};
    bool m_allow_fallback_fee{true}; //!< will be false if -fallbackfee=0
    CFeeRate m_min_fee{DEFAULT_TRANSACTION_MINFEE}; //!< Override with -mintxfee
    /**
     * If fee estimation does not have enough data to provide estimates, use this fee instead.
     * Has no effect if not using fee estimation
     * Override with -fallbackfee
     */
    CFeeRate m_fallback_fee{DEFAULT_FALLBACK_FEE};
    CFeeRate m_discard_rate{DEFAULT_DISCARD_FEE};
    OutputType m_default_address_type{DEFAULT_ADDRESS_TYPE};
    OutputType m_default_change_type{DEFAULT_CHANGE_TYPE};
    /** Absolute maximum transaction fee (in satoshis) used by default for the wallet */
    CAmount m_default_max_tx_fee{DEFAULT_TRANSACTION_MAXFEE};

    size_t KeypoolCountExternalKeys() const EXCLUSIVE_LOCKS_REQUIRED(cs_wallet);
    bool TopUpKeyPool(unsigned int kpSize = 0);

    int64_t GetOldestKeyPoolTime() const;

    std::set<std::set<CTxDestination>> GetAddressGroupings() const EXCLUSIVE_LOCKS_REQUIRED(cs_wallet);
    std::map<CTxDestination, CAmount> GetAddressBalances() const;

    std::set<CTxDestination> GetLabelAddresses(const std::string& label) const;

    /**
     * Marks all outputs in each one of the destinations dirty, so their cache is
     * reset and does not return outdated information.
     */
    void MarkDestinationsDirty(const std::set<CTxDestination>& destinations) EXCLUSIVE_LOCKS_REQUIRED(cs_wallet);

    bool GetOnlinePakKey(CPubKey& online_pubkey, std::string& error);
    bool GetNewDestination(const OutputType type, const std::string label, CTxDestination& dest, std::string& error, bool add_blinding_key = false);
    bool GetNewChangeDestination(const OutputType type, CTxDestination& dest, std::string& error, bool add_blinding_key = false);

    isminetype IsMine(const CTxDestination& dest) const;
    isminetype IsMine(const CScript& script) const;
    isminetype IsMine(const CTxIn& txin) const;
    /**
     * Returns amount of debit if the input matches the
     * filter, otherwise returns 0
     */
    CAmountMap GetDebit(const CTxIn& txin, const isminefilter& filter) const;
    isminetype IsMine(const CTxOut& txout) const;
    CAmountMap GetCredit(const CTransaction& tx, const size_t out_index, const isminefilter& filter) const;
    bool IsChange(const CTxOut& txout) const;
    bool IsChange(const CScript& script) const;
    CAmountMap GetChange(const CTxOut& txout) const;
    bool IsMine(const CTransaction& tx) const;
    /** should probably be renamed to IsRelevantToMe */
    bool IsFromMe(const CTransaction& tx) const;
    CAmountMap GetDebit(const CTransaction& tx, const isminefilter& filter) const;
    /** Returns whether all of the inputs match the filter */
    bool IsAllFromMe(const CTransaction& tx, const isminefilter& filter) const;
    CAmountMap GetChange(const CTransaction& tx) const;

    // ELEMENTS:
    CAmountMap GetCredit(const CWalletTx& wtx, const isminefilter& filter) const;
    CAmountMap GetChange(const CWalletTx& wtx) const;

    void chainStateFlushed(const CBlockLocator& loc) override;

    DBErrors LoadWallet(bool& fFirstRunRet);
    DBErrors ZapWalletTx(std::vector<CWalletTx>& vWtx);
    DBErrors ZapSelectTx(std::vector<uint256>& vHashIn, std::vector<uint256>& vHashOut) EXCLUSIVE_LOCKS_REQUIRED(cs_wallet);

    bool SetAddressBook(const CTxDestination& address, const std::string& strName, const std::string& purpose);

    bool DelAddressBook(const CTxDestination& address);

    unsigned int GetKeyPoolSize() const EXCLUSIVE_LOCKS_REQUIRED(cs_wallet);

    //! signify that a particular wallet feature is now used. this may change nWalletVersion and nWalletMaxVersion if those are lower
    void SetMinVersion(enum WalletFeature, WalletBatch* batch_in = nullptr, bool fExplicit = false) override;

    //! change which version we're allowed to upgrade to (note that this does not immediately imply upgrading to that format)
    bool SetMaxVersion(int nVersion);

    //! get the current wallet format (the oldest client version guaranteed to understand this wallet)
    int GetVersion() const { LOCK(cs_wallet); return nWalletVersion; }

    //! Get wallet transactions that conflict with given transaction (spend same outputs)
    std::set<uint256> GetConflicts(const uint256& txid) const EXCLUSIVE_LOCKS_REQUIRED(cs_wallet);

    //! Check if a given transaction has any of its outputs spent by another transaction in the wallet
    bool HasWalletSpend(const uint256& txid) const EXCLUSIVE_LOCKS_REQUIRED(cs_wallet);

    //! Flush wallet (bitdb flush)
    void Flush(bool shutdown=false);

    /** Wallet is about to be unloaded */
    boost::signals2::signal<void ()> NotifyUnload;

    /**
     * Address book entry changed.
     * @note called with lock cs_wallet held.
     */
    boost::signals2::signal<void (CWallet *wallet, const CTxDestination
            &address, const std::string &label, bool isMine,
            const std::string &purpose,
            ChangeType status)> NotifyAddressBookChanged;

    /**
     * Wallet transaction added, removed or updated.
     * @note called with lock cs_wallet held.
     */
    boost::signals2::signal<void (CWallet *wallet, const uint256 &hashTx,
            ChangeType status)> NotifyTransactionChanged;

    /** Show progress e.g. for rescan */
    boost::signals2::signal<void (const std::string &title, int nProgress)> ShowProgress;

    /** Watch-only address added */
    boost::signals2::signal<void (bool fHaveWatchOnly)> NotifyWatchonlyChanged;

    /** Keypool has new keys */
    boost::signals2::signal<void ()> NotifyCanGetAddressesChanged;

    /**
     * Wallet status (encrypted, locked) changed.
     * Note: Called without locks held.
     */
    boost::signals2::signal<void (CWallet* wallet)> NotifyStatusChanged;

    /** Inquire whether this wallet broadcasts transactions. */
    bool GetBroadcastTransactions() const { return fBroadcastTransactions; }
    /** Set whether this wallet broadcasts transactions. */
    void SetBroadcastTransactions(bool broadcast) { fBroadcastTransactions = broadcast; }

    /** Return whether transaction can be abandoned */
    bool TransactionCanBeAbandoned(const uint256& hashTx) const;

    /* Mark a transaction (and it in-wallet descendants) as abandoned so its inputs may be respent. */
    bool AbandonTransaction(const uint256& hashTx);

    /** Mark a transaction as replaced by another transaction (e.g., BIP 125). */
    bool MarkReplaced(const uint256& originalHash, const uint256& newHash);

    //! Verify wallet naming and perform salvage on the wallet if required
    static bool Verify(interfaces::Chain& chain, const WalletLocation& location, bool salvage_wallet, std::string& error_string, std::vector<std::string>& warnings);

    /* Initializes the wallet, returns a new CWallet instance or a null pointer in case of an error */
    static std::shared_ptr<CWallet> CreateWalletFromFile(interfaces::Chain& chain, const WalletLocation& location, std::string& error, std::vector<std::string>& warnings, uint64_t wallet_creation_flags = 0);

    /**
     * Wallet post-init setup
     * Gives the wallet a chance to register repetitive tasks and complete post-init tasks
     */
    void postInitProcess();

    bool BackupWallet(const std::string& strDest) const;

    /* Returns true if HD is enabled */
    bool IsHDEnabled() const;

    /* Returns true if the wallet can give out new addresses. This means it has keys in the keypool or can generate new keys */
    bool CanGetAddresses(bool internal = false) const;

    /**
     * Blocks until the wallet state is up-to-date to /at least/ the current
     * chain at the time this function is entered
     * Obviously holding cs_main/cs_wallet when going into this call may cause
     * deadlock
     */
    void BlockUntilSyncedToCurrentChain() const LOCKS_EXCLUDED(cs_main, cs_wallet);

    /** set a single wallet flag */
    void SetWalletFlag(uint64_t flags);

    /** Unsets a single wallet flag */
    void UnsetWalletFlag(uint64_t flag);

    /** check if a certain wallet flag is set */
    bool IsWalletFlagSet(uint64_t flag) const override;

    /** overwrite all flags by the given uint64_t
       returns false if unknown, non-tolerable flags are present */
    bool SetWalletFlags(uint64_t overwriteFlags, bool memOnly);

    /** Determine if we are a legacy wallet */
    bool IsLegacy() const;

    /** Returns a bracketed wallet name for displaying in logs, will return [default wallet] if the wallet has no name */
    const std::string GetDisplayName() const override {
        std::string wallet_name = GetName().length() == 0 ? "default wallet" : GetName();
        return strprintf("[%s]", wallet_name);
    };

    /** Prepends the wallet name in logging output to ease debugging in multi-wallet use cases */
    template<typename... Params>
    void WalletLogPrintf(std::string fmt, Params... parameters) const {
        LogPrintf(("%s " + fmt).c_str(), GetDisplayName(), parameters...);
    };

    /** Upgrade the wallet */
    bool UpgradeWallet(int version, std::string& error, std::vector<std::string>& warnings);

    //! Returns all unique ScriptPubKeyMans in m_internal_spk_managers and m_external_spk_managers
    std::set<ScriptPubKeyMan*> GetActiveScriptPubKeyMans() const;

    //! Returns all unique ScriptPubKeyMans
    std::set<ScriptPubKeyMan*> GetAllScriptPubKeyMans() const;

    //! Get the ScriptPubKeyMan for the given OutputType and internal/external chain.
    ScriptPubKeyMan* GetScriptPubKeyMan(const OutputType& type, bool internal) const;

    //! Get the ScriptPubKeyMan for a script
    ScriptPubKeyMan* GetScriptPubKeyMan(const CScript& script) const;
    //! Get the ScriptPubKeyMan by id
    ScriptPubKeyMan* GetScriptPubKeyMan(const uint256& id) const;

    //! Get all of the ScriptPubKeyMans for a script given additional information in sigdata (populated by e.g. a psbt)
    std::set<ScriptPubKeyMan*> GetScriptPubKeyMans(const CScript& script, SignatureData& sigdata) const;

    //! Get the SigningProvider for a script
    std::unique_ptr<SigningProvider> GetSolvingProvider(const CScript& script) const;
    std::unique_ptr<SigningProvider> GetSolvingProvider(const CScript& script, SignatureData& sigdata) const;

    //! Get the LegacyScriptPubKeyMan which is used for all types, internal, and external.
    LegacyScriptPubKeyMan* GetLegacyScriptPubKeyMan() const;
    LegacyScriptPubKeyMan* GetOrCreateLegacyScriptPubKeyMan();

    //! Make a LegacyScriptPubKeyMan and set it for all types, internal, and external.
    void SetupLegacyScriptPubKeyMan();

    const CKeyingMaterial& GetEncryptionKey() const override;
    bool HasEncryptionKeys() const override;

    /** Get last block processed height */
    int GetLastBlockHeight() const EXCLUSIVE_LOCKS_REQUIRED(cs_wallet)
    {
        AssertLockHeld(cs_wallet);
        assert(m_last_block_processed_height >= 0);
        return m_last_block_processed_height;
    };
    uint256 GetLastBlockHash() const EXCLUSIVE_LOCKS_REQUIRED(cs_wallet)
    {
        AssertLockHeld(cs_wallet);
        assert(m_last_block_processed_height >= 0);
        return m_last_block_processed;
    }
    /** Set last block processed height, currently only use in unit test */
    void SetLastBlockProcessed(int block_height, uint256 block_hash) EXCLUSIVE_LOCKS_REQUIRED(cs_wallet)
    {
        AssertLockHeld(cs_wallet);
        m_last_block_processed_height = block_height;
        m_last_block_processed = block_hash;
    };

    //! Connect the signals from ScriptPubKeyMans to the signals in CWallet
    void ConnectScriptPubKeyManNotifiers();

    //! Instantiate a descriptor ScriptPubKeyMan from the WalletDescriptor and load it
    void LoadDescriptorScriptPubKeyMan(uint256 id, WalletDescriptor& desc);

    //! Sets the active ScriptPubKeyMan for the specified type and internal
    //! @param[in] id The unique id for the ScriptPubKeyMan
    //! @param[in] type The OutputType this ScriptPubKeyMan provides addresses for
    //! @param[in] internal Whether this ScriptPubKeyMan provides change addresses
    //! @param[in] memonly Whether to record this update to the database. Set to true for wallet loading, normally false when actually updating the wallet.
    void SetActiveScriptPubKeyMan(uint256 id, OutputType type, bool internal, bool memonly = false);

    //! Create new DescriptorScriptPubKeyMans and add them to the wallet
    void SetupDescriptorScriptPubKeyMans();

    //! Return the DescriptorScriptPubKeyMan for a WalletDescriptor if it is already in the wallet
    DescriptorScriptPubKeyMan* GetDescriptorScriptPubKeyMan(const WalletDescriptor& desc) const;

    //! Add a descriptor to the wallet, return a ScriptPubKeyMan & associated output type
    ScriptPubKeyMan* AddWalletDescriptor(WalletDescriptor& desc, const FlatSigningProvider& signing_provider, const std::string& label);

    //
    // ELEMENTS

    //! Setters for online/offline pubkey pairs for PAK
    bool SetOnlinePubKey(const CPubKey& online_key_in);
    bool SetOfflineCounter(int counter);
    bool SetOfflineDescriptor(const std::string& offline_desc_in);
    bool SetOfflineXPubKey(const CExtPubKey& offline_xpub_in);

    void ComputeBlindingData(const CConfidentialValue& conf_value, const CConfidentialAsset& conf_asset, const CConfidentialNonce& nonce, const CScript& scriptPubKey, const std::vector<unsigned char>& vchRangeproof, CAmount& value, CPubKey& blinding_pubkey, uint256& value_factor, CAsset& asset, uint256& asset_factor) const;

    // First looks in imported blinding key store, then derives on its own
    CKey GetBlindingKey(const CScript* script) const;
    // Pubkey accessor for GetBlindingKey
    CPubKey GetBlindingPubKey(const CScript& script) const;

    bool LoadSpecificBlindingKey(const CScriptID& scriptid, const uint256& key);
    bool AddSpecificBlindingKey(const CScriptID& scriptid, const uint256& key);
    bool SetMasterBlindingKey(const uint256& key);

    /// Returns a map of entropy to the respective pair of reissuance token and issuance asset.
    std::map<uint256, std::pair<CAsset, CAsset> > GetReissuanceTokenTypes() const;

    // END ELEMENTS
    //
};

/**
 * Called periodically by the schedule thread. Prompts individual wallets to resend
 * their transactions. Actual rebroadcast schedule is managed by the wallets themselves.
 */
void MaybeResendWalletTxs();

/** RAII object to check and reserve a wallet rescan */
class WalletRescanReserver
{
private:
    CWallet& m_wallet;
    bool m_could_reserve;
public:
    explicit WalletRescanReserver(CWallet& w) : m_wallet(w), m_could_reserve(false) {}

    bool reserve()
    {
        assert(!m_could_reserve);
        std::lock_guard<std::mutex> lock(m_wallet.mutexScanning);
        if (m_wallet.fScanningWallet) {
            return false;
        }
        m_wallet.m_scanning_start = GetTimeMillis();
        m_wallet.m_scanning_progress = 0;
        m_wallet.fScanningWallet = true;
        m_could_reserve = true;
        return true;
    }

    bool isReserved() const
    {
        return (m_could_reserve && m_wallet.fScanningWallet);
    }

    ~WalletRescanReserver()
    {
        std::lock_guard<std::mutex> lock(m_wallet.mutexScanning);
        if (m_could_reserve) {
            m_wallet.fScanningWallet = false;
        }
    }
};

// Calculate the size of the transaction assuming all signatures are max size
// Use DummySignatureCreator, which inserts 71 byte signatures everywhere.
int64_t CalculateMaximumSignedTxSize(const CTransaction &tx, const CWallet *wallet, const CCoinControl* coin_control = nullptr) EXCLUSIVE_LOCKS_REQUIRED(wallet->cs_wallet);
int64_t CalculateMaximumSignedTxSize(const CTransaction &tx, const CWallet *wallet, const std::vector<CTxOut>& txouts, const CCoinControl* coin_control = nullptr);
#endif // BITCOIN_WALLET_WALLET_H<|MERGE_RESOLUTION|>--- conflicted
+++ resolved
@@ -918,11 +918,7 @@
     /**
      * populate vCoins with vector of available COutputs.
      */
-<<<<<<< HEAD
-    void AvailableCoins(interfaces::Chain::Lock& locked_chain, std::vector<COutput>& vCoins, bool fOnlySafe=true, const CCoinControl *coinControl = nullptr, const CAmount& nMinimumAmount = 1, const CAmount& nMaximumAmount = MAX_MONEY, const CAmount& nMinimumSumAmount = MAX_MONEY, const uint64_t nMaximumCount = 0, const CAsset* = nullptr) const EXCLUSIVE_LOCKS_REQUIRED(cs_wallet);
-=======
-    void AvailableCoins(std::vector<COutput>& vCoins, bool fOnlySafe = true, const CCoinControl* coinControl = nullptr, const CAmount& nMinimumAmount = 1, const CAmount& nMaximumAmount = MAX_MONEY, const CAmount& nMinimumSumAmount = MAX_MONEY, const uint64_t nMaximumCount = 0) const EXCLUSIVE_LOCKS_REQUIRED(cs_wallet);
->>>>>>> 608359b0
+    void AvailableCoins(std::vector<COutput>& vCoins, bool fOnlySafe=true, const CCoinControl *coinControl = nullptr, const CAmount& nMinimumAmount = 1, const CAmount& nMaximumAmount = MAX_MONEY, const CAmount& nMinimumSumAmount = MAX_MONEY, const uint64_t nMaximumCount = 0, const CAsset* = nullptr) const EXCLUSIVE_LOCKS_REQUIRED(cs_wallet);
 
     /**
      * Return list of available coins and locked coins grouped by non-change output address.
@@ -1083,12 +1079,8 @@
      * selected by SelectCoins(); Also create the change output, when needed
      * @note passing nChangePosInOut as -1 will result in setting a random position
      */
-<<<<<<< HEAD
-    bool CreateTransaction(interfaces::Chain::Lock& locked_chain, const std::vector<CRecipient>& vecSend, CTransactionRef& tx, CAmount& nFeeRet, int& nChangePosInOut,
+    bool CreateTransaction(const std::vector<CRecipient>& vecSend, CTransactionRef& tx, CAmount& nFeeRet, int& nChangePosInOut,
                            std::string& strFailReason, const CCoinControl& coin_control, bool sign = true, BlindDetails* blind_details = nullptr, const IssuanceDetails* issuance_details = nullptr);
-=======
-    bool CreateTransaction(const std::vector<CRecipient>& vecSend, CTransactionRef& tx, CAmount& nFeeRet, int& nChangePosInOut, std::string& strFailReason, const CCoinControl& coin_control, bool sign = true);
->>>>>>> 608359b0
     /**
      * Submit the transaction to the node's mempool and then relay to peers.
      * Should be called after CreateTransaction unless you want to abort
