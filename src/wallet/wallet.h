--- conflicted
+++ resolved
@@ -1404,8 +1404,7 @@
     DescriptorScriptPubKeyMan* GetDescriptorScriptPubKeyMan(const WalletDescriptor& desc) const;
 
     //! Add a descriptor to the wallet, return a ScriptPubKeyMan & associated output type
-<<<<<<< HEAD
-    ScriptPubKeyMan* AddWalletDescriptor(WalletDescriptor& desc, const FlatSigningProvider& signing_provider, const std::string& label);
+    ScriptPubKeyMan* AddWalletDescriptor(WalletDescriptor& desc, const FlatSigningProvider& signing_provider, const std::string& label, bool internal);
 
     //
     // ELEMENTS
@@ -1432,9 +1431,6 @@
 
     // END ELEMENTS
     //
-=======
-    ScriptPubKeyMan* AddWalletDescriptor(WalletDescriptor& desc, const FlatSigningProvider& signing_provider, const std::string& label, bool internal);
->>>>>>> 663fd92b
 };
 
 /**
