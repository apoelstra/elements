// Copyright (c) 2009-2010 Satoshi Nakamoto
// Copyright (c) 2009-2018 The Bitcoin Core developers
// Distributed under the MIT software license, see the accompanying
// file COPYING or http://www.opensource.org/licenses/mit-license.php.

#ifndef BITCOIN_WALLET_WALLET_H
#define BITCOIN_WALLET_WALLET_H

#include <amount.h>
#include <outputtype.h>
#include <policy/feerate.h>
#include <streams.h>
#include <tinyformat.h>
#include <ui_interface.h>
#include <utilstrencodings.h>
#include <validationinterface.h>
#include <script/ismine.h>
#include <script/sign.h>
#include <util.h>
#include <wallet/crypter.h>
#include <wallet/coinselection.h>
#include <wallet/walletdb.h>
#include <wallet/rpcwallet.h>

#include <algorithm>
#include <atomic>
#include <map>
#include <memory>
#include <set>
#include <stdexcept>
#include <stdint.h>
#include <string>
#include <utility>
#include <vector>

bool AddWallet(const std::shared_ptr<CWallet>& wallet);
bool RemoveWallet(const std::shared_ptr<CWallet>& wallet);
bool HasWallets();
std::vector<std::shared_ptr<CWallet>> GetWallets();
std::shared_ptr<CWallet> GetWallet(const std::string& name);

//! Default for -keypool
static const unsigned int DEFAULT_KEYPOOL_SIZE = 1000;
//! -paytxfee default
constexpr CAmount DEFAULT_PAY_TX_FEE = 0;
//! -fallbackfee default
static const CAmount DEFAULT_FALLBACK_FEE = 20000;
//! -discardfee default
static const CAmount DEFAULT_DISCARD_FEE = 10000;
//! -mintxfee default
static const CAmount DEFAULT_TRANSACTION_MINFEE = 1000;
//! minimum recommended increment for BIP 125 replacement txs
static const CAmount WALLET_INCREMENTAL_RELAY_FEE = 5000;
//! Default for -spendzeroconfchange
static const bool DEFAULT_SPEND_ZEROCONF_CHANGE = true;
//! Default for -walletrejectlongchains
static const bool DEFAULT_WALLET_REJECT_LONG_CHAINS = false;
//! Default for -avoidpartialspends
static const bool DEFAULT_AVOIDPARTIALSPENDS = false;
//! -txconfirmtarget default
static const unsigned int DEFAULT_TX_CONFIRM_TARGET = 6;
//! -walletrbf default
static const bool DEFAULT_WALLET_RBF = true;
static const bool DEFAULT_WALLETBROADCAST = true;
static const bool DEFAULT_DISABLE_WALLET = false;

class CBlockIndex;
class CCoinControl;
class COutput;
class CReserveKey;
class CScript;
class CTxMemPool;
class CBlockPolicyEstimator;
class CWalletTx;
struct FeeCalculation;
enum class FeeEstimateMode;

/** (client) version numbers for particular wallet features */
enum WalletFeature
{
    FEATURE_BASE = 10500, // the earliest version new wallets supports (only useful for getwalletinfo's clientversion output)

    FEATURE_WALLETCRYPT = 40000, // wallet encryption
    FEATURE_COMPRPUBKEY = 60000, // compressed public keys

    FEATURE_HD = 130000, // Hierarchical key derivation after BIP32 (HD Wallet)

    FEATURE_HD_SPLIT = 139900, // Wallet with HD chain split (change outputs will use m/0'/1'/k)

    FEATURE_NO_DEFAULT_KEY = 159900, // Wallet without a default key written

    FEATURE_PRE_SPLIT_KEYPOOL = 169900, // Upgraded to HD SPLIT and can have a pre-split keypool

    FEATURE_LATEST = FEATURE_PRE_SPLIT_KEYPOOL
};

//! Default for -addresstype
constexpr OutputType DEFAULT_ADDRESS_TYPE{OutputType::P2SH_SEGWIT};

//! Default for -changetype
constexpr OutputType DEFAULT_CHANGE_TYPE{OutputType::CHANGE_AUTO};

enum WalletFlags : uint64_t {
    // wallet flags in the upper section (> 1 << 31) will lead to not opening the wallet if flag is unknown
    // unknown wallet flags in the lower section <= (1 << 31) will be tolerated

    // will enforce the rule that the wallet can't contain any private keys (only watch-only/pubkeys)
    WALLET_FLAG_DISABLE_PRIVATE_KEYS = (1ULL << 32),
};

static constexpr uint64_t g_known_wallet_flags = WALLET_FLAG_DISABLE_PRIVATE_KEYS;

/** A key pool entry */
class CKeyPool
{
public:
    int64_t nTime;
    CPubKey vchPubKey;
    bool fInternal; // for change outputs
    bool m_pre_split; // For keys generated before keypool split upgrade

    CKeyPool();
    CKeyPool(const CPubKey& vchPubKeyIn, bool internalIn);

    ADD_SERIALIZE_METHODS;

    template <typename Stream, typename Operation>
    inline void SerializationOp(Stream& s, Operation ser_action) {
        int nVersion = s.GetVersion();
        if (!(s.GetType() & SER_GETHASH))
            READWRITE(nVersion);
        READWRITE(nTime);
        READWRITE(vchPubKey);
        if (ser_action.ForRead()) {
            try {
                READWRITE(fInternal);
            }
            catch (std::ios_base::failure&) {
                /* flag as external address if we can't read the internal boolean
                   (this will be the case for any wallet before the HD chain split version) */
                fInternal = false;
            }
            try {
                READWRITE(m_pre_split);
            }
            catch (std::ios_base::failure&) {
                /* flag as postsplit address if we can't read the m_pre_split boolean
                   (this will be the case for any wallet that upgrades to HD chain split)*/
                m_pre_split = false;
            }
        }
        else {
            READWRITE(fInternal);
            READWRITE(m_pre_split);
        }
    }
};

/** Address book data */
class CAddressBookData
{
public:
    std::string name;
    std::string purpose;

    CAddressBookData() : purpose("unknown") {}

    typedef std::map<std::string, std::string> StringMap;
    StringMap destdata;
};

struct CRecipient
{
    CScript scriptPubKey;
    CAmount nAmount;
    bool fSubtractFeeFromAmount;
};

typedef std::map<std::string, std::string> mapValue_t;


static inline void ReadOrderPos(int64_t& nOrderPos, mapValue_t& mapValue)
{
    if (!mapValue.count("n"))
    {
        nOrderPos = -1; // TODO: calculate elsewhere
        return;
    }
    nOrderPos = atoi64(mapValue["n"].c_str());
}


static inline void WriteOrderPos(const int64_t& nOrderPos, mapValue_t& mapValue)
{
    if (nOrderPos == -1)
        return;
    mapValue["n"] = i64tostr(nOrderPos);
}

struct COutputEntry
{
    CTxDestination destination;
    CAmount amount;
    int vout;
};

/** A transaction with a merkle branch linking it to the block chain. */
class CMerkleTx
{
private:
  /** Constant used in hashBlock to indicate tx has been abandoned */
    static const uint256 ABANDON_HASH;

public:
    CTransactionRef tx;
    uint256 hashBlock;

    /* An nIndex == -1 means that hashBlock (in nonzero) refers to the earliest
     * block in the chain we know this or any in-wallet dependency conflicts
     * with. Older clients interpret nIndex == -1 as unconfirmed for backward
     * compatibility.
     */
    int nIndex;

    CMerkleTx()
    {
        SetTx(MakeTransactionRef());
        Init();
    }

    explicit CMerkleTx(CTransactionRef arg)
    {
        SetTx(std::move(arg));
        Init();
    }

    void Init()
    {
        hashBlock = uint256();
        nIndex = -1;
    }

    void SetTx(CTransactionRef arg)
    {
        tx = std::move(arg);
    }

    ADD_SERIALIZE_METHODS;

    template <typename Stream, typename Operation>
    inline void SerializationOp(Stream& s, Operation ser_action) {
        std::vector<uint256> vMerkleBranch; // For compatibility with older versions.
        READWRITE(tx);
        READWRITE(hashBlock);
        READWRITE(vMerkleBranch);
        READWRITE(nIndex);
    }

    void SetMerkleBranch(const CBlockIndex* pIndex, int posInBlock);

    /**
     * Return depth of transaction in blockchain:
     * <0  : conflicts with a transaction this deep in the blockchain
     *  0  : in memory pool, waiting to be included in a block
     * >=1 : this many blocks deep in the main chain
     */
    int GetDepthInMainChain() const EXCLUSIVE_LOCKS_REQUIRED(cs_main);
    bool IsInMainChain() const EXCLUSIVE_LOCKS_REQUIRED(cs_main) { return GetDepthInMainChain() > 0; }

    /**
     * @return number of blocks to maturity for this transaction:
     *  0 : is not a coinbase transaction, or is a mature coinbase transaction
     * >0 : is a coinbase transaction which matures in this many blocks
     */
    int GetBlocksToMaturity() const EXCLUSIVE_LOCKS_REQUIRED(cs_main);
    bool hashUnset() const { return (hashBlock.IsNull() || hashBlock == ABANDON_HASH); }
    bool isAbandoned() const { return (hashBlock == ABANDON_HASH); }
    void setAbandoned() { hashBlock = ABANDON_HASH; }

    const uint256& GetHash() const { return tx->GetHash(); }
    bool IsCoinBase() const { return tx->IsCoinBase(); }
    bool IsImmatureCoinBase() const EXCLUSIVE_LOCKS_REQUIRED(cs_main);
};

//Get the marginal bytes of spending the specified output
int CalculateMaximumSignedInputSize(const CTxOut& txout, const CWallet* pwallet, bool use_max_sig = false);

/**
 * A transaction with a bunch of additional info that only the owner cares about.
 * It includes any unrecorded transactions needed to link it back to the block chain.
 */
class CWalletTx : public CMerkleTx
{
private:
    const CWallet* pwallet;

public:
    /**
     * Key/value map with information about the transaction.
     *
     * The following keys can be read and written through the map and are
     * serialized in the wallet database:
     *
     *     "comment", "to"   - comment strings provided to sendtoaddress,
     *                         and sendmany wallet RPCs
     *     "replaces_txid"   - txid (as HexStr) of transaction replaced by
     *                         bumpfee on transaction created by bumpfee
     *     "replaced_by_txid" - txid (as HexStr) of transaction created by
     *                         bumpfee on transaction replaced by bumpfee
     *     "from", "message" - obsolete fields that could be set in UI prior to
     *                         2011 (removed in commit 4d9b223)
     *
     * The following keys are serialized in the wallet database, but shouldn't
     * be read or written through the map (they will be temporarily added and
     * removed from the map during serialization):
     *
     *     "fromaccount"     - serialized strFromAccount value
     *     "n"               - serialized nOrderPos value
     *     "timesmart"       - serialized nTimeSmart value
     *     "spent"           - serialized vfSpent value that existed prior to
     *                         2014 (removed in commit 93a18a3)
     */
    mapValue_t mapValue;
    std::vector<std::pair<std::string, std::string> > vOrderForm;
    unsigned int fTimeReceivedIsTxTime;
    unsigned int nTimeReceived; //!< time received by this node
    /**
     * Stable timestamp that never changes, and reflects the order a transaction
     * was added to the wallet. Timestamp is based on the block time for a
     * transaction added as part of a block, or else the time when the
     * transaction was received if it wasn't part of a block, with the timestamp
     * adjusted in both cases so timestamp order matches the order transactions
     * were added to the wallet. More details can be found in
     * CWallet::ComputeTimeSmart().
     */
    unsigned int nTimeSmart;
    /**
     * From me flag is set to 1 for transactions that were created by the wallet
     * on this bitcoin node, and set to 0 for transactions that were created
     * externally and came in through the network or sendrawtransaction RPC.
     */
    char fFromMe;
    int64_t nOrderPos; //!< position in ordered transaction list
    std::multimap<int64_t, CWalletTx*>::const_iterator m_it_wtxOrdered;

    // memory only
    mutable bool fDebitCached;
    mutable bool fCreditCached;
    mutable bool fImmatureCreditCached;
    mutable bool fAvailableCreditCached;
    mutable bool fWatchDebitCached;
    mutable bool fWatchCreditCached;
    mutable bool fImmatureWatchCreditCached;
    mutable bool fAvailableWatchCreditCached;
    mutable bool fChangeCached;
    mutable bool fInMempool;
    mutable CAmount nDebitCached;
    mutable CAmount nCreditCached;
    mutable CAmount nImmatureCreditCached;
    mutable CAmount nAvailableCreditCached;
    mutable CAmount nWatchDebitCached;
    mutable CAmount nWatchCreditCached;
    mutable CAmount nImmatureWatchCreditCached;
    mutable CAmount nAvailableWatchCreditCached;
    mutable CAmount nChangeCached;

    CWalletTx(const CWallet* pwalletIn, CTransactionRef arg) : CMerkleTx(std::move(arg))
    {
        Init(pwalletIn);
    }

    void Init(const CWallet* pwalletIn)
    {
        pwallet = pwalletIn;
        mapValue.clear();
        vOrderForm.clear();
        fTimeReceivedIsTxTime = false;
        nTimeReceived = 0;
        nTimeSmart = 0;
        fFromMe = false;
        fDebitCached = false;
        fCreditCached = false;
        fImmatureCreditCached = false;
        fAvailableCreditCached = false;
        fWatchDebitCached = false;
        fWatchCreditCached = false;
        fImmatureWatchCreditCached = false;
        fAvailableWatchCreditCached = false;
        fChangeCached = false;
        fInMempool = false;
        nDebitCached = 0;
        nCreditCached = 0;
        nImmatureCreditCached = 0;
        nAvailableCreditCached = 0;
        nWatchDebitCached = 0;
        nWatchCreditCached = 0;
        nAvailableWatchCreditCached = 0;
        nImmatureWatchCreditCached = 0;
        nChangeCached = 0;
        nOrderPos = -1;
    }

    template<typename Stream>
    void Serialize(Stream& s) const
    {
        char fSpent = false;
        mapValue_t mapValueCopy = mapValue;

        mapValueCopy["fromaccount"] = "";
        WriteOrderPos(nOrderPos, mapValueCopy);
        if (nTimeSmart) {
            mapValueCopy["timesmart"] = strprintf("%u", nTimeSmart);
        }

        s << static_cast<const CMerkleTx&>(*this);
        std::vector<CMerkleTx> vUnused; //!< Used to be vtxPrev
        s << vUnused << mapValueCopy << vOrderForm << fTimeReceivedIsTxTime << nTimeReceived << fFromMe << fSpent;
    }

    template<typename Stream>
    void Unserialize(Stream& s)
    {
        Init(nullptr);
        char fSpent;

        s >> static_cast<CMerkleTx&>(*this);
        std::vector<CMerkleTx> vUnused; //!< Used to be vtxPrev
        s >> vUnused >> mapValue >> vOrderForm >> fTimeReceivedIsTxTime >> nTimeReceived >> fFromMe >> fSpent;

        ReadOrderPos(nOrderPos, mapValue);
        nTimeSmart = mapValue.count("timesmart") ? (unsigned int)atoi64(mapValue["timesmart"]) : 0;

        mapValue.erase("fromaccount");
        mapValue.erase("spent");
        mapValue.erase("n");
        mapValue.erase("timesmart");
    }

    //! make sure balances are recalculated
    void MarkDirty()
    {
        fCreditCached = false;
        fAvailableCreditCached = false;
        fImmatureCreditCached = false;
        fWatchDebitCached = false;
        fWatchCreditCached = false;
        fAvailableWatchCreditCached = false;
        fImmatureWatchCreditCached = false;
        fDebitCached = false;
        fChangeCached = false;
    }

    void BindWallet(CWallet *pwalletIn)
    {
        pwallet = pwalletIn;
        MarkDirty();
    }

    //! filter decides which addresses will count towards the debit
    CAmount GetDebit(const isminefilter& filter) const;
    CAmount GetCredit(const isminefilter& filter) const EXCLUSIVE_LOCKS_REQUIRED(cs_main);
    CAmount GetImmatureCredit(bool fUseCache=true) const EXCLUSIVE_LOCKS_REQUIRED(cs_main);
    CAmount GetAvailableCredit(bool fUseCache=true, const isminefilter& filter=ISMINE_SPENDABLE) const EXCLUSIVE_LOCKS_REQUIRED(cs_main);
    CAmount GetImmatureWatchOnlyCredit(const bool fUseCache=true) const EXCLUSIVE_LOCKS_REQUIRED(cs_main);
    CAmount GetChange() const;

    // Get the marginal bytes if spending the specified output from this transaction
    int GetSpendSize(unsigned int out, bool use_max_sig = false) const
    {
        return CalculateMaximumSignedInputSize(tx->vout[out], pwallet, use_max_sig);
    }

    void GetAmounts(std::list<COutputEntry>& listReceived,
                    std::list<COutputEntry>& listSent, CAmount& nFee, const isminefilter& filter) const;

    bool IsFromMe(const isminefilter& filter) const
    {
        return (GetDebit(filter) > 0);
    }

    // True if only scriptSigs are different
    bool IsEquivalentTo(const CWalletTx& tx) const;

    bool InMempool() const;
    bool IsTrusted() const EXCLUSIVE_LOCKS_REQUIRED(cs_main);

    int64_t GetTxTime() const;

    // RelayWalletTransaction may only be called if fBroadcastTransactions!
    bool RelayWalletTransaction(CConnman* connman) EXCLUSIVE_LOCKS_REQUIRED(cs_main);

    /** Pass this transaction to the mempool. Fails if absolute fee exceeds absurd fee. */
    bool AcceptToMemoryPool(const CAmount& nAbsurdFee, CValidationState& state) EXCLUSIVE_LOCKS_REQUIRED(cs_main);

    std::set<uint256> GetConflicts() const;
};

class COutput
{
public:
    const CWalletTx *tx;
    int i;
    int nDepth;

    /** Pre-computed estimated size of this output as a fully-signed input in a transaction. Can be -1 if it could not be calculated */
    int nInputBytes;

    /** Whether we have the private keys to spend this output */
    bool fSpendable;

    /** Whether we know how to spend this output, ignoring the lack of keys */
    bool fSolvable;

    /** Whether to use the maximum sized, 72 byte signature when calculating the size of the input spend. This should only be set when watch-only outputs are allowed */
    bool use_max_sig;

    /**
     * Whether this output is considered safe to spend. Unconfirmed transactions
     * from outside keys and unconfirmed replacement transactions are considered
     * unsafe and will not be used to fund new spending transactions.
     */
    bool fSafe;

    COutput(const CWalletTx *txIn, int iIn, int nDepthIn, bool fSpendableIn, bool fSolvableIn, bool fSafeIn, bool use_max_sig_in = false)
    {
        tx = txIn; i = iIn; nDepth = nDepthIn; fSpendable = fSpendableIn; fSolvable = fSolvableIn; fSafe = fSafeIn; nInputBytes = -1; use_max_sig = use_max_sig_in;
        // If known and signable by the given wallet, compute nInputBytes
        // Failure will keep this value -1
        if (fSpendable && tx) {
            nInputBytes = tx->GetSpendSize(i, use_max_sig);
        }
    }

    std::string ToString() const;

    inline CInputCoin GetInputCoin() const
    {
        return CInputCoin(tx->tx, i, nInputBytes);
    }
};

/** Private key that includes an expiration date in case it never gets used. */
class CWalletKey
{
public:
    CPrivKey vchPrivKey;
    int64_t nTimeCreated;
    int64_t nTimeExpires;
    std::string strComment;
    //! todo: add something to note what created it (user, getnewaddress, change)
    //!   maybe should have a map<string, string> property map

    explicit CWalletKey(int64_t nExpires=0);

    ADD_SERIALIZE_METHODS;

    template <typename Stream, typename Operation>
    inline void SerializationOp(Stream& s, Operation ser_action) {
        int nVersion = s.GetVersion();
        if (!(s.GetType() & SER_GETHASH))
            READWRITE(nVersion);
        READWRITE(vchPrivKey);
        READWRITE(nTimeCreated);
        READWRITE(nTimeExpires);
        READWRITE(LIMITED_STRING(strComment, 65536));
    }
};

struct CoinSelectionParams
{
    bool use_bnb = true;
    size_t change_output_size = 0;
    size_t change_spend_size = 0;
    CFeeRate effective_fee = CFeeRate(0);
    size_t tx_noinputs_size = 0;

    CoinSelectionParams(bool use_bnb, size_t change_output_size, size_t change_spend_size, CFeeRate effective_fee, size_t tx_noinputs_size) : use_bnb(use_bnb), change_output_size(change_output_size), change_spend_size(change_spend_size), effective_fee(effective_fee), tx_noinputs_size(tx_noinputs_size) {}
    CoinSelectionParams() {}
};

class WalletRescanReserver; //forward declarations for ScanForWalletTransactions/RescanFromTime
/**
 * A CWallet is an extension of a keystore, which also maintains a set of transactions and balances,
 * and provides the ability to create new transactions.
 */
class CWallet final : public CCryptoKeyStore, public CValidationInterface
{
private:
    std::atomic<bool> fAbortRescan{false};
    std::atomic<bool> fScanningWallet{false}; // controlled by WalletRescanReserver
    std::mutex mutexScanning;
    friend class WalletRescanReserver;

    WalletBatch *encrypted_batch = nullptr;

    //! the current wallet version: clients below this version are not able to load the wallet
    int nWalletVersion = FEATURE_BASE;

    //! the maximum wallet format version: memory-only variable that specifies to what version this wallet may be upgraded
    int nWalletMaxVersion = FEATURE_BASE;

    int64_t nNextResend = 0;
    int64_t nLastResend = 0;
    bool fBroadcastTransactions = false;

    /**
     * Used to keep track of spent outpoints, and
     * detect and report conflicts (double-spends or
     * mutated transactions where the mutant gets mined).
     */
    typedef std::multimap<COutPoint, uint256> TxSpends;
    TxSpends mapTxSpends;
    void AddToSpends(const COutPoint& outpoint, const uint256& wtxid);
    void AddToSpends(const uint256& wtxid);

    /**
     * Add a transaction to the wallet, or update it.  pIndex and posInBlock should
     * be set when the transaction was known to be included in a block.  When
     * pIndex == nullptr, then wallet state is not updated in AddToWallet, but
     * notifications happen and cached balances are marked dirty.
     *
     * If fUpdate is true, existing transactions will be updated.
     * TODO: One exception to this is that the abandoned state is cleared under the
     * assumption that any further notification of a transaction that was considered
     * abandoned is an indication that it is not safe to be considered abandoned.
     * Abandoned state should probably be more carefully tracked via different
     * posInBlock signals or by checking mempool presence when necessary.
     */
    bool AddToWalletIfInvolvingMe(const CTransactionRef& tx, const CBlockIndex* pIndex, int posInBlock, bool fUpdate) EXCLUSIVE_LOCKS_REQUIRED(cs_wallet);

    /* Mark a transaction (and its in-wallet descendants) as conflicting with a particular block. */
    void MarkConflicted(const uint256& hashBlock, const uint256& hashTx);

    /* Mark a transaction's inputs dirty, thus forcing the outputs to be recomputed */
    void MarkInputsDirty(const CTransactionRef& tx);

    void SyncMetaData(std::pair<TxSpends::iterator, TxSpends::iterator>);

    /* Used by TransactionAddedToMemorypool/BlockConnected/Disconnected/ScanForWalletTransactions.
     * Should be called with pindexBlock and posInBlock if this is for a transaction that is included in a block. */
    void SyncTransaction(const CTransactionRef& tx, const CBlockIndex *pindex = nullptr, int posInBlock = 0, bool update_tx = true) EXCLUSIVE_LOCKS_REQUIRED(cs_wallet);

    /* the HD chain data model (external chain counters) */
    CHDChain hdChain;

    /* HD derive new child key (on internal or external chain) */
    void DeriveNewChildKey(WalletBatch &batch, CKeyMetadata& metadata, CKey& secret, bool internal = false) EXCLUSIVE_LOCKS_REQUIRED(cs_wallet);

    std::set<int64_t> setInternalKeyPool;
    std::set<int64_t> setExternalKeyPool;
    std::set<int64_t> set_pre_split_keypool;
    int64_t m_max_keypool_index = 0;
    std::map<CKeyID, int64_t> m_pool_key_to_index;
    std::atomic<uint64_t> m_wallet_flags{0};

    int64_t nTimeFirstKey = 0;

    /**
     * Private version of AddWatchOnly method which does not accept a
     * timestamp, and which will reset the wallet's nTimeFirstKey value to 1 if
     * the watch key did not previously have a timestamp associated with it.
     * Because this is an inherited virtual method, it is accessible despite
     * being marked private, but it is marked private anyway to encourage use
     * of the other AddWatchOnly which accepts a timestamp and sets
     * nTimeFirstKey more intelligently for more efficient rescans.
     */
    bool AddWatchOnly(const CScript& dest) override EXCLUSIVE_LOCKS_REQUIRED(cs_wallet);

    /**
     * Wallet filename from wallet=<path> command line or config option.
     * Used in debug logs and to send RPCs to the right wallet instance when
     * more than one wallet is loaded.
     */
    std::string m_name;

    /** Internal database handle. */
    std::unique_ptr<WalletDatabase> database;

    /**
     * The following is used to keep track of how far behind the wallet is
     * from the chain sync, and to allow clients to block on us being caught up.
     *
     * Note that this is *not* how far we've processed, we may need some rescan
     * to have seen all transactions in the chain, but is only used to track
     * live BlockConnected callbacks.
     *
     * Protected by cs_main (see BlockUntilSyncedToCurrentChain)
     */
    const CBlockIndex* m_last_block_processed = nullptr;

public:
    /*
     * Main wallet lock.
     * This lock protects all the fields added by CWallet.
     */
    mutable CCriticalSection cs_wallet;

    /** Get database handle used by this wallet. Ideally this function would
     * not be necessary.
     */
    WalletDatabase& GetDBHandle()
    {
        return *database;
    }

    /**
     * Select a set of coins such that nValueRet >= nTargetValue and at least
     * all coins from coinControl are selected; Never select unconfirmed coins
     * if they are not ours
     */
    bool SelectCoins(const std::vector<COutput>& vAvailableCoins, const CAmount& nTargetValue, std::set<CInputCoin>& setCoinsRet, CAmount& nValueRet,
                    const CCoinControl& coin_control, CoinSelectionParams& coin_selection_params, bool& bnb_used) const;

    /** Get a name for this wallet for logging/debugging purposes.
     */
    const std::string& GetName() const { return m_name; }

    void LoadKeyPool(int64_t nIndex, const CKeyPool &keypool) EXCLUSIVE_LOCKS_REQUIRED(cs_wallet);
    void MarkPreSplitKeys();

    // Map from Key ID to key metadata.
    std::map<CKeyID, CKeyMetadata> mapKeyMetadata;

    // Map from Script ID to key metadata (for watch-only keys).
    std::map<CScriptID, CKeyMetadata> m_script_metadata;

    typedef std::map<unsigned int, CMasterKey> MasterKeyMap;
    MasterKeyMap mapMasterKeys;
    unsigned int nMasterKeyMaxID = 0;

    /** Construct wallet with specified name and database implementation. */
    CWallet(std::string name, std::unique_ptr<WalletDatabase> database) : m_name(std::move(name)), database(std::move(database))
    {
    }

    ~CWallet()
    {
        delete encrypted_batch;
        encrypted_batch = nullptr;
    }

    std::map<uint256, CWalletTx> mapWallet;

    typedef std::multimap<int64_t, CWalletTx*> TxItems;
    TxItems wtxOrdered;

    int64_t nOrderPosNext = 0;
    uint64_t nAccountingEntryNumber = 0;

    std::map<CTxDestination, CAddressBookData> mapAddressBook;

    std::set<COutPoint> setLockedCoins;

    // ELEMENTS //
    //! The online PAK aka `liquid_pak` in the wallet set by `initpegoutwallet`
    CPubKey online_key;


    //! The derivation counter for offline_xpub
    int offline_counter = -1;

    //! The offline descriptor aka `bitcoind_descriptor` set by `initpegoutwallet`
    std::string offline_desc;

    //The offline xpub aka `bitcoin_xpub` in the wallet set by `initpegoutwallet`
    CExtPubKey offline_xpub;

    // END ELEMENTS

    const CWalletTx* GetWalletTx(const uint256& hash) const;

    //! check whether we are allowed to upgrade (or already support) to the named feature
    bool CanSupportFeature(enum WalletFeature wf) const EXCLUSIVE_LOCKS_REQUIRED(cs_wallet) { AssertLockHeld(cs_wallet); return nWalletMaxVersion >= wf; }

    /**
     * populate vCoins with vector of available COutputs.
     */
    void AvailableCoins(std::vector<COutput>& vCoins, bool fOnlySafe=true, const CCoinControl *coinControl = nullptr, const CAmount& nMinimumAmount = 1, const CAmount& nMaximumAmount = MAX_MONEY, const CAmount& nMinimumSumAmount = MAX_MONEY, const uint64_t nMaximumCount = 0, const int nMinDepth = 0, const int nMaxDepth = 9999999) const EXCLUSIVE_LOCKS_REQUIRED(cs_main, cs_wallet);

    /**
     * Return list of available coins and locked coins grouped by non-change output address.
     */
    std::map<CTxDestination, std::vector<COutput>> ListCoins() const EXCLUSIVE_LOCKS_REQUIRED(cs_main, cs_wallet);

    /**
     * Find non-change parent output.
     */
    const CTxOut& FindNonChangeParentOutput(const CTransaction& tx, int output) const;

    /**
     * Shuffle and select coins until nTargetValue is reached while avoiding
     * small change; This method is stochastic for some inputs and upon
     * completion the coin set and corresponding actual target value is
     * assembled
     */
    bool SelectCoinsMinConf(const CAmount& nTargetValue, const CoinEligibilityFilter& eligibility_filter, std::vector<OutputGroup> groups,
        std::set<CInputCoin>& setCoinsRet, CAmount& nValueRet, const CoinSelectionParams& coin_selection_params, bool& bnb_used) const;

    bool IsSpent(const uint256& hash, unsigned int n) const EXCLUSIVE_LOCKS_REQUIRED(cs_main);
    std::vector<OutputGroup> GroupOutputs(const std::vector<COutput>& outputs, bool single_coin) const;

    bool IsLockedCoin(uint256 hash, unsigned int n) const EXCLUSIVE_LOCKS_REQUIRED(cs_wallet);
    void LockCoin(const COutPoint& output) EXCLUSIVE_LOCKS_REQUIRED(cs_wallet);
    void UnlockCoin(const COutPoint& output) EXCLUSIVE_LOCKS_REQUIRED(cs_wallet);
    void UnlockAllCoins() EXCLUSIVE_LOCKS_REQUIRED(cs_wallet);
    void ListLockedCoins(std::vector<COutPoint>& vOutpts) const EXCLUSIVE_LOCKS_REQUIRED(cs_wallet);

    /*
     * Rescan abort properties
     */
    void AbortRescan() { fAbortRescan = true; }
    bool IsAbortingRescan() { return fAbortRescan; }
    bool IsScanning() { return fScanningWallet; }

    /**
     * keystore implementation
     * Generate a new key
     */
    CPubKey GenerateNewKey(WalletBatch& batch, bool internal = false) EXCLUSIVE_LOCKS_REQUIRED(cs_wallet);
    //! Adds a key to the store, and saves it to disk.
    bool AddKeyPubKey(const CKey& key, const CPubKey &pubkey) override EXCLUSIVE_LOCKS_REQUIRED(cs_wallet);
    bool AddKeyPubKeyWithDB(WalletBatch &batch,const CKey& key, const CPubKey &pubkey) EXCLUSIVE_LOCKS_REQUIRED(cs_wallet);
    //! Adds a key to the store, without saving it to disk (used by LoadWallet)
    bool LoadKey(const CKey& key, const CPubKey &pubkey) { return CCryptoKeyStore::AddKeyPubKey(key, pubkey); }
    //! Load metadata (used by LoadWallet)
    void LoadKeyMetadata(const CKeyID& keyID, const CKeyMetadata &metadata) EXCLUSIVE_LOCKS_REQUIRED(cs_wallet);
    void LoadScriptMetadata(const CScriptID& script_id, const CKeyMetadata &metadata) EXCLUSIVE_LOCKS_REQUIRED(cs_wallet);

    bool LoadMinVersion(int nVersion) EXCLUSIVE_LOCKS_REQUIRED(cs_wallet) { AssertLockHeld(cs_wallet); nWalletVersion = nVersion; nWalletMaxVersion = std::max(nWalletMaxVersion, nVersion); return true; }
    void UpdateTimeFirstKey(int64_t nCreateTime) EXCLUSIVE_LOCKS_REQUIRED(cs_wallet);

    //! Adds an encrypted key to the store, and saves it to disk.
    bool AddCryptedKey(const CPubKey &vchPubKey, const std::vector<unsigned char> &vchCryptedSecret) override;
    //! Adds an encrypted key to the store, without saving it to disk (used by LoadWallet)
    bool LoadCryptedKey(const CPubKey &vchPubKey, const std::vector<unsigned char> &vchCryptedSecret);
    bool AddCScript(const CScript& redeemScript) override;
    bool LoadCScript(const CScript& redeemScript);

    //! Adds a destination data tuple to the store, and saves it to disk
    bool AddDestData(const CTxDestination &dest, const std::string &key, const std::string &value);
    //! Erases a destination data tuple in the store and on disk
    bool EraseDestData(const CTxDestination &dest, const std::string &key);
    //! Adds a destination data tuple to the store, without saving it to disk
    void LoadDestData(const CTxDestination &dest, const std::string &key, const std::string &value);
    //! Look up a destination data tuple in the store, return true if found false otherwise
    bool GetDestData(const CTxDestination &dest, const std::string &key, std::string *value) const;
    //! Get all destination values matching a prefix.
    std::vector<std::string> GetDestValues(const std::string& prefix) const;

    //! Adds a watch-only address to the store, and saves it to disk.
    bool AddWatchOnly(const CScript& dest, int64_t nCreateTime) EXCLUSIVE_LOCKS_REQUIRED(cs_wallet);
    bool RemoveWatchOnly(const CScript &dest) override EXCLUSIVE_LOCKS_REQUIRED(cs_wallet);
    //! Adds a watch-only address to the store, without saving it to disk (used by LoadWallet)
    bool LoadWatchOnly(const CScript &dest);

    //! Holds a timestamp at which point the wallet is scheduled (externally) to be relocked. Caller must arrange for actual relocking to occur via Lock().
    int64_t nRelockTime = 0;

    bool Unlock(const SecureString& strWalletPassphrase);
    bool ChangeWalletPassphrase(const SecureString& strOldWalletPassphrase, const SecureString& strNewWalletPassphrase);
    bool EncryptWallet(const SecureString& strWalletPassphrase);

    void GetKeyBirthTimes(std::map<CTxDestination, int64_t> &mapKeyBirth) const EXCLUSIVE_LOCKS_REQUIRED(cs_wallet);
    unsigned int ComputeTimeSmart(const CWalletTx& wtx) const;

    /**
     * Increment the next transaction order id
     * @return next transaction order id
     */
    int64_t IncOrderPosNext(WalletBatch *batch = nullptr) EXCLUSIVE_LOCKS_REQUIRED(cs_wallet);
    DBErrors ReorderTransactions();

    void MarkDirty();
    bool AddToWallet(const CWalletTx& wtxIn, bool fFlushOnClose=true);
    void LoadToWallet(const CWalletTx& wtxIn);
    void TransactionAddedToMempool(const CTransactionRef& tx) override;
    void BlockConnected(const std::shared_ptr<const CBlock>& pblock, const CBlockIndex *pindex, const std::vector<CTransactionRef>& vtxConflicted) override;
    void BlockDisconnected(const std::shared_ptr<const CBlock>& pblock) override;
    int64_t RescanFromTime(int64_t startTime, const WalletRescanReserver& reserver, bool update);
    CBlockIndex* ScanForWalletTransactions(CBlockIndex* pindexStart, CBlockIndex* pindexStop, const WalletRescanReserver& reserver, bool fUpdate = false);
    void TransactionRemovedFromMempool(const CTransactionRef &ptx) override;
    void ReacceptWalletTransactions();
    void ResendWalletTransactions(int64_t nBestBlockTime, CConnman* connman) override EXCLUSIVE_LOCKS_REQUIRED(cs_main);
    // ResendWalletTransactionsBefore may only be called if fBroadcastTransactions!
    std::vector<uint256> ResendWalletTransactionsBefore(int64_t nTime, CConnman* connman) EXCLUSIVE_LOCKS_REQUIRED(cs_main);
    CAmount GetBalance(const isminefilter& filter=ISMINE_SPENDABLE, const int min_depth=0) const;
    CAmount GetUnconfirmedBalance() const;
    CAmount GetImmatureBalance() const;
    CAmount GetUnconfirmedWatchOnlyBalance() const;
    CAmount GetImmatureWatchOnlyBalance() const;
    CAmount GetLegacyBalance(const isminefilter& filter, int minDepth) const;
    CAmount GetAvailableBalance(const CCoinControl* coinControl = nullptr) const;

    OutputType TransactionChangeType(OutputType change_type, const std::vector<CRecipient>& vecSend);

    /**
     * Insert additional inputs into the transaction by
     * calling CreateTransaction();
     */
    bool FundTransaction(CMutableTransaction& tx, CAmount& nFeeRet, int& nChangePosInOut, std::string& strFailReason, bool lockUnspents, const std::set<int>& setSubtractFeeFromOutputs, CCoinControl);
    bool SignTransaction(CMutableTransaction& tx) EXCLUSIVE_LOCKS_REQUIRED(cs_wallet);

    /**
     * Create a new transaction paying the recipients with a set of coins
     * selected by SelectCoins(); Also create the change output, when needed
     * @note passing nChangePosInOut as -1 will result in setting a random position
     */
    bool CreateTransaction(const std::vector<CRecipient>& vecSend, CTransactionRef& tx, CReserveKey& reservekey, CAmount& nFeeRet, int& nChangePosInOut,
                           std::string& strFailReason, const CCoinControl& coin_control, bool sign = true);
    bool CommitTransaction(CTransactionRef tx, mapValue_t mapValue, std::vector<std::pair<std::string, std::string>> orderForm, CReserveKey& reservekey, CConnman* connman, CValidationState& state);

    bool DummySignTx(CMutableTransaction &txNew, const std::set<CTxOut> &txouts, bool use_max_sig = false) const
    {
        std::vector<CTxOut> v_txouts(txouts.size());
        std::copy(txouts.begin(), txouts.end(), v_txouts.begin());
        return DummySignTx(txNew, v_txouts, use_max_sig);
    }
    bool DummySignTx(CMutableTransaction &txNew, const std::vector<CTxOut> &txouts, bool use_max_sig = false) const;
    bool DummySignInput(CTxIn &tx_in, const CTxOut &txout, bool use_max_sig = false) const;

    CFeeRate m_pay_tx_fee{DEFAULT_PAY_TX_FEE};
    unsigned int m_confirm_target{DEFAULT_TX_CONFIRM_TARGET};
    bool m_spend_zero_conf_change{DEFAULT_SPEND_ZEROCONF_CHANGE};
    bool m_signal_rbf{DEFAULT_WALLET_RBF};
    bool m_allow_fallback_fee{true}; //!< will be defined via chainparams
    CFeeRate m_min_fee{DEFAULT_TRANSACTION_MINFEE}; //!< Override with -mintxfee
    /**
     * If fee estimation does not have enough data to provide estimates, use this fee instead.
     * Has no effect if not using fee estimation
     * Override with -fallbackfee
     */
    CFeeRate m_fallback_fee{DEFAULT_FALLBACK_FEE};
    CFeeRate m_discard_rate{DEFAULT_DISCARD_FEE};
    OutputType m_default_address_type{DEFAULT_ADDRESS_TYPE};
    OutputType m_default_change_type{DEFAULT_CHANGE_TYPE};

    bool NewKeyPool();
    size_t KeypoolCountExternalKeys() EXCLUSIVE_LOCKS_REQUIRED(cs_wallet);
    bool TopUpKeyPool(unsigned int kpSize = 0);

    /**
     * Reserves a key from the keypool and sets nIndex to its index
     *
     * @param[out] nIndex the index of the key in keypool
     * @param[out] keypool the keypool the key was drawn from, which could be the
     *     the pre-split pool if present, or the internal or external pool
     * @param fRequestedInternal true if the caller would like the key drawn
     *     from the internal keypool, false if external is preferred
     *
     * @return true if succeeded, false if failed due to empty keypool
     * @throws std::runtime_error if keypool read failed, key was invalid,
     *     was not found in the wallet, or was misclassified in the internal
     *     or external keypool
     */
    bool ReserveKeyFromKeyPool(int64_t& nIndex, CKeyPool& keypool, bool fRequestedInternal);
    void KeepKey(int64_t nIndex);
    void ReturnKey(int64_t nIndex, bool fInternal, const CPubKey& pubkey);
    bool GetKeyFromPool(CPubKey &key, bool internal = false);
    int64_t GetOldestKeyPoolTime();
    /**
     * Marks all keys in the keypool up to and including reserve_key as used.
     */
    void MarkReserveKeysAsUsed(int64_t keypool_id) EXCLUSIVE_LOCKS_REQUIRED(cs_wallet);
    const std::map<CKeyID, int64_t>& GetAllReserveKeys() const { return m_pool_key_to_index; }

    std::set<std::set<CTxDestination>> GetAddressGroupings() EXCLUSIVE_LOCKS_REQUIRED(cs_wallet);
    std::map<CTxDestination, CAmount> GetAddressBalances() EXCLUSIVE_LOCKS_REQUIRED(cs_main);

    std::set<CTxDestination> GetLabelAddresses(const std::string& label) const;

    isminetype IsMine(const CTxIn& txin) const;
    /**
     * Returns amount of debit if the input matches the
     * filter, otherwise returns 0
     */
    CAmount GetDebit(const CTxIn& txin, const isminefilter& filter) const;
    isminetype IsMine(const CTxOut& txout) const;
    CAmount GetCredit(const CTxOut& txout, const isminefilter& filter) const;
    bool IsChange(const CTxOut& txout) const;
    CAmount GetChange(const CTxOut& txout) const;
    bool IsMine(const CTransaction& tx) const;
    /** should probably be renamed to IsRelevantToMe */
    bool IsFromMe(const CTransaction& tx) const;
    CAmount GetDebit(const CTransaction& tx, const isminefilter& filter) const;
    /** Returns whether all of the inputs match the filter */
    bool IsAllFromMe(const CTransaction& tx, const isminefilter& filter) const;
    CAmount GetCredit(const CTransaction& tx, const isminefilter& filter) const;
    CAmount GetChange(const CTransaction& tx) const;
    void ChainStateFlushed(const CBlockLocator& loc) override;

    DBErrors LoadWallet(bool& fFirstRunRet);
    DBErrors ZapWalletTx(std::vector<CWalletTx>& vWtx);
    DBErrors ZapSelectTx(std::vector<uint256>& vHashIn, std::vector<uint256>& vHashOut) EXCLUSIVE_LOCKS_REQUIRED(cs_wallet);

    bool SetAddressBook(const CTxDestination& address, const std::string& strName, const std::string& purpose);

    bool DelAddressBook(const CTxDestination& address);

    const std::string& GetLabelName(const CScript& scriptPubKey) const;

    void GetScriptForMining(std::shared_ptr<CReserveScript> &script);

    unsigned int GetKeyPoolSize() EXCLUSIVE_LOCKS_REQUIRED(cs_wallet)
    {
        AssertLockHeld(cs_wallet); // set{Ex,In}ternalKeyPool
        return setInternalKeyPool.size() + setExternalKeyPool.size();
    }

    //! signify that a particular wallet feature is now used. this may change nWalletVersion and nWalletMaxVersion if those are lower
    void SetMinVersion(enum WalletFeature, WalletBatch* batch_in = nullptr, bool fExplicit = false);

    //! change which version we're allowed to upgrade to (note that this does not immediately imply upgrading to that format)
    bool SetMaxVersion(int nVersion);

    //! get the current wallet format (the oldest client version guaranteed to understand this wallet)
    int GetVersion() { LOCK(cs_wallet); return nWalletVersion; }

    //! Get wallet transactions that conflict with given transaction (spend same outputs)
    std::set<uint256> GetConflicts(const uint256& txid) const;

    //! Check if a given transaction has any of its outputs spent by another transaction in the wallet
    bool HasWalletSpend(const uint256& txid) const EXCLUSIVE_LOCKS_REQUIRED(cs_wallet);

    //! Flush wallet (bitdb flush)
    void Flush(bool shutdown=false);

    /** Wallet is about to be unloaded */
    boost::signals2::signal<void ()> NotifyUnload;

    /**
     * Address book entry changed.
     * @note called with lock cs_wallet held.
     */
    boost::signals2::signal<void (CWallet *wallet, const CTxDestination
            &address, const std::string &label, bool isMine,
            const std::string &purpose,
            ChangeType status)> NotifyAddressBookChanged;

    /**
     * Wallet transaction added, removed or updated.
     * @note called with lock cs_wallet held.
     */
    boost::signals2::signal<void (CWallet *wallet, const uint256 &hashTx,
            ChangeType status)> NotifyTransactionChanged;

    /** Show progress e.g. for rescan */
    boost::signals2::signal<void (const std::string &title, int nProgress)> ShowProgress;

    /** Watch-only address added */
    boost::signals2::signal<void (bool fHaveWatchOnly)> NotifyWatchonlyChanged;

    /** Inquire whether this wallet broadcasts transactions. */
    bool GetBroadcastTransactions() const { return fBroadcastTransactions; }
    /** Set whether this wallet broadcasts transactions. */
    void SetBroadcastTransactions(bool broadcast) { fBroadcastTransactions = broadcast; }

    /** Return whether transaction can be abandoned */
    bool TransactionCanBeAbandoned(const uint256& hashTx) const;

    /* Mark a transaction (and it in-wallet descendants) as abandoned so its inputs may be respent. */
    bool AbandonTransaction(const uint256& hashTx);

    /** Mark a transaction as replaced by another transaction (e.g., BIP 125). */
    bool MarkReplaced(const uint256& originalHash, const uint256& newHash);

    //! Verify wallet naming and perform salvage on the wallet if required
    static bool Verify(std::string wallet_file, bool salvage_wallet, std::string& error_string, std::string& warning_string);

    /* Initializes the wallet, returns a new CWallet instance or a null pointer in case of an error */
    static std::shared_ptr<CWallet> CreateWalletFromFile(const std::string& name, const fs::path& path, uint64_t wallet_creation_flags = 0);

    /**
     * Wallet post-init setup
     * Gives the wallet a chance to register repetitive tasks and complete post-init tasks
     */
    void postInitProcess();

    bool BackupWallet(const std::string& strDest);

    /* Set the HD chain model (chain child index counters) */
    void SetHDChain(const CHDChain& chain, bool memonly);
    const CHDChain& GetHDChain() const { return hdChain; }

    /* Returns true if HD is enabled */
    bool IsHDEnabled() const;

    /* Generates a new HD seed (will not be activated) */
    CPubKey GenerateNewSeed();

    /* Derives a new HD seed (will not be activated) */
    CPubKey DeriveNewSeed(const CKey& key);

    /* Set the current HD seed (will reset the chain child index counters)
       Sets the seed's version based on the current wallet version (so the
       caller must ensure the current wallet version is correct before calling
       this function). */
    void SetHDSeed(const CPubKey& key);

    /**
     * Blocks until the wallet state is up-to-date to /at least/ the current
     * chain at the time this function is entered
     * Obviously holding cs_main/cs_wallet when going into this call may cause
     * deadlock
     */
    void BlockUntilSyncedToCurrentChain() LOCKS_EXCLUDED(cs_main, cs_wallet);

    /**
     * Explicitly make the wallet learn the related scripts for outputs to the
     * given key. This is purely to make the wallet file compatible with older
     * software, as CBasicKeyStore automatically does this implicitly for all
     * keys now.
     */
    void LearnRelatedScripts(const CPubKey& key, OutputType);

    /**
     * Same as LearnRelatedScripts, but when the OutputType is not known (and could
     * be anything).
     */
    void LearnAllRelatedScripts(const CPubKey& key);

    /** set a single wallet flag */
    void SetWalletFlag(uint64_t flags);

    /** check if a certain wallet flag is set */
    bool IsWalletFlagSet(uint64_t flag);

    /** overwrite all flags by the given uint64_t
       returns false if unknown, non-tolerable flags are present */
    bool SetWalletFlags(uint64_t overwriteFlags, bool memOnly);

    /** Returns a bracketed wallet name for displaying in logs, will return [default wallet] if the wallet has no name */
    const std::string GetDisplayName() const {
        std::string wallet_name = GetName().length() == 0 ? "default wallet" : GetName();
        return strprintf("[%s]", wallet_name);
    };

    /** Prepends the wallet name in logging output to ease debugging in multi-wallet use cases */
    template<typename... Params>
    void WalletLogPrintf(std::string fmt, Params... parameters) const {
        LogPrintf(("%s " + fmt).c_str(), GetDisplayName(), parameters...);
    };

<<<<<<< HEAD
    // ELEMENTS
    //! Setters for online/offline pubkey pairs for PAK
    bool SetOnlinePubKey(const CPubKey& online_key_in);
    bool SetOfflineCounter(int counter);
    bool SetOfflineDescriptor(const std::string& offline_desc_in);
    bool SetOfflineXPubKey(const CExtPubKey& offline_xpub_in);
=======
    /** Implement lookup of key origin information through wallet key metadata. */
    bool GetKeyOrigin(const CKeyID& keyid, KeyOriginInfo& info) const override;
>>>>>>> 3832c25f
};

/** A key allocated from the key pool. */
class CReserveKey final : public CReserveScript
{
protected:
    CWallet* pwallet;
    int64_t nIndex;
    CPubKey vchPubKey;
    bool fInternal;
public:
    explicit CReserveKey(CWallet* pwalletIn)
    {
        nIndex = -1;
        pwallet = pwalletIn;
        fInternal = false;
    }

    CReserveKey() = default;
    CReserveKey(const CReserveKey&) = delete;
    CReserveKey& operator=(const CReserveKey&) = delete;

    ~CReserveKey()
    {
        ReturnKey();
    }

    void ReturnKey();
    bool GetReservedKey(CPubKey &pubkey, bool internal = false);
    void KeepKey();
    void KeepScript() override { KeepKey(); }
};

/** RAII object to check and reserve a wallet rescan */
class WalletRescanReserver
{
private:
    CWallet* m_wallet;
    bool m_could_reserve;
public:
    explicit WalletRescanReserver(CWallet* w) : m_wallet(w), m_could_reserve(false) {}

    bool reserve()
    {
        assert(!m_could_reserve);
        std::lock_guard<std::mutex> lock(m_wallet->mutexScanning);
        if (m_wallet->fScanningWallet) {
            return false;
        }
        m_wallet->fScanningWallet = true;
        m_could_reserve = true;
        return true;
    }

    bool isReserved() const
    {
        return (m_could_reserve && m_wallet->fScanningWallet);
    }

    ~WalletRescanReserver()
    {
        std::lock_guard<std::mutex> lock(m_wallet->mutexScanning);
        if (m_could_reserve) {
            m_wallet->fScanningWallet = false;
        }
    }
};

// Calculate the size of the transaction assuming all signatures are max size
// Use DummySignatureCreator, which inserts 71 byte signatures everywhere.
// NOTE: this requires that all inputs must be in mapWallet (eg the tx should
// be IsAllFromMe).
int64_t CalculateMaximumSignedTxSize(const CTransaction &tx, const CWallet *wallet, bool use_max_sig = false);
int64_t CalculateMaximumSignedTxSize(const CTransaction &tx, const CWallet *wallet, const std::vector<CTxOut>& txouts, bool use_max_sig = false);
#endif // BITCOIN_WALLET_WALLET_H<|MERGE_RESOLUTION|>--- conflicted
+++ resolved
@@ -1140,17 +1140,15 @@
         LogPrintf(("%s " + fmt).c_str(), GetDisplayName(), parameters...);
     };
 
-<<<<<<< HEAD
+    /** Implement lookup of key origin information through wallet key metadata. */
+    bool GetKeyOrigin(const CKeyID& keyid, KeyOriginInfo& info) const override;
+
     // ELEMENTS
     //! Setters for online/offline pubkey pairs for PAK
     bool SetOnlinePubKey(const CPubKey& online_key_in);
     bool SetOfflineCounter(int counter);
     bool SetOfflineDescriptor(const std::string& offline_desc_in);
     bool SetOfflineXPubKey(const CExtPubKey& offline_xpub_in);
-=======
-    /** Implement lookup of key origin information through wallet key metadata. */
-    bool GetKeyOrigin(const CKeyID& keyid, KeyOriginInfo& info) const override;
->>>>>>> 3832c25f
 };
 
 /** A key allocated from the key pool. */
