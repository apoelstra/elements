--- conflicted
+++ resolved
@@ -1233,36 +1233,6 @@
         LogPrintf(("%s " + fmt).c_str(), GetDisplayName(), parameters...);
     };
 
-<<<<<<< HEAD
-    /** Implement lookup of key origin information through wallet key metadata. */
-    bool GetKeyOrigin(const CKeyID& keyid, KeyOriginInfo& info) const override;
-
-    //
-    // ELEMENTS
-
-    //! Setters for online/offline pubkey pairs for PAK
-    bool SetOnlinePubKey(const CPubKey& online_key_in);
-    bool SetOfflineCounter(int counter);
-    bool SetOfflineDescriptor(const std::string& offline_desc_in);
-    bool SetOfflineXPubKey(const CExtPubKey& offline_xpub_in);
-
-    void ComputeBlindingData(const CConfidentialValue& conf_value, const CConfidentialAsset& conf_asset, const CConfidentialNonce& nonce, const CScript& scriptPubKey, const std::vector<unsigned char>& vchRangeproof, CAmount& value, CPubKey& blinding_pubkey, uint256& value_factor, CAsset& asset, uint256& asset_factor) const;
-
-    // First looks in imported blinding key store, then derives on its own
-    CKey GetBlindingKey(const CScript* script) const;
-    // Pubkey accessor for GetBlindingKey
-    CPubKey GetBlindingPubKey(const CScript& script) const;
-
-    bool LoadSpecificBlindingKey(const CScriptID& scriptid, const uint256& key);
-    bool AddSpecificBlindingKey(const CScriptID& scriptid, const uint256& key);
-    bool SetMasterBlindingKey(const uint256& key);
-
-    /// Returns a map of entropy to the respective pair of reissuance token and issuance asset.
-    std::map<uint256, std::pair<CAsset, CAsset> > GetReissuanceTokenTypes() const;
-
-    // END ELEMENTS
-    //
-=======
     ScriptPubKeyMan* GetScriptPubKeyMan() const;
     const SigningProvider* GetSigningProvider() const;
     LegacyScriptPubKeyMan* GetLegacyScriptPubKeyMan() const;
@@ -1285,7 +1255,32 @@
     void MarkPreSplitKeys() EXCLUSIVE_LOCKS_REQUIRED(cs_wallet) { AssertLockHeld(m_spk_man->cs_wallet); m_spk_man->MarkPreSplitKeys(); }
     void MarkReserveKeysAsUsed(int64_t keypool_id) EXCLUSIVE_LOCKS_REQUIRED(cs_wallet) { AssertLockHeld(m_spk_man->cs_wallet); m_spk_man->MarkReserveKeysAsUsed(keypool_id); }
     using CryptedKeyMap = LegacyScriptPubKeyMan::CryptedKeyMap;
->>>>>>> 6a97e8a0
+
+    //
+    // ELEMENTS
+
+    //! Setters for online/offline pubkey pairs for PAK
+    bool SetOnlinePubKey(const CPubKey& online_key_in);
+    bool SetOfflineCounter(int counter);
+    bool SetOfflineDescriptor(const std::string& offline_desc_in);
+    bool SetOfflineXPubKey(const CExtPubKey& offline_xpub_in);
+
+    void ComputeBlindingData(const CConfidentialValue& conf_value, const CConfidentialAsset& conf_asset, const CConfidentialNonce& nonce, const CScript& scriptPubKey, const std::vector<unsigned char>& vchRangeproof, CAmount& value, CPubKey& blinding_pubkey, uint256& value_factor, CAsset& asset, uint256& asset_factor) const;
+
+    // First looks in imported blinding key store, then derives on its own
+    CKey GetBlindingKey(const CScript* script) const;
+    // Pubkey accessor for GetBlindingKey
+    CPubKey GetBlindingPubKey(const CScript& script) const;
+
+    bool LoadSpecificBlindingKey(const CScriptID& scriptid, const uint256& key);
+    bool AddSpecificBlindingKey(const CScriptID& scriptid, const uint256& key);
+    bool SetMasterBlindingKey(const uint256& key);
+
+    /// Returns a map of entropy to the respective pair of reissuance token and issuance asset.
+    std::map<uint256, std::pair<CAsset, CAsset> > GetReissuanceTokenTypes() const;
+
+    // END ELEMENTS
+    //
 };
 
 /**
