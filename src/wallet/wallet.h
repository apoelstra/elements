// Copyright (c) 2009-2010 Satoshi Nakamoto
// Copyright (c) 2009-2020 The Bitcoin Core developers
// Distributed under the MIT software license, see the accompanying
// file COPYING or http://www.opensource.org/licenses/mit-license.php.

#ifndef BITCOIN_WALLET_WALLET_H
#define BITCOIN_WALLET_WALLET_H

#include <amount.h>
#include <asset.h>
#include <interfaces/chain.h>
#include <interfaces/handler.h>
#include <outputtype.h>
#include <policy/feerate.h>
#include <psbt.h>
#include <tinyformat.h>
#include <ui_interface.h>
#include <util/message.h>
#include <util/strencodings.h>
#include <util/string.h>
#include <util/system.h>
#include <validationinterface.h>
#include <wallet/coinselection.h>
#include <wallet/crypter.h>
#include <wallet/scriptpubkeyman.h>
#include <wallet/walletdb.h>
#include <wallet/walletutil.h>

#include <algorithm>
#include <atomic>
#include <map>
#include <memory>
#include <set>
#include <stdexcept>
#include <stdint.h>
#include <string>
#include <utility>
#include <vector>

#include <boost/signals2/signal.hpp>

using LoadWalletFn = std::function<void(std::unique_ptr<interfaces::Wallet> wallet)>;

//! Explicitly unload and delete the wallet.
//! Blocks the current thread after signaling the unload intent so that all
//! wallet clients release the wallet.
//! Note that, when blocking is not required, the wallet is implicitly unloaded
//! by the shared pointer deleter.
void UnloadWallet(std::shared_ptr<CWallet>&& wallet);

bool AddWallet(const std::shared_ptr<CWallet>& wallet);
bool RemoveWallet(const std::shared_ptr<CWallet>& wallet);
bool HasWallets();
std::vector<std::shared_ptr<CWallet>> GetWallets();
std::shared_ptr<CWallet> GetWallet(const std::string& name);
std::shared_ptr<CWallet> LoadWallet(interfaces::Chain& chain, const WalletLocation& location, std::string& error, std::vector<std::string>& warnings);
std::unique_ptr<interfaces::Handler> HandleLoadWallet(LoadWalletFn load_wallet);

enum class WalletCreationStatus {
    SUCCESS,
    CREATION_FAILED,
    ENCRYPTION_FAILED
};

WalletCreationStatus CreateWallet(interfaces::Chain& chain, const SecureString& passphrase, uint64_t wallet_creation_flags, const std::string& name, std::string& error, std::vector<std::string>& warnings, std::shared_ptr<CWallet>& result);

//! -paytxfee default
constexpr CAmount DEFAULT_PAY_TX_FEE = 0;
//! -fallbackfee default
static const CAmount DEFAULT_FALLBACK_FEE = 0; // ELEMENTS: no fallback fee
//! -discardfee default
static const CAmount DEFAULT_DISCARD_FEE = 10000;
//! -mintxfee default
static const CAmount DEFAULT_TRANSACTION_MINFEE = 100;
//! minimum recommended increment for BIP 125 replacement txs
static const CAmount WALLET_INCREMENTAL_RELAY_FEE = 5000;
//! Default for -spendzeroconfchange
static const bool DEFAULT_SPEND_ZEROCONF_CHANGE = true;
//! Default for -walletrejectlongchains
static const bool DEFAULT_WALLET_REJECT_LONG_CHAINS = false;
//! -txconfirmtarget default
static const unsigned int DEFAULT_TX_CONFIRM_TARGET = 6;
//! -walletrbf default
static const bool DEFAULT_WALLET_RBF = true;
static const bool DEFAULT_WALLETBROADCAST = true;
static const bool DEFAULT_DISABLE_WALLET = false;
//! -maxtxfee default
constexpr CAmount DEFAULT_TRANSACTION_MAXFEE{COIN / 10};
//! Discourage users to set fees higher than this amount (in satoshis) per kB
constexpr CAmount HIGH_TX_FEE_PER_KB{COIN / 100};
//! -maxtxfee will warn if called with a higher fee than this amount (in satoshis)
constexpr CAmount HIGH_MAX_TX_FEE{100 * HIGH_TX_FEE_PER_KB};

//! Pre-calculated constants for input size estimation in *virtual size*
static constexpr size_t DUMMY_NESTED_P2WPKH_INPUT_SIZE = 91;

class CCoinControl;
class COutput;
class CScript;
class CWalletTx;
struct FeeCalculation;
enum class FeeEstimateMode;
class ReserveDestination;

//! Default for -addresstype
constexpr OutputType DEFAULT_ADDRESS_TYPE{OutputType::BECH32};

//! Default for -changetype
constexpr OutputType DEFAULT_CHANGE_TYPE{OutputType::CHANGE_AUTO};

static constexpr uint64_t KNOWN_WALLET_FLAGS =
        WALLET_FLAG_AVOID_REUSE
    |   WALLET_FLAG_BLANK_WALLET
    |   WALLET_FLAG_KEY_ORIGIN_METADATA
    |   WALLET_FLAG_DISABLE_PRIVATE_KEYS
    |   WALLET_FLAG_DESCRIPTORS;

static constexpr uint64_t MUTABLE_WALLET_FLAGS =
        WALLET_FLAG_AVOID_REUSE;

static const std::map<std::string,WalletFlags> WALLET_FLAG_MAP{
    {"avoid_reuse", WALLET_FLAG_AVOID_REUSE},
    {"blank", WALLET_FLAG_BLANK_WALLET},
    {"key_origin_metadata", WALLET_FLAG_KEY_ORIGIN_METADATA},
    {"disable_private_keys", WALLET_FLAG_DISABLE_PRIVATE_KEYS},
    {"descriptor_wallet", WALLET_FLAG_DESCRIPTORS},
};

extern const std::map<uint64_t,std::string> WALLET_FLAG_CAVEATS;

/** A wrapper to reserve an address from a wallet
 *
 * ReserveDestination is used to reserve an address.
 * It is currently only used inside of CreateTransaction.
 *
 * Instantiating a ReserveDestination does not reserve an address. To do so,
 * GetReservedDestination() needs to be called on the object. Once an address has been
 * reserved, call KeepDestination() on the ReserveDestination object to make sure it is not
 * returned. Call ReturnDestination() to return the address so it can be re-used (for
 * example, if the address was used in a new transaction
 * and that transaction was not completed and needed to be aborted).
 *
 * If an address is reserved and KeepDestination() is not called, then the address will be
 * returned when the ReserveDestination goes out of scope.
 */
class ReserveDestination
{
protected:
    //! The wallet to reserve from
    const CWallet* const pwallet;
    //! The ScriptPubKeyMan to reserve from. Based on type when GetReservedDestination is called
    ScriptPubKeyMan* m_spk_man{nullptr};
    OutputType const type;
    //! The index of the address's key in the keypool
    int64_t nIndex{-1};
    //! The destination
    CTxDestination address;
    //! Whether this is from the internal (change output) keypool
    bool fInternal{false};

public:
    //! Construct a ReserveDestination object. This does NOT reserve an address yet
    explicit ReserveDestination(CWallet* pwallet, OutputType type)
      : pwallet(pwallet)
      , type(type) { }

    ReserveDestination(const ReserveDestination&) = delete;
    ReserveDestination& operator=(const ReserveDestination&) = delete;

    //! Destructor. If a key has been reserved and not KeepKey'ed, it will be returned to the keypool
    ~ReserveDestination()
    {
        ReturnDestination();
    }

    //! Reserve an address
    bool GetReservedDestination(CTxDestination& pubkey, bool internal);
    //! Attach a blinding pubkey to a reserved address
    void SetBlindingPubKey(const CPubKey& blinding_pubkey, CTxDestination& dest);
    //! Return reserved address
    void ReturnDestination();
    //! Keep the address. Do not return it's key to the keypool when this object goes out of scope
    void KeepDestination();
};

/** Address book data */
class CAddressBookData
{
private:
    bool m_change{true};
    std::string m_label;
public:
    std::string purpose;

    CAddressBookData() : purpose("unknown") {}

    typedef std::map<std::string, std::string> StringMap;
    StringMap destdata;

    bool IsChange() const { return m_change; }
    const std::string& GetLabel() const { return m_label; }
    void SetLabel(const std::string& label) {
        m_change = false;
        m_label = label;
    }
};

struct CRecipient
{
    CScript scriptPubKey;
    CAmount nAmount;
    CAsset asset;
    CPubKey confidentiality_key;
    bool fSubtractFeeFromAmount;
};

typedef std::map<std::string, std::string> mapValue_t;


static inline void ReadOrderPos(int64_t& nOrderPos, mapValue_t& mapValue)
{
    if (!mapValue.count("n"))
    {
        nOrderPos = -1; // TODO: calculate elsewhere
        return;
    }
    nOrderPos = atoi64(mapValue["n"].c_str());
}


static inline void WriteOrderPos(const int64_t& nOrderPos, mapValue_t& mapValue)
{
    if (nOrderPos == -1)
        return;
    mapValue["n"] = ToString(nOrderPos);
}

struct COutputEntry
{
    CTxDestination destination;
    CAmount amount;
    int vout;
    CAsset asset;
    uint256 amount_blinding_factor;
    uint256 asset_blinding_factor;
};

/** Legacy class used for deserializing vtxPrev for backwards compatibility.
 * vtxPrev was removed in commit 93a18a3650292afbb441a47d1fa1b94aeb0164e3,
 * but old wallet.dat files may still contain vtxPrev vectors of CMerkleTxs.
 * These need to get deserialized for field alignment when deserializing
 * a CWalletTx, but the deserialized values are discarded.**/
class CMerkleTx
{
public:
    template<typename Stream>
    void Unserialize(Stream& s)
    {
        CTransactionRef tx;
        uint256 hashBlock;
        std::vector<uint256> vMerkleBranch;
        int nIndex;

        s >> tx >> hashBlock >> vMerkleBranch >> nIndex;
    }
};

//Get the marginal bytes of spending the specified output
int CalculateMaximumSignedInputSize(const CTxOut& txout, const CWallet* pwallet, bool use_max_sig = false);

/**
 * A transaction with a bunch of additional info that only the owner cares about.
 * It includes any unrecorded transactions needed to link it back to the block chain.
 */
class CWalletTx
{
private:
    const CWallet* pwallet;

    /** Constant used in hashBlock to indicate tx has been abandoned, only used at
     * serialization/deserialization to avoid ambiguity with conflicted.
     */
    static const uint256 ABANDON_HASH;

public:
    /**
     * Key/value map with information about the transaction.
     *
     * The following keys can be read and written through the map and are
     * serialized in the wallet database:
     *
     *     "comment", "to"   - comment strings provided to sendtoaddress,
     *                         and sendmany wallet RPCs
     *     "replaces_txid"   - txid (as HexStr) of transaction replaced by
     *                         bumpfee on transaction created by bumpfee
     *     "replaced_by_txid" - txid (as HexStr) of transaction created by
     *                         bumpfee on transaction replaced by bumpfee
     *     "from", "message" - obsolete fields that could be set in UI prior to
     *                         2011 (removed in commit 4d9b223)
     *
     * The following keys are serialized in the wallet database, but shouldn't
     * be read or written through the map (they will be temporarily added and
     * removed from the map during serialization):
     *
     *     "fromaccount"     - serialized strFromAccount value
     *     "n"               - serialized nOrderPos value
     *     "timesmart"       - serialized nTimeSmart value
     *     "spent"           - serialized vfSpent value that existed prior to
     *                         2014 (removed in commit 93a18a3)
     */
    mutable mapValue_t mapValue;
    std::vector<std::pair<std::string, std::string> > vOrderForm;
    unsigned int fTimeReceivedIsTxTime;
    unsigned int nTimeReceived; //!< time received by this node
    /**
     * Stable timestamp that never changes, and reflects the order a transaction
     * was added to the wallet. Timestamp is based on the block time for a
     * transaction added as part of a block, or else the time when the
     * transaction was received if it wasn't part of a block, with the timestamp
     * adjusted in both cases so timestamp order matches the order transactions
     * were added to the wallet. More details can be found in
     * CWallet::ComputeTimeSmart().
     */
    unsigned int nTimeSmart;
    /**
     * From me flag is set to 1 for transactions that were created by the wallet
     * on this bitcoin node, and set to 0 for transactions that were created
     * externally and came in through the network or sendrawtransaction RPC.
     */
    bool fFromMe;
    int64_t nOrderPos; //!< position in ordered transaction list
    std::multimap<int64_t, CWalletTx*>::const_iterator m_it_wtxOrdered;

    // memory only
    enum AmountType { DEBIT, CREDIT, IMMATURE_CREDIT, AVAILABLE_CREDIT, AMOUNTTYPE_ENUM_ELEMENTS };
    CAmountMap GetCachableAmount(AmountType type, const isminefilter& filter, bool recalculate = false) const;
    mutable CachableAmountMap m_amounts[AMOUNTTYPE_ENUM_ELEMENTS];
    /**
     * This flag is true if all m_amounts caches are empty. This is particularly
     * useful in places where MarkDirty is conditionally called and the
     * condition can be expensive and thus can be skipped if the flag is true.
     * See MarkDestinationsDirty.
     */
    mutable bool m_is_cache_empty{true};
    mutable bool fChangeCached;
    mutable bool fInMempool;
    mutable CAmountMap nChangeCached;

    CWalletTx(const CWallet* pwalletIn, CTransactionRef arg)
        : tx(std::move(arg))
    {
        Init(pwalletIn);
    }

    void Init(const CWallet* pwalletIn)
    {
        pwallet = pwalletIn;
        mapValue.clear();
        vOrderForm.clear();
        fTimeReceivedIsTxTime = false;
        nTimeReceived = 0;
        nTimeSmart = 0;
        fFromMe = false;
        fChangeCached = false;
        fInMempool = false;
        nChangeCached = CAmountMap();
        nOrderPos = -1;
        m_confirm = Confirmation{};
    }

    CTransactionRef tx;

    /* New transactions start as UNCONFIRMED. At BlockConnected,
     * they will transition to CONFIRMED. In case of reorg, at BlockDisconnected,
     * they roll back to UNCONFIRMED. If we detect a conflicting transaction at
     * block connection, we update conflicted tx and its dependencies as CONFLICTED.
     * If tx isn't confirmed and outside of mempool, the user may switch it to ABANDONED
     * by using the abandontransaction call. This last status may be override by a CONFLICTED
     * or CONFIRMED transition.
     */
    enum Status {
        UNCONFIRMED,
        CONFIRMED,
        CONFLICTED,
        ABANDONED
    };

    /* Confirmation includes tx status and a triplet of {block height/block hash/tx index in block}
     * at which tx has been confirmed. All three are set to 0 if tx is unconfirmed or abandoned.
     * Meaning of these fields changes with CONFLICTED state where they instead point to block hash
     * and block height of the deepest conflicting tx.
     */
    struct Confirmation {
        Status status;
        int block_height;
        uint256 hashBlock;
        int nIndex;
        Confirmation(Status s = UNCONFIRMED, int b = 0, uint256 h = uint256(), int i = 0) : status(s), block_height(b), hashBlock(h), nIndex(i) {}
    };

    Confirmation m_confirm;

    template<typename Stream>
    void Serialize(Stream& s) const
    {
        mapValue_t mapValueCopy = mapValue;

        mapValueCopy["fromaccount"] = "";
        WriteOrderPos(nOrderPos, mapValueCopy);
        if (nTimeSmart) {
            mapValueCopy["timesmart"] = strprintf("%u", nTimeSmart);
        }

        std::vector<char> dummy_vector1; //!< Used to be vMerkleBranch
        std::vector<char> dummy_vector2; //!< Used to be vtxPrev
        bool dummy_bool = false; //!< Used to be fSpent
        uint256 serializedHash = isAbandoned() ? ABANDON_HASH : m_confirm.hashBlock;
        int serializedIndex = isAbandoned() || isConflicted() ? -1 : m_confirm.nIndex;
        s << tx << serializedHash << dummy_vector1 << serializedIndex << dummy_vector2 << mapValueCopy << vOrderForm << fTimeReceivedIsTxTime << nTimeReceived << fFromMe << dummy_bool;
    }

    template<typename Stream>
    void Unserialize(Stream& s)
    {
        Init(nullptr);

        std::vector<uint256> dummy_vector1; //!< Used to be vMerkleBranch
        std::vector<CMerkleTx> dummy_vector2; //!< Used to be vtxPrev
        bool dummy_bool; //! Used to be fSpent
        int serializedIndex;
        s >> tx >> m_confirm.hashBlock >> dummy_vector1 >> serializedIndex >> dummy_vector2 >> mapValue >> vOrderForm >> fTimeReceivedIsTxTime >> nTimeReceived >> fFromMe >> dummy_bool;

        /* At serialization/deserialization, an nIndex == -1 means that hashBlock refers to
         * the earliest block in the chain we know this or any in-wallet ancestor conflicts
         * with. If nIndex == -1 and hashBlock is ABANDON_HASH, it means transaction is abandoned.
         * In same context, an nIndex >= 0 refers to a confirmed transaction (if hashBlock set) or
         * unconfirmed one. Older clients interpret nIndex == -1 as unconfirmed for backward
         * compatibility (pre-commit 9ac63d6).
         */
        if (serializedIndex == -1 && m_confirm.hashBlock == ABANDON_HASH) {
            setAbandoned();
        } else if (serializedIndex == -1) {
            setConflicted();
        } else if (!m_confirm.hashBlock.IsNull()) {
            m_confirm.nIndex = serializedIndex;
            setConfirmed();
        }

        ReadOrderPos(nOrderPos, mapValue);
        nTimeSmart = mapValue.count("timesmart") ? (unsigned int)atoi64(mapValue["timesmart"]) : 0;

        mapValue.erase("fromaccount");
        mapValue.erase("spent");
        mapValue.erase("n");
        mapValue.erase("timesmart");
    }

    void SetTx(CTransactionRef arg)
    {
        tx = std::move(arg);
    }

    //! make sure balances are recalculated
    void MarkDirty()
    {
        m_amounts[DEBIT].Reset();
        m_amounts[CREDIT].Reset();
        m_amounts[IMMATURE_CREDIT].Reset();
        m_amounts[AVAILABLE_CREDIT].Reset();
        fChangeCached = false;
        m_is_cache_empty = true;
        WipeUnknownBlindingData();
    }

    void BindWallet(CWallet *pwalletIn)
    {
        pwallet = pwalletIn;
        MarkDirty();
    }

    //! filter decides which addresses will count towards the debit
    CAmountMap GetDebit(const isminefilter& filter) const;
    CAmountMap GetCredit(const isminefilter& filter) const;
    CAmountMap GetImmatureCredit(bool fUseCache=true) const;
    // TODO: Remove "NO_THREAD_SAFETY_ANALYSIS" and replace it with the correct
    // annotation "EXCLUSIVE_LOCKS_REQUIRED(pwallet->cs_wallet)". The
    // annotation "NO_THREAD_SAFETY_ANALYSIS" was temporarily added to avoid
    // having to resolve the issue of member access into incomplete type CWallet.
    CAmountMap GetAvailableCredit(bool fUseCache=true, const isminefilter& filter=ISMINE_SPENDABLE) const NO_THREAD_SAFETY_ANALYSIS;
    CAmountMap GetImmatureWatchOnlyCredit(const bool fUseCache=true) const;
    CAmountMap GetChange() const;

    // Get the marginal bytes if spending the specified output from this transaction
    int GetSpendSize(unsigned int out, bool use_max_sig = false) const
    {
        return CalculateMaximumSignedInputSize(tx->vout[out], pwallet, use_max_sig);
    }

    void GetAmounts(std::list<COutputEntry>& listReceived,
                    std::list<COutputEntry>& listSent, CAmount& nFee, const isminefilter& filter) const;

    bool IsFromMe(const isminefilter& filter) const
    {
        return (GetDebit(filter) > CAmountMap());
    }

    // True if only scriptSigs are different
    bool IsEquivalentTo(const CWalletTx& tx) const;

    bool InMempool() const;
    bool IsTrusted(interfaces::Chain::Lock& locked_chain) const;
    bool IsTrusted(interfaces::Chain::Lock& locked_chain, std::set<uint256>& trusted_parents) const;

    int64_t GetTxTime() const;

    // Pass this transaction to node for mempool insertion and relay to peers if flag set to true
    bool SubmitMemoryPoolAndRelay(std::string& err_string, bool relay);

    // ELEMENTS:

private:
    /* Computes, stores and returns the unblinded info, or retrieves if already computed previously.
    * @param[in]    map_index - Where to store the blinding data. Issuance data is stored after the output data, with additional index offset calculated via GetPseudoInputOffset
    * @param[in]    vchRangeproof - The rangeproof to unwind
    * @param[in]    conf_value - The value to unblind
    * @param[in]    conf_asset - The asset to unblind
    * @param[in]    nonce - The nonce used to ECDH with the blinding key. This is null for issuance as blinding key is directly used as nonce
    * @param[in]    scriptPubKey - The script being committed to by the rangeproof
    * @param[out]   blinding_pubkey_out - Pointer to the recovered pubkey of the destination
    * @param[out]   value_out - Pointer to the CAmount where the unblinded amount will be stored
    * @param[out]   value_factor_out - Pointer to the recovered value blinding factor of the output
    * @param[out]   asset_out - Pointer to the recovered underlying asset type
    * @param[out]   asset_factor_out - Pointer to the recovered asset blinding factor of the output
    */
    void GetBlindingData(const unsigned int map_index, const std::vector<unsigned char>& vchRangeproof, const CConfidentialValue& conf_value, const CConfidentialAsset& conf_asset, const CConfidentialNonce nonce, const CScript& scriptPubKey, CPubKey* blinding_pubkey_out, CAmount* value_out, uint256* value_factor_out, CAsset* asset_out, uint256* asset_factor_out) const;
    void WipeUnknownBlindingData();

public:
    // For use in wallet transaction creation to remember 3rd party values
    // Unneeded for issuance.
    void SetBlindingData(const unsigned int output_index, const CPubKey& blinding_pubkey, const CAmount value, const uint256& value_factor, const CAsset& asset, const uint256& asset_factor);

    // Convenience method to retrieve all blinding data at once, for an ordinary non-issuance tx
    void GetNonIssuanceBlindingData(const unsigned int output_index, CPubKey* blinding_pubkey_out, CAmount* value_out, uint256* value_factor_out, CAsset* asset_out, uint256* asset_factor_out) const;

    //! Returns either the value out (if it is known) or -1
    CAmount GetOutputValueOut(unsigned int ouput_index) const;

    //! Returns either the blinding factor (if it is to us) or 0
    uint256 GetOutputAmountBlindingFactor(unsigned int output_index) const;
    uint256 GetOutputAssetBlindingFactor(unsigned int output_index) const;
    //! Returns the underlying asset type, or 0 if unknown
    CAsset GetOutputAsset(unsigned int output_index) const;
    //! Get the issuance CAssets for both the asset itself and the issuing tokens
    void GetIssuanceAssets(unsigned int vinIndex, CAsset* out_asset, CAsset* out_reissuance_token) const;
    // ! Return map of issued assets at input_index
    CAmountMap GetIssuanceAssets(unsigned int input_index) const;
    // ! Returns receiver's blinding pubkey
    CPubKey GetOutputBlindingPubKey(unsigned int output_index) const;
    //! Get the issuance blinder for either the asset itself or the issuing tokens
    uint256 GetIssuanceBlindingFactor(unsigned int input_index, bool reissuance_token) const;
    //! Get the issuance amount for either the asset itself or the issuing tokens
    CAmount GetIssuanceAmount(unsigned int input_index, bool reissuance_token) const;

    //! Get the mapValue offset for a specific vin index and type of issuance pseudo-input
    unsigned int GetPseudoInputOffset(unsigned int input_index, bool reissuance_token) const;

    // TODO: Remove "NO_THREAD_SAFETY_ANALYSIS" and replace it with the correct
    // annotation "EXCLUSIVE_LOCKS_REQUIRED(pwallet->cs_wallet)". The annotation
    // "NO_THREAD_SAFETY_ANALYSIS" was temporarily added to avoid having to
    // resolve the issue of member access into incomplete type CWallet. Note
    // that we still have the runtime check "AssertLockHeld(pwallet->cs_wallet)"
    // in place.
    std::set<uint256> GetConflicts() const NO_THREAD_SAFETY_ANALYSIS;

    /**
     * Return depth of transaction in blockchain:
     * <0  : conflicts with a transaction this deep in the blockchain
     *  0  : in memory pool, waiting to be included in a block
     * >=1 : this many blocks deep in the main chain
     */
    // TODO: Remove "NO_THREAD_SAFETY_ANALYSIS" and replace it with the correct
    // annotation "EXCLUSIVE_LOCKS_REQUIRED(pwallet->cs_wallet)". The annotation
    // "NO_THREAD_SAFETY_ANALYSIS" was temporarily added to avoid having to
    // resolve the issue of member access into incomplete type CWallet. Note
    // that we still have the runtime check "AssertLockHeld(pwallet->cs_wallet)"
    // in place.
    int GetDepthInMainChain() const NO_THREAD_SAFETY_ANALYSIS;
    bool IsInMainChain() const { return GetDepthInMainChain() > 0; }

    /**
     * @return number of blocks to maturity for this transaction:
     *  0 : is not a coinbase transaction, or is a mature coinbase transaction
     * >0 : is a coinbase transaction which matures in this many blocks
     */
    int GetBlocksToMaturity() const;
    bool isAbandoned() const { return m_confirm.status == CWalletTx::ABANDONED; }
    void setAbandoned()
    {
        m_confirm.status = CWalletTx::ABANDONED;
        m_confirm.hashBlock = uint256();
        m_confirm.block_height = 0;
        m_confirm.nIndex = 0;
    }
    bool isConflicted() const { return m_confirm.status == CWalletTx::CONFLICTED; }
    void setConflicted() { m_confirm.status = CWalletTx::CONFLICTED; }
    bool isUnconfirmed() const { return m_confirm.status == CWalletTx::UNCONFIRMED; }
    void setUnconfirmed() { m_confirm.status = CWalletTx::UNCONFIRMED; }
    bool isConfirmed() const { return m_confirm.status == CWalletTx::CONFIRMED; }
    void setConfirmed() { m_confirm.status = CWalletTx::CONFIRMED; }
    const uint256& GetHash() const { return tx->GetHash(); }
    bool IsCoinBase() const { return tx->IsCoinBase(); }
    bool IsImmatureCoinBase() const;
};

class COutput
{
public:
    const CWalletTx *tx;
    int i;
    int nDepth;

    /** Pre-computed estimated size of this output as a fully-signed input in a transaction. Can be -1 if it could not be calculated */
    int nInputBytes;

    /** Whether we have the private keys to spend this output */
    bool fSpendable;

    /** Whether we know how to spend this output, ignoring the lack of keys */
    bool fSolvable;

    /** Whether to use the maximum sized, 72 byte signature when calculating the size of the input spend. This should only be set when watch-only outputs are allowed */
    bool use_max_sig;

    /**
     * Whether this output is considered safe to spend. Unconfirmed transactions
     * from outside keys and unconfirmed replacement transactions are considered
     * unsafe and will not be used to fund new spending transactions.
     */
    bool fSafe;

    COutput(const CWalletTx *txIn, int iIn, int nDepthIn, bool fSpendableIn, bool fSolvableIn, bool fSafeIn, bool use_max_sig_in = false)
    {
        tx = txIn; i = iIn; nDepth = nDepthIn; fSpendable = fSpendableIn; fSolvable = fSolvableIn; fSafe = fSafeIn; nInputBytes = -1; use_max_sig = use_max_sig_in;
        // If known and signable by the given wallet, compute nInputBytes
        // Failure will keep this value -1
        if (fSpendable && tx) {
            nInputBytes = tx->GetSpendSize(i, use_max_sig);
        }
    }

    std::string ToString() const;

    inline CInputCoin GetInputCoin() const
    {
        return CInputCoin(tx, i, nInputBytes);
    }
};

struct CoinSelectionParams
{
    bool use_bnb = true;
    size_t change_output_size = 0;
    size_t change_spend_size = 0;
    CFeeRate effective_fee = CFeeRate(0);
    size_t tx_noinputs_size = 0;
    //! Indicate that we are subtracting the fee from outputs
    bool m_subtract_fee_outputs = false;

    CoinSelectionParams(bool use_bnb, size_t change_output_size, size_t change_spend_size, CFeeRate effective_fee, size_t tx_noinputs_size) : use_bnb(use_bnb), change_output_size(change_output_size), change_spend_size(change_spend_size), effective_fee(effective_fee), tx_noinputs_size(tx_noinputs_size) {}
    CoinSelectionParams() {}
};

struct IssuanceDetails {
    bool issuing = false;

    bool blind_issuance = true;
    CAsset reissuance_asset;
    CAsset reissuance_token;
    uint256 entropy;
};

struct BlindDetails {
    bool ignore_blind_failure = true; // Certain corner-cases are hard to avoid

    // Temporary tx-specific details.
    std::vector<uint256> i_amount_blinds;
    std::vector<uint256> i_asset_blinds;
    std::vector<CAsset>  i_assets;
    std::vector<CAmount> i_amounts;
    std::vector<CAmount> o_amounts;
    std::vector<CPubKey> o_pubkeys;
    std::vector<uint256> o_amount_blinds;
    std::vector<CAsset>  o_assets;
    std::vector<uint256> o_asset_blinds;
    // We need to store an unblinded and unsigned version of the transaction
    // in case of !sign
    CMutableTransaction tx_unblinded_unsigned;

    int num_to_blind;
    int change_to_blind;
    // Only used to strip blinding if its the only blind output in certain situations
    int only_recipient_blind_index;
    // Needed in case of one blinded output that is change and no blind inputs
    int only_change_pos;
};

class WalletRescanReserver; //forward declarations for ScanForWalletTransactions/RescanFromTime
/**
 * A CWallet maintains a set of transactions and balances, and provides the ability to create new transactions.
 */
class CWallet final : public WalletStorage, public interfaces::Chain::Notifications
{
private:
    CKeyingMaterial vMasterKey GUARDED_BY(cs_wallet);


    bool Unlock(const CKeyingMaterial& vMasterKeyIn, bool accept_no_keys = false);

    std::atomic<bool> fAbortRescan{false};
    std::atomic<bool> fScanningWallet{false}; // controlled by WalletRescanReserver
    std::atomic<int64_t> m_scanning_start{0};
    std::atomic<double> m_scanning_progress{0};
    std::mutex mutexScanning;
    friend class WalletRescanReserver;

    //! the current wallet version: clients below this version are not able to load the wallet
    int nWalletVersion GUARDED_BY(cs_wallet){FEATURE_BASE};

    //! the maximum wallet format version: memory-only variable that specifies to what version this wallet may be upgraded
    int nWalletMaxVersion GUARDED_BY(cs_wallet) = FEATURE_BASE;

    int64_t nNextResend = 0;
    int64_t nLastResend = 0;
    bool fBroadcastTransactions = false;
    // Local time that the tip block was received. Used to schedule wallet rebroadcasts.
    std::atomic<int64_t> m_best_block_time {0};

    /**
     * Used to keep track of spent outpoints, and
     * detect and report conflicts (double-spends or
     * mutated transactions where the mutant gets mined).
     */
    typedef std::multimap<COutPoint, uint256> TxSpends;
    TxSpends mapTxSpends GUARDED_BY(cs_wallet);
    void AddToSpends(const COutPoint& outpoint, const uint256& wtxid) EXCLUSIVE_LOCKS_REQUIRED(cs_wallet);
    void AddToSpends(const uint256& wtxid) EXCLUSIVE_LOCKS_REQUIRED(cs_wallet);

    /**
     * Add a transaction to the wallet, or update it.  pIndex and posInBlock should
     * be set when the transaction was known to be included in a block.  When
     * pIndex == nullptr, then wallet state is not updated in AddToWallet, but
     * notifications happen and cached balances are marked dirty.
     *
     * If fUpdate is true, existing transactions will be updated.
     * TODO: One exception to this is that the abandoned state is cleared under the
     * assumption that any further notification of a transaction that was considered
     * abandoned is an indication that it is not safe to be considered abandoned.
     * Abandoned state should probably be more carefully tracked via different
     * posInBlock signals or by checking mempool presence when necessary.
     */
    bool AddToWalletIfInvolvingMe(const CTransactionRef& tx, CWalletTx::Confirmation confirm, bool fUpdate) EXCLUSIVE_LOCKS_REQUIRED(cs_wallet);

    /* Mark a transaction (and its in-wallet descendants) as conflicting with a particular block. */
    void MarkConflicted(const uint256& hashBlock, int conflicting_height, const uint256& hashTx);

    /* Mark a transaction's inputs dirty, thus forcing the outputs to be recomputed */
    void MarkInputsDirty(const CTransactionRef& tx) EXCLUSIVE_LOCKS_REQUIRED(cs_wallet);

    void SyncMetaData(std::pair<TxSpends::iterator, TxSpends::iterator>) EXCLUSIVE_LOCKS_REQUIRED(cs_wallet);

    /* Used by TransactionAddedToMemorypool/BlockConnected/Disconnected/ScanForWalletTransactions.
     * Should be called with non-zero block_hash and posInBlock if this is for a transaction that is included in a block. */
    void SyncTransaction(const CTransactionRef& tx, CWalletTx::Confirmation confirm, bool update_tx = true) EXCLUSIVE_LOCKS_REQUIRED(cs_wallet);

    std::atomic<uint64_t> m_wallet_flags{0};

    bool SetAddressBookWithDB(WalletBatch& batch, const CTxDestination& address, const std::string& strName, const std::string& strPurpose);

    //! Unsets a wallet flag and saves it to disk
    void UnsetWalletFlagWithDB(WalletBatch& batch, uint64_t flag);

    //! Unset the blank wallet flag and saves it to disk
    void UnsetBlankWalletFlag(WalletBatch& batch) override;

    /** Interface for accessing chain state. */
    interfaces::Chain* m_chain;

    /** Wallet location which includes wallet name (see WalletLocation). */
    WalletLocation m_location;

    /** Internal database handle. */
    std::unique_ptr<WalletDatabase> database;

    /**
     * The following is used to keep track of how far behind the wallet is
     * from the chain sync, and to allow clients to block on us being caught up.
     *
     * Processed hash is a pointer on node's tip and doesn't imply that the wallet
     * has scanned sequentially all blocks up to this one.
     */
    uint256 m_last_block_processed GUARDED_BY(cs_wallet);

    /* Height of last block processed is used by wallet to know depth of transactions
     * without relying on Chain interface beyond asynchronous updates. For safety, we
     * initialize it to -1. Height is a pointer on node's tip and doesn't imply
     * that the wallet has scanned sequentially all blocks up to this one.
     */
    int m_last_block_processed_height GUARDED_BY(cs_wallet) = -1;

    std::map<OutputType, ScriptPubKeyMan*> m_external_spk_managers;
    std::map<OutputType, ScriptPubKeyMan*> m_internal_spk_managers;

    // Indexed by a unique identifier produced by each ScriptPubKeyMan using
    // ScriptPubKeyMan::GetID. In many cases it will be the hash of an internal structure
    std::map<uint256, std::unique_ptr<ScriptPubKeyMan>> m_spk_managers;

public:
    /*
     * Main wallet lock.
     * This lock protects all the fields added by CWallet.
     */
    mutable RecursiveMutex cs_wallet;

    /** Get database handle used by this wallet. Ideally this function would
     * not be necessary.
     */
    WalletDatabase& GetDBHandle()
    {
        return *database;
    }
    WalletDatabase& GetDatabase() override { return *database; }

    /**
     * Select a set of coins such that nValueRet >= nTargetValue and at least
     * all coins from coinControl are selected; Never select unconfirmed coins
     * if they are not ours
     */
    bool SelectCoins(const std::vector<COutput>& vAvailableCoins, const CAmountMap& mapTargetValue, std::set<CInputCoin>& setCoinsRet, CAmountMap& mapValueRet,
                    const CCoinControl& coin_control, CoinSelectionParams& coin_selection_params, bool& bnb_used) const;

    const WalletLocation& GetLocation() const { return m_location; }

    /** Get a name for this wallet for logging/debugging purposes.
     */
    const std::string& GetName() const { return m_location.GetName(); }

    typedef std::map<unsigned int, CMasterKey> MasterKeyMap;
    MasterKeyMap mapMasterKeys;
    unsigned int nMasterKeyMaxID = 0;

    /** Construct wallet with specified name and database implementation. */
    CWallet(interfaces::Chain* chain, const WalletLocation& location, std::unique_ptr<WalletDatabase> database)
        : m_chain(chain),
          m_location(location),
          database(std::move(database))
    {
    }

    ~CWallet()
    {
        // Should not have slots connected at this point.
        assert(NotifyUnload.empty());
    }

    bool IsCrypted() const;
    bool IsLocked() const override;
    bool Lock();

    /** Interface to assert chain access and if successful lock it */
    std::unique_ptr<interfaces::Chain::Lock> LockChain() { return m_chain ? m_chain->lock() : nullptr; }

    std::map<uint256, CWalletTx> mapWallet GUARDED_BY(cs_wallet);

    typedef std::multimap<int64_t, CWalletTx*> TxItems;
    TxItems wtxOrdered;

    int64_t nOrderPosNext GUARDED_BY(cs_wallet) = 0;
    uint64_t nAccountingEntryNumber = 0;

    std::map<CTxDestination, CAddressBookData> m_address_book GUARDED_BY(cs_wallet);
    const CAddressBookData* FindAddressBookEntry(const CTxDestination&, bool allow_change = false) const EXCLUSIVE_LOCKS_REQUIRED(cs_wallet);

    std::set<COutPoint> setLockedCoins GUARDED_BY(cs_wallet);

    /** Registered interfaces::Chain::Notifications handler. */
    std::unique_ptr<interfaces::Handler> m_chain_notifications_handler;

    /** Interface for accessing chain state. */
    interfaces::Chain& chain() const { assert(m_chain); return *m_chain; }

    // ELEMENTS //
    //! The online PAK aka `liquid_pak` in the wallet set by `initpegoutwallet`
    CPubKey online_key;


    //! The derivation counter for offline_xpub
    int offline_counter = -1;

    //! The offline descriptor aka `bitcoind_descriptor` set by `initpegoutwallet`
    std::string offline_desc;

    //The offline xpub aka `bitcoin_xpub` in the wallet set by `initpegoutwallet`
    CExtPubKey offline_xpub;

    // Master derivation blinding key
    uint256 blinding_derivation_key;
    // Specifically imported blinding keys
    std::map<CScriptID, uint256> mapSpecificBlindingKeys;

    // END ELEMENTS

    const CWalletTx* GetWalletTx(const uint256& hash) const;

    //! check whether we are allowed to upgrade (or already support) to the named feature
    bool CanSupportFeature(enum WalletFeature wf) const override EXCLUSIVE_LOCKS_REQUIRED(cs_wallet) { AssertLockHeld(cs_wallet); return nWalletMaxVersion >= wf; }

    /**
     * populate vCoins with vector of available COutputs.
     */
    void AvailableCoins(interfaces::Chain::Lock& locked_chain, std::vector<COutput>& vCoins, bool fOnlySafe=true, const CCoinControl *coinControl = nullptr, const CAmount& nMinimumAmount = 1, const CAmount& nMaximumAmount = MAX_MONEY, const CAmount& nMinimumSumAmount = MAX_MONEY, const uint64_t nMaximumCount = 0, const CAsset* = nullptr) const EXCLUSIVE_LOCKS_REQUIRED(cs_wallet);

    /**
     * Return list of available coins and locked coins grouped by non-change output address.
     */
    std::map<CTxDestination, std::vector<COutput>> ListCoins(interfaces::Chain::Lock& locked_chain) const EXCLUSIVE_LOCKS_REQUIRED(cs_wallet);

    /**
     * Find non-change parent output.
     */
    const CTxOut& FindNonChangeParentOutput(const CTransaction& tx, int output) const EXCLUSIVE_LOCKS_REQUIRED(cs_wallet);

    /**
     * Shuffle and select coins until nTargetValue is reached while avoiding
     * small change; This method is stochastic for some inputs and upon
     * completion the coin set and corresponding actual target value is
     * assembled
     */
    bool SelectCoinsMinConf(const CAmountMap& mapTargetValue, const CoinEligibilityFilter& eligibility_filter, std::vector<OutputGroup> groups,
        std::set<CInputCoin>& setCoinsRet, CAmountMap& mapValueRet, const CoinSelectionParams& coin_selection_params, bool& bnb_used) const;

    bool IsSpent(const uint256& hash, unsigned int n) const EXCLUSIVE_LOCKS_REQUIRED(cs_wallet);

    // Whether this or any known UTXO with the same single key has been spent.
    bool IsSpentKey(const uint256& hash, unsigned int n) const EXCLUSIVE_LOCKS_REQUIRED(cs_wallet);
    void SetSpentKeyState(WalletBatch& batch, const uint256& hash, unsigned int n, bool used, std::set<CTxDestination>& tx_destinations) EXCLUSIVE_LOCKS_REQUIRED(cs_wallet);

    std::vector<OutputGroup> GroupOutputs(const std::vector<COutput>& outputs, bool single_coin, const size_t max_ancestors) const;

    bool IsLockedCoin(uint256 hash, unsigned int n) const EXCLUSIVE_LOCKS_REQUIRED(cs_wallet);
    void LockCoin(const COutPoint& output) EXCLUSIVE_LOCKS_REQUIRED(cs_wallet);
    void UnlockCoin(const COutPoint& output) EXCLUSIVE_LOCKS_REQUIRED(cs_wallet);
    void UnlockAllCoins() EXCLUSIVE_LOCKS_REQUIRED(cs_wallet);
    void ListLockedCoins(std::vector<COutPoint>& vOutpts) const EXCLUSIVE_LOCKS_REQUIRED(cs_wallet);

    /*
     * Rescan abort properties
     */
    void AbortRescan() { fAbortRescan = true; }
    bool IsAbortingRescan() const { return fAbortRescan; }
    bool IsScanning() const { return fScanningWallet; }
    int64_t ScanningDuration() const { return fScanningWallet ? GetTimeMillis() - m_scanning_start : 0; }
    double ScanningProgress() const { return fScanningWallet ? (double) m_scanning_progress : 0; }

    //! Upgrade stored CKeyMetadata objects to store key origin info as KeyOriginInfo
    void UpgradeKeyMetadata() EXCLUSIVE_LOCKS_REQUIRED(cs_wallet);

    bool LoadMinVersion(int nVersion) EXCLUSIVE_LOCKS_REQUIRED(cs_wallet) { AssertLockHeld(cs_wallet); nWalletVersion = nVersion; nWalletMaxVersion = std::max(nWalletMaxVersion, nVersion); return true; }

    /**
     * Adds a destination data tuple to the store, and saves it to disk
     * When adding new fields, take care to consider how DelAddressBook should handle it!
     */
    bool AddDestData(WalletBatch& batch, const CTxDestination& dest, const std::string& key, const std::string& value) EXCLUSIVE_LOCKS_REQUIRED(cs_wallet);
    //! Erases a destination data tuple in the store and on disk
    bool EraseDestData(WalletBatch& batch, const CTxDestination& dest, const std::string& key) EXCLUSIVE_LOCKS_REQUIRED(cs_wallet);
    //! Adds a destination data tuple to the store, without saving it to disk
    void LoadDestData(const CTxDestination& dest, const std::string& key, const std::string& value) EXCLUSIVE_LOCKS_REQUIRED(cs_wallet);
    //! Look up a destination data tuple in the store, return true if found false otherwise
    bool GetDestData(const CTxDestination& dest, const std::string& key, std::string* value) const EXCLUSIVE_LOCKS_REQUIRED(cs_wallet);
    //! Get all destination values matching a prefix.
    std::vector<std::string> GetDestValues(const std::string& prefix) const EXCLUSIVE_LOCKS_REQUIRED(cs_wallet);

    //! Holds a timestamp at which point the wallet is scheduled (externally) to be relocked. Caller must arrange for actual relocking to occur via Lock().
    int64_t nRelockTime = 0;

    bool Unlock(const SecureString& strWalletPassphrase, bool accept_no_keys = false);
    bool ChangeWalletPassphrase(const SecureString& strOldWalletPassphrase, const SecureString& strNewWalletPassphrase);
    bool EncryptWallet(const SecureString& strWalletPassphrase);

    void GetKeyBirthTimes(interfaces::Chain::Lock& locked_chain, std::map<CKeyID, int64_t> &mapKeyBirth) const EXCLUSIVE_LOCKS_REQUIRED(cs_wallet);
    unsigned int ComputeTimeSmart(const CWalletTx& wtx) const;

    /**
     * Increment the next transaction order id
     * @return next transaction order id
     */
    int64_t IncOrderPosNext(WalletBatch *batch = nullptr) EXCLUSIVE_LOCKS_REQUIRED(cs_wallet);
    DBErrors ReorderTransactions();

    void MarkDirty();
    bool AddToWallet(const CWalletTx& wtxIn, bool fFlushOnClose=true);
    void LoadToWallet(CWalletTx& wtxIn) EXCLUSIVE_LOCKS_REQUIRED(cs_wallet);
    void transactionAddedToMempool(const CTransactionRef& tx) override;
    void blockConnected(const CBlock& block, int height) override;
    void blockDisconnected(const CBlock& block, int height) override;
    void updatedBlockTip() override;
    int64_t RescanFromTime(int64_t startTime, const WalletRescanReserver& reserver, bool update);

    struct ScanResult {
        enum { SUCCESS, FAILURE, USER_ABORT } status = SUCCESS;

        //! Hash and height of most recent block that was successfully scanned.
        //! Unset if no blocks were scanned due to read errors or the chain
        //! being empty.
        uint256 last_scanned_block;
        Optional<int> last_scanned_height;

        //! Height of the most recent block that could not be scanned due to
        //! read errors or pruning. Will be set if status is FAILURE, unset if
        //! status is SUCCESS, and may or may not be set if status is
        //! USER_ABORT.
        uint256 last_failed_block;
    };
    ScanResult ScanForWalletTransactions(const uint256& start_block, int start_height, Optional<int> max_height, const WalletRescanReserver& reserver, bool fUpdate);
    void transactionRemovedFromMempool(const CTransactionRef &ptx) override;
    void ReacceptWalletTransactions() EXCLUSIVE_LOCKS_REQUIRED(cs_wallet);
    void ResendWalletTransactions();
    struct Balance {
        CAmountMap m_mine_trusted;           //!< Trusted, at depth=GetBalance.min_depth or more
        CAmountMap m_mine_untrusted_pending; //!< Untrusted, but in mempool (pending)
        CAmountMap m_mine_immature;          //!< Immature coinbases in the main chain
        CAmountMap m_watchonly_trusted;
        CAmountMap m_watchonly_untrusted_pending;
        CAmountMap m_watchonly_immature;
    };
    Balance GetBalance(int min_depth = 0, bool avoid_reuse = true) const;
    CAmountMap GetAvailableBalance(const CCoinControl* coinControl = nullptr) const;

    OutputType TransactionChangeType(OutputType change_type, const std::vector<CRecipient>& vecSend);

    /**
     * Insert additional inputs into the transaction by
     * calling CreateTransaction();
     */
    bool FundTransaction(CMutableTransaction& tx, CAmount& nFeeRet, int& nChangePosInOut, std::string& strFailReason, bool lockUnspents, const std::set<int>& setSubtractFeeFromOutputs, CCoinControl);
    // Fetch the inputs and sign with SIGHASH_ALL.
    bool SignTransaction(CMutableTransaction& tx) const EXCLUSIVE_LOCKS_REQUIRED(cs_wallet);
    // Sign the tx given the input coins and sighash.
    bool SignTransaction(CMutableTransaction& tx, const std::map<COutPoint, Coin>& coins, int sighash, std::map<int, std::string>& input_errors) const;
    SigningResult SignMessage(const std::string& message, const PKHash& pkhash, std::string& str_sig) const;

    /**
     * Fills out a PSBT with information from the wallet. Fills in UTXOs if we have
     * them. Tries to sign if sign=true. Sets `complete` if the PSBT is now complete
     * (i.e. has all required signatures or signature-parts, and is ready to
     * finalize.) Sets `error` and returns false if something goes wrong.
     *
     * @param[in]  psbtx PartiallySignedTransaction to fill in
     * @param[out] complete indicates whether the PSBT is now complete
     * @param[in]  sighash_type the sighash type to use when signing (if PSBT does not specify)
     * @param[in]  sign whether to sign or not
     * @param[in]  bip32derivs whether to fill in bip32 derivation information if available
     * return error
     */
    TransactionError FillPSBT(PartiallySignedTransaction& psbtx,
                  bool& complete,
                  int sighash_type = 1 /* SIGHASH_ALL */,
                  bool sign = true,
                  bool bip32derivs = true) const;

    // ELEMENTS
    TransactionError FillPSBTData(PartiallySignedTransaction& psbtx, bool bip32derivs = false) const;
    TransactionError SignPSBT(PartiallySignedTransaction& psbtx, bool& complete, int sighash_type = 1, bool sign = true, bool imbalance_ok = false, bool bip32derivs = false) const;
    // end ELEMENTS

    /**
     * Create a new transaction paying the recipients with a set of coins
     * selected by SelectCoins(); Also create the change output, when needed
     * @note passing nChangePosInOut as -1 will result in setting a random position
     */
    bool CreateTransaction(interfaces::Chain::Lock& locked_chain, const std::vector<CRecipient>& vecSend, CTransactionRef& tx, CAmount& nFeeRet, int& nChangePosInOut,
                           std::string& strFailReason, const CCoinControl& coin_control, bool sign = true, BlindDetails* blind_details = nullptr, const IssuanceDetails* issuance_details = nullptr);
    /**
     * Submit the transaction to the node's mempool and then relay to peers.
     * Should be called after CreateTransaction unless you want to abort
     * broadcasting the transaction.
     *
     * @param[in] tx The transaction to be broadcast.
     * @param[in] mapValue key-values to be set on the transaction.
     * @param[in] orderForm BIP 70 / BIP 21 order form details to be set on the transaction.
     * @param[in] blind_details (optional) blinding information, if the transaction is to be blinded
     */
    void CommitTransaction(CTransactionRef tx, mapValue_t mapValue, std::vector<std::pair<std::string, std::string>> orderForm, const BlindDetails* blind_details = nullptr);

    bool DummySignTx(CMutableTransaction &txNew, const std::set<CTxOut> &txouts, const CCoinControl* coin_control = nullptr) const
    {
        std::vector<CTxOut> v_txouts(txouts.size());
        std::copy(txouts.begin(), txouts.end(), v_txouts.begin());
        return DummySignTx(txNew, v_txouts, coin_control);
    }
    bool DummySignTx(CMutableTransaction &txNew, const std::vector<CTxOut> &txouts, const CCoinControl* coin_control = nullptr) const;

    bool ImportScripts(const std::set<CScript> scripts, int64_t timestamp) EXCLUSIVE_LOCKS_REQUIRED(cs_wallet);
    bool ImportPrivKeys(const std::map<CKeyID, CKey>& privkey_map, const int64_t timestamp) EXCLUSIVE_LOCKS_REQUIRED(cs_wallet);
    bool ImportPubKeys(const std::vector<CKeyID>& ordered_pubkeys, const std::map<CKeyID, CPubKey>& pubkey_map, const std::map<CKeyID, std::pair<CPubKey, KeyOriginInfo>>& key_origins, const bool add_keypool, const bool internal, const int64_t timestamp) EXCLUSIVE_LOCKS_REQUIRED(cs_wallet);
    bool ImportScriptPubKeys(const std::string& label, const std::set<CScript>& script_pub_keys, const bool have_solving_data, const bool apply_label, const int64_t timestamp) EXCLUSIVE_LOCKS_REQUIRED(cs_wallet);

    CFeeRate m_pay_tx_fee{DEFAULT_PAY_TX_FEE};
    unsigned int m_confirm_target{DEFAULT_TX_CONFIRM_TARGET};
    bool m_spend_zero_conf_change{DEFAULT_SPEND_ZEROCONF_CHANGE};
    bool m_signal_rbf{DEFAULT_WALLET_RBF};
    bool m_allow_fallback_fee{true}; //!< will be false if -fallbackfee=0
    CFeeRate m_min_fee{DEFAULT_TRANSACTION_MINFEE}; //!< Override with -mintxfee
    /**
     * If fee estimation does not have enough data to provide estimates, use this fee instead.
     * Has no effect if not using fee estimation
     * Override with -fallbackfee
     */
    CFeeRate m_fallback_fee{DEFAULT_FALLBACK_FEE};
    CFeeRate m_discard_rate{DEFAULT_DISCARD_FEE};
    OutputType m_default_address_type{DEFAULT_ADDRESS_TYPE};
    OutputType m_default_change_type{DEFAULT_CHANGE_TYPE};
    /** Absolute maximum transaction fee (in satoshis) used by default for the wallet */
    CAmount m_default_max_tx_fee{DEFAULT_TRANSACTION_MAXFEE};

    size_t KeypoolCountExternalKeys() const EXCLUSIVE_LOCKS_REQUIRED(cs_wallet);
    bool TopUpKeyPool(unsigned int kpSize = 0);

    int64_t GetOldestKeyPoolTime() const;

    std::set<std::set<CTxDestination>> GetAddressGroupings() const EXCLUSIVE_LOCKS_REQUIRED(cs_wallet);
    std::map<CTxDestination, CAmount> GetAddressBalances(interfaces::Chain::Lock& locked_chain) const;

    std::set<CTxDestination> GetLabelAddresses(const std::string& label) const;

    /**
     * Marks all outputs in each one of the destinations dirty, so their cache is
     * reset and does not return outdated information.
     */
    void MarkDestinationsDirty(const std::set<CTxDestination>& destinations) EXCLUSIVE_LOCKS_REQUIRED(cs_wallet);

    bool GetOnlinePakKey(CPubKey& online_pubkey, std::string& error);
    bool GetNewDestination(const OutputType type, const std::string label, CTxDestination& dest, std::string& error, bool add_blinding_key = false);
    bool GetNewChangeDestination(const OutputType type, CTxDestination& dest, std::string& error, bool add_blinding_key = false);

    isminetype IsMine(const CTxDestination& dest) const;
    isminetype IsMine(const CScript& script) const;
    isminetype IsMine(const CTxIn& txin) const;
    /**
     * Returns amount of debit if the input matches the
     * filter, otherwise returns 0
     */
    CAmountMap GetDebit(const CTxIn& txin, const isminefilter& filter) const;
    isminetype IsMine(const CTxOut& txout) const;
    CAmountMap GetCredit(const CTransaction& tx, const size_t out_index, const isminefilter& filter) const;
    bool IsChange(const CTxOut& txout) const;
    bool IsChange(const CScript& script) const;
    CAmountMap GetChange(const CTxOut& txout) const;
    bool IsMine(const CTransaction& tx) const;
    /** should probably be renamed to IsRelevantToMe */
    bool IsFromMe(const CTransaction& tx) const;
    CAmountMap GetDebit(const CTransaction& tx, const isminefilter& filter) const;
    /** Returns whether all of the inputs match the filter */
    bool IsAllFromMe(const CTransaction& tx, const isminefilter& filter) const;
    CAmountMap GetChange(const CTransaction& tx) const;

    // ELEMENTS:
    CAmountMap GetCredit(const CWalletTx& wtx, const isminefilter& filter) const;
    CAmountMap GetChange(const CWalletTx& wtx) const;

    void chainStateFlushed(const CBlockLocator& loc) override;

    DBErrors LoadWallet(bool& fFirstRunRet);
    DBErrors ZapWalletTx(std::vector<CWalletTx>& vWtx);
    DBErrors ZapSelectTx(std::vector<uint256>& vHashIn, std::vector<uint256>& vHashOut) EXCLUSIVE_LOCKS_REQUIRED(cs_wallet);

    bool SetAddressBook(const CTxDestination& address, const std::string& strName, const std::string& purpose);

    bool DelAddressBook(const CTxDestination& address);

    unsigned int GetKeyPoolSize() const EXCLUSIVE_LOCKS_REQUIRED(cs_wallet);

    //! signify that a particular wallet feature is now used. this may change nWalletVersion and nWalletMaxVersion if those are lower
    void SetMinVersion(enum WalletFeature, WalletBatch* batch_in = nullptr, bool fExplicit = false) override;

    //! change which version we're allowed to upgrade to (note that this does not immediately imply upgrading to that format)
    bool SetMaxVersion(int nVersion);

    //! get the current wallet format (the oldest client version guaranteed to understand this wallet)
    int GetVersion() const { LOCK(cs_wallet); return nWalletVersion; }

    //! Get wallet transactions that conflict with given transaction (spend same outputs)
    std::set<uint256> GetConflicts(const uint256& txid) const EXCLUSIVE_LOCKS_REQUIRED(cs_wallet);

    //! Check if a given transaction has any of its outputs spent by another transaction in the wallet
    bool HasWalletSpend(const uint256& txid) const EXCLUSIVE_LOCKS_REQUIRED(cs_wallet);

    //! Flush wallet (bitdb flush)
    void Flush(bool shutdown=false);

    /** Wallet is about to be unloaded */
    boost::signals2::signal<void ()> NotifyUnload;

    /**
     * Address book entry changed.
     * @note called with lock cs_wallet held.
     */
    boost::signals2::signal<void (CWallet *wallet, const CTxDestination
            &address, const std::string &label, bool isMine,
            const std::string &purpose,
            ChangeType status)> NotifyAddressBookChanged;

    /**
     * Wallet transaction added, removed or updated.
     * @note called with lock cs_wallet held.
     */
    boost::signals2::signal<void (CWallet *wallet, const uint256 &hashTx,
            ChangeType status)> NotifyTransactionChanged;

    /** Show progress e.g. for rescan */
    boost::signals2::signal<void (const std::string &title, int nProgress)> ShowProgress;

    /** Watch-only address added */
    boost::signals2::signal<void (bool fHaveWatchOnly)> NotifyWatchonlyChanged;

    /** Keypool has new keys */
    boost::signals2::signal<void ()> NotifyCanGetAddressesChanged;

    /**
     * Wallet status (encrypted, locked) changed.
     * Note: Called without locks held.
     */
    boost::signals2::signal<void (CWallet* wallet)> NotifyStatusChanged;

    /** Inquire whether this wallet broadcasts transactions. */
    bool GetBroadcastTransactions() const { return fBroadcastTransactions; }
    /** Set whether this wallet broadcasts transactions. */
    void SetBroadcastTransactions(bool broadcast) { fBroadcastTransactions = broadcast; }

    /** Return whether transaction can be abandoned */
    bool TransactionCanBeAbandoned(const uint256& hashTx) const;

    /* Mark a transaction (and it in-wallet descendants) as abandoned so its inputs may be respent. */
    bool AbandonTransaction(const uint256& hashTx);

    /** Mark a transaction as replaced by another transaction (e.g., BIP 125). */
    bool MarkReplaced(const uint256& originalHash, const uint256& newHash);

    //! Verify wallet naming and perform salvage on the wallet if required
    static bool Verify(interfaces::Chain& chain, const WalletLocation& location, bool salvage_wallet, std::string& error_string, std::vector<std::string>& warnings);

    /* Initializes the wallet, returns a new CWallet instance or a null pointer in case of an error */
    static std::shared_ptr<CWallet> CreateWalletFromFile(interfaces::Chain& chain, const WalletLocation& location, std::string& error, std::vector<std::string>& warnings, uint64_t wallet_creation_flags = 0);

    /**
     * Wallet post-init setup
     * Gives the wallet a chance to register repetitive tasks and complete post-init tasks
     */
    void postInitProcess();

    bool BackupWallet(const std::string& strDest) const;

    /* Returns true if HD is enabled */
    bool IsHDEnabled() const;

    /* Returns true if the wallet can give out new addresses. This means it has keys in the keypool or can generate new keys */
    bool CanGetAddresses(bool internal = false) const;

    /**
     * Blocks until the wallet state is up-to-date to /at least/ the current
     * chain at the time this function is entered
     * Obviously holding cs_main/cs_wallet when going into this call may cause
     * deadlock
     */
    void BlockUntilSyncedToCurrentChain() const LOCKS_EXCLUDED(cs_main, cs_wallet);

    /** set a single wallet flag */
    void SetWalletFlag(uint64_t flags);

    /** Unsets a single wallet flag */
    void UnsetWalletFlag(uint64_t flag);

    /** check if a certain wallet flag is set */
    bool IsWalletFlagSet(uint64_t flag) const override;

    /** overwrite all flags by the given uint64_t
       returns false if unknown, non-tolerable flags are present */
    bool SetWalletFlags(uint64_t overwriteFlags, bool memOnly);

    /** Determine if we are a legacy wallet */
    bool IsLegacy() const;

    /** Returns a bracketed wallet name for displaying in logs, will return [default wallet] if the wallet has no name */
    const std::string GetDisplayName() const override {
        std::string wallet_name = GetName().length() == 0 ? "default wallet" : GetName();
        return strprintf("[%s]", wallet_name);
    };

    /** Prepends the wallet name in logging output to ease debugging in multi-wallet use cases */
    template<typename... Params>
    void WalletLogPrintf(std::string fmt, Params... parameters) const {
        LogPrintf(("%s " + fmt).c_str(), GetDisplayName(), parameters...);
    };

    /** Upgrade the wallet */
    bool UpgradeWallet(int version, std::string& error, std::vector<std::string>& warnings);

    //! Returns all unique ScriptPubKeyMans in m_internal_spk_managers and m_external_spk_managers
    std::set<ScriptPubKeyMan*> GetActiveScriptPubKeyMans() const;

    //! Returns all unique ScriptPubKeyMans
    std::set<ScriptPubKeyMan*> GetAllScriptPubKeyMans() const;

    //! Get the ScriptPubKeyMan for the given OutputType and internal/external chain.
    ScriptPubKeyMan* GetScriptPubKeyMan(const OutputType& type, bool internal) const;

    //! Get the ScriptPubKeyMan for a script
    ScriptPubKeyMan* GetScriptPubKeyMan(const CScript& script) const;
    //! Get the ScriptPubKeyMan by id
    ScriptPubKeyMan* GetScriptPubKeyMan(const uint256& id) const;

    //! Get all of the ScriptPubKeyMans for a script given additional information in sigdata (populated by e.g. a psbt)
    std::set<ScriptPubKeyMan*> GetScriptPubKeyMans(const CScript& script, SignatureData& sigdata) const;

    //! Get the SigningProvider for a script
    std::unique_ptr<SigningProvider> GetSolvingProvider(const CScript& script) const;
    std::unique_ptr<SigningProvider> GetSolvingProvider(const CScript& script, SignatureData& sigdata) const;

    //! Get the LegacyScriptPubKeyMan which is used for all types, internal, and external.
    LegacyScriptPubKeyMan* GetLegacyScriptPubKeyMan() const;
    LegacyScriptPubKeyMan* GetOrCreateLegacyScriptPubKeyMan();

    //! Make a LegacyScriptPubKeyMan and set it for all types, internal, and external.
    void SetupLegacyScriptPubKeyMan();

    const CKeyingMaterial& GetEncryptionKey() const override;
    bool HasEncryptionKeys() const override;

    /** Get last block processed height */
    int GetLastBlockHeight() const EXCLUSIVE_LOCKS_REQUIRED(cs_wallet)
    {
        AssertLockHeld(cs_wallet);
        assert(m_last_block_processed_height >= 0);
        return m_last_block_processed_height;
    };
    uint256 GetLastBlockHash() const EXCLUSIVE_LOCKS_REQUIRED(cs_wallet)
    {
        AssertLockHeld(cs_wallet);
        assert(m_last_block_processed_height >= 0);
        return m_last_block_processed;
    }
    /** Set last block processed height, currently only use in unit test */
    void SetLastBlockProcessed(int block_height, uint256 block_hash) EXCLUSIVE_LOCKS_REQUIRED(cs_wallet)
    {
        AssertLockHeld(cs_wallet);
        m_last_block_processed_height = block_height;
        m_last_block_processed = block_hash;
    };

    //! Connect the signals from ScriptPubKeyMans to the signals in CWallet
    void ConnectScriptPubKeyManNotifiers();

<<<<<<< HEAD
    //
    // ELEMENTS

    //! Setters for online/offline pubkey pairs for PAK
    bool SetOnlinePubKey(const CPubKey& online_key_in);
    bool SetOfflineCounter(int counter);
    bool SetOfflineDescriptor(const std::string& offline_desc_in);
    bool SetOfflineXPubKey(const CExtPubKey& offline_xpub_in);

    void ComputeBlindingData(const CConfidentialValue& conf_value, const CConfidentialAsset& conf_asset, const CConfidentialNonce& nonce, const CScript& scriptPubKey, const std::vector<unsigned char>& vchRangeproof, CAmount& value, CPubKey& blinding_pubkey, uint256& value_factor, CAsset& asset, uint256& asset_factor) const;

    // First looks in imported blinding key store, then derives on its own
    CKey GetBlindingKey(const CScript* script) const;
    // Pubkey accessor for GetBlindingKey
    CPubKey GetBlindingPubKey(const CScript& script) const;

    bool LoadSpecificBlindingKey(const CScriptID& scriptid, const uint256& key);
    bool AddSpecificBlindingKey(const CScriptID& scriptid, const uint256& key);
    bool SetMasterBlindingKey(const uint256& key);

    /// Returns a map of entropy to the respective pair of reissuance token and issuance asset.
    std::map<uint256, std::pair<CAsset, CAsset> > GetReissuanceTokenTypes() const;

    // END ELEMENTS
    //
=======
    //! Instantiate a descriptor ScriptPubKeyMan from the WalletDescriptor and load it
    void LoadDescriptorScriptPubKeyMan(uint256 id, WalletDescriptor& desc);

    //! Sets the active ScriptPubKeyMan for the specified type and internal
    //! @param[in] id The unique id for the ScriptPubKeyMan
    //! @param[in] type The OutputType this ScriptPubKeyMan provides addresses for
    //! @param[in] internal Whether this ScriptPubKeyMan provides change addresses
    //! @param[in] memonly Whether to record this update to the database. Set to true for wallet loading, normally false when actually updating the wallet.
    void SetActiveScriptPubKeyMan(uint256 id, OutputType type, bool internal, bool memonly = false);

    //! Create new DescriptorScriptPubKeyMans and add them to the wallet
    void SetupDescriptorScriptPubKeyMans();

    //! Return the DescriptorScriptPubKeyMan for a WalletDescriptor if it is already in the wallet
    DescriptorScriptPubKeyMan* GetDescriptorScriptPubKeyMan(const WalletDescriptor& desc) const;

    //! Add a descriptor to the wallet, return a ScriptPubKeyMan & associated output type
    ScriptPubKeyMan* AddWalletDescriptor(WalletDescriptor& desc, const FlatSigningProvider& signing_provider, const std::string& label);
>>>>>>> eef90c14
};

/**
 * Called periodically by the schedule thread. Prompts individual wallets to resend
 * their transactions. Actual rebroadcast schedule is managed by the wallets themselves.
 */
void MaybeResendWalletTxs();

/** RAII object to check and reserve a wallet rescan */
class WalletRescanReserver
{
private:
    CWallet& m_wallet;
    bool m_could_reserve;
public:
    explicit WalletRescanReserver(CWallet& w) : m_wallet(w), m_could_reserve(false) {}

    bool reserve()
    {
        assert(!m_could_reserve);
        std::lock_guard<std::mutex> lock(m_wallet.mutexScanning);
        if (m_wallet.fScanningWallet) {
            return false;
        }
        m_wallet.m_scanning_start = GetTimeMillis();
        m_wallet.m_scanning_progress = 0;
        m_wallet.fScanningWallet = true;
        m_could_reserve = true;
        return true;
    }

    bool isReserved() const
    {
        return (m_could_reserve && m_wallet.fScanningWallet);
    }

    ~WalletRescanReserver()
    {
        std::lock_guard<std::mutex> lock(m_wallet.mutexScanning);
        if (m_could_reserve) {
            m_wallet.fScanningWallet = false;
        }
    }
};

// Calculate the size of the transaction assuming all signatures are max size
// Use DummySignatureCreator, which inserts 71 byte signatures everywhere.
int64_t CalculateMaximumSignedTxSize(const CTransaction &tx, const CWallet *wallet, const CCoinControl* coin_control = nullptr) EXCLUSIVE_LOCKS_REQUIRED(wallet->cs_wallet);
int64_t CalculateMaximumSignedTxSize(const CTransaction &tx, const CWallet *wallet, const std::vector<CTxOut>& txouts, const CCoinControl* coin_control = nullptr);
#endif // BITCOIN_WALLET_WALLET_H<|MERGE_RESOLUTION|>--- conflicted
+++ resolved
@@ -1361,33 +1361,6 @@
     //! Connect the signals from ScriptPubKeyMans to the signals in CWallet
     void ConnectScriptPubKeyManNotifiers();
 
-<<<<<<< HEAD
-    //
-    // ELEMENTS
-
-    //! Setters for online/offline pubkey pairs for PAK
-    bool SetOnlinePubKey(const CPubKey& online_key_in);
-    bool SetOfflineCounter(int counter);
-    bool SetOfflineDescriptor(const std::string& offline_desc_in);
-    bool SetOfflineXPubKey(const CExtPubKey& offline_xpub_in);
-
-    void ComputeBlindingData(const CConfidentialValue& conf_value, const CConfidentialAsset& conf_asset, const CConfidentialNonce& nonce, const CScript& scriptPubKey, const std::vector<unsigned char>& vchRangeproof, CAmount& value, CPubKey& blinding_pubkey, uint256& value_factor, CAsset& asset, uint256& asset_factor) const;
-
-    // First looks in imported blinding key store, then derives on its own
-    CKey GetBlindingKey(const CScript* script) const;
-    // Pubkey accessor for GetBlindingKey
-    CPubKey GetBlindingPubKey(const CScript& script) const;
-
-    bool LoadSpecificBlindingKey(const CScriptID& scriptid, const uint256& key);
-    bool AddSpecificBlindingKey(const CScriptID& scriptid, const uint256& key);
-    bool SetMasterBlindingKey(const uint256& key);
-
-    /// Returns a map of entropy to the respective pair of reissuance token and issuance asset.
-    std::map<uint256, std::pair<CAsset, CAsset> > GetReissuanceTokenTypes() const;
-
-    // END ELEMENTS
-    //
-=======
     //! Instantiate a descriptor ScriptPubKeyMan from the WalletDescriptor and load it
     void LoadDescriptorScriptPubKeyMan(uint256 id, WalletDescriptor& desc);
 
@@ -1406,7 +1379,32 @@
 
     //! Add a descriptor to the wallet, return a ScriptPubKeyMan & associated output type
     ScriptPubKeyMan* AddWalletDescriptor(WalletDescriptor& desc, const FlatSigningProvider& signing_provider, const std::string& label);
->>>>>>> eef90c14
+
+    //
+    // ELEMENTS
+
+    //! Setters for online/offline pubkey pairs for PAK
+    bool SetOnlinePubKey(const CPubKey& online_key_in);
+    bool SetOfflineCounter(int counter);
+    bool SetOfflineDescriptor(const std::string& offline_desc_in);
+    bool SetOfflineXPubKey(const CExtPubKey& offline_xpub_in);
+
+    void ComputeBlindingData(const CConfidentialValue& conf_value, const CConfidentialAsset& conf_asset, const CConfidentialNonce& nonce, const CScript& scriptPubKey, const std::vector<unsigned char>& vchRangeproof, CAmount& value, CPubKey& blinding_pubkey, uint256& value_factor, CAsset& asset, uint256& asset_factor) const;
+
+    // First looks in imported blinding key store, then derives on its own
+    CKey GetBlindingKey(const CScript* script) const;
+    // Pubkey accessor for GetBlindingKey
+    CPubKey GetBlindingPubKey(const CScript& script) const;
+
+    bool LoadSpecificBlindingKey(const CScriptID& scriptid, const uint256& key);
+    bool AddSpecificBlindingKey(const CScriptID& scriptid, const uint256& key);
+    bool SetMasterBlindingKey(const uint256& key);
+
+    /// Returns a map of entropy to the respective pair of reissuance token and issuance asset.
+    std::map<uint256, std::pair<CAsset, CAsset> > GetReissuanceTokenTypes() const;
+
+    // END ELEMENTS
+    //
 };
 
 /**
