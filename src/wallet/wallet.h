// Copyright (c) 2009-2010 Satoshi Nakamoto
// Copyright (c) 2009-2020 The Bitcoin Core developers
// Distributed under the MIT software license, see the accompanying
// file COPYING or http://www.opensource.org/licenses/mit-license.php.

#ifndef BITCOIN_WALLET_WALLET_H
#define BITCOIN_WALLET_WALLET_H

#include <amount.h>
#include <asset.h>
#include <interfaces/chain.h>
#include <interfaces/handler.h>
#include <outputtype.h>
#include <policy/feerate.h>
#include <psbt.h>
#include <tinyformat.h>
#include <util/message.h>
#include <util/strencodings.h>
#include <util/string.h>
#include <util/system.h>
#include <util/ui_change_type.h>
#include <validationinterface.h>
#include <wallet/coinselection.h>
#include <wallet/crypter.h>
#include <wallet/scriptpubkeyman.h>
#include <wallet/walletdb.h>
#include <wallet/walletutil.h>

#include <algorithm>
#include <atomic>
#include <map>
#include <memory>
#include <set>
#include <stdexcept>
#include <stdint.h>
#include <string>
#include <utility>
#include <vector>

#include <boost/signals2/signal.hpp>

using LoadWalletFn = std::function<void(std::unique_ptr<interfaces::Wallet> wallet)>;

struct bilingual_str;

//! Explicitly unload and delete the wallet.
//! Blocks the current thread after signaling the unload intent so that all
//! wallet clients release the wallet.
//! Note that, when blocking is not required, the wallet is implicitly unloaded
//! by the shared pointer deleter.
void UnloadWallet(std::shared_ptr<CWallet>&& wallet);

bool AddWallet(const std::shared_ptr<CWallet>& wallet);
bool RemoveWallet(const std::shared_ptr<CWallet>& wallet);
std::vector<std::shared_ptr<CWallet>> GetWallets();
std::shared_ptr<CWallet> GetWallet(const std::string& name);
std::shared_ptr<CWallet> LoadWallet(interfaces::Chain& chain, const WalletLocation& location, bilingual_str& error, std::vector<bilingual_str>& warnings);
std::unique_ptr<interfaces::Handler> HandleLoadWallet(LoadWalletFn load_wallet);

enum class WalletCreationStatus {
    SUCCESS,
    CREATION_FAILED,
    ENCRYPTION_FAILED
};

WalletCreationStatus CreateWallet(interfaces::Chain& chain, const SecureString& passphrase, uint64_t wallet_creation_flags, const std::string& name, bilingual_str& error, std::vector<bilingual_str>& warnings, std::shared_ptr<CWallet>& result);

//! -paytxfee default
constexpr CAmount DEFAULT_PAY_TX_FEE = 0;
//! -fallbackfee default
static const CAmount DEFAULT_FALLBACK_FEE = 0; // ELEMENTS: no fallback fee
//! -discardfee default
static const CAmount DEFAULT_DISCARD_FEE = 10000;
//! -mintxfee default
<<<<<<< HEAD
static const CAmount DEFAULT_TRANSACTION_MINFEE = 100;
=======
static const CAmount DEFAULT_TRANSACTION_MINFEE = 1000;
/**
 * maximum fee increase allowed to do partial spend avoidance, even for nodes with this feature disabled by default
 *
 * A value of -1 disables this feature completely.
 * A value of 0 (current default) means to attempt to do partial spend avoidance, and use its results if the fees remain *unchanged*
 * A value > 0 means to do partial spend avoidance if the fee difference against a regular coin selection instance is in the range [0..value].
 */
static const CAmount DEFAULT_MAX_AVOIDPARTIALSPEND_FEE = 0;
//! discourage APS fee higher than this amount
constexpr CAmount HIGH_APS_FEE{COIN / 10000};
>>>>>>> c831e105
//! minimum recommended increment for BIP 125 replacement txs
static const CAmount WALLET_INCREMENTAL_RELAY_FEE = 5000;
//! Default for -spendzeroconfchange
static const bool DEFAULT_SPEND_ZEROCONF_CHANGE = true;
//! Default for -walletrejectlongchains
static const bool DEFAULT_WALLET_REJECT_LONG_CHAINS = false;
//! -txconfirmtarget default
static const unsigned int DEFAULT_TX_CONFIRM_TARGET = 6;
//! -walletrbf default
static const bool DEFAULT_WALLET_RBF = true;
static const bool DEFAULT_WALLETBROADCAST = true;
static const bool DEFAULT_DISABLE_WALLET = false;
//! -maxtxfee default
constexpr CAmount DEFAULT_TRANSACTION_MAXFEE{COIN / 10};
//! Discourage users to set fees higher than this amount (in satoshis) per kB
constexpr CAmount HIGH_TX_FEE_PER_KB{COIN / 100};
//! -maxtxfee will warn if called with a higher fee than this amount (in satoshis)
constexpr CAmount HIGH_MAX_TX_FEE{100 * HIGH_TX_FEE_PER_KB};

//! Pre-calculated constants for input size estimation in *virtual size*
static constexpr size_t DUMMY_NESTED_P2WPKH_INPUT_SIZE = 91;

class CCoinControl;
class COutput;
class CScript;
class CWalletTx;
struct FeeCalculation;
enum class FeeEstimateMode;
class ReserveDestination;

//! Default for -addresstype
constexpr OutputType DEFAULT_ADDRESS_TYPE{OutputType::BECH32};

static constexpr uint64_t KNOWN_WALLET_FLAGS =
        WALLET_FLAG_AVOID_REUSE
    |   WALLET_FLAG_BLANK_WALLET
    |   WALLET_FLAG_KEY_ORIGIN_METADATA
    |   WALLET_FLAG_DISABLE_PRIVATE_KEYS
    |   WALLET_FLAG_DESCRIPTORS;

static constexpr uint64_t MUTABLE_WALLET_FLAGS =
        WALLET_FLAG_AVOID_REUSE;

static const std::map<std::string,WalletFlags> WALLET_FLAG_MAP{
    {"avoid_reuse", WALLET_FLAG_AVOID_REUSE},
    {"blank", WALLET_FLAG_BLANK_WALLET},
    {"key_origin_metadata", WALLET_FLAG_KEY_ORIGIN_METADATA},
    {"disable_private_keys", WALLET_FLAG_DISABLE_PRIVATE_KEYS},
    {"descriptor_wallet", WALLET_FLAG_DESCRIPTORS},
};

extern const std::map<uint64_t,std::string> WALLET_FLAG_CAVEATS;

/** A wrapper to reserve an address from a wallet
 *
 * ReserveDestination is used to reserve an address.
 * It is currently only used inside of CreateTransaction.
 *
 * Instantiating a ReserveDestination does not reserve an address. To do so,
 * GetReservedDestination() needs to be called on the object. Once an address has been
 * reserved, call KeepDestination() on the ReserveDestination object to make sure it is not
 * returned. Call ReturnDestination() to return the address so it can be re-used (for
 * example, if the address was used in a new transaction
 * and that transaction was not completed and needed to be aborted).
 *
 * If an address is reserved and KeepDestination() is not called, then the address will be
 * returned when the ReserveDestination goes out of scope.
 */
class ReserveDestination
{
protected:
    //! The wallet to reserve from
    const CWallet* const pwallet;
    //! The ScriptPubKeyMan to reserve from. Based on type when GetReservedDestination is called
    ScriptPubKeyMan* m_spk_man{nullptr};
    OutputType const type;
    //! The index of the address's key in the keypool
    int64_t nIndex{-1};
    //! The destination
    CTxDestination address;
    //! Whether this is from the internal (change output) keypool
    bool fInternal{false};

public:
    //! Construct a ReserveDestination object. This does NOT reserve an address yet
    explicit ReserveDestination(CWallet* pwallet, OutputType type)
      : pwallet(pwallet)
      , type(type) { }

    ReserveDestination(const ReserveDestination&) = delete;
    ReserveDestination& operator=(const ReserveDestination&) = delete;

    //! Destructor. If a key has been reserved and not KeepKey'ed, it will be returned to the keypool
    ~ReserveDestination()
    {
        ReturnDestination();
    }

    //! Reserve an address
    bool GetReservedDestination(CTxDestination& pubkey, bool internal);
    //! Attach a blinding pubkey to a reserved address
    void SetBlindingPubKey(const CPubKey& blinding_pubkey, CTxDestination& dest);
    //! Return reserved address
    void ReturnDestination();
    //! Keep the address. Do not return it's key to the keypool when this object goes out of scope
    void KeepDestination();
};

/** Address book data */
class CAddressBookData
{
private:
    bool m_change{true};
    std::string m_label;
public:
    std::string purpose;

    CAddressBookData() : purpose("unknown") {}

    typedef std::map<std::string, std::string> StringMap;
    StringMap destdata;

    bool IsChange() const { return m_change; }
    const std::string& GetLabel() const { return m_label; }
    void SetLabel(const std::string& label) {
        m_change = false;
        m_label = label;
    }
};

struct CRecipient
{
    CScript scriptPubKey;
    CAmount nAmount;
    CAsset asset;
    CPubKey confidentiality_key;
    bool fSubtractFeeFromAmount;
};

typedef std::map<std::string, std::string> mapValue_t;


static inline void ReadOrderPos(int64_t& nOrderPos, mapValue_t& mapValue)
{
    if (!mapValue.count("n"))
    {
        nOrderPos = -1; // TODO: calculate elsewhere
        return;
    }
    nOrderPos = atoi64(mapValue["n"].c_str());
}


static inline void WriteOrderPos(const int64_t& nOrderPos, mapValue_t& mapValue)
{
    if (nOrderPos == -1)
        return;
    mapValue["n"] = ToString(nOrderPos);
}

struct COutputEntry
{
    CTxDestination destination;
    CAmount amount;
    int vout;
    CAsset asset;
    uint256 amount_blinding_factor;
    uint256 asset_blinding_factor;
};

/** Legacy class used for deserializing vtxPrev for backwards compatibility.
 * vtxPrev was removed in commit 93a18a3650292afbb441a47d1fa1b94aeb0164e3,
 * but old wallet.dat files may still contain vtxPrev vectors of CMerkleTxs.
 * These need to get deserialized for field alignment when deserializing
 * a CWalletTx, but the deserialized values are discarded.**/
class CMerkleTx
{
public:
    template<typename Stream>
    void Unserialize(Stream& s)
    {
        CTransactionRef tx;
        uint256 hashBlock;
        std::vector<uint256> vMerkleBranch;
        int nIndex;

        s >> tx >> hashBlock >> vMerkleBranch >> nIndex;
    }
};

//Get the marginal bytes of spending the specified output
int CalculateMaximumSignedInputSize(const CTxOut& txout, const CWallet* pwallet, bool use_max_sig = false);

/**
 * A transaction with a bunch of additional info that only the owner cares about.
 * It includes any unrecorded transactions needed to link it back to the block chain.
 */
class CWalletTx
{
private:
    const CWallet* pwallet;

    /** Constant used in hashBlock to indicate tx has been abandoned, only used at
     * serialization/deserialization to avoid ambiguity with conflicted.
     */
    static const uint256 ABANDON_HASH;

public:
    /**
     * Key/value map with information about the transaction.
     *
     * The following keys can be read and written through the map and are
     * serialized in the wallet database:
     *
     *     "comment", "to"   - comment strings provided to sendtoaddress,
     *                         and sendmany wallet RPCs
     *     "replaces_txid"   - txid (as HexStr) of transaction replaced by
     *                         bumpfee on transaction created by bumpfee
     *     "replaced_by_txid" - txid (as HexStr) of transaction created by
     *                         bumpfee on transaction replaced by bumpfee
     *     "from", "message" - obsolete fields that could be set in UI prior to
     *                         2011 (removed in commit 4d9b223)
     *
     * The following keys are serialized in the wallet database, but shouldn't
     * be read or written through the map (they will be temporarily added and
     * removed from the map during serialization):
     *
     *     "fromaccount"     - serialized strFromAccount value
     *     "n"               - serialized nOrderPos value
     *     "timesmart"       - serialized nTimeSmart value
     *     "spent"           - serialized vfSpent value that existed prior to
     *                         2014 (removed in commit 93a18a3)
     */
    mutable mapValue_t mapValue;
    std::vector<std::pair<std::string, std::string> > vOrderForm;
    unsigned int fTimeReceivedIsTxTime;
    unsigned int nTimeReceived; //!< time received by this node
    /**
     * Stable timestamp that never changes, and reflects the order a transaction
     * was added to the wallet. Timestamp is based on the block time for a
     * transaction added as part of a block, or else the time when the
     * transaction was received if it wasn't part of a block, with the timestamp
     * adjusted in both cases so timestamp order matches the order transactions
     * were added to the wallet. More details can be found in
     * CWallet::ComputeTimeSmart().
     */
    unsigned int nTimeSmart;
    /**
     * From me flag is set to 1 for transactions that were created by the wallet
     * on this bitcoin node, and set to 0 for transactions that were created
     * externally and came in through the network or sendrawtransaction RPC.
     */
    bool fFromMe;
    int64_t nOrderPos; //!< position in ordered transaction list
    std::multimap<int64_t, CWalletTx*>::const_iterator m_it_wtxOrdered;

    // memory only
    enum AmountType { DEBIT, CREDIT, IMMATURE_CREDIT, AVAILABLE_CREDIT, AMOUNTTYPE_ENUM_ELEMENTS };
    CAmountMap GetCachableAmount(AmountType type, const isminefilter& filter, bool recalculate = false) const;
    mutable CachableAmountMap m_amounts[AMOUNTTYPE_ENUM_ELEMENTS];
    /**
     * This flag is true if all m_amounts caches are empty. This is particularly
     * useful in places where MarkDirty is conditionally called and the
     * condition can be expensive and thus can be skipped if the flag is true.
     * See MarkDestinationsDirty.
     */
    mutable bool m_is_cache_empty{true};
    mutable bool fChangeCached;
    mutable bool fInMempool;
    mutable CAmountMap nChangeCached;

    CWalletTx(const CWallet* wallet, CTransactionRef arg)
        : pwallet(wallet),
          tx(std::move(arg))
    {
        Init();
    }

    void Init()
    {
        mapValue.clear();
        vOrderForm.clear();
        fTimeReceivedIsTxTime = false;
        nTimeReceived = 0;
        nTimeSmart = 0;
        fFromMe = false;
        fChangeCached = false;
        fInMempool = false;
        nChangeCached = CAmountMap();
        nOrderPos = -1;
        m_confirm = Confirmation{};
    }

    CTransactionRef tx;

    /* New transactions start as UNCONFIRMED. At BlockConnected,
     * they will transition to CONFIRMED. In case of reorg, at BlockDisconnected,
     * they roll back to UNCONFIRMED. If we detect a conflicting transaction at
     * block connection, we update conflicted tx and its dependencies as CONFLICTED.
     * If tx isn't confirmed and outside of mempool, the user may switch it to ABANDONED
     * by using the abandontransaction call. This last status may be override by a CONFLICTED
     * or CONFIRMED transition.
     */
    enum Status {
        UNCONFIRMED,
        CONFIRMED,
        CONFLICTED,
        ABANDONED
    };

    /* Confirmation includes tx status and a triplet of {block height/block hash/tx index in block}
     * at which tx has been confirmed. All three are set to 0 if tx is unconfirmed or abandoned.
     * Meaning of these fields changes with CONFLICTED state where they instead point to block hash
     * and block height of the deepest conflicting tx.
     */
    struct Confirmation {
        Status status;
        int block_height;
        uint256 hashBlock;
        int nIndex;
        Confirmation(Status s = UNCONFIRMED, int b = 0, uint256 h = uint256(), int i = 0) : status(s), block_height(b), hashBlock(h), nIndex(i) {}
    };

    Confirmation m_confirm;

    template<typename Stream>
    void Serialize(Stream& s) const
    {
        mapValue_t mapValueCopy = mapValue;

        mapValueCopy["fromaccount"] = "";
        WriteOrderPos(nOrderPos, mapValueCopy);
        if (nTimeSmart) {
            mapValueCopy["timesmart"] = strprintf("%u", nTimeSmart);
        }

        std::vector<char> dummy_vector1; //!< Used to be vMerkleBranch
        std::vector<char> dummy_vector2; //!< Used to be vtxPrev
        bool dummy_bool = false; //!< Used to be fSpent
        uint256 serializedHash = isAbandoned() ? ABANDON_HASH : m_confirm.hashBlock;
        int serializedIndex = isAbandoned() || isConflicted() ? -1 : m_confirm.nIndex;
        s << tx << serializedHash << dummy_vector1 << serializedIndex << dummy_vector2 << mapValueCopy << vOrderForm << fTimeReceivedIsTxTime << nTimeReceived << fFromMe << dummy_bool;
    }

    template<typename Stream>
    void Unserialize(Stream& s)
    {
        Init();

        std::vector<uint256> dummy_vector1; //!< Used to be vMerkleBranch
        std::vector<CMerkleTx> dummy_vector2; //!< Used to be vtxPrev
        bool dummy_bool; //! Used to be fSpent
        int serializedIndex;
        s >> tx >> m_confirm.hashBlock >> dummy_vector1 >> serializedIndex >> dummy_vector2 >> mapValue >> vOrderForm >> fTimeReceivedIsTxTime >> nTimeReceived >> fFromMe >> dummy_bool;

        /* At serialization/deserialization, an nIndex == -1 means that hashBlock refers to
         * the earliest block in the chain we know this or any in-wallet ancestor conflicts
         * with. If nIndex == -1 and hashBlock is ABANDON_HASH, it means transaction is abandoned.
         * In same context, an nIndex >= 0 refers to a confirmed transaction (if hashBlock set) or
         * unconfirmed one. Older clients interpret nIndex == -1 as unconfirmed for backward
         * compatibility (pre-commit 9ac63d6).
         */
        if (serializedIndex == -1 && m_confirm.hashBlock == ABANDON_HASH) {
            setAbandoned();
        } else if (serializedIndex == -1) {
            setConflicted();
        } else if (!m_confirm.hashBlock.IsNull()) {
            m_confirm.nIndex = serializedIndex;
            setConfirmed();
        }

        ReadOrderPos(nOrderPos, mapValue);
        nTimeSmart = mapValue.count("timesmart") ? (unsigned int)atoi64(mapValue["timesmart"]) : 0;

        mapValue.erase("fromaccount");
        mapValue.erase("spent");
        mapValue.erase("n");
        mapValue.erase("timesmart");
    }

    void SetTx(CTransactionRef arg)
    {
        tx = std::move(arg);
    }

    //! make sure balances are recalculated
    void MarkDirty()
    {
        m_amounts[DEBIT].Reset();
        m_amounts[CREDIT].Reset();
        m_amounts[IMMATURE_CREDIT].Reset();
        m_amounts[AVAILABLE_CREDIT].Reset();
        fChangeCached = false;
        m_is_cache_empty = true;
        WipeUnknownBlindingData();
    }

    //! filter decides which addresses will count towards the debit
    CAmountMap GetDebit(const isminefilter& filter) const;
    CAmountMap GetCredit(const isminefilter& filter) const;
    CAmountMap GetImmatureCredit(bool fUseCache=true) const;
    // TODO: Remove "NO_THREAD_SAFETY_ANALYSIS" and replace it with the correct
    // annotation "EXCLUSIVE_LOCKS_REQUIRED(pwallet->cs_wallet)". The
    // annotation "NO_THREAD_SAFETY_ANALYSIS" was temporarily added to avoid
    // having to resolve the issue of member access into incomplete type CWallet.
    CAmountMap GetAvailableCredit(bool fUseCache=true, const isminefilter& filter=ISMINE_SPENDABLE) const NO_THREAD_SAFETY_ANALYSIS;
    CAmountMap GetImmatureWatchOnlyCredit(const bool fUseCache=true) const;
    CAmountMap GetChange() const;

    // Get the marginal bytes if spending the specified output from this transaction
    int GetSpendSize(unsigned int out, bool use_max_sig = false) const
    {
        return CalculateMaximumSignedInputSize(tx->vout[out], pwallet, use_max_sig);
    }

    void GetAmounts(std::list<COutputEntry>& listReceived,
                    std::list<COutputEntry>& listSent, CAmount& nFee, const isminefilter& filter) const;

    bool IsFromMe(const isminefilter& filter) const
    {
        return (GetDebit(filter) > CAmountMap());
    }

    // True if only scriptSigs are different
    bool IsEquivalentTo(const CWalletTx& tx) const;

    bool InMempool() const;
    bool IsTrusted() const;
    bool IsTrusted(std::set<uint256>& trusted_parents) const;

    int64_t GetTxTime() const;

    // Pass this transaction to node for mempool insertion and relay to peers if flag set to true
    bool SubmitMemoryPoolAndRelay(std::string& err_string, bool relay);

    // ELEMENTS:

private:
    /* Computes, stores and returns the unblinded info, or retrieves if already computed previously.
    * @param[in]    map_index - Where to store the blinding data. Issuance data is stored after the output data, with additional index offset calculated via GetPseudoInputOffset
    * @param[in]    vchRangeproof - The rangeproof to unwind
    * @param[in]    conf_value - The value to unblind
    * @param[in]    conf_asset - The asset to unblind
    * @param[in]    nonce - The nonce used to ECDH with the blinding key. This is null for issuance as blinding key is directly used as nonce
    * @param[in]    scriptPubKey - The script being committed to by the rangeproof
    * @param[out]   blinding_pubkey_out - Pointer to the recovered pubkey of the destination
    * @param[out]   value_out - Pointer to the CAmount where the unblinded amount will be stored
    * @param[out]   value_factor_out - Pointer to the recovered value blinding factor of the output
    * @param[out]   asset_out - Pointer to the recovered underlying asset type
    * @param[out]   asset_factor_out - Pointer to the recovered asset blinding factor of the output
    */
    void GetBlindingData(const unsigned int map_index, const std::vector<unsigned char>& vchRangeproof, const CConfidentialValue& conf_value, const CConfidentialAsset& conf_asset, const CConfidentialNonce nonce, const CScript& scriptPubKey, CPubKey* blinding_pubkey_out, CAmount* value_out, uint256* value_factor_out, CAsset* asset_out, uint256* asset_factor_out) const;
    void WipeUnknownBlindingData();

public:
    // For use in wallet transaction creation to remember 3rd party values
    // Unneeded for issuance.
    void SetBlindingData(const unsigned int output_index, const CPubKey& blinding_pubkey, const CAmount value, const uint256& value_factor, const CAsset& asset, const uint256& asset_factor);

    // Convenience method to retrieve all blinding data at once, for an ordinary non-issuance tx
    void GetNonIssuanceBlindingData(const unsigned int output_index, CPubKey* blinding_pubkey_out, CAmount* value_out, uint256* value_factor_out, CAsset* asset_out, uint256* asset_factor_out) const;

    //! Returns either the value out (if it is known) or -1
    CAmount GetOutputValueOut(unsigned int ouput_index) const;

    //! Returns either the blinding factor (if it is to us) or 0
    uint256 GetOutputAmountBlindingFactor(unsigned int output_index) const;
    uint256 GetOutputAssetBlindingFactor(unsigned int output_index) const;
    //! Returns the underlying asset type, or 0 if unknown
    CAsset GetOutputAsset(unsigned int output_index) const;
    //! Get the issuance CAssets for both the asset itself and the issuing tokens
    void GetIssuanceAssets(unsigned int vinIndex, CAsset* out_asset, CAsset* out_reissuance_token) const;
    // ! Return map of issued assets at input_index
    CAmountMap GetIssuanceAssets(unsigned int input_index) const;
    // ! Returns receiver's blinding pubkey
    CPubKey GetOutputBlindingPubKey(unsigned int output_index) const;
    //! Get the issuance blinder for either the asset itself or the issuing tokens
    uint256 GetIssuanceBlindingFactor(unsigned int input_index, bool reissuance_token) const;
    //! Get the issuance amount for either the asset itself or the issuing tokens
    CAmount GetIssuanceAmount(unsigned int input_index, bool reissuance_token) const;

    //! Get the mapValue offset for a specific vin index and type of issuance pseudo-input
    unsigned int GetPseudoInputOffset(unsigned int input_index, bool reissuance_token) const;

    // TODO: Remove "NO_THREAD_SAFETY_ANALYSIS" and replace it with the correct
    // annotation "EXCLUSIVE_LOCKS_REQUIRED(pwallet->cs_wallet)". The annotation
    // "NO_THREAD_SAFETY_ANALYSIS" was temporarily added to avoid having to
    // resolve the issue of member access into incomplete type CWallet. Note
    // that we still have the runtime check "AssertLockHeld(pwallet->cs_wallet)"
    // in place.
    std::set<uint256> GetConflicts() const NO_THREAD_SAFETY_ANALYSIS;

    /**
     * Return depth of transaction in blockchain:
     * <0  : conflicts with a transaction this deep in the blockchain
     *  0  : in memory pool, waiting to be included in a block
     * >=1 : this many blocks deep in the main chain
     */
    // TODO: Remove "NO_THREAD_SAFETY_ANALYSIS" and replace it with the correct
    // annotation "EXCLUSIVE_LOCKS_REQUIRED(pwallet->cs_wallet)". The annotation
    // "NO_THREAD_SAFETY_ANALYSIS" was temporarily added to avoid having to
    // resolve the issue of member access into incomplete type CWallet. Note
    // that we still have the runtime check "AssertLockHeld(pwallet->cs_wallet)"
    // in place.
    int GetDepthInMainChain() const NO_THREAD_SAFETY_ANALYSIS;
    bool IsInMainChain() const { return GetDepthInMainChain() > 0; }

    /**
     * @return number of blocks to maturity for this transaction:
     *  0 : is not a coinbase transaction, or is a mature coinbase transaction
     * >0 : is a coinbase transaction which matures in this many blocks
     */
    int GetBlocksToMaturity() const;
    bool isAbandoned() const { return m_confirm.status == CWalletTx::ABANDONED; }
    void setAbandoned()
    {
        m_confirm.status = CWalletTx::ABANDONED;
        m_confirm.hashBlock = uint256();
        m_confirm.block_height = 0;
        m_confirm.nIndex = 0;
    }
    bool isConflicted() const { return m_confirm.status == CWalletTx::CONFLICTED; }
    void setConflicted() { m_confirm.status = CWalletTx::CONFLICTED; }
    bool isUnconfirmed() const { return m_confirm.status == CWalletTx::UNCONFIRMED; }
    void setUnconfirmed() { m_confirm.status = CWalletTx::UNCONFIRMED; }
    bool isConfirmed() const { return m_confirm.status == CWalletTx::CONFIRMED; }
    void setConfirmed() { m_confirm.status = CWalletTx::CONFIRMED; }
    const uint256& GetHash() const { return tx->GetHash(); }
    bool IsCoinBase() const { return tx->IsCoinBase(); }
    bool IsImmatureCoinBase() const;

    // Disable copying of CWalletTx objects to prevent bugs where instances get
    // copied in and out of the mapWallet map, and fields are updated in the
    // wrong copy.
    CWalletTx(CWalletTx const &) = delete;
    void operator=(CWalletTx const &x) = delete;
};

class COutput
{
public:
    const CWalletTx *tx;
    int i;
    int nDepth;

    /** Pre-computed estimated size of this output as a fully-signed input in a transaction. Can be -1 if it could not be calculated */
    int nInputBytes;

    /** Whether we have the private keys to spend this output */
    bool fSpendable;

    /** Whether we know how to spend this output, ignoring the lack of keys */
    bool fSolvable;

    /** Whether to use the maximum sized, 72 byte signature when calculating the size of the input spend. This should only be set when watch-only outputs are allowed */
    bool use_max_sig;

    /**
     * Whether this output is considered safe to spend. Unconfirmed transactions
     * from outside keys and unconfirmed replacement transactions are considered
     * unsafe and will not be used to fund new spending transactions.
     */
    bool fSafe;

    COutput(const CWalletTx *txIn, int iIn, int nDepthIn, bool fSpendableIn, bool fSolvableIn, bool fSafeIn, bool use_max_sig_in = false)
    {
        tx = txIn; i = iIn; nDepth = nDepthIn; fSpendable = fSpendableIn; fSolvable = fSolvableIn; fSafe = fSafeIn; nInputBytes = -1; use_max_sig = use_max_sig_in;
        // If known and signable by the given wallet, compute nInputBytes
        // Failure will keep this value -1
        if (fSpendable && tx) {
            nInputBytes = tx->GetSpendSize(i, use_max_sig);
        }
    }

    std::string ToString() const;

    inline CInputCoin GetInputCoin() const
    {
        return CInputCoin(tx, i, nInputBytes);
    }
};

struct CoinSelectionParams
{
    bool use_bnb = true;
    size_t change_output_size = 0;
    size_t change_spend_size = 0;
    CFeeRate effective_fee = CFeeRate(0);
    size_t tx_noinputs_size = 0;
    //! Indicate that we are subtracting the fee from outputs
    bool m_subtract_fee_outputs = false;

    CoinSelectionParams(bool use_bnb, size_t change_output_size, size_t change_spend_size, CFeeRate effective_fee, size_t tx_noinputs_size) : use_bnb(use_bnb), change_output_size(change_output_size), change_spend_size(change_spend_size), effective_fee(effective_fee), tx_noinputs_size(tx_noinputs_size) {}
    CoinSelectionParams() {}
};

struct IssuanceDetails {
    bool issuing = false;

    bool blind_issuance = true;
    CAsset reissuance_asset;
    CAsset reissuance_token;
    uint256 entropy;
};

struct BlindDetails {
    bool ignore_blind_failure = true; // Certain corner-cases are hard to avoid

    // Temporary tx-specific details.
    std::vector<uint256> i_amount_blinds;
    std::vector<uint256> i_asset_blinds;
    std::vector<CAsset>  i_assets;
    std::vector<CAmount> i_amounts;
    std::vector<CAmount> o_amounts;
    std::vector<CPubKey> o_pubkeys;
    std::vector<uint256> o_amount_blinds;
    std::vector<CAsset>  o_assets;
    std::vector<uint256> o_asset_blinds;
    // We need to store an unblinded and unsigned version of the transaction
    // in case of !sign
    CMutableTransaction tx_unblinded_unsigned;

    int num_to_blind;
    int change_to_blind;
    // Only used to strip blinding if its the only blind output in certain situations
    int only_recipient_blind_index;
    // Needed in case of one blinded output that is change and no blind inputs
    int only_change_pos;
};

class WalletRescanReserver; //forward declarations for ScanForWalletTransactions/RescanFromTime
/**
 * A CWallet maintains a set of transactions and balances, and provides the ability to create new transactions.
 */
class CWallet final : public WalletStorage, public interfaces::Chain::Notifications
{
private:
    CKeyingMaterial vMasterKey GUARDED_BY(cs_wallet);


    bool Unlock(const CKeyingMaterial& vMasterKeyIn, bool accept_no_keys = false);

    std::atomic<bool> fAbortRescan{false};
    std::atomic<bool> fScanningWallet{false}; // controlled by WalletRescanReserver
    std::atomic<int64_t> m_scanning_start{0};
    std::atomic<double> m_scanning_progress{0};
    friend class WalletRescanReserver;

    //! the current wallet version: clients below this version are not able to load the wallet
    int nWalletVersion GUARDED_BY(cs_wallet){FEATURE_BASE};

    //! the maximum wallet format version: memory-only variable that specifies to what version this wallet may be upgraded
    int nWalletMaxVersion GUARDED_BY(cs_wallet) = FEATURE_BASE;

    int64_t nNextResend = 0;
    bool fBroadcastTransactions = false;
    // Local time that the tip block was received. Used to schedule wallet rebroadcasts.
    std::atomic<int64_t> m_best_block_time {0};

    /**
     * Used to keep track of spent outpoints, and
     * detect and report conflicts (double-spends or
     * mutated transactions where the mutant gets mined).
     */
    typedef std::multimap<COutPoint, uint256> TxSpends;
    TxSpends mapTxSpends GUARDED_BY(cs_wallet);
    void AddToSpends(const COutPoint& outpoint, const uint256& wtxid) EXCLUSIVE_LOCKS_REQUIRED(cs_wallet);
    void AddToSpends(const uint256& wtxid) EXCLUSIVE_LOCKS_REQUIRED(cs_wallet);

    /**
     * Add a transaction to the wallet, or update it.  pIndex and posInBlock should
     * be set when the transaction was known to be included in a block.  When
     * pIndex == nullptr, then wallet state is not updated in AddToWallet, but
     * notifications happen and cached balances are marked dirty.
     *
     * If fUpdate is true, existing transactions will be updated.
     * TODO: One exception to this is that the abandoned state is cleared under the
     * assumption that any further notification of a transaction that was considered
     * abandoned is an indication that it is not safe to be considered abandoned.
     * Abandoned state should probably be more carefully tracked via different
     * posInBlock signals or by checking mempool presence when necessary.
     */
    bool AddToWalletIfInvolvingMe(const CTransactionRef& tx, CWalletTx::Confirmation confirm, bool fUpdate) EXCLUSIVE_LOCKS_REQUIRED(cs_wallet);

    /* Mark a transaction (and its in-wallet descendants) as conflicting with a particular block. */
    void MarkConflicted(const uint256& hashBlock, int conflicting_height, const uint256& hashTx);

    /* Mark a transaction's inputs dirty, thus forcing the outputs to be recomputed */
    void MarkInputsDirty(const CTransactionRef& tx) EXCLUSIVE_LOCKS_REQUIRED(cs_wallet);

    void SyncMetaData(std::pair<TxSpends::iterator, TxSpends::iterator>) EXCLUSIVE_LOCKS_REQUIRED(cs_wallet);

    /* Used by TransactionAddedToMemorypool/BlockConnected/Disconnected/ScanForWalletTransactions.
     * Should be called with non-zero block_hash and posInBlock if this is for a transaction that is included in a block. */
    void SyncTransaction(const CTransactionRef& tx, CWalletTx::Confirmation confirm, bool update_tx = true) EXCLUSIVE_LOCKS_REQUIRED(cs_wallet);

    std::atomic<uint64_t> m_wallet_flags{0};

    bool SetAddressBookWithDB(WalletBatch& batch, const CTxDestination& address, const std::string& strName, const std::string& strPurpose);

    //! Unsets a wallet flag and saves it to disk
    void UnsetWalletFlagWithDB(WalletBatch& batch, uint64_t flag);

    //! Unset the blank wallet flag and saves it to disk
    void UnsetBlankWalletFlag(WalletBatch& batch) override;

    /** Interface for accessing chain state. */
    interfaces::Chain* m_chain;

    /** Wallet location which includes wallet name (see WalletLocation). */
    WalletLocation m_location;

    /** Internal database handle. */
    std::unique_ptr<WalletDatabase> database;

    /**
     * The following is used to keep track of how far behind the wallet is
     * from the chain sync, and to allow clients to block on us being caught up.
     *
     * Processed hash is a pointer on node's tip and doesn't imply that the wallet
     * has scanned sequentially all blocks up to this one.
     */
    uint256 m_last_block_processed GUARDED_BY(cs_wallet);

    /* Height of last block processed is used by wallet to know depth of transactions
     * without relying on Chain interface beyond asynchronous updates. For safety, we
     * initialize it to -1. Height is a pointer on node's tip and doesn't imply
     * that the wallet has scanned sequentially all blocks up to this one.
     */
    int m_last_block_processed_height GUARDED_BY(cs_wallet) = -1;

    std::map<OutputType, ScriptPubKeyMan*> m_external_spk_managers;
    std::map<OutputType, ScriptPubKeyMan*> m_internal_spk_managers;

    // Indexed by a unique identifier produced by each ScriptPubKeyMan using
    // ScriptPubKeyMan::GetID. In many cases it will be the hash of an internal structure
    std::map<uint256, std::unique_ptr<ScriptPubKeyMan>> m_spk_managers;

    bool CreateTransactionInternal(const std::vector<CRecipient>& vecSend, CTransactionRef& tx, CAmount& nFeeRet, int& nChangePosInOut, bilingual_str& error, const CCoinControl& coin_control, bool sign);

public:
    /*
     * Main wallet lock.
     * This lock protects all the fields added by CWallet.
     */
    mutable RecursiveMutex cs_wallet;

    /** Get database handle used by this wallet. Ideally this function would
     * not be necessary.
     */
    WalletDatabase& GetDBHandle()
    {
        return *database;
    }
    WalletDatabase& GetDatabase() override { return *database; }

    /**
     * Select a set of coins such that nValueRet >= nTargetValue and at least
     * all coins from coinControl are selected; Never select unconfirmed coins
     * if they are not ours
     */
    bool SelectCoins(const std::vector<COutput>& vAvailableCoins, const CAmountMap& mapTargetValue, std::set<CInputCoin>& setCoinsRet, CAmountMap& mapValueRet,
                    const CCoinControl& coin_control, CoinSelectionParams& coin_selection_params, bool& bnb_used) const;

    const WalletLocation& GetLocation() const { return m_location; }

    /** Get a name for this wallet for logging/debugging purposes.
     */
    const std::string& GetName() const { return m_location.GetName(); }

    typedef std::map<unsigned int, CMasterKey> MasterKeyMap;
    MasterKeyMap mapMasterKeys;
    unsigned int nMasterKeyMaxID = 0;

    /** Construct wallet with specified name and database implementation. */
    CWallet(interfaces::Chain* chain, const WalletLocation& location, std::unique_ptr<WalletDatabase> database)
        : m_chain(chain),
          m_location(location),
          database(std::move(database))
    {
    }

    ~CWallet()
    {
        // Should not have slots connected at this point.
        assert(NotifyUnload.empty());
    }

    bool IsCrypted() const;
    bool IsLocked() const override;
    bool Lock();

    /** Interface to assert chain access */
    bool HaveChain() const { return m_chain ? true : false; }

    std::map<uint256, CWalletTx> mapWallet GUARDED_BY(cs_wallet);

    typedef std::multimap<int64_t, CWalletTx*> TxItems;
    TxItems wtxOrdered;

    int64_t nOrderPosNext GUARDED_BY(cs_wallet) = 0;
    uint64_t nAccountingEntryNumber = 0;

    std::map<CTxDestination, CAddressBookData> m_address_book GUARDED_BY(cs_wallet);
    const CAddressBookData* FindAddressBookEntry(const CTxDestination&, bool allow_change = false) const EXCLUSIVE_LOCKS_REQUIRED(cs_wallet);

    std::set<COutPoint> setLockedCoins GUARDED_BY(cs_wallet);

    /** Registered interfaces::Chain::Notifications handler. */
    std::unique_ptr<interfaces::Handler> m_chain_notifications_handler;

    /** Interface for accessing chain state. */
    interfaces::Chain& chain() const { assert(m_chain); return *m_chain; }

    // ELEMENTS //
    //! The online PAK aka `liquid_pak` in the wallet set by `initpegoutwallet`
    CPubKey online_key;


    //! The derivation counter for offline_xpub
    int offline_counter = -1;

    //! The offline descriptor aka `bitcoind_descriptor` set by `initpegoutwallet`
    std::string offline_desc;

    //The offline xpub aka `bitcoin_xpub` in the wallet set by `initpegoutwallet`
    CExtPubKey offline_xpub;

    // Master derivation blinding key
    uint256 blinding_derivation_key;
    // Specifically imported blinding keys
    std::map<CScriptID, uint256> mapSpecificBlindingKeys;

    // END ELEMENTS

    const CWalletTx* GetWalletTx(const uint256& hash) const;

    //! check whether we are allowed to upgrade (or already support) to the named feature
    bool CanSupportFeature(enum WalletFeature wf) const override EXCLUSIVE_LOCKS_REQUIRED(cs_wallet) { AssertLockHeld(cs_wallet); return nWalletMaxVersion >= wf; }

    /**
     * populate vCoins with vector of available COutputs.
     */
    void AvailableCoins(std::vector<COutput>& vCoins, bool fOnlySafe=true, const CCoinControl *coinControl = nullptr, const CAmount& nMinimumAmount = 1, const CAmount& nMaximumAmount = MAX_MONEY, const CAmount& nMinimumSumAmount = MAX_MONEY, const uint64_t nMaximumCount = 0, const CAsset* = nullptr) const EXCLUSIVE_LOCKS_REQUIRED(cs_wallet);

    /**
     * Return list of available coins and locked coins grouped by non-change output address.
     */
    std::map<CTxDestination, std::vector<COutput>> ListCoins() const EXCLUSIVE_LOCKS_REQUIRED(cs_wallet);

    /**
     * Find non-change parent output.
     */
    const CTxOut& FindNonChangeParentOutput(const CTransaction& tx, int output) const EXCLUSIVE_LOCKS_REQUIRED(cs_wallet);

    /**
     * Shuffle and select coins until nTargetValue is reached while avoiding
     * small change; This method is stochastic for some inputs and upon
     * completion the coin set and corresponding actual target value is
     * assembled
     */
    bool SelectCoinsMinConf(const CAmountMap& mapTargetValue, const CoinEligibilityFilter& eligibility_filter, std::vector<OutputGroup> groups,
        std::set<CInputCoin>& setCoinsRet, CAmountMap& mapValueRet, const CoinSelectionParams& coin_selection_params, bool& bnb_used) const;

    bool IsSpent(const uint256& hash, unsigned int n) const EXCLUSIVE_LOCKS_REQUIRED(cs_wallet);

    // Whether this or any known UTXO with the same single key has been spent.
    bool IsSpentKey(const uint256& hash, unsigned int n) const EXCLUSIVE_LOCKS_REQUIRED(cs_wallet);
    void SetSpentKeyState(WalletBatch& batch, const uint256& hash, unsigned int n, bool used, std::set<CTxDestination>& tx_destinations) EXCLUSIVE_LOCKS_REQUIRED(cs_wallet);

    std::vector<OutputGroup> GroupOutputs(const std::vector<COutput>& outputs, bool single_coin, const size_t max_ancestors) const;

    bool IsLockedCoin(uint256 hash, unsigned int n) const EXCLUSIVE_LOCKS_REQUIRED(cs_wallet);
    void LockCoin(const COutPoint& output) EXCLUSIVE_LOCKS_REQUIRED(cs_wallet);
    void UnlockCoin(const COutPoint& output) EXCLUSIVE_LOCKS_REQUIRED(cs_wallet);
    void UnlockAllCoins() EXCLUSIVE_LOCKS_REQUIRED(cs_wallet);
    void ListLockedCoins(std::vector<COutPoint>& vOutpts) const EXCLUSIVE_LOCKS_REQUIRED(cs_wallet);

    /*
     * Rescan abort properties
     */
    void AbortRescan() { fAbortRescan = true; }
    bool IsAbortingRescan() const { return fAbortRescan; }
    bool IsScanning() const { return fScanningWallet; }
    int64_t ScanningDuration() const { return fScanningWallet ? GetTimeMillis() - m_scanning_start : 0; }
    double ScanningProgress() const { return fScanningWallet ? (double) m_scanning_progress : 0; }

    //! Upgrade stored CKeyMetadata objects to store key origin info as KeyOriginInfo
    void UpgradeKeyMetadata() EXCLUSIVE_LOCKS_REQUIRED(cs_wallet);

    bool LoadMinVersion(int nVersion) EXCLUSIVE_LOCKS_REQUIRED(cs_wallet) { AssertLockHeld(cs_wallet); nWalletVersion = nVersion; nWalletMaxVersion = std::max(nWalletMaxVersion, nVersion); return true; }

    /**
     * Adds a destination data tuple to the store, and saves it to disk
     * When adding new fields, take care to consider how DelAddressBook should handle it!
     */
    bool AddDestData(WalletBatch& batch, const CTxDestination& dest, const std::string& key, const std::string& value) EXCLUSIVE_LOCKS_REQUIRED(cs_wallet);
    //! Erases a destination data tuple in the store and on disk
    bool EraseDestData(WalletBatch& batch, const CTxDestination& dest, const std::string& key) EXCLUSIVE_LOCKS_REQUIRED(cs_wallet);
    //! Adds a destination data tuple to the store, without saving it to disk
    void LoadDestData(const CTxDestination& dest, const std::string& key, const std::string& value) EXCLUSIVE_LOCKS_REQUIRED(cs_wallet);
    //! Look up a destination data tuple in the store, return true if found false otherwise
    bool GetDestData(const CTxDestination& dest, const std::string& key, std::string* value) const EXCLUSIVE_LOCKS_REQUIRED(cs_wallet);
    //! Get all destination values matching a prefix.
    std::vector<std::string> GetDestValues(const std::string& prefix) const EXCLUSIVE_LOCKS_REQUIRED(cs_wallet);

    //! Holds a timestamp at which point the wallet is scheduled (externally) to be relocked. Caller must arrange for actual relocking to occur via Lock().
    int64_t nRelockTime GUARDED_BY(cs_wallet){0};

    // Used to prevent concurrent calls to walletpassphrase RPC.
    Mutex m_unlock_mutex;
    bool Unlock(const SecureString& strWalletPassphrase, bool accept_no_keys = false);
    bool ChangeWalletPassphrase(const SecureString& strOldWalletPassphrase, const SecureString& strNewWalletPassphrase);
    bool EncryptWallet(const SecureString& strWalletPassphrase);

    void GetKeyBirthTimes(std::map<CKeyID, int64_t> &mapKeyBirth) const EXCLUSIVE_LOCKS_REQUIRED(cs_wallet);
    unsigned int ComputeTimeSmart(const CWalletTx& wtx) const;

    /**
     * Increment the next transaction order id
     * @return next transaction order id
     */
    int64_t IncOrderPosNext(WalletBatch *batch = nullptr) EXCLUSIVE_LOCKS_REQUIRED(cs_wallet);
    DBErrors ReorderTransactions();

    void MarkDirty();

    //! Callback for updating transaction metadata in mapWallet.
    //!
    //! @param wtx - reference to mapWallet transaction to update
    //! @param new_tx - true if wtx is newly inserted, false if it previously existed
    //!
    //! @return true if wtx is changed and needs to be saved to disk, otherwise false
    using UpdateWalletTxFn = std::function<bool(CWalletTx& wtx, bool new_tx)>;

    CWalletTx* AddToWallet(CTransactionRef tx, const CWalletTx::Confirmation& confirm, const UpdateWalletTxFn& update_wtx=nullptr, bool fFlushOnClose=true);
    bool LoadToWallet(const uint256& hash, const UpdateWalletTxFn& fill_wtx) EXCLUSIVE_LOCKS_REQUIRED(cs_wallet);
    void transactionAddedToMempool(const CTransactionRef& tx) override;
    void blockConnected(const CBlock& block, int height) override;
    void blockDisconnected(const CBlock& block, int height) override;
    void updatedBlockTip() override;
    int64_t RescanFromTime(int64_t startTime, const WalletRescanReserver& reserver, bool update);

    struct ScanResult {
        enum { SUCCESS, FAILURE, USER_ABORT } status = SUCCESS;

        //! Hash and height of most recent block that was successfully scanned.
        //! Unset if no blocks were scanned due to read errors or the chain
        //! being empty.
        uint256 last_scanned_block;
        Optional<int> last_scanned_height;

        //! Height of the most recent block that could not be scanned due to
        //! read errors or pruning. Will be set if status is FAILURE, unset if
        //! status is SUCCESS, and may or may not be set if status is
        //! USER_ABORT.
        uint256 last_failed_block;
    };
    ScanResult ScanForWalletTransactions(const uint256& start_block, int start_height, Optional<int> max_height, const WalletRescanReserver& reserver, bool fUpdate);
    void transactionRemovedFromMempool(const CTransactionRef& tx, MemPoolRemovalReason reason) override;
    void ReacceptWalletTransactions() EXCLUSIVE_LOCKS_REQUIRED(cs_wallet);
    void ResendWalletTransactions();
    struct Balance {
        CAmountMap m_mine_trusted;           //!< Trusted, at depth=GetBalance.min_depth or more
        CAmountMap m_mine_untrusted_pending; //!< Untrusted, but in mempool (pending)
        CAmountMap m_mine_immature;          //!< Immature coinbases in the main chain
        CAmountMap m_watchonly_trusted;
        CAmountMap m_watchonly_untrusted_pending;
        CAmountMap m_watchonly_immature;
    };
    Balance GetBalance(int min_depth = 0, bool avoid_reuse = true) const;
    CAmountMap GetAvailableBalance(const CCoinControl* coinControl = nullptr) const;

    OutputType TransactionChangeType(const Optional<OutputType>& change_type, const std::vector<CRecipient>& vecSend);

    /**
     * Insert additional inputs into the transaction by
     * calling CreateTransaction();
     */
    bool FundTransaction(CMutableTransaction& tx, CAmount& nFeeRet, int& nChangePosInOut, bilingual_str& error, bool lockUnspents, const std::set<int>& setSubtractFeeFromOutputs, CCoinControl);
    // Fetch the inputs and sign with SIGHASH_ALL.
    bool SignTransaction(CMutableTransaction& tx) const EXCLUSIVE_LOCKS_REQUIRED(cs_wallet);
    // Sign the tx given the input coins and sighash.
    bool SignTransaction(CMutableTransaction& tx, const std::map<COutPoint, Coin>& coins, int sighash, std::map<int, std::string>& input_errors) const;
    SigningResult SignMessage(const std::string& message, const PKHash& pkhash, std::string& str_sig) const;

    /**
     * Fills out a PSBT with information from the wallet. Fills in UTXOs if we have
     * them. Tries to sign if sign=true. Sets `complete` if the PSBT is now complete
     * (i.e. has all required signatures or signature-parts, and is ready to
     * finalize.) Sets `error` and returns false if something goes wrong.
     *
     * @param[in]  psbtx PartiallySignedTransaction to fill in
     * @param[out] complete indicates whether the PSBT is now complete
     * @param[in]  sighash_type the sighash type to use when signing (if PSBT does not specify)
     * @param[in]  sign whether to sign or not
     * @param[in]  bip32derivs whether to fill in bip32 derivation information if available
     * return error
     */
    TransactionError FillPSBT(PartiallySignedTransaction& psbtx,
                  bool& complete,
                  int sighash_type = 1 /* SIGHASH_ALL */,
                  bool sign = true,
                  bool bip32derivs = true,
                  size_t* n_signed = nullptr) const;

    // ELEMENTS
    TransactionError FillPSBTData(PartiallySignedTransaction& psbtx, bool bip32derivs = false) const;
    TransactionError SignPSBT(PartiallySignedTransaction& psbtx, bool& complete, int sighash_type = 1, bool sign = true, bool imbalance_ok = false, bool bip32derivs = false, size_t* n_signed = nullptr) const;
    // end ELEMENTS

    /**
     * Create a new transaction paying the recipients with a set of coins
     * selected by SelectCoins(); Also create the change output, when needed
     * @note passing nChangePosInOut as -1 will result in setting a random position
     */
    bool CreateTransaction(const std::vector<CRecipient>& vecSend, CTransactionRef& tx, CAmount& nFeeRet, int& nChangePosInOut,
                           bilingual_str& error, const CCoinControl& coin_control, bool sign = true, BlindDetails* blind_details = nullptr, const IssuanceDetails* issuance_details = nullptr);
    /**
     * Submit the transaction to the node's mempool and then relay to peers.
     * Should be called after CreateTransaction unless you want to abort
     * broadcasting the transaction.
     *
     * @param[in] tx The transaction to be broadcast.
     * @param[in] mapValue key-values to be set on the transaction.
     * @param[in] orderForm BIP 70 / BIP 21 order form details to be set on the transaction.
     * @param[in] blind_details (optional) blinding information, if the transaction is to be blinded
     */
    void CommitTransaction(CTransactionRef tx, mapValue_t mapValue, std::vector<std::pair<std::string, std::string>> orderForm, const BlindDetails* blind_details = nullptr);

    bool DummySignTx(CMutableTransaction &txNew, const std::set<CTxOut> &txouts, const CCoinControl* coin_control = nullptr) const
    {
        std::vector<CTxOut> v_txouts(txouts.size());
        std::copy(txouts.begin(), txouts.end(), v_txouts.begin());
        return DummySignTx(txNew, v_txouts, coin_control);
    }
    bool DummySignTx(CMutableTransaction &txNew, const std::vector<CTxOut> &txouts, const CCoinControl* coin_control = nullptr) const;

    bool ImportScripts(const std::set<CScript> scripts, int64_t timestamp) EXCLUSIVE_LOCKS_REQUIRED(cs_wallet);
    bool ImportPrivKeys(const std::map<CKeyID, CKey>& privkey_map, const int64_t timestamp) EXCLUSIVE_LOCKS_REQUIRED(cs_wallet);
    bool ImportPubKeys(const std::vector<CKeyID>& ordered_pubkeys, const std::map<CKeyID, CPubKey>& pubkey_map, const std::map<CKeyID, std::pair<CPubKey, KeyOriginInfo>>& key_origins, const bool add_keypool, const bool internal, const int64_t timestamp) EXCLUSIVE_LOCKS_REQUIRED(cs_wallet);
    bool ImportScriptPubKeys(const std::string& label, const std::set<CScript>& script_pub_keys, const bool have_solving_data, const bool apply_label, const int64_t timestamp) EXCLUSIVE_LOCKS_REQUIRED(cs_wallet);

    CFeeRate m_pay_tx_fee{DEFAULT_PAY_TX_FEE};
    unsigned int m_confirm_target{DEFAULT_TX_CONFIRM_TARGET};
    bool m_spend_zero_conf_change{DEFAULT_SPEND_ZEROCONF_CHANGE};
    bool m_signal_rbf{DEFAULT_WALLET_RBF};
    bool m_allow_fallback_fee{true}; //!< will be false if -fallbackfee=0
    CFeeRate m_min_fee{DEFAULT_TRANSACTION_MINFEE}; //!< Override with -mintxfee
    /**
     * If fee estimation does not have enough data to provide estimates, use this fee instead.
     * Has no effect if not using fee estimation
     * Override with -fallbackfee
     */
    CFeeRate m_fallback_fee{DEFAULT_FALLBACK_FEE};
    CFeeRate m_discard_rate{DEFAULT_DISCARD_FEE};
    CAmount m_max_aps_fee{DEFAULT_MAX_AVOIDPARTIALSPEND_FEE}; //!< note: this is absolute fee, not fee rate
    OutputType m_default_address_type{DEFAULT_ADDRESS_TYPE};
    /**
     * Default output type for change outputs. When unset, automatically choose type
     * based on address type setting and the types other of non-change outputs
     * (see -changetype option documentation and implementation in
     * CWallet::TransactionChangeType for details).
     */
    Optional<OutputType> m_default_change_type{};
    /** Absolute maximum transaction fee (in satoshis) used by default for the wallet */
    CAmount m_default_max_tx_fee{DEFAULT_TRANSACTION_MAXFEE};

    size_t KeypoolCountExternalKeys() const EXCLUSIVE_LOCKS_REQUIRED(cs_wallet);
    bool TopUpKeyPool(unsigned int kpSize = 0);

    int64_t GetOldestKeyPoolTime() const;

    std::set<std::set<CTxDestination>> GetAddressGroupings() const EXCLUSIVE_LOCKS_REQUIRED(cs_wallet);
    std::map<CTxDestination, CAmount> GetAddressBalances() const;

    std::set<CTxDestination> GetLabelAddresses(const std::string& label) const;

    /**
     * Marks all outputs in each one of the destinations dirty, so their cache is
     * reset and does not return outdated information.
     */
    void MarkDestinationsDirty(const std::set<CTxDestination>& destinations) EXCLUSIVE_LOCKS_REQUIRED(cs_wallet);

    bool GetOnlinePakKey(CPubKey& online_pubkey, std::string& error);
    bool GetNewDestination(const OutputType type, const std::string label, CTxDestination& dest, std::string& error, bool add_blinding_key = false);
    bool GetNewChangeDestination(const OutputType type, CTxDestination& dest, std::string& error, bool add_blinding_key = false);

    isminetype IsMine(const CTxDestination& dest) const;
    isminetype IsMine(const CScript& script) const;
    isminetype IsMine(const CTxIn& txin) const;
    /**
     * Returns amount of debit if the input matches the
     * filter, otherwise returns 0
     */
    CAmountMap GetDebit(const CTxIn& txin, const isminefilter& filter) const;
    isminetype IsMine(const CTxOut& txout) const;
    CAmountMap GetCredit(const CTransaction& tx, const size_t out_index, const isminefilter& filter) const;
    bool IsChange(const CTxOut& txout) const;
    bool IsChange(const CScript& script) const;
    CAmountMap GetChange(const CTxOut& txout) const;
    bool IsMine(const CTransaction& tx) const;
    /** should probably be renamed to IsRelevantToMe */
    bool IsFromMe(const CTransaction& tx) const;
    CAmountMap GetDebit(const CTransaction& tx, const isminefilter& filter) const;
    /** Returns whether all of the inputs match the filter */
    bool IsAllFromMe(const CTransaction& tx, const isminefilter& filter) const;
    CAmountMap GetChange(const CTransaction& tx) const;

    // ELEMENTS:
    CAmountMap GetCredit(const CWalletTx& wtx, const isminefilter& filter) const;
    CAmountMap GetChange(const CWalletTx& wtx) const;

    void chainStateFlushed(const CBlockLocator& loc) override;

    DBErrors LoadWallet(bool& fFirstRunRet);
    DBErrors ZapWalletTx(std::list<CWalletTx>& vWtx);
    DBErrors ZapSelectTx(std::vector<uint256>& vHashIn, std::vector<uint256>& vHashOut) EXCLUSIVE_LOCKS_REQUIRED(cs_wallet);

    bool SetAddressBook(const CTxDestination& address, const std::string& strName, const std::string& purpose);

    bool DelAddressBook(const CTxDestination& address);

    unsigned int GetKeyPoolSize() const EXCLUSIVE_LOCKS_REQUIRED(cs_wallet);

    //! signify that a particular wallet feature is now used. this may change nWalletVersion and nWalletMaxVersion if those are lower
    void SetMinVersion(enum WalletFeature, WalletBatch* batch_in = nullptr, bool fExplicit = false) override;

    //! change which version we're allowed to upgrade to (note that this does not immediately imply upgrading to that format)
    bool SetMaxVersion(int nVersion);

    //! get the current wallet format (the oldest client version guaranteed to understand this wallet)
    int GetVersion() const { LOCK(cs_wallet); return nWalletVersion; }

    //! Get wallet transactions that conflict with given transaction (spend same outputs)
    std::set<uint256> GetConflicts(const uint256& txid) const EXCLUSIVE_LOCKS_REQUIRED(cs_wallet);

    //! Check if a given transaction has any of its outputs spent by another transaction in the wallet
    bool HasWalletSpend(const uint256& txid) const EXCLUSIVE_LOCKS_REQUIRED(cs_wallet);

    //! Flush wallet (bitdb flush)
    void Flush();

    //! Close wallet database
    void Close();

    /** Wallet is about to be unloaded */
    boost::signals2::signal<void ()> NotifyUnload;

    /**
     * Address book entry changed.
     * @note called with lock cs_wallet held.
     */
    boost::signals2::signal<void (CWallet *wallet, const CTxDestination
            &address, const std::string &label, bool isMine,
            const std::string &purpose,
            ChangeType status)> NotifyAddressBookChanged;

    /**
     * Wallet transaction added, removed or updated.
     * @note called with lock cs_wallet held.
     */
    boost::signals2::signal<void (CWallet *wallet, const uint256 &hashTx,
            ChangeType status)> NotifyTransactionChanged;

    /** Show progress e.g. for rescan */
    boost::signals2::signal<void (const std::string &title, int nProgress)> ShowProgress;

    /** Watch-only address added */
    boost::signals2::signal<void (bool fHaveWatchOnly)> NotifyWatchonlyChanged;

    /** Keypool has new keys */
    boost::signals2::signal<void ()> NotifyCanGetAddressesChanged;

    /**
     * Wallet status (encrypted, locked) changed.
     * Note: Called without locks held.
     */
    boost::signals2::signal<void (CWallet* wallet)> NotifyStatusChanged;

    /** Inquire whether this wallet broadcasts transactions. */
    bool GetBroadcastTransactions() const { return fBroadcastTransactions; }
    /** Set whether this wallet broadcasts transactions. */
    void SetBroadcastTransactions(bool broadcast) { fBroadcastTransactions = broadcast; }

    /** Return whether transaction can be abandoned */
    bool TransactionCanBeAbandoned(const uint256& hashTx) const;

    /* Mark a transaction (and it in-wallet descendants) as abandoned so its inputs may be respent. */
    bool AbandonTransaction(const uint256& hashTx);

    /** Mark a transaction as replaced by another transaction (e.g., BIP 125). */
    bool MarkReplaced(const uint256& originalHash, const uint256& newHash);

    //! Verify wallet naming and perform salvage on the wallet if required
    static bool Verify(interfaces::Chain& chain, const WalletLocation& location, bilingual_str& error_string, std::vector<bilingual_str>& warnings);

    /* Initializes the wallet, returns a new CWallet instance or a null pointer in case of an error */
    static std::shared_ptr<CWallet> CreateWalletFromFile(interfaces::Chain& chain, const WalletLocation& location, bilingual_str& error, std::vector<bilingual_str>& warnings, uint64_t wallet_creation_flags = 0);

    /**
     * Wallet post-init setup
     * Gives the wallet a chance to register repetitive tasks and complete post-init tasks
     */
    void postInitProcess();

    bool BackupWallet(const std::string& strDest) const;

    /* Returns true if HD is enabled */
    bool IsHDEnabled() const;

    /* Returns true if the wallet can give out new addresses. This means it has keys in the keypool or can generate new keys */
    bool CanGetAddresses(bool internal = false) const;

    /**
     * Blocks until the wallet state is up-to-date to /at least/ the current
     * chain at the time this function is entered
     * Obviously holding cs_main/cs_wallet when going into this call may cause
     * deadlock
     */
    void BlockUntilSyncedToCurrentChain() const LOCKS_EXCLUDED(cs_main, cs_wallet);

    /** set a single wallet flag */
    void SetWalletFlag(uint64_t flags);

    /** Unsets a single wallet flag */
    void UnsetWalletFlag(uint64_t flag);

    /** check if a certain wallet flag is set */
    bool IsWalletFlagSet(uint64_t flag) const override;

    /** overwrite all flags by the given uint64_t
       returns false if unknown, non-tolerable flags are present */
    bool AddWalletFlags(uint64_t flags);
    /** Loads the flags into the wallet. (used by LoadWallet) */
    bool LoadWalletFlags(uint64_t flags);

    /** Determine if we are a legacy wallet */
    bool IsLegacy() const;

    /** Returns a bracketed wallet name for displaying in logs, will return [default wallet] if the wallet has no name */
    const std::string GetDisplayName() const override {
        std::string wallet_name = GetName().length() == 0 ? "default wallet" : GetName();
        return strprintf("[%s]", wallet_name);
    };

    /** Prepends the wallet name in logging output to ease debugging in multi-wallet use cases */
    template<typename... Params>
    void WalletLogPrintf(std::string fmt, Params... parameters) const {
        LogPrintf(("%s " + fmt).c_str(), GetDisplayName(), parameters...);
    };

    /** Upgrade the wallet */
    bool UpgradeWallet(int version, bilingual_str& error, std::vector<bilingual_str>& warnings);

    //! Returns all unique ScriptPubKeyMans in m_internal_spk_managers and m_external_spk_managers
    std::set<ScriptPubKeyMan*> GetActiveScriptPubKeyMans() const;

    //! Returns all unique ScriptPubKeyMans
    std::set<ScriptPubKeyMan*> GetAllScriptPubKeyMans() const;

    //! Get the ScriptPubKeyMan for the given OutputType and internal/external chain.
    ScriptPubKeyMan* GetScriptPubKeyMan(const OutputType& type, bool internal) const;

    //! Get the ScriptPubKeyMan for a script
    ScriptPubKeyMan* GetScriptPubKeyMan(const CScript& script) const;
    //! Get the ScriptPubKeyMan by id
    ScriptPubKeyMan* GetScriptPubKeyMan(const uint256& id) const;

    //! Get all of the ScriptPubKeyMans for a script given additional information in sigdata (populated by e.g. a psbt)
    std::set<ScriptPubKeyMan*> GetScriptPubKeyMans(const CScript& script, SignatureData& sigdata) const;

    //! Get the SigningProvider for a script
    std::unique_ptr<SigningProvider> GetSolvingProvider(const CScript& script) const;
    std::unique_ptr<SigningProvider> GetSolvingProvider(const CScript& script, SignatureData& sigdata) const;

    //! Get the LegacyScriptPubKeyMan which is used for all types, internal, and external.
    LegacyScriptPubKeyMan* GetLegacyScriptPubKeyMan() const;
    LegacyScriptPubKeyMan* GetOrCreateLegacyScriptPubKeyMan();

    //! Make a LegacyScriptPubKeyMan and set it for all types, internal, and external.
    void SetupLegacyScriptPubKeyMan();

    const CKeyingMaterial& GetEncryptionKey() const override;
    bool HasEncryptionKeys() const override;

    /** Get last block processed height */
    int GetLastBlockHeight() const EXCLUSIVE_LOCKS_REQUIRED(cs_wallet)
    {
        AssertLockHeld(cs_wallet);
        assert(m_last_block_processed_height >= 0);
        return m_last_block_processed_height;
    };
    uint256 GetLastBlockHash() const EXCLUSIVE_LOCKS_REQUIRED(cs_wallet)
    {
        AssertLockHeld(cs_wallet);
        assert(m_last_block_processed_height >= 0);
        return m_last_block_processed;
    }
    /** Set last block processed height, currently only use in unit test */
    void SetLastBlockProcessed(int block_height, uint256 block_hash) EXCLUSIVE_LOCKS_REQUIRED(cs_wallet)
    {
        AssertLockHeld(cs_wallet);
        m_last_block_processed_height = block_height;
        m_last_block_processed = block_hash;
    };

    //! Connect the signals from ScriptPubKeyMans to the signals in CWallet
    void ConnectScriptPubKeyManNotifiers();

    //! Instantiate a descriptor ScriptPubKeyMan from the WalletDescriptor and load it
    void LoadDescriptorScriptPubKeyMan(uint256 id, WalletDescriptor& desc);

    //! Adds the active ScriptPubKeyMan for the specified type and internal. Writes it to the wallet file
    //! @param[in] id The unique id for the ScriptPubKeyMan
    //! @param[in] type The OutputType this ScriptPubKeyMan provides addresses for
    //! @param[in] internal Whether this ScriptPubKeyMan provides change addresses
    void AddActiveScriptPubKeyMan(uint256 id, OutputType type, bool internal);

    //! Loads an active ScriptPubKeyMan for the specified type and internal. (used by LoadWallet)
    //! @param[in] id The unique id for the ScriptPubKeyMan
    //! @param[in] type The OutputType this ScriptPubKeyMan provides addresses for
    //! @param[in] internal Whether this ScriptPubKeyMan provides change addresses
    void LoadActiveScriptPubKeyMan(uint256 id, OutputType type, bool internal);

    //! Create new DescriptorScriptPubKeyMans and add them to the wallet
    void SetupDescriptorScriptPubKeyMans();

    //! Return the DescriptorScriptPubKeyMan for a WalletDescriptor if it is already in the wallet
    DescriptorScriptPubKeyMan* GetDescriptorScriptPubKeyMan(const WalletDescriptor& desc) const;

    //! Add a descriptor to the wallet, return a ScriptPubKeyMan & associated output type
    ScriptPubKeyMan* AddWalletDescriptor(WalletDescriptor& desc, const FlatSigningProvider& signing_provider, const std::string& label);

    //
    // ELEMENTS

    //! Setters for online/offline pubkey pairs for PAK
    bool SetOnlinePubKey(const CPubKey& online_key_in);
    bool SetOfflineCounter(int counter);
    bool SetOfflineDescriptor(const std::string& offline_desc_in);
    bool SetOfflineXPubKey(const CExtPubKey& offline_xpub_in);

    void ComputeBlindingData(const CConfidentialValue& conf_value, const CConfidentialAsset& conf_asset, const CConfidentialNonce& nonce, const CScript& scriptPubKey, const std::vector<unsigned char>& vchRangeproof, CAmount& value, CPubKey& blinding_pubkey, uint256& value_factor, CAsset& asset, uint256& asset_factor) const;

    // First looks in imported blinding key store, then derives on its own
    CKey GetBlindingKey(const CScript* script) const;
    // Pubkey accessor for GetBlindingKey
    CPubKey GetBlindingPubKey(const CScript& script) const;

    bool LoadSpecificBlindingKey(const CScriptID& scriptid, const uint256& key);
    bool AddSpecificBlindingKey(const CScriptID& scriptid, const uint256& key);
    bool SetMasterBlindingKey(const uint256& key);

    /// Returns a map of entropy to the respective pair of reissuance token and issuance asset.
    std::map<uint256, std::pair<CAsset, CAsset> > GetReissuanceTokenTypes() const;

    // END ELEMENTS
    //
};

/**
 * Called periodically by the schedule thread. Prompts individual wallets to resend
 * their transactions. Actual rebroadcast schedule is managed by the wallets themselves.
 */
void MaybeResendWalletTxs();

/** RAII object to check and reserve a wallet rescan */
class WalletRescanReserver
{
private:
    CWallet& m_wallet;
    bool m_could_reserve;
public:
    explicit WalletRescanReserver(CWallet& w) : m_wallet(w), m_could_reserve(false) {}

    bool reserve()
    {
        assert(!m_could_reserve);
        if (m_wallet.fScanningWallet.exchange(true)) {
            return false;
        }
        m_wallet.m_scanning_start = GetTimeMillis();
        m_wallet.m_scanning_progress = 0;
        m_could_reserve = true;
        return true;
    }

    bool isReserved() const
    {
        return (m_could_reserve && m_wallet.fScanningWallet);
    }

    ~WalletRescanReserver()
    {
        if (m_could_reserve) {
            m_wallet.fScanningWallet = false;
        }
    }
};

// Calculate the size of the transaction assuming all signatures are max size
// Use DummySignatureCreator, which inserts 71 byte signatures everywhere.
int64_t CalculateMaximumSignedTxSize(const CTransaction &tx, const CWallet *wallet, const CCoinControl* coin_control = nullptr) EXCLUSIVE_LOCKS_REQUIRED(wallet->cs_wallet);
int64_t CalculateMaximumSignedTxSize(const CTransaction &tx, const CWallet *wallet, const std::vector<CTxOut>& txouts, const CCoinControl* coin_control = nullptr);
#endif // BITCOIN_WALLET_WALLET_H<|MERGE_RESOLUTION|>--- conflicted
+++ resolved
@@ -72,10 +72,7 @@
 //! -discardfee default
 static const CAmount DEFAULT_DISCARD_FEE = 10000;
 //! -mintxfee default
-<<<<<<< HEAD
 static const CAmount DEFAULT_TRANSACTION_MINFEE = 100;
-=======
-static const CAmount DEFAULT_TRANSACTION_MINFEE = 1000;
 /**
  * maximum fee increase allowed to do partial spend avoidance, even for nodes with this feature disabled by default
  *
@@ -86,7 +83,6 @@
 static const CAmount DEFAULT_MAX_AVOIDPARTIALSPEND_FEE = 0;
 //! discourage APS fee higher than this amount
 constexpr CAmount HIGH_APS_FEE{COIN / 10000};
->>>>>>> c831e105
 //! minimum recommended increment for BIP 125 replacement txs
 static const CAmount WALLET_INCREMENTAL_RELAY_FEE = 5000;
 //! Default for -spendzeroconfchange
@@ -825,7 +821,7 @@
     // ScriptPubKeyMan::GetID. In many cases it will be the hash of an internal structure
     std::map<uint256, std::unique_ptr<ScriptPubKeyMan>> m_spk_managers;
 
-    bool CreateTransactionInternal(const std::vector<CRecipient>& vecSend, CTransactionRef& tx, CAmount& nFeeRet, int& nChangePosInOut, bilingual_str& error, const CCoinControl& coin_control, bool sign);
+    bool CreateTransactionInternal(const std::vector<CRecipient>& vecSend, CTransactionRef& tx, CAmount& nFeeRet, int& nChangePosInOut, bilingual_str& error, const CCoinControl& coin_control, bool sign, BlindDetails* blind_details, const IssuanceDetails* issuance_details);
 
 public:
     /*
