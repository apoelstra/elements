--- conflicted
+++ resolved
@@ -14,11 +14,6 @@
 
 #include <map>
 
-<<<<<<< HEAD
-#include <boost/thread.hpp>
-
-=======
->>>>>>> 45e65376
 static void ApplyStats(CCoinsStats &stats, CHashWriter& ss, const uint256& hash, const std::map<uint32_t, Coin>& outputs)
 {
     assert(!outputs.empty());
