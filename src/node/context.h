--- conflicted
+++ resolved
@@ -42,11 +42,8 @@
     std::unique_ptr<interfaces::Chain> chain;
     std::vector<std::unique_ptr<interfaces::ChainClient>> chain_clients;
     std::unique_ptr<CScheduler> scheduler;
-<<<<<<< HEAD
     std::unique_ptr<CScheduler> reverification_scheduler;
-=======
     std::function<void()> rpc_interruption_point = [] {};
->>>>>>> 834ac4c0
 
     //! Declare default constructor and destructor that are not inline, so code
     //! instantiating the NodeContext struct doesn't need to #include class
