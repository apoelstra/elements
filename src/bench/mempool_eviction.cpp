--- conflicted
+++ resolved
@@ -18,13 +18,8 @@
     LockPoints lp;
     std::set<std::pair<uint256, COutPoint>> setPeginsSpent;
     pool.addUnchecked(CTxMemPoolEntry(
-<<<<<<< HEAD
-                                         tx, nFee, nTime, nHeight,
-                                         spendsCoinbase, sigOpCost, lp, setPeginsSpent));
-=======
         tx, nFee, nTime, nHeight,
-        spendsCoinbase, sigOpCost, lp));
->>>>>>> af2ec6b0
+        spendsCoinbase, sigOpCost, lp, setPeginsSpent));
 }
 
 // Right now this is only testing eviction performance in an extremely small
