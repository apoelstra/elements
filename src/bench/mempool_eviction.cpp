// Copyright (c) 2011-2018 The Bitcoin Core developers
// Distributed under the MIT software license, see the accompanying
// file COPYING or http://www.opensource.org/licenses/mit-license.php.

#include <bench/bench.h>
#include <policy/policy.h>
#include <txmempool.h>

<<<<<<< HEAD
#include <list>
#include <vector>
#include <primitives/transaction.h>
=======
>>>>>>> 46d6930f

static void AddTx(const CTransactionRef& tx, const CAmount& nFee, CTxMemPool& pool) EXCLUSIVE_LOCKS_REQUIRED(cs_main, pool.cs)
{
    int64_t nTime = 0;
    unsigned int nHeight = 1;
    bool spendsCoinbase = false;
    unsigned int sigOpCost = 4;
    LockPoints lp;
    std::set<std::pair<uint256, COutPoint>> setPeginsSpent;
    pool.addUnchecked(CTxMemPoolEntry(
                                         tx, nFee, nTime, nHeight,
                                         spendsCoinbase, sigOpCost, lp, setPeginsSpent));
}

// Right now this is only testing eviction performance in an extremely small
// mempool. Code needs to be written to generate a much wider variety of
// unique transactions for a more meaningful performance measurement.
static void MempoolEviction(benchmark::State& state)
{
    CMutableTransaction tx1 = CMutableTransaction();
    tx1.vin.resize(1);
    tx1.vin[0].scriptSig = CScript() << OP_1;
    tx1.witness.vtxinwit.resize(1);
    tx1.witness.vtxinwit[0].scriptWitness.stack.push_back({1});
    tx1.vout.resize(1);
    tx1.vout[0].scriptPubKey = CScript() << OP_1 << OP_EQUAL;
    tx1.vout[0].nValue = 10 * COIN;

    CMutableTransaction tx2 = CMutableTransaction();
    tx2.vin.resize(1);
    tx2.vin[0].scriptSig = CScript() << OP_2;
    tx2.witness.vtxinwit.resize(1);
    tx2.witness.vtxinwit[0].scriptWitness.stack.push_back({2});
    tx2.vout.resize(1);
    tx2.vout[0].scriptPubKey = CScript() << OP_2 << OP_EQUAL;
    tx2.vout[0].nValue = 10 * COIN;

    CMutableTransaction tx3 = CMutableTransaction();
    tx3.vin.resize(1);
    tx3.vin[0].prevout = COutPoint(tx2.GetHash(), 0);
    tx3.vin[0].scriptSig = CScript() << OP_2;
    tx3.witness.vtxinwit.resize(1);
    tx3.witness.vtxinwit[0].scriptWitness.stack.push_back({3});
    tx3.vout.resize(1);
    tx3.vout[0].scriptPubKey = CScript() << OP_3 << OP_EQUAL;
    tx3.vout[0].nValue = 10 * COIN;

    CMutableTransaction tx4 = CMutableTransaction();
    tx4.vin.resize(2);
    tx4.vin[0].prevout.SetNull();
    tx4.vin[0].scriptSig = CScript() << OP_4;
    tx4.witness.vtxinwit.resize(1);
    tx4.witness.vtxinwit[0].scriptWitness.stack.push_back({4});
    tx4.vin[1].prevout.SetNull();
    tx4.vin[1].scriptSig = CScript() << OP_4;
    tx4.witness.vtxinwit.resize(2);
    tx4.witness.vtxinwit[1].scriptWitness.stack.push_back({4});
    tx4.vout.resize(2);
    tx4.vout[0].scriptPubKey = CScript() << OP_4 << OP_EQUAL;
    tx4.vout[0].nValue = 10 * COIN;
    tx4.vout[1].scriptPubKey = CScript() << OP_4 << OP_EQUAL;
    tx4.vout[1].nValue = 10 * COIN;

    CMutableTransaction tx5 = CMutableTransaction();
    tx5.vin.resize(2);
    tx5.vin[0].prevout = COutPoint(tx4.GetHash(), 0);
    tx5.vin[0].scriptSig = CScript() << OP_4;
    tx5.witness.vtxinwit.resize(1);
    tx5.witness.vtxinwit[0].scriptWitness.stack.push_back({4});
    tx5.vin[1].prevout.SetNull();
    tx5.vin[1].scriptSig = CScript() << OP_5;
    tx5.witness.vtxinwit.resize(2);
    tx5.witness.vtxinwit[1].scriptWitness.stack.push_back({5});
    tx5.vout.resize(2);
    tx5.vout[0].scriptPubKey = CScript() << OP_5 << OP_EQUAL;
    tx5.vout[0].nValue = 10 * COIN;
    tx5.vout[1].scriptPubKey = CScript() << OP_5 << OP_EQUAL;
    tx5.vout[1].nValue = 10 * COIN;

    CMutableTransaction tx6 = CMutableTransaction();
    tx6.vin.resize(2);
    tx6.vin[0].prevout = COutPoint(tx4.GetHash(), 1);
    tx6.vin[0].scriptSig = CScript() << OP_4;
    tx6.witness.vtxinwit.resize(1);
    tx6.witness.vtxinwit[0].scriptWitness.stack.push_back({4});
    tx6.vin[1].prevout.SetNull();
    tx6.vin[1].scriptSig = CScript() << OP_6;
    tx6.witness.vtxinwit.resize(2);
    tx6.witness.vtxinwit[1].scriptWitness.stack.push_back({6});
    tx6.vout.resize(2);
    tx6.vout[0].scriptPubKey = CScript() << OP_6 << OP_EQUAL;
    tx6.vout[0].nValue = 10 * COIN;
    tx6.vout[1].scriptPubKey = CScript() << OP_6 << OP_EQUAL;
    tx6.vout[1].nValue = 10 * COIN;

    CMutableTransaction tx7 = CMutableTransaction();
    tx7.vin.resize(2);
    tx7.vin[0].prevout = COutPoint(tx5.GetHash(), 0);
    tx7.vin[0].scriptSig = CScript() << OP_5;
    tx7.witness.vtxinwit.resize(1);
    tx7.witness.vtxinwit[0].scriptWitness.stack.push_back({5});
    tx7.vin[1].prevout = COutPoint(tx6.GetHash(), 0);
    tx7.vin[1].scriptSig = CScript() << OP_6;
    tx7.witness.vtxinwit.resize(2);
    tx7.witness.vtxinwit[1].scriptWitness.stack.push_back({6});
    tx7.vout.resize(2);
    tx7.vout[0].scriptPubKey = CScript() << OP_7 << OP_EQUAL;
    tx7.vout[0].nValue = 10 * COIN;
    tx7.vout[1].scriptPubKey = CScript() << OP_7 << OP_EQUAL;
    tx7.vout[1].nValue = 10 * COIN;

    CTxMemPool pool;
    LOCK2(cs_main, pool.cs);
    // Create transaction references outside the "hot loop"
    const CTransactionRef tx1_r{MakeTransactionRef(tx1)};
    const CTransactionRef tx2_r{MakeTransactionRef(tx2)};
    const CTransactionRef tx3_r{MakeTransactionRef(tx3)};
    const CTransactionRef tx4_r{MakeTransactionRef(tx4)};
    const CTransactionRef tx5_r{MakeTransactionRef(tx5)};
    const CTransactionRef tx6_r{MakeTransactionRef(tx6)};
    const CTransactionRef tx7_r{MakeTransactionRef(tx7)};

    while (state.KeepRunning()) {
        AddTx(tx1_r, 10000LL, pool);
        AddTx(tx2_r, 5000LL, pool);
        AddTx(tx3_r, 20000LL, pool);
        AddTx(tx4_r, 7000LL, pool);
        AddTx(tx5_r, 1000LL, pool);
        AddTx(tx6_r, 1100LL, pool);
        AddTx(tx7_r, 9000LL, pool);
        pool.TrimToSize(pool.DynamicMemoryUsage() * 3 / 4);
        pool.TrimToSize(GetVirtualTransactionSize(*tx1_r));
    }
}

BENCHMARK(MempoolEviction, 41000);<|MERGE_RESOLUTION|>--- conflicted
+++ resolved
@@ -6,12 +6,7 @@
 #include <policy/policy.h>
 #include <txmempool.h>
 
-<<<<<<< HEAD
-#include <list>
-#include <vector>
 #include <primitives/transaction.h>
-=======
->>>>>>> 46d6930f
 
 static void AddTx(const CTransactionRef& tx, const CAmount& nFee, CTxMemPool& pool) EXCLUSIVE_LOCKS_REQUIRED(cs_main, pool.cs)
 {
