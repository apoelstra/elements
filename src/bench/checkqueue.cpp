// Copyright (c) 2015-2020 The Bitcoin Core developers
// Distributed under the MIT software license, see the accompanying
// file COPYING or http://www.opensource.org/licenses/mit-license.php.

#include <bench/bench.h>
#include <checkqueue.h>
#include <key.h>
#include <prevector.h>
#include <pubkey.h>
#include <random.h>
#include <util/system.h>

#include <boost/thread/thread.hpp>

#include <vector>


static const int MIN_CORES = 2;
static const size_t BATCHES = 101;
static const size_t BATCH_SIZE = 30;
static const int PREVECTOR_SIZE = 28;
static const unsigned int QUEUE_BATCH_SIZE = 128;

// This Benchmark tests the CheckQueue with a slightly realistic workload,
// where checks all contain a prevector that is indirect 50% of the time
// and there is a little bit of work done between calls to Add.
static void CCheckQueueSpeedPrevectorJob(benchmark::Bench& bench)
{
    const ECCVerifyHandle verify_handle;
    ECC_Start();

    struct PrevectorJob {
        prevector<PREVECTOR_SIZE, uint8_t> p;
        PrevectorJob(){
        }
        explicit PrevectorJob(FastRandomContext& insecure_rand){
            p.resize(insecure_rand.randrange(PREVECTOR_SIZE*2));
        }
        bool operator()()
        {
            return true;
        }
        void swap(PrevectorJob& x){p.swap(x.p);};
    };
    CCheckQueue<PrevectorJob> queue {QUEUE_BATCH_SIZE};
    boost::thread_group tg;
    for (auto x = 0; x < std::max(MIN_CORES, GetNumCores()); ++x) {
       tg.create_thread([&]{queue.Thread();});
    }

    // create all the data once, then submit copies in the benchmark.
    FastRandomContext insecure_rand(true);
    std::vector<std::vector<PrevectorJob>> vBatches(BATCHES);
    for (auto& vChecks : vBatches) {
        vChecks.reserve(BATCH_SIZE);
        for (size_t x = 0; x < BATCH_SIZE; ++x)
            vChecks.emplace_back(insecure_rand);
    }

    bench.minEpochIterations(10).batch(BATCH_SIZE * BATCHES).unit("job").run([&] {
        // Make insecure_rand here so that each iteration is identical.
        CCheckQueueControl<PrevectorJob> control(&queue);
<<<<<<< HEAD
        std::vector<std::vector<PrevectorJob*>> vBatches(BATCHES);
        for (auto& vChecks : vBatches) {
            vChecks.reserve(BATCH_SIZE);
            for (size_t x = 0; x < BATCH_SIZE; ++x) {
                vChecks.emplace_back(new PrevectorJob(insecure_rand));
            }
=======
        for (auto vChecks : vBatches) {
>>>>>>> 4ebe2f6e
            control.Add(vChecks);
        }
        // control waits for completion by RAII, but
        // it is done explicitly here for clarity
        control.Wait();
    });
    tg.interrupt_all();
    tg.join_all();
    ECC_Stop();
}
BENCHMARK(CCheckQueueSpeedPrevectorJob);<|MERGE_RESOLUTION|>--- conflicted
+++ resolved
@@ -50,26 +50,17 @@
 
     // create all the data once, then submit copies in the benchmark.
     FastRandomContext insecure_rand(true);
-    std::vector<std::vector<PrevectorJob>> vBatches(BATCHES);
+    std::vector<std::vector<PrevectorJob*>> vBatches(BATCHES);
     for (auto& vChecks : vBatches) {
         vChecks.reserve(BATCH_SIZE);
         for (size_t x = 0; x < BATCH_SIZE; ++x)
-            vChecks.emplace_back(insecure_rand);
+            vChecks.emplace_back(new PrevectorJob(insecure_rand));
     }
 
     bench.minEpochIterations(10).batch(BATCH_SIZE * BATCHES).unit("job").run([&] {
         // Make insecure_rand here so that each iteration is identical.
         CCheckQueueControl<PrevectorJob> control(&queue);
-<<<<<<< HEAD
-        std::vector<std::vector<PrevectorJob*>> vBatches(BATCHES);
-        for (auto& vChecks : vBatches) {
-            vChecks.reserve(BATCH_SIZE);
-            for (size_t x = 0; x < BATCH_SIZE; ++x) {
-                vChecks.emplace_back(new PrevectorJob(insecure_rand));
-            }
-=======
         for (auto vChecks : vBatches) {
->>>>>>> 4ebe2f6e
             control.Add(vChecks);
         }
         // control waits for completion by RAII, but
