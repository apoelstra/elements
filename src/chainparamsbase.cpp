// Copyright (c) 2010 Satoshi Nakamoto
// Copyright (c) 2009-2018 The Bitcoin Core developers
// Distributed under the MIT software license, see the accompanying
// file COPYING or http://www.opensource.org/licenses/mit-license.php.

#include <chainparamsbase.h>

#include <tinyformat.h>
#include <util/system.h>
#include <util/memory.h>

#include <assert.h>

const std::string CBaseChainParams::MAIN = "main";
const std::string CBaseChainParams::TESTNET = "test";
const std::string CBaseChainParams::REGTEST = "regtest";
const std::string CBaseChainParams::LIQUID1 = "liquidv1";

void SetupChainParamsBaseOptions()
{
    gArgs.AddArg("-chain=<chain>", "Use the chain <chain> (default: main). Reserved values: main, test, regtest", ArgsManager::ALLOW_ANY, OptionsCategory::CHAINPARAMS);
    gArgs.AddArg("-regtest", "Enter regression test mode, which uses a special chain in which blocks can be solved instantly. "
                 "This is intended for regression testing tools and app development. Equivalent to -chain=regtest.", ArgsManager::ALLOW_ANY | ArgsManager::DEBUG_ONLY, OptionsCategory::CHAINPARAMS);
    gArgs.AddArg("-segwitheight=<n>", "Set the activation height of segwit. -1 to disable. (regtest-only)", ArgsManager::ALLOW_ANY | ArgsManager::DEBUG_ONLY, OptionsCategory::DEBUG_TEST);
    gArgs.AddArg("-testnet", "Use the test chain. Equivalent to -chain=test.", ArgsManager::ALLOW_ANY, OptionsCategory::CHAINPARAMS);
    gArgs.AddArg("-vbparams=deployment:start:end", "Use given start/end times for specified version bits deployment (regtest or custom only)", ArgsManager::ALLOW_ANY | ArgsManager::DEBUG_ONLY, OptionsCategory::CHAINPARAMS);
    gArgs.AddArg("-seednode=<ip>", "Use specified node as seed node. This option can be specified multiple times to connect to multiple nodes. (custom only)", ArgsManager::ALLOW_ANY | ArgsManager::DEBUG_ONLY, OptionsCategory::CHAINPARAMS);

    //
    // ELEMENTS
    gArgs.AddArg("-con_mandatorycoinbase", "All non-zero valued coinbase outputs must go to this scriptPubKey, if set.", ArgsManager::ALLOW_ANY, OptionsCategory::ELEMENTS);
    gArgs.AddArg("-con_blocksubsidy", "Defines the amount of block subsidy to start with, at genesis block, in satoshis.", ArgsManager::ALLOW_ANY, OptionsCategory::ELEMENTS);
    gArgs.AddArg("-con_connect_genesis_outputs", "Connect outputs in genesis block to utxo database.", ArgsManager::ALLOW_ANY, OptionsCategory::ELEMENTS);
    gArgs.AddArg("-con_elementsmode", "Use Elements-like instead of Core-like witness encoding.  This is required for CA/CT. (default: true)", ArgsManager::ALLOW_ANY, OptionsCategory::ELEMENTS);
    gArgs.AddArg("-con_blockheightinheader", "Whether the chain includes the block height directly in the header, for easier validation of block height in low-resource environments. (default: true)", ArgsManager::ALLOW_ANY, OptionsCategory::CHAINPARAMS);
    gArgs.AddArg("-con_genesis_style=<style>", "Use genesis style <style> (default: elements). Results in genesis block compatibility with various networks. Allowed values: elements, bitcoin", true, OptionsCategory::ELEMENTS);
    gArgs.AddArg("-con_signed_blocks", "Signed blockchain. Uses input of `-signblockscript` to define what signatures are necessary to solve it.", ArgsManager::ALLOW_ANY, OptionsCategory::CHAINPARAMS);
    gArgs.AddArg("-signblockscript", "Signed blockchain enumberance. Only active when `-con_signed_blocks` set to true.", ArgsManager::ALLOW_ANY, OptionsCategory::CHAINPARAMS);
    gArgs.AddArg("-con_max_block_sig_size", "Max allowed witness data for the signed block header.", ArgsManager::ALLOW_ANY, OptionsCategory::CHAINPARAMS);

    gArgs.AddArg("-con_has_parent_chain", "Whether or not there is a parent chain.", ArgsManager::ALLOW_ANY, OptionsCategory::CHAINPARAMS);
    gArgs.AddArg("-parentgenesisblockhash", "The genesis blockhash of the parent chain.", ArgsManager::ALLOW_ANY, OptionsCategory::CHAINPARAMS);
    gArgs.AddArg("-con_parentpowlimit", "The proof-of-work limit value for the parent chain.", ArgsManager::ALLOW_ANY, OptionsCategory::CHAINPARAMS);
    gArgs.AddArg("-con_parent_chain_signblockscript", "Whether parent chain uses pow or signed blocks. If the parent chain uses signed blocks, the challenge (scriptPubKey) script. If not, an empty string. (default: empty script [ie parent uses pow])", ArgsManager::ALLOW_ANY, OptionsCategory::CHAINPARAMS);

<<<<<<< HEAD
    gArgs.AddArg("-fedpegscript", "The script for the federated peg enforce from genesis block. This script may stop being enforced once dynamic federations activates.", ArgsManager::ALLOW_ANY, OptionsCategory::CHAINPARAMS);
    gArgs.AddArg("-enforce_pak", "Causes standardness checks to enforce Pegout Authorization Key(PAK) validation before dynamic federations, and consensus enforcement after.", ArgsManager::ALLOW_ANY, OptionsCategory::ELEMENTS);
    gArgs.AddArg("-multi_data_permitted", "Allow relay of multiple OP_RETURN outputs. (default: -enforce_pak)", ArgsManager::ALLOW_ANY, OptionsCategory::ELEMENTS);
    gArgs.AddArg("-con_csv_deploy_start", "Starting height for CSV deployment. (default: -1, which means ACTIVE from genesis)", ArgsManager::ALLOW_ANY, OptionsCategory::ELEMENTS);
    gArgs.AddArg("-con_dyna_deploy_start", "Starting height for Dynamic Federations deployment. Once active, signblockscript becomes a BIP141 WSH scriptPubKey of the original signblockscript. All other dynamic parameters stay constant.(default: -1, which means ACTIVE from genesis)", ArgsManager::ALLOW_ANY, OptionsCategory::ELEMENTS);
    gArgs.AddArg("-dynamic_epoch_length", "Per-chain parameter that sets how many blocks dynamic federation voting and enforcement are in effect for.", ArgsManager::ALLOW_ANY, OptionsCategory::ELEMENTS);
    gArgs.AddArg("-total_valid_epochs", "Per-chain parameter that sets how long a particular fedpegscript is in effect for.", ArgsManager::ALLOW_ANY, OptionsCategory::ELEMENTS);
=======
    gArgs.AddArg("-fedpegscript", "The script for the federated peg enforce from genesis block. This script may stop being enforced once dynamic federations activates.", false, OptionsCategory::CHAINPARAMS);
    gArgs.AddArg("-enforce_pak", "Causes standardness checks to enforce Pegout Authorization Key(PAK) validation before dynamic federations, and consensus enforcement after.", false, OptionsCategory::ELEMENTS);
    gArgs.AddArg("-pak", "Sets the 'first extension space' field to the pak entries ala pre-dynamic federations. Only used for testing in custom chains.", false, OptionsCategory::ELEMENTS);
    gArgs.AddArg("-multi_data_permitted", "Allow relay of multiple OP_RETURN outputs. (default: -enforce_pak)", false, OptionsCategory::ELEMENTS);
    gArgs.AddArg("-con_csv_deploy_start", "Starting height for CSV deployment. (default: -1, which means ACTIVE from genesis)", false, OptionsCategory::ELEMENTS);
    gArgs.AddArg("-con_dyna_deploy_start", "Starting height for Dynamic Federations deployment. Once active, signblockscript becomes a BIP141 WSH scriptPubKey of the original signblockscript. All other dynamic parameters stay constant.(default: -1, which means ACTIVE from genesis)", false, OptionsCategory::ELEMENTS);
    gArgs.AddArg("-dynamic_epoch_length", "Per-chain parameter that sets how many blocks dynamic federation voting and enforcement are in effect for.", false, OptionsCategory::ELEMENTS);
    gArgs.AddArg("-total_valid_epochs", "Per-chain parameter that sets how long a particular fedpegscript is in effect for.", false, OptionsCategory::ELEMENTS);
>>>>>>> 1e5da20b
    // END ELEMENTS
    //
}

static std::unique_ptr<CBaseChainParams> globalChainBaseParams;

const CBaseChainParams& BaseParams()
{
    assert(globalChainBaseParams);
    return *globalChainBaseParams;
}

std::unique_ptr<CBaseChainParams> CreateBaseChainParams(const std::string& chain)
{
    if (chain == CBaseChainParams::MAIN)
        return MakeUnique<CBaseChainParams>("", 8332, 18332);
    else if (chain == CBaseChainParams::TESTNET)
        return MakeUnique<CBaseChainParams>("testnet3", 18332, 8332);
    else if (chain == CBaseChainParams::REGTEST)
        return MakeUnique<CBaseChainParams>("regtest", 18443, 18332);
    else if (chain == CBaseChainParams::LIQUID1)
        return MakeUnique<CBaseChainParams>("liquidv1", 7041, 8332);

    // ELEMENTS:
    return MakeUnique<CBaseChainParams>(chain, 7040, 18332);
}

void SelectBaseParams(const std::string& chain)
{
    globalChainBaseParams = CreateBaseChainParams(chain);
    gArgs.SelectConfigNetwork(chain);
}<|MERGE_RESOLUTION|>--- conflicted
+++ resolved
@@ -43,24 +43,14 @@
     gArgs.AddArg("-con_parentpowlimit", "The proof-of-work limit value for the parent chain.", ArgsManager::ALLOW_ANY, OptionsCategory::CHAINPARAMS);
     gArgs.AddArg("-con_parent_chain_signblockscript", "Whether parent chain uses pow or signed blocks. If the parent chain uses signed blocks, the challenge (scriptPubKey) script. If not, an empty string. (default: empty script [ie parent uses pow])", ArgsManager::ALLOW_ANY, OptionsCategory::CHAINPARAMS);
 
-<<<<<<< HEAD
     gArgs.AddArg("-fedpegscript", "The script for the federated peg enforce from genesis block. This script may stop being enforced once dynamic federations activates.", ArgsManager::ALLOW_ANY, OptionsCategory::CHAINPARAMS);
     gArgs.AddArg("-enforce_pak", "Causes standardness checks to enforce Pegout Authorization Key(PAK) validation before dynamic federations, and consensus enforcement after.", ArgsManager::ALLOW_ANY, OptionsCategory::ELEMENTS);
+    gArgs.AddArg("-pak", "Sets the 'first extension space' field to the pak entries ala pre-dynamic federations. Only used for testing in custom chains.", ArgsManager::ALLOW_ANY, OptionsCategory::ELEMENTS);
     gArgs.AddArg("-multi_data_permitted", "Allow relay of multiple OP_RETURN outputs. (default: -enforce_pak)", ArgsManager::ALLOW_ANY, OptionsCategory::ELEMENTS);
     gArgs.AddArg("-con_csv_deploy_start", "Starting height for CSV deployment. (default: -1, which means ACTIVE from genesis)", ArgsManager::ALLOW_ANY, OptionsCategory::ELEMENTS);
     gArgs.AddArg("-con_dyna_deploy_start", "Starting height for Dynamic Federations deployment. Once active, signblockscript becomes a BIP141 WSH scriptPubKey of the original signblockscript. All other dynamic parameters stay constant.(default: -1, which means ACTIVE from genesis)", ArgsManager::ALLOW_ANY, OptionsCategory::ELEMENTS);
     gArgs.AddArg("-dynamic_epoch_length", "Per-chain parameter that sets how many blocks dynamic federation voting and enforcement are in effect for.", ArgsManager::ALLOW_ANY, OptionsCategory::ELEMENTS);
     gArgs.AddArg("-total_valid_epochs", "Per-chain parameter that sets how long a particular fedpegscript is in effect for.", ArgsManager::ALLOW_ANY, OptionsCategory::ELEMENTS);
-=======
-    gArgs.AddArg("-fedpegscript", "The script for the federated peg enforce from genesis block. This script may stop being enforced once dynamic federations activates.", false, OptionsCategory::CHAINPARAMS);
-    gArgs.AddArg("-enforce_pak", "Causes standardness checks to enforce Pegout Authorization Key(PAK) validation before dynamic federations, and consensus enforcement after.", false, OptionsCategory::ELEMENTS);
-    gArgs.AddArg("-pak", "Sets the 'first extension space' field to the pak entries ala pre-dynamic federations. Only used for testing in custom chains.", false, OptionsCategory::ELEMENTS);
-    gArgs.AddArg("-multi_data_permitted", "Allow relay of multiple OP_RETURN outputs. (default: -enforce_pak)", false, OptionsCategory::ELEMENTS);
-    gArgs.AddArg("-con_csv_deploy_start", "Starting height for CSV deployment. (default: -1, which means ACTIVE from genesis)", false, OptionsCategory::ELEMENTS);
-    gArgs.AddArg("-con_dyna_deploy_start", "Starting height for Dynamic Federations deployment. Once active, signblockscript becomes a BIP141 WSH scriptPubKey of the original signblockscript. All other dynamic parameters stay constant.(default: -1, which means ACTIVE from genesis)", false, OptionsCategory::ELEMENTS);
-    gArgs.AddArg("-dynamic_epoch_length", "Per-chain parameter that sets how many blocks dynamic federation voting and enforcement are in effect for.", false, OptionsCategory::ELEMENTS);
-    gArgs.AddArg("-total_valid_epochs", "Per-chain parameter that sets how long a particular fedpegscript is in effect for.", false, OptionsCategory::ELEMENTS);
->>>>>>> 1e5da20b
     // END ELEMENTS
     //
 }
