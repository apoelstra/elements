// Copyright (c) 2010 Satoshi Nakamoto
// Copyright (c) 2009-2019 The Bitcoin Core developers
// Distributed under the MIT software license, see the accompanying
// file COPYING or http://www.opensource.org/licenses/mit-license.php.

#include <chainparamsbase.h>

#include <tinyformat.h>
#include <util/system.h>
#include <util/memory.h>

#include <assert.h>

const std::string CBaseChainParams::MAIN = "main";
const std::string CBaseChainParams::TESTNET = "test";
const std::string CBaseChainParams::SIGNET = "signet";
const std::string CBaseChainParams::REGTEST = "regtest";
const std::string CBaseChainParams::LIQUID1 = "liquidv1";

const std::string CBaseChainParams::DEFAULT = CBaseChainParams::LIQUID1;

void SetupChainParamsBaseOptions(ArgsManager& argsman)
{
<<<<<<< HEAD
    argsman.AddArg("-chain=<chain>", "Use the chain <chain> (default: main). Reserved values: main, test, regtest", ArgsManager::ALLOW_ANY, OptionsCategory::CHAINPARAMS);
=======
    argsman.AddArg("-chain=<chain>", "Use the chain <chain> (default: main). Allowed values: main, test, signet, regtest", ArgsManager::ALLOW_ANY, OptionsCategory::CHAINPARAMS);
>>>>>>> 5db44c74
    argsman.AddArg("-regtest", "Enter regression test mode, which uses a special chain in which blocks can be solved instantly. "
                 "This is intended for regression testing tools and app development. Equivalent to -chain=regtest.", ArgsManager::ALLOW_ANY | ArgsManager::DEBUG_ONLY, OptionsCategory::CHAINPARAMS);
    argsman.AddArg("-segwitheight=<n>", "Set the activation height of segwit. -1 to disable. (regtest-only)", ArgsManager::ALLOW_ANY | ArgsManager::DEBUG_ONLY, OptionsCategory::DEBUG_TEST);
    argsman.AddArg("-testnet", "Use the test chain. Equivalent to -chain=test.", ArgsManager::ALLOW_ANY, OptionsCategory::CHAINPARAMS);
<<<<<<< HEAD
    argsman.AddArg("-vbparams=deployment:start:end", "Use given start/end times for specified version bits deployment (regtest or custom only)", ArgsManager::ALLOW_ANY | ArgsManager::DEBUG_ONLY, OptionsCategory::CHAINPARAMS);
    argsman.AddArg("-seednode=<ip>", "Use specified node as seed node. This option can be specified multiple times to connect to multiple nodes. (custom only)", ArgsManager::ALLOW_ANY | ArgsManager::DEBUG_ONLY, OptionsCategory::CHAINPARAMS);

    argsman.AddArg("-signet", "Use the signet chain. Note that the network is defined by the -signetchallenge parameter", ArgsManager::ALLOW_ANY, OptionsCategory::CHAINPARAMS);
=======
    argsman.AddArg("-vbparams=deployment:start:end", "Use given start/end times for specified version bits deployment (regtest-only)", ArgsManager::ALLOW_ANY | ArgsManager::DEBUG_ONLY, OptionsCategory::CHAINPARAMS);
    argsman.AddArg("-signet", "Use the signet chain. Equivalent to -chain=signet. Note that the network is defined by the -signetchallenge parameter", ArgsManager::ALLOW_ANY, OptionsCategory::CHAINPARAMS);
>>>>>>> 5db44c74
    argsman.AddArg("-signetchallenge", "Blocks must satisfy the given script to be considered valid (only for signet networks; defaults to the global default signet test network challenge)", ArgsManager::ALLOW_STRING, OptionsCategory::CHAINPARAMS);
    argsman.AddArg("-signetseednode", "Specify a seed node for the signet network, in the hostname[:port] format, e.g. sig.net:1234 (may be used multiple times to specify multiple seed nodes; defaults to the global default signet test network seed node(s))", ArgsManager::ALLOW_STRING, OptionsCategory::CHAINPARAMS);

    //
    // ELEMENTS
    argsman.AddArg("-con_mandatorycoinbase", "All non-zero valued coinbase outputs must go to this scriptPubKey, if set.", ArgsManager::ALLOW_ANY, OptionsCategory::ELEMENTS);
    argsman.AddArg("-con_blocksubsidy", "Defines the amount of block subsidy to start with, at genesis block, in satoshis.", ArgsManager::ALLOW_ANY, OptionsCategory::ELEMENTS);
    argsman.AddArg("-con_connect_genesis_outputs", "Connect outputs in genesis block to utxo database.", ArgsManager::ALLOW_ANY, OptionsCategory::ELEMENTS);
    argsman.AddArg("-con_elementsmode", "Use Elements-like instead of Core-like witness encoding.  This is required for CA/CT. (default: true)", ArgsManager::ALLOW_ANY, OptionsCategory::ELEMENTS);
    argsman.AddArg("-con_blockheightinheader", "Whether the chain includes the block height directly in the header, for easier validation of block height in low-resource environments. (default: true)", ArgsManager::ALLOW_ANY, OptionsCategory::CHAINPARAMS);
    argsman.AddArg("-con_genesis_style=<style>", "Use genesis style <style> (default: elements). Results in genesis block compatibility with various networks. Allowed values: elements, bitcoin", true, OptionsCategory::ELEMENTS);
    argsman.AddArg("-con_signed_blocks", "Signed blockchain. Uses input of `-signblockscript` to define what signatures are necessary to solve it.", ArgsManager::ALLOW_ANY, OptionsCategory::CHAINPARAMS);
    argsman.AddArg("-signblockscript", "Signed blockchain enumberance. Only active when `-con_signed_blocks` set to true.", ArgsManager::ALLOW_ANY, OptionsCategory::CHAINPARAMS);
    argsman.AddArg("-con_max_block_sig_size", "Max allowed witness data for the signed block header.", ArgsManager::ALLOW_ANY, OptionsCategory::CHAINPARAMS);

    argsman.AddArg("-con_has_parent_chain", "Whether or not there is a parent chain.", ArgsManager::ALLOW_ANY, OptionsCategory::CHAINPARAMS);
    argsman.AddArg("-parentgenesisblockhash", "The genesis blockhash of the parent chain.", ArgsManager::ALLOW_ANY, OptionsCategory::CHAINPARAMS);
    argsman.AddArg("-con_parentpowlimit", "The proof-of-work limit value for the parent chain.", ArgsManager::ALLOW_ANY, OptionsCategory::CHAINPARAMS);
    argsman.AddArg("-con_parent_chain_signblockscript", "Whether parent chain uses pow or signed blocks. If the parent chain uses signed blocks, the challenge (scriptPubKey) script. If not, an empty string. (default: empty script [ie parent uses pow])", ArgsManager::ALLOW_ANY, OptionsCategory::CHAINPARAMS);

    argsman.AddArg("-fedpegscript", "The script for the federated peg enforce from genesis block. This script may stop being enforced once dynamic federations activates.", ArgsManager::ALLOW_ANY, OptionsCategory::CHAINPARAMS);
    argsman.AddArg("-enforce_pak", "Causes standardness checks to enforce Pegout Authorization Key(PAK) validation before dynamic federations, and consensus enforcement after.", ArgsManager::ALLOW_ANY, OptionsCategory::ELEMENTS);
    argsman.AddArg("-pak", "Sets the 'first extension space' field to the pak entries ala pre-dynamic federations. Only used for testing in custom chains.", ArgsManager::ALLOW_ANY, OptionsCategory::ELEMENTS);
    argsman.AddArg("-multi_data_permitted", "Allow relay of multiple OP_RETURN outputs. (default: -enforce_pak)", ArgsManager::ALLOW_ANY, OptionsCategory::ELEMENTS);
    argsman.AddArg("-con_csv_deploy_start", "Starting height for CSV deployment. (default: -1, which means ACTIVE from genesis)", ArgsManager::ALLOW_ANY, OptionsCategory::ELEMENTS);
    argsman.AddArg("-con_dyna_deploy_start", "Starting height for Dynamic Federations deployment. Once active, signblockscript becomes a BIP141 WSH scriptPubKey of the original signblockscript. All other dynamic parameters stay constant.(default: -1, which means ACTIVE from genesis)", ArgsManager::ALLOW_ANY, OptionsCategory::ELEMENTS);
    argsman.AddArg("-dynamic_epoch_length", "Per-chain parameter that sets how many blocks dynamic federation voting and enforcement are in effect for.", ArgsManager::ALLOW_ANY, OptionsCategory::ELEMENTS);
    argsman.AddArg("-total_valid_epochs", "Per-chain parameter that sets how long a particular fedpegscript is in effect for.", ArgsManager::ALLOW_ANY, OptionsCategory::ELEMENTS);
    // END ELEMENTS
    //
}

static std::unique_ptr<CBaseChainParams> globalChainBaseParams;

const CBaseChainParams& BaseParams()
{
    assert(globalChainBaseParams);
    return *globalChainBaseParams;
}

std::unique_ptr<CBaseChainParams> CreateBaseChainParams(const std::string& chain)
{
    if (chain == CBaseChainParams::MAIN) {
        return MakeUnique<CBaseChainParams>("", 8332, 18332);
    } else if (chain == CBaseChainParams::TESTNET) {
        return MakeUnique<CBaseChainParams>("testnet3", 18332, 8332);
    } else if (chain == CBaseChainParams::SIGNET) {
        return MakeUnique<CBaseChainParams>("signet", 38332, 18332);
    } else if (chain == CBaseChainParams::REGTEST) {
        return MakeUnique<CBaseChainParams>("regtest", 18443, 18332);
    } else if (chain == CBaseChainParams::LIQUID1) {
        return MakeUnique<CBaseChainParams>("liquidv1", 7041, 8332);
    }

    // ELEMENTS:
    return MakeUnique<CBaseChainParams>(chain, 7040, 18332);
}

void SelectBaseParams(const std::string& chain)
{
    globalChainBaseParams = CreateBaseChainParams(chain);
    gArgs.SelectConfigNetwork(chain);
}<|MERGE_RESOLUTION|>--- conflicted
+++ resolved
@@ -21,24 +21,15 @@
 
 void SetupChainParamsBaseOptions(ArgsManager& argsman)
 {
-<<<<<<< HEAD
-    argsman.AddArg("-chain=<chain>", "Use the chain <chain> (default: main). Reserved values: main, test, regtest", ArgsManager::ALLOW_ANY, OptionsCategory::CHAINPARAMS);
-=======
-    argsman.AddArg("-chain=<chain>", "Use the chain <chain> (default: main). Allowed values: main, test, signet, regtest", ArgsManager::ALLOW_ANY, OptionsCategory::CHAINPARAMS);
->>>>>>> 5db44c74
+    argsman.AddArg("-chain=<chain>", "Use the chain <chain> (default: main). Reserved values: main, test, signet, regtest", ArgsManager::ALLOW_ANY, OptionsCategory::CHAINPARAMS);
     argsman.AddArg("-regtest", "Enter regression test mode, which uses a special chain in which blocks can be solved instantly. "
                  "This is intended for regression testing tools and app development. Equivalent to -chain=regtest.", ArgsManager::ALLOW_ANY | ArgsManager::DEBUG_ONLY, OptionsCategory::CHAINPARAMS);
     argsman.AddArg("-segwitheight=<n>", "Set the activation height of segwit. -1 to disable. (regtest-only)", ArgsManager::ALLOW_ANY | ArgsManager::DEBUG_ONLY, OptionsCategory::DEBUG_TEST);
     argsman.AddArg("-testnet", "Use the test chain. Equivalent to -chain=test.", ArgsManager::ALLOW_ANY, OptionsCategory::CHAINPARAMS);
-<<<<<<< HEAD
     argsman.AddArg("-vbparams=deployment:start:end", "Use given start/end times for specified version bits deployment (regtest or custom only)", ArgsManager::ALLOW_ANY | ArgsManager::DEBUG_ONLY, OptionsCategory::CHAINPARAMS);
     argsman.AddArg("-seednode=<ip>", "Use specified node as seed node. This option can be specified multiple times to connect to multiple nodes. (custom only)", ArgsManager::ALLOW_ANY | ArgsManager::DEBUG_ONLY, OptionsCategory::CHAINPARAMS);
 
-    argsman.AddArg("-signet", "Use the signet chain. Note that the network is defined by the -signetchallenge parameter", ArgsManager::ALLOW_ANY, OptionsCategory::CHAINPARAMS);
-=======
-    argsman.AddArg("-vbparams=deployment:start:end", "Use given start/end times for specified version bits deployment (regtest-only)", ArgsManager::ALLOW_ANY | ArgsManager::DEBUG_ONLY, OptionsCategory::CHAINPARAMS);
     argsman.AddArg("-signet", "Use the signet chain. Equivalent to -chain=signet. Note that the network is defined by the -signetchallenge parameter", ArgsManager::ALLOW_ANY, OptionsCategory::CHAINPARAMS);
->>>>>>> 5db44c74
     argsman.AddArg("-signetchallenge", "Blocks must satisfy the given script to be considered valid (only for signet networks; defaults to the global default signet test network challenge)", ArgsManager::ALLOW_STRING, OptionsCategory::CHAINPARAMS);
     argsman.AddArg("-signetseednode", "Specify a seed node for the signet network, in the hostname[:port] format, e.g. sig.net:1234 (may be used multiple times to specify multiple seed nodes; defaults to the global default signet test network seed node(s))", ArgsManager::ALLOW_STRING, OptionsCategory::CHAINPARAMS);
 
