--- conflicted
+++ resolved
@@ -85,11 +85,7 @@
         }
         else
         {
-<<<<<<< HEAD
-            strUsage += "\nUsage:  elementsd [options]                     Start " PACKAGE_NAME " Daemon\n";
-=======
-            strUsage += "\nUsage:  bitcoind [options]                     Start " PACKAGE_NAME "\n";
->>>>>>> d8fe24cb
+            strUsage += "\nUsage:  elementsd [options]                     Start " PACKAGE_NAME "\n";
             strUsage += "\n" + gArgs.GetHelpMessage();
         }
 
