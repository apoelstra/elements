--- conflicted
+++ resolved
@@ -221,11 +221,8 @@
     // After everything has been shut down, but before things get flushed, stop the
     // CScheduler/checkqueue, threadGroup and load block thread.
     if (node.scheduler) node.scheduler->stop();
-<<<<<<< HEAD
     if (node.reverification_scheduler) node.reverification_scheduler->stop();
-=======
     if (g_load_block.joinable()) g_load_block.join();
->>>>>>> 057bd318
     threadGroup.interrupt_all();
     threadGroup.join_all();
 
