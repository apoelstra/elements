--- conflicted
+++ resolved
@@ -1218,24 +1218,6 @@
 
     nMaxTipAge = gArgs.GetArg("-maxtipage", DEFAULT_MAX_TIP_AGE);
 
-<<<<<<< HEAD
-    fEnableReplacement = gArgs.GetBoolArg("-mempoolreplacement", DEFAULT_ENABLE_REPLACEMENT);
-    if ((!fEnableReplacement) && gArgs.IsArgSet("-mempoolreplacement")) {
-        // Minimal effort at forwards compatibility
-        std::string strReplacementModeList = gArgs.GetArg("-mempoolreplacement", "");  // default is impossible
-        std::vector<std::string> vstrReplacementModes;
-        boost::split(vstrReplacementModes, strReplacementModeList, boost::is_any_of(",+"));
-        fEnableReplacement = (std::find(vstrReplacementModes.begin(), vstrReplacementModes.end(), "fee") != vstrReplacementModes.end());
-        if (fEnableReplacement) {
-            fReplacementHonourOptOut = (std::find(vstrReplacementModes.begin(), vstrReplacementModes.end(), "-optin") == vstrReplacementModes.end());
-            if (!fReplacementHonourOptOut) {
-                nLocalServices = ServiceFlags(nLocalServices | NODE_REPLACE_BY_FEE);
-            }
-        } else {
-            fReplacementHonourOptOut = true;
-        }
-    }
-
     try {
         const std::string default_asset_name = gArgs.GetArg("-defaultpeggedassetname", "bitcoin");
         InitGlobalAssetDir(gArgs.GetArgs("-assetdir"), default_asset_name);
@@ -1243,8 +1225,6 @@
         return InitError(strprintf("Error in -assetdir: %s\n", e.what()));
     }
 
-=======
->>>>>>> e2182b02
     return true;
 }
 
