--- conflicted
+++ resolved
@@ -241,21 +241,13 @@
 
         CCoinsMap::iterator itUs = cacheCoins.find(it->first);
         if (itUs == cacheCoins.end()) {
-<<<<<<< HEAD
-            // The parent cache does not have an entry, while the child does
+            // The parent cache does not have an entry, while the child cache does
             // We can ignore it if it's both FRESH and {pruned, spent pegin} in the child
             if (!((it->second.flags & CCoinsCacheEntry::FRESH) &&
                     (( fIsPegin && !it->second.peginSpent) ||
                      (!fIsPegin &&  it->second.coin.IsSpent())))) {
-                // Otherwise we will need to create it in the parent
-                // and move the data up and mark it as dirty
-=======
-            // The parent cache does not have an entry, while the child cache does.
-            // We can ignore it if it's both spent and FRESH in the child
-            if (!(it->second.flags & CCoinsCacheEntry::FRESH && it->second.coin.IsSpent())) {
                 // Create the coin in the parent cache, move the data up
                 // and mark it as dirty.
->>>>>>> 9e8e813d
                 CCoinsCacheEntry& entry = cacheCoins[it->first];
                 entry.flags = CCoinsCacheEntry::DIRTY;
                 if (fIsPegin) {
@@ -282,18 +274,10 @@
                 throw std::logic_error("FRESH flag misapplied to coin that exists in parent cache");
             }
 
-<<<<<<< HEAD
-            // Found the entry in the parent cache
             if ((itUs->second.flags & CCoinsCacheEntry::FRESH) &&
                     ((fIsPegin && !it->second.peginSpent) || (!fIsPegin && it->second.coin.IsSpent()))) {
-                // The grandparent does not have an entry, and the child is
-                // modified and being pruned. This means we can just delete
-                // it from the parent.
-=======
-            if ((itUs->second.flags & CCoinsCacheEntry::FRESH) && it->second.coin.IsSpent()) {
                 // The grandparent cache does not have an entry, and the coin
                 // has been spent. We can just delete it from the parent cache.
->>>>>>> 9e8e813d
                 cachedCoinsUsage -= itUs->second.coin.DynamicMemoryUsage();
                 cacheCoins.erase(itUs);
             } else {
