--- conflicted
+++ resolved
@@ -321,22 +321,6 @@
     return cacheCoins.size();
 }
 
-<<<<<<< HEAD
-CAmount CCoinsViewCache::GetValueIn(const CTransaction& tx) const
-{
-    if (tx.IsCoinBase())
-        return 0;
-
-    CAmount nResult = 0;
-    for (unsigned int i = 0; i < tx.vin.size(); i++)
-        // ELEMENTS: this method is for tests only, just naively add amounts
-        nResult += AccessCoin(tx.vin[i].prevout).out.nValue.GetAmount();
-
-    return nResult;
-}
-
-=======
->>>>>>> 74a1152f
 bool CCoinsViewCache::HaveInputs(const CTransaction& tx) const
 {
     if (!tx.IsCoinBase()) {
