// Copyright (c) 2010-2019 The Bitcoin Core developers
// Distributed under the MIT software license, see the accompanying
// file COPYING or http://www.opensource.org/licenses/mit-license.php.

#include <util/error.h>

#include <tinyformat.h>
#include <util/system.h>
#include <util/translation.h>

bilingual_str TransactionErrorString(const TransactionError err)
{
    switch (err) {
        case TransactionError::OK:
            return Untranslated("No error");
        case TransactionError::MISSING_INPUTS:
            return Untranslated("Missing inputs");
        case TransactionError::ALREADY_IN_CHAIN:
            return Untranslated("Transaction already in block chain");
        case TransactionError::P2P_DISABLED:
            return Untranslated("Peer-to-peer functionality missing or disabled");
        case TransactionError::MEMPOOL_REJECTED:
            return Untranslated("Transaction rejected by AcceptToMemoryPool");
        case TransactionError::MEMPOOL_ERROR:
            return Untranslated("AcceptToMemoryPool failed");
        case TransactionError::INVALID_PSBT:
            return Untranslated("PSBT is not sane");
        case TransactionError::PSBT_MISMATCH:
            return Untranslated("PSBTs not compatible (different transactions)");
        case TransactionError::SIGHASH_MISMATCH:
            return Untranslated("Specified sighash value does not match existing value");
        case TransactionError::MAX_FEE_EXCEEDED:
<<<<<<< HEAD
            return "Fee exceeds maximum configured by -maxtxfee";
        case TransactionError::BLINDING_REQUIRED:
            return "Transaction is not yet fully blinded";
        case TransactionError::VALUE_IMBALANCE:
            return "Transaction values or blinders are not balanced";
        case TransactionError::UTXOS_MISSING_BALANCE_CHECK:
            return "Missing UTXOs that are needed to check transaction balance";
=======
            return Untranslated("Fee exceeds maximum configured by -maxtxfee");
>>>>>>> f8364df2
        // no default case, so the compiler can warn about missing cases
    }
    assert(false);
}

bilingual_str ResolveErrMsg(const std::string& optname, const std::string& strBind)
{
    return strprintf(_("Cannot resolve -%s address: '%s'"), optname, strBind);
}

bilingual_str AmountHighWarn(const std::string& optname)
{
    return strprintf(_("%s is set very high!"), optname);
}

bilingual_str AmountErrMsg(const std::string& optname, const std::string& strValue)
{
    return strprintf(_("Invalid amount for -%s=<amount>: '%s'"), optname, strValue);
}<|MERGE_RESOLUTION|>--- conflicted
+++ resolved
@@ -30,17 +30,13 @@
         case TransactionError::SIGHASH_MISMATCH:
             return Untranslated("Specified sighash value does not match existing value");
         case TransactionError::MAX_FEE_EXCEEDED:
-<<<<<<< HEAD
-            return "Fee exceeds maximum configured by -maxtxfee";
+            return Untranslated("Fee exceeds maximum configured by -maxtxfee");
         case TransactionError::BLINDING_REQUIRED:
-            return "Transaction is not yet fully blinded";
+            return Untranslated("Transaction is not yet fully blinded");
         case TransactionError::VALUE_IMBALANCE:
-            return "Transaction values or blinders are not balanced";
+            return Untranslated("Transaction values or blinders are not balanced");
         case TransactionError::UTXOS_MISSING_BALANCE_CHECK:
-            return "Missing UTXOs that are needed to check transaction balance";
-=======
-            return Untranslated("Fee exceeds maximum configured by -maxtxfee");
->>>>>>> f8364df2
+            return Untranslated("Missing UTXOs that are needed to check transaction balance");
         // no default case, so the compiler can warn about missing cases
     }
     assert(false);
