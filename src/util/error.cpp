// Copyright (c) 2010-2019 The Bitcoin Core developers
// Distributed under the MIT software license, see the accompanying
// file COPYING or http://www.opensource.org/licenses/mit-license.php.

#include <util/error.h>

#include <tinyformat.h>
#include <util/system.h>
#include <util/translation.h>

bilingual_str TransactionErrorString(const TransactionError err)
{
    switch (err) {
        case TransactionError::OK:
            return Untranslated("No error");
        case TransactionError::MISSING_INPUTS:
            return Untranslated("Inputs missing or spent");
        case TransactionError::ALREADY_IN_CHAIN:
            return Untranslated("Transaction already in block chain");
        case TransactionError::P2P_DISABLED:
            return Untranslated("Peer-to-peer functionality missing or disabled");
        case TransactionError::MEMPOOL_REJECTED:
            return Untranslated("Transaction rejected by AcceptToMemoryPool");
        case TransactionError::MEMPOOL_ERROR:
            return Untranslated("AcceptToMemoryPool failed");
        case TransactionError::INVALID_PSBT:
            return Untranslated("PSBT is not well-formed");
        case TransactionError::PSBT_MISMATCH:
            return Untranslated("PSBTs not compatible (different transactions)");
        case TransactionError::SIGHASH_MISMATCH:
            return Untranslated("Specified sighash value does not match value stored in PSBT");
        case TransactionError::MAX_FEE_EXCEEDED:
<<<<<<< HEAD
            return Untranslated("Fee exceeds maximum configured by -maxtxfee");
        case TransactionError::BLINDING_REQUIRED:
            return Untranslated("Transaction is not yet fully blinded");
        case TransactionError::VALUE_IMBALANCE:
            return Untranslated("Transaction values or blinders are not balanced");
        case TransactionError::UTXOS_MISSING_BALANCE_CHECK:
            return Untranslated("Missing UTXOs that are needed to check transaction balance");
=======
            return Untranslated("Fee exceeds maximum configured by user (e.g. -maxtxfee, maxfeerate)");
>>>>>>> db88db47
        // no default case, so the compiler can warn about missing cases
    }
    assert(false);
}

bilingual_str ResolveErrMsg(const std::string& optname, const std::string& strBind)
{
    return strprintf(_("Cannot resolve -%s address: '%s'"), optname, strBind);
}

bilingual_str AmountHighWarn(const std::string& optname)
{
    return strprintf(_("%s is set very high!"), optname);
}

bilingual_str AmountErrMsg(const std::string& optname, const std::string& strValue)
{
    return strprintf(_("Invalid amount for -%s=<amount>: '%s'"), optname, strValue);
}<|MERGE_RESOLUTION|>--- conflicted
+++ resolved
@@ -30,17 +30,13 @@
         case TransactionError::SIGHASH_MISMATCH:
             return Untranslated("Specified sighash value does not match value stored in PSBT");
         case TransactionError::MAX_FEE_EXCEEDED:
-<<<<<<< HEAD
-            return Untranslated("Fee exceeds maximum configured by -maxtxfee");
+            return Untranslated("Fee exceeds maximum configured by user (e.g. -maxtxfee, maxfeerate)");
         case TransactionError::BLINDING_REQUIRED:
             return Untranslated("Transaction is not yet fully blinded");
         case TransactionError::VALUE_IMBALANCE:
             return Untranslated("Transaction values or blinders are not balanced");
         case TransactionError::UTXOS_MISSING_BALANCE_CHECK:
             return Untranslated("Missing UTXOs that are needed to check transaction balance");
-=======
-            return Untranslated("Fee exceeds maximum configured by user (e.g. -maxtxfee, maxfeerate)");
->>>>>>> db88db47
         // no default case, so the compiler can warn about missing cases
     }
     assert(false);
