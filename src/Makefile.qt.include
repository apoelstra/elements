# Copyright (c) 2013-2016 The Bitcoin Core developers
# Distributed under the MIT software license, see the accompanying
# file COPYING or http://www.opensource.org/licenses/mit-license.php.

bin_PROGRAMS += qt/elements-qt

if BUILD_BITCOIN_GUI
  bin_PROGRAMS += elements-gui
endif

EXTRA_LIBRARIES += qt/libbitcoinqt.a

# bitcoin qt core #
include Makefile.qt_locale.include

QT_FORMS_UI = \
  qt/forms/addressbookpage.ui \
  qt/forms/askpassphrasedialog.ui \
  qt/forms/coincontroldialog.ui \
  qt/forms/createwalletdialog.ui \
  qt/forms/editaddressdialog.ui \
  qt/forms/helpmessagedialog.ui \
  qt/forms/intro.ui \
  qt/forms/modaloverlay.ui \
  qt/forms/openuridialog.ui \
  qt/forms/optionsdialog.ui \
  qt/forms/overviewpage.ui \
  qt/forms/psbtoperationsdialog.ui \
  qt/forms/receivecoinsdialog.ui \
  qt/forms/receiverequestdialog.ui \
  qt/forms/debugwindow.ui \
  qt/forms/sendcoinsdialog.ui \
  qt/forms/sendcoinsentry.ui \
  qt/forms/signverifymessagedialog.ui \
  qt/forms/transactiondescdialog.ui

QT_MOC_CPP = \
  qt/moc_addressbookpage.cpp \
  qt/moc_addresstablemodel.cpp \
  qt/moc_askpassphrasedialog.cpp \
  qt/moc_createwalletdialog.cpp \
  qt/moc_bantablemodel.cpp \
  qt/moc_bitcoinaddressvalidator.cpp \
  qt/moc_bitcoinamountfield.cpp \
  qt/moc_bitcoin.cpp \
  qt/moc_bitcoingui.cpp \
  qt/moc_bitcoinunits.cpp \
  qt/moc_clientmodel.cpp \
  qt/moc_coincontroldialog.cpp \
  qt/moc_coincontroltreewidget.cpp \
  qt/moc_csvmodelwriter.cpp \
  qt/moc_editaddressdialog.cpp \
  qt/moc_guiutil.cpp \
  qt/moc_intro.cpp \
  qt/moc_macdockiconhandler.cpp \
  qt/moc_macnotificationhandler.cpp \
  qt/moc_modaloverlay.cpp \
  qt/moc_notificator.cpp \
  qt/moc_openuridialog.cpp \
  qt/moc_optionsdialog.cpp \
  qt/moc_optionsmodel.cpp \
  qt/moc_overviewpage.cpp \
  qt/moc_peertablemodel.cpp \
<<<<<<< HEAD
=======
  qt/moc_paymentserver.cpp \
  qt/moc_psbtoperationsdialog.cpp \
>>>>>>> c2733089
  qt/moc_qrimagewidget.cpp \
  qt/moc_qvalidatedlineedit.cpp \
  qt/moc_qvaluecombobox.cpp \
  qt/moc_receivecoinsdialog.cpp \
  qt/moc_receiverequestdialog.cpp \
  qt/moc_recentrequeststablemodel.cpp \
  qt/moc_rpcconsole.cpp \
  qt/moc_sendcoinsdialog.cpp \
  qt/moc_sendcoinsentry.cpp \
  qt/moc_signverifymessagedialog.cpp \
  qt/moc_splashscreen.cpp \
  qt/moc_trafficgraphwidget.cpp \
  qt/moc_transactiondesc.cpp \
  qt/moc_transactiondescdialog.cpp \
  qt/moc_transactionfilterproxy.cpp \
  qt/moc_transactiontablemodel.cpp \
  qt/moc_transactionview.cpp \
  qt/moc_utilitydialog.cpp \
  qt/moc_walletcontroller.cpp \
  qt/moc_walletframe.cpp \
  qt/moc_walletmodel.cpp \
  qt/moc_walletview.cpp

BITCOIN_MM = \
  qt/macdockiconhandler.mm \
  qt/macnotificationhandler.mm \
  qt/macos_appnap.mm

QT_MOC = \
  qt/bitcoinamountfield.moc \
  qt/intro.moc \
  qt/overviewpage.moc \
  qt/rpcconsole.moc

QT_QRC_CPP = qt/qrc_bitcoin.cpp
QT_QRC = qt/bitcoin.qrc
QT_QRC_BUILD = qt/qrc_bitcoin_build.qrc
QT_QRC_LOCALE_CPP = qt/qrc_bitcoin_locale.cpp
QT_QRC_LOCALE = qt/bitcoin_locale.qrc

BITCOIN_QT_H = \
  qt/addressbookpage.h \
  qt/addresstablemodel.h \
  qt/askpassphrasedialog.h \
  qt/bantablemodel.h \
  qt/bitcoinaddressvalidator.h \
  qt/bitcoinamountfield.h \
  qt/bitcoin.h \
  qt/bitcoingui.h \
  qt/bitcoinunits.h \
  qt/clientmodel.h \
  qt/coincontroldialog.h \
  qt/coincontroltreewidget.h \
  qt/createwalletdialog.h \
  qt/csvmodelwriter.h \
  qt/editaddressdialog.h \
  qt/guiconstants.h \
  qt/guiutil.h \
  qt/intro.h \
  qt/macdockiconhandler.h \
  qt/macnotificationhandler.h \
  qt/macos_appnap.h \
  qt/modaloverlay.h \
  qt/networkstyle.h \
  qt/notificator.h \
  qt/openuridialog.h \
  qt/optionsdialog.h \
  qt/optionsmodel.h \
  qt/overviewpage.h \
  qt/peertablemodel.h \
  qt/platformstyle.h \
  qt/psbtoperationsdialog.h \
  qt/qrimagewidget.h \
  qt/qvalidatedlineedit.h \
  qt/qvaluecombobox.h \
  qt/receivecoinsdialog.h \
  qt/receiverequestdialog.h \
  qt/recentrequeststablemodel.h \
  qt/rpcconsole.h \
  qt/sendcoinsdialog.h \
  qt/sendcoinsentry.h \
  qt/sendcoinsrecipient.h \
  qt/signverifymessagedialog.h \
  qt/splashscreen.h \
  qt/trafficgraphwidget.h \
  qt/transactiondesc.h \
  qt/transactiondescdialog.h \
  qt/transactionfilterproxy.h \
  qt/transactionrecord.h \
  qt/transactiontablemodel.h \
  qt/transactionview.h \
  qt/utilitydialog.h \
  qt/walletcontroller.h \
  qt/walletframe.h \
  qt/walletmodel.h \
  qt/walletmodeltransaction.h \
  qt/walletview.h \
  qt/winshutdownmonitor.h

RES_ICONS = $(RES_RENDERED_ICONS) \
  qt/res/icons/add.png \
  qt/res/icons/address-book.png \
  qt/res/icons/chevron.png \
  qt/res/icons/clock1.png \
  qt/res/icons/clock2.png \
  qt/res/icons/clock3.png \
  qt/res/icons/clock4.png \
  qt/res/icons/clock5.png \
  qt/res/icons/connect0.png \
  qt/res/icons/connect1.png \
  qt/res/icons/connect2.png \
  qt/res/icons/connect3.png \
  qt/res/icons/connect4.png \
  qt/res/icons/edit.png \
  qt/res/icons/editcopy.png \
  qt/res/icons/editpaste.png \
  qt/res/icons/export.png \
  qt/res/icons/eye.png \
  qt/res/icons/eye_minus.png \
  qt/res/icons/eye_plus.png \
  qt/res/icons/fontbigger.png \
  qt/res/icons/fontsmaller.png \
  qt/res/icons/hd_disabled.png \
  qt/res/icons/hd_enabled.png \
  qt/res/icons/history.png \
  qt/res/icons/lock_closed.png \
  qt/res/icons/lock_open.png \
  qt/res/icons/network_disabled.png \
  qt/res/icons/overview.png \
  qt/res/icons/proxy.png \
  qt/res/icons/receive.png \
  qt/res/icons/remove.png \
  qt/res/icons/send.png \
  qt/res/icons/synced.png \
  qt/res/icons/transaction0.png \
  qt/res/icons/transaction2.png \
  qt/res/icons/transaction_abandoned.png \
  qt/res/icons/transaction_conflicted.png \
  qt/res/icons/tx_inout.png \
  qt/res/icons/tx_input.png \
  qt/res/icons/tx_output.png \
  qt/res/icons/tx_mined.png \
  qt/res/icons/warning.png

BITCOIN_QT_BASE_CPP = \
  qt/bantablemodel.cpp \
  qt/bitcoin.cpp \
  qt/bitcoinaddressvalidator.cpp \
  qt/bitcoinamountfield.cpp \
  qt/bitcoingui.cpp \
  qt/bitcoinunits.cpp \
  qt/clientmodel.cpp \
  qt/csvmodelwriter.cpp \
  qt/guiutil.cpp \
  qt/intro.cpp \
  qt/modaloverlay.cpp \
  qt/networkstyle.cpp \
  qt/notificator.cpp \
  qt/optionsdialog.cpp \
  qt/optionsmodel.cpp \
  qt/peertablemodel.cpp \
  qt/platformstyle.cpp \
  qt/qvalidatedlineedit.cpp \
  qt/qvaluecombobox.cpp \
  qt/rpcconsole.cpp \
  qt/splashscreen.cpp \
  qt/trafficgraphwidget.cpp \
  qt/utilitydialog.cpp

BITCOIN_QT_WINDOWS_CPP = qt/winshutdownmonitor.cpp

BITCOIN_QT_WALLET_CPP = \
  qt/addressbookpage.cpp \
  qt/addresstablemodel.cpp \
  qt/askpassphrasedialog.cpp \
  qt/coincontroldialog.cpp \
  qt/coincontroltreewidget.cpp \
  qt/createwalletdialog.cpp \
  qt/editaddressdialog.cpp \
  qt/openuridialog.cpp \
  qt/overviewpage.cpp \
<<<<<<< HEAD
=======
  qt/paymentserver.cpp \
  qt/psbtoperationsdialog.cpp \
>>>>>>> c2733089
  qt/qrimagewidget.cpp \
  qt/receivecoinsdialog.cpp \
  qt/receiverequestdialog.cpp \
  qt/recentrequeststablemodel.cpp \
  qt/sendcoinsdialog.cpp \
  qt/sendcoinsentry.cpp \
  qt/signverifymessagedialog.cpp \
  qt/transactiondesc.cpp \
  qt/transactiondescdialog.cpp \
  qt/transactionfilterproxy.cpp \
  qt/transactionrecord.cpp \
  qt/transactiontablemodel.cpp \
  qt/transactionview.cpp \
  qt/walletcontroller.cpp \
  qt/walletframe.cpp \
  qt/walletmodel.cpp \
  qt/walletmodeltransaction.cpp \
  qt/walletview.cpp

BITCOIN_QT_CPP = $(BITCOIN_QT_BASE_CPP)
if TARGET_WINDOWS
BITCOIN_QT_CPP += $(BITCOIN_QT_WINDOWS_CPP)
endif
if ENABLE_WALLET
BITCOIN_QT_CPP += $(BITCOIN_QT_WALLET_CPP)
endif # ENABLE_WALLET

RES_IMAGES =

RES_MOVIES = $(wildcard $(srcdir)/qt/res/movies/spinner-*.png)

BITCOIN_RC = qt/res/bitcoin-qt-res.rc

BITCOIN_QT_INCLUDES = -DQT_NO_KEYWORDS

qt_libbitcoinqt_a_CPPFLAGS = $(AM_CPPFLAGS) $(BITCOIN_INCLUDES) $(BITCOIN_QT_INCLUDES) \
  $(QT_INCLUDES) $(QT_DBUS_INCLUDES) $(QR_CFLAGS)
qt_libbitcoinqt_a_CXXFLAGS = $(AM_CXXFLAGS) $(QT_PIE_FLAGS)
qt_libbitcoinqt_a_OBJCXXFLAGS = $(AM_OBJCXXFLAGS) $(QT_PIE_FLAGS)

qt_libbitcoinqt_a_SOURCES = $(BITCOIN_QT_CPP) $(BITCOIN_QT_H) $(QT_FORMS_UI) \
  $(QT_QRC) $(QT_QRC_LOCALE) $(QT_TS) $(RES_ICONS) $(RES_IMAGES) $(RES_MOVIES)
if TARGET_DARWIN
  qt_libbitcoinqt_a_SOURCES += $(BITCOIN_MM)
endif

nodist_qt_libbitcoinqt_a_SOURCES = $(QT_MOC_CPP) $(QT_MOC) $(QT_QRC_CPP) $(QT_QRC_LOCALE_CPP)

# forms/foo.h -> forms/ui_foo.h
QT_FORMS_H=$(join $(dir $(QT_FORMS_UI)),$(addprefix ui_, $(notdir $(QT_FORMS_UI:.ui=.h))))

# Most files will depend on the forms and moc files as includes. Generate them
# before anything else.
$(QT_MOC): $(QT_FORMS_H)
$(qt_libbitcoinqt_a_OBJECTS) $(qt_elements_qt_OBJECTS) $(elements_gui_OBJECTS) : | $(QT_MOC)

# bitcoin-qt and bitcoin-gui binaries #
elements_qt_cppflags = $(AM_CPPFLAGS) $(BITCOIN_INCLUDES) $(BITCOIN_QT_INCLUDES) \
  $(QT_INCLUDES) $(QR_CFLAGS)
elements_qt_cxxflags = $(AM_CXXFLAGS) $(QT_PIE_FLAGS)

elements_qt_sources = qt/main.cpp
if TARGET_WINDOWS
  elements_qt_sources += $(BITCOIN_RC)
endif
elements_qt_ldadd = qt/libbitcoinqt.a $(LIBBITCOIN_SERVER)
if ENABLE_WALLET
elements_qt_ldadd += $(LIBBITCOIN_UTIL) $(LIBBITCOIN_WALLET)
endif
if ENABLE_ZMQ
elements_qt_ldadd += $(LIBBITCOIN_ZMQ) $(ZMQ_LIBS)
endif
elements_qt_ldadd += $(LIBBITCOIN_CLI) $(LIBBITCOIN_COMMON) $(LIBBITCOIN_UTIL) $(LIBBITCOIN_CONSENSUS) $(LIBBITCOIN_CRYPTO) $(LIBUNIVALUE) $(LIBLEVELDB) $(LIBLEVELDB_SSE42) $(LIBMEMENV) \
  $(BOOST_LIBS) $(QT_LIBS) $(QT_DBUS_LIBS) $(QR_LIBS) $(BDB_LIBS) $(MINIUPNPC_LIBS) $(LIBSECP256K1) \
  $(EVENT_PTHREADS_LIBS) $(EVENT_LIBS)
elements_qt_ldflags = $(RELDFLAGS) $(AM_LDFLAGS) $(QT_LDFLAGS) $(LIBTOOL_APP_LDFLAGS)
elements_qt_libtoolflags = $(AM_LIBTOOLFLAGS) --tag CXX

qt_elements_qt_CPPFLAGS = $(elements_qt_cppflags)
qt_elements_qt_CXXFLAGS = $(elements_qt_cxxflags)
qt_elements_qt_SOURCES = $(elements_qt_sources)
qt_elements_qt_LDADD = $(elements_qt_ldadd)
qt_elements_qt_LDFLAGS = $(elements_qt_ldflags)
qt_elements_qt_LIBTOOLFLAGS = $(elements_qt_libtoolflags)

elements_gui_CPPFLAGS = $(elements_qt_cppflags)
elements_gui_CXXFLAGS = $(elements_qt_cxxflags)
elements_gui_SOURCES = $(elements_qt_sources)
elements_gui_LDADD = $(elements_qt_ldadd)
elements_gui_LDFLAGS = $(elements_qt_ldflags)
elements_gui_LIBTOOLFLAGS = $(elements_qt_libtoolflags)

#locale/foo.ts -> locale/foo.qm
QT_QM=$(QT_TS:.ts=.qm)

SECONDARY: $(QT_QM)

$(srcdir)/qt/bitcoinstrings.cpp: FORCE
	@test -n $(XGETTEXT) || echo "xgettext is required for updating translations"
	$(AM_V_GEN) cd $(srcdir); XGETTEXT=$(XGETTEXT) COPYRIGHT_HOLDERS="$(COPYRIGHT_HOLDERS)" $(PYTHON) ../share/qt/extract_strings_qt.py $(libbitcoin_server_a_SOURCES) $(libbitcoin_wallet_a_SOURCES) $(libbitcoin_common_a_SOURCES) $(libbitcoin_zmq_a_SOURCES) $(libbitcoin_consensus_a_SOURCES) $(libbitcoin_util_a_SOURCES)

translate: $(srcdir)/qt/bitcoinstrings.cpp $(QT_FORMS_UI) $(QT_FORMS_UI) $(BITCOIN_QT_BASE_CPP) qt/bitcoin.cpp $(BITCOIN_QT_WINDOWS_CPP) $(BITCOIN_QT_WALLET_CPP) $(BITCOIN_QT_H) $(BITCOIN_MM)
	@test -n $(LUPDATE) || echo "lupdate is required for updating translations"
	$(AM_V_GEN) QT_SELECT=$(QT_SELECT) $(LUPDATE) $^ -locations relative -no-obsolete -ts $(srcdir)/qt/locale/bitcoin_en.ts

$(QT_QRC_LOCALE_CPP): $(QT_QRC_LOCALE) $(QT_QM)
	@test -f $(RCC)
	@cp -f $< $(@D)/temp_$(<F)
	$(AM_V_GEN) QT_SELECT=$(QT_SELECT) $(RCC) -name bitcoin_locale $(@D)/temp_$(<F) | \
	  $(SED) -e '/^\*\*.*Created:/d' -e '/^\*\*.*by:/d' > $@
	@rm $(@D)/temp_$(<F)

$(QT_QRC_BUILD): $(QT_QRC)
	$(SED) -e 's:\(res\/\(icons\|movies\)/\):$(abs_srcdir)/qt/\1:' <"$<" >"$@"

$(QT_QRC_CPP): $(QT_QRC) $(QT_FORMS_H) $(RES_ICONS) $(RES_IMAGES) $(RES_MOVIES)
	@test -f $(RCC)
	$(AM_V_GEN) QT_SELECT=$(QT_SELECT) $(RCC) -name bitcoin $< | \
	  $(SED) -e '/^\*\*.*Created:/d' -e '/^\*\*.*by:/d' > $@

CLEAN_QT = $(nodist_qt_libbitcoinqt_a_SOURCES) $(QT_QM) $(QT_FORMS_H) qt/*.gcda qt/*.gcno qt/temp_bitcoin_locale.qrc $(QT_QRC_BUILD)

CLEANFILES += $(CLEAN_QT)

elements_qt_clean: FORCE
	rm -f $(CLEAN_QT) $(qt_libbitcoinqt_a_OBJECTS) $(qt_elements_qt_OBJECTS) qt/elements-qt$(EXEEXT) $(LIBBITCOINQT)

elements_qt : qt/elements-qt$(EXEEXT)

ui_%.h: %.ui
	@test -f $(UIC)
	@$(MKDIR_P) $(@D)
	$(AM_V_GEN) QT_SELECT=$(QT_SELECT) $(UIC) -o $@ $< || (echo "Error creating $@"; false)

%.moc: %.cpp
	$(AM_V_GEN) QT_SELECT=$(QT_SELECT) $(MOC) $(DEFAULT_INCLUDES) $(QT_INCLUDES) $(MOC_DEFS) $< | \
	  $(SED) -e '/^\*\*.*Created:/d' -e '/^\*\*.*by:/d' > $@

moc_%.cpp: %.h
	$(AM_V_GEN) QT_SELECT=$(QT_SELECT) $(MOC) $(DEFAULT_INCLUDES) $(QT_INCLUDES) $(MOC_DEFS) $< | \
	  $(SED) -e '/^\*\*.*Created:/d' -e '/^\*\*.*by:/d' > $@

%.qm: %.ts
	@test -f $(LRELEASE)
	@$(MKDIR_P) $(@D)
	$(AM_V_GEN) QT_SELECT=$(QT_SELECT) $(LRELEASE) -silent $< -qm $@<|MERGE_RESOLUTION|>--- conflicted
+++ resolved
@@ -61,11 +61,7 @@
   qt/moc_optionsmodel.cpp \
   qt/moc_overviewpage.cpp \
   qt/moc_peertablemodel.cpp \
-<<<<<<< HEAD
-=======
-  qt/moc_paymentserver.cpp \
   qt/moc_psbtoperationsdialog.cpp \
->>>>>>> c2733089
   qt/moc_qrimagewidget.cpp \
   qt/moc_qvalidatedlineedit.cpp \
   qt/moc_qvaluecombobox.cpp \
@@ -247,11 +243,7 @@
   qt/editaddressdialog.cpp \
   qt/openuridialog.cpp \
   qt/overviewpage.cpp \
-<<<<<<< HEAD
-=======
-  qt/paymentserver.cpp \
   qt/psbtoperationsdialog.cpp \
->>>>>>> c2733089
   qt/qrimagewidget.cpp \
   qt/receivecoinsdialog.cpp \
   qt/receiverequestdialog.cpp \
