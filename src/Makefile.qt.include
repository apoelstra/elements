--- conflicted
+++ resolved
@@ -55,7 +55,6 @@
   qt/moc_optionsmodel.cpp \
   qt/moc_overviewpage.cpp \
   qt/moc_peertablemodel.cpp \
-  qt/moc_paymentserver.cpp \
   qt/moc_qrimagewidget.cpp \
   qt/moc_qvalidatedlineedit.cpp \
   qt/moc_qvaluecombobox.cpp \
@@ -125,7 +124,6 @@
   qt/optionsdialog.h \
   qt/optionsmodel.h \
   qt/overviewpage.h \
-  qt/paymentserver.h \
   qt/peertablemodel.h \
   qt/platformstyle.h \
   qt/qrimagewidget.h \
@@ -236,7 +234,6 @@
   qt/editaddressdialog.cpp \
   qt/openuridialog.cpp \
   qt/overviewpage.cpp \
-  qt/paymentserver.cpp \
   qt/qrimagewidget.cpp \
   qt/receivecoinsdialog.cpp \
   qt/receiverequestdialog.cpp \
@@ -294,15 +291,9 @@
 $(qt_libbitcoinqt_a_OBJECTS) $(qt_elements_qt_OBJECTS) : | $(QT_MOC)
 
 # bitcoin-qt binary #
-<<<<<<< HEAD
 qt_elements_qt_CPPFLAGS = $(AM_CPPFLAGS) $(BITCOIN_INCLUDES) $(BITCOIN_QT_INCLUDES) \
-  $(QT_INCLUDES) $(PROTOBUF_CFLAGS) $(QR_CFLAGS)
+  $(QT_INCLUDES) $(QR_CFLAGS)
 qt_elements_qt_CXXFLAGS = $(AM_CXXFLAGS) $(QT_PIE_FLAGS)
-=======
-qt_bitcoin_qt_CPPFLAGS = $(AM_CPPFLAGS) $(BITCOIN_INCLUDES) $(BITCOIN_QT_INCLUDES) \
-  $(QT_INCLUDES) $(QR_CFLAGS)
-qt_bitcoin_qt_CXXFLAGS = $(AM_CXXFLAGS) $(QT_PIE_FLAGS)
->>>>>>> d91af476
 
 qt_elements_qt_SOURCES = qt/main.cpp
 if TARGET_WINDOWS
@@ -315,28 +306,12 @@
 if ENABLE_ZMQ
 qt_elements_qt_LDADD += $(LIBBITCOIN_ZMQ) $(ZMQ_LIBS)
 endif
-<<<<<<< HEAD
 qt_elements_qt_LDADD += $(LIBBITCOIN_CLI) $(LIBBITCOIN_COMMON) $(LIBBITCOIN_UTIL) $(LIBBITCOIN_CONSENSUS) $(LIBBITCOIN_CRYPTO) $(LIBUNIVALUE) $(LIBLEVELDB) $(LIBLEVELDB_SSE42) $(LIBMEMENV) \
-  $(BOOST_LIBS) $(QT_LIBS) $(QT_DBUS_LIBS) $(QR_LIBS) $(PROTOBUF_LIBS) $(BDB_LIBS) $(MINIUPNPC_LIBS) $(LIBSECP256K1) \
+  $(BOOST_LIBS) $(QT_LIBS) $(QT_DBUS_LIBS) $(QR_LIBS) $(BDB_LIBS) $(MINIUPNPC_LIBS) $(LIBSECP256K1) \
   $(EVENT_PTHREADS_LIBS) $(EVENT_LIBS)
-if ENABLE_BIP70
-qt_elements_qt_LDADD += $(SSL_LIBS)
-else
-if TARGET_WINDOWS
-qt_elements_qt_LDADD += $(SSL_LIBS)
-endif
-endif
 qt_elements_qt_LDADD += $(CRYPTO_LIBS)
 qt_elements_qt_LDFLAGS = $(RELDFLAGS) $(AM_LDFLAGS) $(QT_LDFLAGS) $(LIBTOOL_APP_LDFLAGS)
 qt_elements_qt_LIBTOOLFLAGS = $(AM_LIBTOOLFLAGS) --tag CXX
-=======
-qt_bitcoin_qt_LDADD += $(LIBBITCOIN_CLI) $(LIBBITCOIN_COMMON) $(LIBBITCOIN_UTIL) $(LIBBITCOIN_CONSENSUS) $(LIBBITCOIN_CRYPTO) $(LIBUNIVALUE) $(LIBLEVELDB) $(LIBLEVELDB_SSE42) $(LIBMEMENV) \
-  $(BOOST_LIBS) $(QT_LIBS) $(QT_DBUS_LIBS) $(QR_LIBS) $(BDB_LIBS) $(MINIUPNPC_LIBS) $(LIBSECP256K1) \
-  $(EVENT_PTHREADS_LIBS) $(EVENT_LIBS)
-qt_bitcoin_qt_LDADD += $(CRYPTO_LIBS)
-qt_bitcoin_qt_LDFLAGS = $(RELDFLAGS) $(AM_LDFLAGS) $(QT_LDFLAGS) $(LIBTOOL_APP_LDFLAGS)
-qt_bitcoin_qt_LIBTOOLFLAGS = $(AM_LIBTOOLFLAGS) --tag CXX
->>>>>>> d91af476
 
 #locale/foo.ts -> locale/foo.qm
 QT_QM=$(QT_TS:.ts=.qm)
@@ -358,14 +333,10 @@
 	  $(SED) -e '/^\*\*.*Created:/d' -e '/^\*\*.*by:/d' > $@
 	@rm $(@D)/temp_$(<F)
 
-<<<<<<< HEAD
 $(QT_QRC_BUILD): $(QT_QRC)
 	$(SED) -e 's:\(res\/\(icons\|movies\)/\):$(abs_srcdir)/qt/\1:' <"$<" >"$@"
 
-$(QT_QRC_CPP): $(QT_QRC_BUILD) $(QT_FORMS_H) $(RES_ICONS) $(RES_IMAGES) $(RES_MOVIES) $(PROTOBUF_H)
-=======
 $(QT_QRC_CPP): $(QT_QRC) $(QT_FORMS_H) $(RES_ICONS) $(RES_IMAGES) $(RES_MOVIES)
->>>>>>> d91af476
 	@test -f $(RCC)
 	$(AM_V_GEN) QT_SELECT=$(QT_SELECT) $(RCC) -name bitcoin $< | \
 	  $(SED) -e '/^\*\*.*Created:/d' -e '/^\*\*.*by:/d' > $@
