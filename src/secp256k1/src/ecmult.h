--- conflicted
+++ resolved
@@ -20,10 +20,10 @@
 #endif
 } secp256k1_ecmult_context;
 
+static const size_t SECP256K1_ECMULT_CONTEXT_PREALLOCATED_SIZE;
 static void secp256k1_ecmult_context_init(secp256k1_ecmult_context *ctx);
-static void secp256k1_ecmult_context_build(secp256k1_ecmult_context *ctx, const secp256k1_callback *cb);
-static void secp256k1_ecmult_context_clone(secp256k1_ecmult_context *dst,
-                                           const secp256k1_ecmult_context *src, const secp256k1_callback *cb);
+static void secp256k1_ecmult_context_build(secp256k1_ecmult_context *ctx, void **prealloc);
+static void secp256k1_ecmult_context_finalize_memcpy(secp256k1_ecmult_context *dst, const secp256k1_ecmult_context *src);
 static void secp256k1_ecmult_context_clear(secp256k1_ecmult_context *ctx);
 static int secp256k1_ecmult_context_is_built(const secp256k1_ecmult_context *ctx);
 
@@ -37,16 +37,12 @@
  * Chooses the right algorithm for a given number of points and scratch space
  * size. Resets and overwrites the given scratch space. If the points do not
  * fit in the scratch space the algorithm is repeatedly run with batches of
-<<<<<<< HEAD
- * points.
-=======
  * points. If no scratch space is given then a simple algorithm is used that
  * simply multiplies the points with the corresponding scalars and adds them up.
->>>>>>> 1dbbfea9
  * Returns: 1 on success (including when inp_g_sc is NULL and n is 0)
  *          0 if there is not enough scratch space for a single point or
  *          callback returns 0
  */
-static int secp256k1_ecmult_multi_var(const secp256k1_ecmult_context *ctx, secp256k1_scratch *scratch, secp256k1_gej *r, const secp256k1_scalar *inp_g_sc, secp256k1_ecmult_multi_callback cb, void *cbdata, size_t n);
+static int secp256k1_ecmult_multi_var(const secp256k1_callback* error_callback, const secp256k1_ecmult_context *ctx, secp256k1_scratch *scratch, secp256k1_gej *r, const secp256k1_scalar *inp_g_sc, secp256k1_ecmult_multi_callback cb, void *cbdata, size_t n);
 
 #endif /* SECP256K1_ECMULT_H */