/*****************************************************************************
 * Copyright (c) 2013, 2014, 2017 Pieter Wuille, Andrew Poelstra, Jonas Nick *
 * Distributed under the MIT software license, see the accompanying          *
 * file COPYING or http://www.opensource.org/licenses/mit-license.php.       *
 *****************************************************************************/

#ifndef SECP256K1_ECMULT_IMPL_H
#define SECP256K1_ECMULT_IMPL_H

#include <string.h>
#include <stdint.h>

#include "group.h"
#include "scalar.h"
#include "ecmult.h"

#if defined(EXHAUSTIVE_TEST_ORDER)
/* We need to lower these values for exhaustive tests because
 * the tables cannot have infinities in them (this breaks the
 * affine-isomorphism stuff which tracks z-ratios) */
#  if EXHAUSTIVE_TEST_ORDER > 128
#    define WINDOW_A 5
#    define WINDOW_G 8
#  elif EXHAUSTIVE_TEST_ORDER > 8
#    define WINDOW_A 4
#    define WINDOW_G 4
#  else
#    define WINDOW_A 2
#    define WINDOW_G 2
#  endif
#else
/* optimal for 128-bit and 256-bit exponents. */
#define WINDOW_A 5
/** larger numbers may result in slightly better performance, at the cost of
    exponentially larger precomputed tables. */
#ifdef USE_ENDOMORPHISM
/** Two tables for window size 15: 1.375 MiB. */
#define WINDOW_G 15
#else
/** One table for window size 16: 1.375 MiB. */
#define WINDOW_G 16
#endif
#endif

#ifdef USE_ENDOMORPHISM
    #define WNAF_BITS 128
#else
    #define WNAF_BITS 256
#endif
#define WNAF_SIZE_BITS(bits, w) (((bits) + (w) - 1) / (w))
#define WNAF_SIZE(w) WNAF_SIZE_BITS(WNAF_BITS, w)

/** The number of entries a table with precomputed multiples needs to have. */
#define ECMULT_TABLE_SIZE(w) (1 << ((w)-2))

/* The number of objects allocated on the scratch space for ecmult_multi algorithms */
#define PIPPENGER_SCRATCH_OBJECTS 6
#define STRAUSS_SCRATCH_OBJECTS 6

#define PIPPENGER_MAX_BUCKET_WINDOW 12

/* Minimum number of points for which pippenger_wnaf is faster than strauss wnaf */
#ifdef USE_ENDOMORPHISM
    #define ECMULT_PIPPENGER_THRESHOLD 88
#else
    #define ECMULT_PIPPENGER_THRESHOLD 160
#endif

#ifdef USE_ENDOMORPHISM
    #define ECMULT_MAX_POINTS_PER_BATCH 5000000
#else
    #define ECMULT_MAX_POINTS_PER_BATCH 10000000
#endif

/** Fill a table 'prej' with precomputed odd multiples of a. Prej will contain
 *  the values [1*a,3*a,...,(2*n-1)*a], so it space for n values. zr[0] will
 *  contain prej[0].z / a.z. The other zr[i] values = prej[i].z / prej[i-1].z.
 *  Prej's Z values are undefined, except for the last value.
 */
static void secp256k1_ecmult_odd_multiples_table(int n, secp256k1_gej *prej, secp256k1_fe *zr, const secp256k1_gej *a) {
    secp256k1_gej d;
    secp256k1_ge a_ge, d_ge;
    int i;

    VERIFY_CHECK(!a->infinity);

    secp256k1_gej_double_var(&d, a, NULL);

    /*
     * Perform the additions on an isomorphism where 'd' is affine: drop the z coordinate
     * of 'd', and scale the 1P starting value's x/y coordinates without changing its z.
     */
    d_ge.x = d.x;
    d_ge.y = d.y;
    d_ge.infinity = 0;

    secp256k1_ge_set_gej_zinv(&a_ge, a, &d.z);
    prej[0].x = a_ge.x;
    prej[0].y = a_ge.y;
    prej[0].z = a->z;
    prej[0].infinity = 0;

    zr[0] = d.z;
    for (i = 1; i < n; i++) {
        secp256k1_gej_add_ge_var(&prej[i], &prej[i-1], &d_ge, &zr[i]);
    }

    /*
     * Each point in 'prej' has a z coordinate too small by a factor of 'd.z'. Only
     * the final point's z coordinate is actually used though, so just update that.
     */
    secp256k1_fe_mul(&prej[n-1].z, &prej[n-1].z, &d.z);
}

/** Fill a table 'pre' with precomputed odd multiples of a.
 *
 *  There are two versions of this function:
 *  - secp256k1_ecmult_odd_multiples_table_globalz_windowa which brings its
 *    resulting point set to a single constant Z denominator, stores the X and Y
 *    coordinates as ge_storage points in pre, and stores the global Z in rz.
 *    It only operates on tables sized for WINDOW_A wnaf multiples.
 *  - secp256k1_ecmult_odd_multiples_table_storage_var, which converts its
 *    resulting point set to actually affine points, and stores those in pre.
 *    It operates on tables of any size, but uses heap-allocated temporaries.
 *
 *  To compute a*P + b*G, we compute a table for P using the first function,
 *  and for G using the second (which requires an inverse, but it only needs to
 *  happen once).
 */
static void secp256k1_ecmult_odd_multiples_table_globalz_windowa(secp256k1_ge *pre, secp256k1_fe *globalz, const secp256k1_gej *a) {
    secp256k1_gej prej[ECMULT_TABLE_SIZE(WINDOW_A)];
    secp256k1_fe zr[ECMULT_TABLE_SIZE(WINDOW_A)];

    /* Compute the odd multiples in Jacobian form. */
    secp256k1_ecmult_odd_multiples_table(ECMULT_TABLE_SIZE(WINDOW_A), prej, zr, a);
    /* Bring them to the same Z denominator. */
    secp256k1_ge_globalz_set_table_gej(ECMULT_TABLE_SIZE(WINDOW_A), pre, globalz, prej, zr);
}

static void secp256k1_ecmult_odd_multiples_table_storage_var(const int n, secp256k1_ge_storage *pre, const secp256k1_gej *a) {
    secp256k1_gej d;
    secp256k1_ge d_ge, p_ge;
    secp256k1_gej pj;
    secp256k1_fe zi;
    secp256k1_fe zr;
    secp256k1_fe dx_over_dz_squared;
    int i;

    VERIFY_CHECK(!a->infinity);

    secp256k1_gej_double_var(&d, a, NULL);

    /* First, we perform all the additions in an isomorphic curve obtained by multiplying
     * all `z` coordinates by 1/`d.z`. In these coordinates `d` is affine so we can use
     * `secp256k1_gej_add_ge_var` to perform the additions. For each addition, we store
     * the resulting y-coordinate and the z-ratio, since we only have enough memory to
     * store two field elements. These are sufficient to efficiently undo the isomorphism
     * and recompute all the `x`s.
     */
    d_ge.x = d.x;
    d_ge.y = d.y;
    d_ge.infinity = 0;

    secp256k1_ge_set_gej_zinv(&p_ge, a, &d.z);
    pj.x = p_ge.x;
    pj.y = p_ge.y;
    pj.z = a->z;
    pj.infinity = 0;

    for (i = 0; i < (n - 1); i++) {
        secp256k1_fe_normalize_var(&pj.y);
        secp256k1_fe_to_storage(&pre[i].y, &pj.y);
        secp256k1_gej_add_ge_var(&pj, &pj, &d_ge, &zr);
        secp256k1_fe_normalize_var(&zr);
        secp256k1_fe_to_storage(&pre[i].x, &zr);
    }

    /* Invert d.z in the same batch, preserving pj.z so we can extract 1/d.z */
    secp256k1_fe_mul(&zi, &pj.z, &d.z);
    secp256k1_fe_inv_var(&zi, &zi);

    /* Directly set `pre[n - 1]` to `pj`, saving the inverted z-coordinate so
     * that we can combine it with the saved z-ratios to compute the other zs
     * without any more inversions. */
    secp256k1_ge_set_gej_zinv(&p_ge, &pj, &zi);
    secp256k1_ge_to_storage(&pre[n - 1], &p_ge);

    /* Compute the actual x-coordinate of D, which will be needed below. */
    secp256k1_fe_mul(&d.z, &zi, &pj.z);  /* d.z = 1/d.z */
    secp256k1_fe_sqr(&dx_over_dz_squared, &d.z);
    secp256k1_fe_mul(&dx_over_dz_squared, &dx_over_dz_squared, &d.x);

    /* Going into the second loop, we have set `pre[n-1]` to its final affine
     * form, but still need to set `pre[i]` for `i` in 0 through `n-2`. We
     * have `zi = (p.z * d.z)^-1`, where
     *
     *     `p.z` is the z-coordinate of the point on the isomorphic curve
     *           which was ultimately assigned to `pre[n-1]`.
     *     `d.z` is the multiplier that must be applied to all z-coordinates
     *           to move from our isomorphic curve back to secp256k1; so the
     *           product `p.z * d.z` is the z-coordinate of the secp256k1
     *           point assigned to `pre[n-1]`.
     *
     * All subsequent inverse-z-coordinates can be obtained by multiplying this
     * factor by successive z-ratios, which is much more efficient than directly
     * computing each one.
     *
     * Importantly, these inverse-zs will be coordinates of points on secp256k1,
     * while our other stored values come from computations on the isomorphic
     * curve. So in the below loop, we will take care not to actually use `zi`
     * or any derived values until we're back on secp256k1.
     */
    i = n - 1;
    while (i > 0) {
        secp256k1_fe zi2, zi3;
        const secp256k1_fe *rzr;
        i--;

        secp256k1_ge_from_storage(&p_ge, &pre[i]);

        /* For each remaining point, we extract the z-ratio from the stored
         * x-coordinate, compute its z^-1 from that, and compute the full
         * point from that. */
        rzr = &p_ge.x;
        secp256k1_fe_mul(&zi, &zi, rzr);
        secp256k1_fe_sqr(&zi2, &zi);
        secp256k1_fe_mul(&zi3, &zi2, &zi);
        /* To compute the actual x-coordinate, we use the stored z ratio and
         * y-coordinate, which we obtained from `secp256k1_gej_add_ge_var`
         * in the loop above, as well as the inverse of the square of its
         * z-coordinate. We store the latter in the `zi2` variable, which is
         * computed iteratively starting from the overall Z inverse then
         * multiplying by each z-ratio in turn.
         *
         * Denoting the z-ratio as `rzr`, we observe that it is equal to `h`
         * from the inside of the above `gej_add_ge_var` call. This satisfies
         *
         *    rzr = d_x * z^2 - x * d_z^2
         *
         * where (`d_x`, `d_z`) are Jacobian coordinates of `D` and `(x, z)`
         * are Jacobian coordinates of our desired point -- except both are on
         * the isomorphic curve that we were using when we called `gej_add_ge_var`.
         * To get back to secp256k1, we must multiply both `z`s by `d_z`, or
         * equivalently divide both `x`s by `d_z^2`. Our equation then becomes
         *
         *    rzr = d_x * z^2 / d_z^2 - x
         *
         * (The left-hand-side, being a ratio of z-coordinates, is unaffected
         * by the isomorphism.)
         *
         * Rearranging to solve for `x`, we have
         *
         *     x = d_x * z^2 / d_z^2 - rzr
         *
         * But what we actually want is the affine coordinate `X = x/z^2`,
         * which will satisfy
         *
         *     X = d_x / d_z^2 - rzr / z^2
         *       = dx_over_dz_squared - rzr * zi2
         */
        secp256k1_fe_mul(&p_ge.x, rzr, &zi2);
        secp256k1_fe_negate(&p_ge.x, &p_ge.x, 1);
        secp256k1_fe_add(&p_ge.x, &dx_over_dz_squared);
        /* y is stored_y/z^3, as we expect */
        secp256k1_fe_mul(&p_ge.y, &p_ge.y, &zi3);
        /* Store */
        secp256k1_ge_to_storage(&pre[i], &p_ge);
    }
}

/** The following two macro retrieves a particular odd multiple from a table
 *  of precomputed multiples. */
#define ECMULT_TABLE_GET_GE(r,pre,n,w) do { \
    VERIFY_CHECK(((n) & 1) == 1); \
    VERIFY_CHECK((n) >= -((1 << ((w)-1)) - 1)); \
    VERIFY_CHECK((n) <=  ((1 << ((w)-1)) - 1)); \
    if ((n) > 0) { \
        *(r) = (pre)[((n)-1)/2]; \
    } else { \
        *(r) = (pre)[(-(n)-1)/2]; \
        secp256k1_fe_negate(&((r)->y), &((r)->y), 1); \
    } \
} while(0)

#define ECMULT_TABLE_GET_GE_STORAGE(r,pre,n,w) do { \
    VERIFY_CHECK(((n) & 1) == 1); \
    VERIFY_CHECK((n) >= -((1 << ((w)-1)) - 1)); \
    VERIFY_CHECK((n) <=  ((1 << ((w)-1)) - 1)); \
    if ((n) > 0) { \
        secp256k1_ge_from_storage((r), &(pre)[((n)-1)/2]); \
    } else { \
        secp256k1_ge_from_storage((r), &(pre)[(-(n)-1)/2]); \
        secp256k1_fe_negate(&((r)->y), &((r)->y), 1); \
    } \
} while(0)

static void secp256k1_ecmult_context_init(secp256k1_ecmult_context *ctx) {
    ctx->pre_g = NULL;
#ifdef USE_ENDOMORPHISM
    ctx->pre_g_128 = NULL;
#endif
}

static void secp256k1_ecmult_context_build(secp256k1_ecmult_context *ctx, const secp256k1_callback *cb) {
    secp256k1_gej gj;

    if (ctx->pre_g != NULL) {
        return;
    }

    /* get the generator */
    secp256k1_gej_set_ge(&gj, &secp256k1_ge_const_g);

    ctx->pre_g = (secp256k1_ge_storage (*)[])checked_malloc(cb, sizeof((*ctx->pre_g)[0]) * ECMULT_TABLE_SIZE(WINDOW_G));

    /* precompute the tables with odd multiples */
    secp256k1_ecmult_odd_multiples_table_storage_var(ECMULT_TABLE_SIZE(WINDOW_G), *ctx->pre_g, &gj);

#ifdef USE_ENDOMORPHISM
    {
        secp256k1_gej g_128j;
        int i;

        ctx->pre_g_128 = (secp256k1_ge_storage (*)[])checked_malloc(cb, sizeof((*ctx->pre_g_128)[0]) * ECMULT_TABLE_SIZE(WINDOW_G));

        /* calculate 2^128*generator */
        g_128j = gj;
        for (i = 0; i < 128; i++) {
            secp256k1_gej_double_var(&g_128j, &g_128j, NULL);
        }
        secp256k1_ecmult_odd_multiples_table_storage_var(ECMULT_TABLE_SIZE(WINDOW_G), *ctx->pre_g_128, &g_128j);
    }
#endif
}

static void secp256k1_ecmult_context_clone(secp256k1_ecmult_context *dst,
                                           const secp256k1_ecmult_context *src, const secp256k1_callback *cb) {
    if (src->pre_g == NULL) {
        dst->pre_g = NULL;
    } else {
        size_t size = sizeof((*dst->pre_g)[0]) * ECMULT_TABLE_SIZE(WINDOW_G);
        dst->pre_g = (secp256k1_ge_storage (*)[])checked_malloc(cb, size);
        memcpy(dst->pre_g, src->pre_g, size);
    }
#ifdef USE_ENDOMORPHISM
    if (src->pre_g_128 == NULL) {
        dst->pre_g_128 = NULL;
    } else {
        size_t size = sizeof((*dst->pre_g_128)[0]) * ECMULT_TABLE_SIZE(WINDOW_G);
        dst->pre_g_128 = (secp256k1_ge_storage (*)[])checked_malloc(cb, size);
        memcpy(dst->pre_g_128, src->pre_g_128, size);
    }
#endif
}

static int secp256k1_ecmult_context_is_built(const secp256k1_ecmult_context *ctx) {
    return ctx->pre_g != NULL;
}

static void secp256k1_ecmult_context_clear(secp256k1_ecmult_context *ctx) {
    free(ctx->pre_g);
#ifdef USE_ENDOMORPHISM
    free(ctx->pre_g_128);
#endif
    secp256k1_ecmult_context_init(ctx);
}

/** Convert a number to WNAF notation. The number becomes represented by sum(2^i * wnaf[i], i=0..bits),
 *  with the following guarantees:
 *  - each wnaf[i] is either 0, or an odd integer between -(1<<(w-1) - 1) and (1<<(w-1) - 1)
 *  - two non-zero entries in wnaf are separated by at least w-1 zeroes.
 *  - the number of set values in wnaf is returned. This number is at most 256, and at most one more
 *    than the number of bits in the (absolute value) of the input.
 */
static int secp256k1_ecmult_wnaf(int *wnaf, int len, const secp256k1_scalar *a, int w) {
    secp256k1_scalar s = *a;
    int last_set_bit = -1;
    int bit = 0;
    int sign = 1;
    int carry = 0;

    VERIFY_CHECK(wnaf != NULL);
    VERIFY_CHECK(0 <= len && len <= 256);
    VERIFY_CHECK(a != NULL);
    VERIFY_CHECK(2 <= w && w <= 31);

    memset(wnaf, 0, len * sizeof(wnaf[0]));

    if (secp256k1_scalar_get_bits(&s, 255, 1)) {
        secp256k1_scalar_negate(&s, &s);
        sign = -1;
    }

    while (bit < len) {
        int now;
        int word;
        if (secp256k1_scalar_get_bits(&s, bit, 1) == (unsigned int)carry) {
            bit++;
            continue;
        }

        now = w;
        if (now > len - bit) {
            now = len - bit;
        }

        word = secp256k1_scalar_get_bits_var(&s, bit, now) + carry;

        carry = (word >> (w-1)) & 1;
        word -= carry << w;

        wnaf[bit] = sign * word;
        last_set_bit = bit;

        bit += now;
    }
#ifdef VERIFY
    CHECK(carry == 0);
    while (bit < 256) {
        CHECK(secp256k1_scalar_get_bits(&s, bit++, 1) == 0);
    } 
#endif
    return last_set_bit + 1;
}

struct secp256k1_strauss_point_state {
#ifdef USE_ENDOMORPHISM
    secp256k1_scalar na_1, na_lam;
    int wnaf_na_1[130];
    int wnaf_na_lam[130];
    int bits_na_1;
    int bits_na_lam;
#else
    int wnaf_na[256];
    int bits_na;
#endif
    size_t input_pos;
};

struct secp256k1_strauss_state {
    secp256k1_gej* prej;
    secp256k1_fe* zr;
    secp256k1_ge* pre_a;
#ifdef USE_ENDOMORPHISM
    secp256k1_ge* pre_a_lam;
#endif
    struct secp256k1_strauss_point_state* ps;
};

static void secp256k1_ecmult_strauss_wnaf(const secp256k1_ecmult_context *ctx, const struct secp256k1_strauss_state *state, secp256k1_gej *r, int num, const secp256k1_gej *a, const secp256k1_scalar *na, const secp256k1_scalar *ng) {
    secp256k1_ge tmpa;
    secp256k1_fe Z;
#ifdef USE_ENDOMORPHISM
    /* Splitted G factors. */
    secp256k1_scalar ng_1, ng_128;
    int wnaf_ng_1[129];
    int bits_ng_1 = 0;
    int wnaf_ng_128[129];
    int bits_ng_128 = 0;
#else
    int wnaf_ng[256];
    int bits_ng = 0;
#endif
    int i;
    int bits = 0;
    int np;
    int no = 0;

    for (np = 0; np < num; ++np) {
        if (secp256k1_scalar_is_zero(&na[np]) || secp256k1_gej_is_infinity(&a[np])) {
            continue;
        }
        state->ps[no].input_pos = np;
#ifdef USE_ENDOMORPHISM
        /* split na into na_1 and na_lam (where na = na_1 + na_lam*lambda, and na_1 and na_lam are ~128 bit) */
        secp256k1_scalar_split_lambda(&state->ps[no].na_1, &state->ps[no].na_lam, &na[np]);

        /* build wnaf representation for na_1 and na_lam. */
        state->ps[no].bits_na_1   = secp256k1_ecmult_wnaf(state->ps[no].wnaf_na_1,   130, &state->ps[no].na_1,   WINDOW_A);
        state->ps[no].bits_na_lam = secp256k1_ecmult_wnaf(state->ps[no].wnaf_na_lam, 130, &state->ps[no].na_lam, WINDOW_A);
        VERIFY_CHECK(state->ps[no].bits_na_1 <= 130);
        VERIFY_CHECK(state->ps[no].bits_na_lam <= 130);
        if (state->ps[no].bits_na_1 > bits) {
            bits = state->ps[no].bits_na_1;
        }
        if (state->ps[no].bits_na_lam > bits) {
            bits = state->ps[no].bits_na_lam;
        }
#else
        /* build wnaf representation for na. */
        state->ps[no].bits_na     = secp256k1_ecmult_wnaf(state->ps[no].wnaf_na,     256, &na[np],      WINDOW_A);
        if (state->ps[no].bits_na > bits) {
            bits = state->ps[no].bits_na;
        }
#endif
        ++no;
    }

    /* Calculate odd multiples of a.
     * All multiples are brought to the same Z 'denominator', which is stored
     * in Z. Due to secp256k1' isomorphism we can do all operations pretending
     * that the Z coordinate was 1, use affine addition formulae, and correct
     * the Z coordinate of the result once at the end.
     * The exception is the precomputed G table points, which are actually
     * affine. Compared to the base used for other points, they have a Z ratio
     * of 1/Z, so we can use secp256k1_gej_add_zinv_var, which uses the same
     * isomorphism to efficiently add with a known Z inverse.
     */
    if (no > 0) {
        /* Compute the odd multiples in Jacobian form. */
        secp256k1_ecmult_odd_multiples_table(ECMULT_TABLE_SIZE(WINDOW_A), state->prej, state->zr, &a[state->ps[0].input_pos]);
        for (np = 1; np < no; ++np) {
            secp256k1_gej tmp = a[state->ps[np].input_pos];
#ifdef VERIFY
            secp256k1_fe_normalize_var(&(state->prej[(np - 1) * ECMULT_TABLE_SIZE(WINDOW_A) + ECMULT_TABLE_SIZE(WINDOW_A) - 1].z));
#endif
            secp256k1_gej_rescale(&tmp, &(state->prej[(np - 1) * ECMULT_TABLE_SIZE(WINDOW_A) + ECMULT_TABLE_SIZE(WINDOW_A) - 1].z));
            secp256k1_ecmult_odd_multiples_table(ECMULT_TABLE_SIZE(WINDOW_A), state->prej + np * ECMULT_TABLE_SIZE(WINDOW_A), state->zr + np * ECMULT_TABLE_SIZE(WINDOW_A), &tmp);
            secp256k1_fe_mul(state->zr + np * ECMULT_TABLE_SIZE(WINDOW_A), state->zr + np * ECMULT_TABLE_SIZE(WINDOW_A), &(a[state->ps[np].input_pos].z));
        }
        /* Bring them to the same Z denominator. */
        secp256k1_ge_globalz_set_table_gej(ECMULT_TABLE_SIZE(WINDOW_A) * no, state->pre_a, &Z, state->prej, state->zr);
    } else {
        secp256k1_fe_set_int(&Z, 1);
    }

#ifdef USE_ENDOMORPHISM
    for (np = 0; np < no; ++np) {
        for (i = 0; i < ECMULT_TABLE_SIZE(WINDOW_A); i++) {
            secp256k1_ge_mul_lambda(&state->pre_a_lam[np * ECMULT_TABLE_SIZE(WINDOW_A) + i], &state->pre_a[np * ECMULT_TABLE_SIZE(WINDOW_A) + i]);
        }
    }

    if (ng) {
        /* split ng into ng_1 and ng_128 (where gn = gn_1 + gn_128*2^128, and gn_1 and gn_128 are ~128 bit) */
        secp256k1_scalar_split_128(&ng_1, &ng_128, ng);

        /* Build wnaf representation for ng_1 and ng_128 */
        bits_ng_1   = secp256k1_ecmult_wnaf(wnaf_ng_1,   129, &ng_1,   WINDOW_G);
        bits_ng_128 = secp256k1_ecmult_wnaf(wnaf_ng_128, 129, &ng_128, WINDOW_G);
        if (bits_ng_1 > bits) {
            bits = bits_ng_1;
        }
        if (bits_ng_128 > bits) {
            bits = bits_ng_128;
        }
    }
#else
    if (ng) {
        bits_ng     = secp256k1_ecmult_wnaf(wnaf_ng,     256, ng,      WINDOW_G);
        if (bits_ng > bits) {
            bits = bits_ng;
        }
    }
#endif

    secp256k1_gej_set_infinity(r);

    for (i = bits - 1; i >= 0; i--) {
        int n;
        secp256k1_gej_double_var(r, r, NULL);
#ifdef USE_ENDOMORPHISM
        for (np = 0; np < no; ++np) {
            if (i < state->ps[np].bits_na_1 && (n = state->ps[np].wnaf_na_1[i])) {
                ECMULT_TABLE_GET_GE(&tmpa, state->pre_a + np * ECMULT_TABLE_SIZE(WINDOW_A), n, WINDOW_A);
                secp256k1_gej_add_ge_var(r, r, &tmpa, NULL);
            }
            if (i < state->ps[np].bits_na_lam && (n = state->ps[np].wnaf_na_lam[i])) {
                ECMULT_TABLE_GET_GE(&tmpa, state->pre_a_lam + np * ECMULT_TABLE_SIZE(WINDOW_A), n, WINDOW_A);
                secp256k1_gej_add_ge_var(r, r, &tmpa, NULL);
            }
        }
        if (i < bits_ng_1 && (n = wnaf_ng_1[i])) {
            ECMULT_TABLE_GET_GE_STORAGE(&tmpa, *ctx->pre_g, n, WINDOW_G);
            secp256k1_gej_add_zinv_var(r, r, &tmpa, &Z);
        }
        if (i < bits_ng_128 && (n = wnaf_ng_128[i])) {
            ECMULT_TABLE_GET_GE_STORAGE(&tmpa, *ctx->pre_g_128, n, WINDOW_G);
            secp256k1_gej_add_zinv_var(r, r, &tmpa, &Z);
        }
#else
        for (np = 0; np < no; ++np) {
            if (i < state->ps[np].bits_na && (n = state->ps[np].wnaf_na[i])) {
                ECMULT_TABLE_GET_GE(&tmpa, state->pre_a + np * ECMULT_TABLE_SIZE(WINDOW_A), n, WINDOW_A);
                secp256k1_gej_add_ge_var(r, r, &tmpa, NULL);
            }
        }
        if (i < bits_ng && (n = wnaf_ng[i])) {
            ECMULT_TABLE_GET_GE_STORAGE(&tmpa, *ctx->pre_g, n, WINDOW_G);
            secp256k1_gej_add_zinv_var(r, r, &tmpa, &Z);
        }
#endif
    }

    if (!r->infinity) {
        secp256k1_fe_mul(&r->z, &r->z, &Z);
    }
}

static void secp256k1_ecmult(const secp256k1_ecmult_context *ctx, secp256k1_gej *r, const secp256k1_gej *a, const secp256k1_scalar *na, const secp256k1_scalar *ng) {
    secp256k1_gej prej[ECMULT_TABLE_SIZE(WINDOW_A)];
    secp256k1_fe zr[ECMULT_TABLE_SIZE(WINDOW_A)];
    secp256k1_ge pre_a[ECMULT_TABLE_SIZE(WINDOW_A)];
    struct secp256k1_strauss_point_state ps[1];
#ifdef USE_ENDOMORPHISM
    secp256k1_ge pre_a_lam[ECMULT_TABLE_SIZE(WINDOW_A)];
#endif
    struct secp256k1_strauss_state state;

    state.prej = prej;
    state.zr = zr;
    state.pre_a = pre_a;
#ifdef USE_ENDOMORPHISM
    state.pre_a_lam = pre_a_lam;
#endif
    state.ps = ps;
    secp256k1_ecmult_strauss_wnaf(ctx, &state, r, 1, a, na, ng);
}

static size_t secp256k1_strauss_scratch_size(size_t n_points) {
#ifdef USE_ENDOMORPHISM
    static const size_t point_size = (2 * sizeof(secp256k1_ge) + sizeof(secp256k1_gej) + sizeof(secp256k1_fe)) * ECMULT_TABLE_SIZE(WINDOW_A) + sizeof(struct secp256k1_strauss_point_state) + sizeof(secp256k1_gej) + sizeof(secp256k1_scalar);
#else
    static const size_t point_size = (sizeof(secp256k1_ge) + sizeof(secp256k1_gej) + sizeof(secp256k1_fe)) * ECMULT_TABLE_SIZE(WINDOW_A) + sizeof(struct secp256k1_strauss_point_state) + sizeof(secp256k1_gej) + sizeof(secp256k1_scalar);
#endif
    return n_points*point_size;
}

static int secp256k1_ecmult_strauss_batch(const secp256k1_ecmult_context *ctx, secp256k1_scratch *scratch, secp256k1_gej *r, const secp256k1_scalar *inp_g_sc, secp256k1_ecmult_multi_callback cb, void *cbdata, size_t n_points, size_t cb_offset) {
    secp256k1_gej* points;
    secp256k1_scalar* scalars;
    struct secp256k1_strauss_state state;
    size_t i;

    secp256k1_gej_set_infinity(r);
    if (inp_g_sc == NULL && n_points == 0) {
        return 1;
    }

    if (!secp256k1_scratch_allocate_frame(scratch, secp256k1_strauss_scratch_size(n_points), STRAUSS_SCRATCH_OBJECTS)) {
        return 0;
    }
    points = (secp256k1_gej*)secp256k1_scratch_alloc(scratch, n_points * sizeof(secp256k1_gej));
    scalars = (secp256k1_scalar*)secp256k1_scratch_alloc(scratch, n_points * sizeof(secp256k1_scalar));
    state.prej = (secp256k1_gej*)secp256k1_scratch_alloc(scratch, n_points * ECMULT_TABLE_SIZE(WINDOW_A) * sizeof(secp256k1_gej));
    state.zr = (secp256k1_fe*)secp256k1_scratch_alloc(scratch, n_points * ECMULT_TABLE_SIZE(WINDOW_A) * sizeof(secp256k1_fe));
#ifdef USE_ENDOMORPHISM
    state.pre_a = (secp256k1_ge*)secp256k1_scratch_alloc(scratch, n_points * 2 * ECMULT_TABLE_SIZE(WINDOW_A) * sizeof(secp256k1_ge));
    state.pre_a_lam = state.pre_a + n_points * ECMULT_TABLE_SIZE(WINDOW_A);
#else
    state.pre_a = (secp256k1_ge*)secp256k1_scratch_alloc(scratch, n_points * ECMULT_TABLE_SIZE(WINDOW_A) * sizeof(secp256k1_ge));
#endif
    state.ps = (struct secp256k1_strauss_point_state*)secp256k1_scratch_alloc(scratch, n_points * sizeof(struct secp256k1_strauss_point_state));

    for (i = 0; i < n_points; i++) {
        secp256k1_ge point;
        if (!cb(&scalars[i], &point, i+cb_offset, cbdata)) {
            secp256k1_scratch_deallocate_frame(scratch);
            return 0;
        }
        secp256k1_gej_set_ge(&points[i], &point);
    }
    secp256k1_ecmult_strauss_wnaf(ctx, &state, r, n_points, points, scalars, inp_g_sc);
    secp256k1_scratch_deallocate_frame(scratch);
    return 1;
}

/* Wrapper for secp256k1_ecmult_multi_func interface */
static int secp256k1_ecmult_strauss_batch_single(const secp256k1_ecmult_context *actx, secp256k1_scratch *scratch, secp256k1_gej *r, const secp256k1_scalar *inp_g_sc, secp256k1_ecmult_multi_callback cb, void *cbdata, size_t n) {
    return secp256k1_ecmult_strauss_batch(actx, scratch, r, inp_g_sc, cb, cbdata, n, 0);
}

static size_t secp256k1_strauss_max_points(secp256k1_scratch *scratch) {
    return secp256k1_scratch_max_allocation(scratch, STRAUSS_SCRATCH_OBJECTS) / secp256k1_strauss_scratch_size(1);
}

/** Convert a number to WNAF notation.
 *  The number becomes represented by sum(2^{wi} * wnaf[i], i=0..WNAF_SIZE(w)+1) - return_val.
 *  It has the following guarantees:
 *  - each wnaf[i] is either 0 or an odd integer between -(1 << w) and (1 << w)
 *  - the number of words set is always WNAF_SIZE(w)
 *  - the returned skew is 0 or 1
 */
static int secp256k1_wnaf_fixed(int *wnaf, const secp256k1_scalar *s, int w) {
    int skew = 0;
    int pos;
    int max_pos;
    int last_w;
    const secp256k1_scalar *work = s;

    if (secp256k1_scalar_is_zero(s)) {
        for (pos = 0; pos < WNAF_SIZE(w); pos++) {
            wnaf[pos] = 0;
        }
        return 0;
    }

    if (secp256k1_scalar_is_even(s)) {
        skew = 1;
    }

    wnaf[0] = secp256k1_scalar_get_bits_var(work, 0, w) + skew;
    /* Compute last window size. Relevant when window size doesn't divide the
     * number of bits in the scalar */
    last_w = WNAF_BITS - (WNAF_SIZE(w) - 1) * w;

    /* Store the position of the first nonzero word in max_pos to allow
     * skipping leading zeros when calculating the wnaf. */
    for (pos = WNAF_SIZE(w) - 1; pos > 0; pos--) {
        int val = secp256k1_scalar_get_bits_var(work, pos * w, pos == WNAF_SIZE(w)-1 ? last_w : w);
        if(val != 0) {
            break;
        }
        wnaf[pos] = 0;
    }
    max_pos = pos;
    pos = 1;

    while (pos <= max_pos) {
        int val = secp256k1_scalar_get_bits_var(work, pos * w, pos == WNAF_SIZE(w)-1 ? last_w : w);
        if ((val & 1) == 0) {
            wnaf[pos - 1] -= (1 << w);
            wnaf[pos] = (val + 1);
        } else {
            wnaf[pos] = val;
        }
        /* Set a coefficient to zero if it is 1 or -1 and the proceeding digit
         * is strictly negative or strictly positive respectively. Only change
         * coefficients at previous positions because above code assumes that
         * wnaf[pos - 1] is odd.
         */
        if (pos >= 2 && ((wnaf[pos - 1] == 1 && wnaf[pos - 2] < 0) || (wnaf[pos - 1] == -1 && wnaf[pos - 2] > 0))) {
            if (wnaf[pos - 1] == 1) {
                wnaf[pos - 2] += 1 << w;
            } else {
                wnaf[pos - 2] -= 1 << w;
            }
            wnaf[pos - 1] = 0;
        }
        ++pos;
    }

    return skew;
}

struct secp256k1_pippenger_point_state {
    int skew_na;
    size_t input_pos;
};

struct secp256k1_pippenger_state {
    int *wnaf_na;
    struct secp256k1_pippenger_point_state* ps;
};

/*
 * pippenger_wnaf computes the result of a multi-point multiplication as
 * follows: The scalars are brought into wnaf with n_wnaf elements each. Then
 * for every i < n_wnaf, first each point is added to a "bucket" corresponding
 * to the point's wnaf[i]. Second, the buckets are added together such that
 * r += 1*bucket[0] + 3*bucket[1] + 5*bucket[2] + ...
 */
static int secp256k1_ecmult_pippenger_wnaf(secp256k1_gej *buckets, int bucket_window, struct secp256k1_pippenger_state *state, secp256k1_gej *r, const secp256k1_scalar *sc, const secp256k1_ge *pt, size_t num) {
    size_t n_wnaf = WNAF_SIZE(bucket_window+1);
    size_t np;
    size_t no = 0;
    int i;
    int j;

    for (np = 0; np < num; ++np) {
        if (secp256k1_scalar_is_zero(&sc[np]) || secp256k1_ge_is_infinity(&pt[np])) {
            continue;
        }
        state->ps[no].input_pos = np;
        state->ps[no].skew_na = secp256k1_wnaf_fixed(&state->wnaf_na[no*n_wnaf], &sc[np], bucket_window+1);
        no++;
    }
    secp256k1_gej_set_infinity(r);

    if (no == 0) {
        return 1;
    }

    for (i = n_wnaf - 1; i >= 0; i--) {
        secp256k1_gej running_sum;

        for(j = 0; j < ECMULT_TABLE_SIZE(bucket_window+2); j++) {
            secp256k1_gej_set_infinity(&buckets[j]);
        }

        for (np = 0; np < no; ++np) {
            int n = state->wnaf_na[np*n_wnaf + i];
            struct secp256k1_pippenger_point_state point_state = state->ps[np];
            secp256k1_ge tmp;
            int idx;

            if (i == 0) {
                /* correct for wnaf skew */
                int skew = point_state.skew_na;
                if (skew) {
                    secp256k1_ge_neg(&tmp, &pt[point_state.input_pos]);
                    secp256k1_gej_add_ge_var(&buckets[0], &buckets[0], &tmp, NULL);
                }
            }
            if (n > 0) {
                idx = (n - 1)/2;
                secp256k1_gej_add_ge_var(&buckets[idx], &buckets[idx], &pt[point_state.input_pos], NULL);
            } else if (n < 0) {
                idx = -(n + 1)/2;
                secp256k1_ge_neg(&tmp, &pt[point_state.input_pos]);
                secp256k1_gej_add_ge_var(&buckets[idx], &buckets[idx], &tmp, NULL);
            }
        }

        for(j = 0; j < bucket_window; j++) {
            secp256k1_gej_double_var(r, r, NULL);
        }

        secp256k1_gej_set_infinity(&running_sum);
        /* Accumulate the sum: bucket[0] + 3*bucket[1] + 5*bucket[2] + 7*bucket[3] + ...
         *                   = bucket[0] +   bucket[1] +   bucket[2] +   bucket[3] + ...
         *                   +         2 *  (bucket[1] + 2*bucket[2] + 3*bucket[3] + ...)
         * using an intermediate running sum:
         * running_sum = bucket[0] +   bucket[1] +   bucket[2] + ...
         *
         * The doubling is done implicitly by deferring the final window doubling (of 'r').
         */
        for(j = ECMULT_TABLE_SIZE(bucket_window+2) - 1; j > 0; j--) {
            secp256k1_gej_add_var(&running_sum, &running_sum, &buckets[j], NULL);
            secp256k1_gej_add_var(r, r, &running_sum, NULL);
        }

        secp256k1_gej_add_var(&running_sum, &running_sum, &buckets[0], NULL);
        secp256k1_gej_double_var(r, r, NULL);
        secp256k1_gej_add_var(r, r, &running_sum, NULL);
    }
    return 1;
}

/**
 * Returns optimal bucket_window (number of bits of a scalar represented by a
 * set of buckets) for a given number of points.
 */
static int secp256k1_pippenger_bucket_window(size_t n) {
#ifdef USE_ENDOMORPHISM
    if (n <= 1) {
        return 1;
    } else if (n <= 4) {
        return 2;
    } else if (n <= 20) {
        return 3;
    } else if (n <= 57) {
        return 4;
    } else if (n <= 136) {
        return 5;
    } else if (n <= 235) {
        return 6;
    } else if (n <= 1260) {
        return 7;
    } else if (n <= 4420) {
        return 9;
    } else if (n <= 7880) {
        return 10;
    } else if (n <= 16050) {
        return 11;
    } else {
        return PIPPENGER_MAX_BUCKET_WINDOW;
    }
#else
    if (n <= 1) {
        return 1;
    } else if (n <= 11) {
        return 2;
    } else if (n <= 45) {
        return 3;
    } else if (n <= 100) {
        return 4;
    } else if (n <= 275) {
        return 5;
    } else if (n <= 625) {
        return 6;
    } else if (n <= 1850) {
        return 7;
    } else if (n <= 3400) {
        return 8;
    } else if (n <= 9630) {
        return 9;
    } else if (n <= 17900) {
        return 10;
    } else if (n <= 32800) {
        return 11;
    } else {
        return PIPPENGER_MAX_BUCKET_WINDOW;
    }
#endif
}

/**
 * Returns the maximum optimal number of points for a bucket_window.
 */
static size_t secp256k1_pippenger_bucket_window_inv(int bucket_window) {
    switch(bucket_window) {
#ifdef USE_ENDOMORPHISM
        case 1: return 1;
        case 2: return 4;
        case 3: return 20;
        case 4: return 57;
        case 5: return 136;
        case 6: return 235;
        case 7: return 1260;
        case 8: return 1260;
        case 9: return 4420;
        case 10: return 7880;
        case 11: return 16050;
        case PIPPENGER_MAX_BUCKET_WINDOW: return SIZE_MAX;
#else
        case 1: return 1;
        case 2: return 11;
        case 3: return 45;
        case 4: return 100;
        case 5: return 275;
        case 6: return 625;
        case 7: return 1850;
        case 8: return 3400;
        case 9: return 9630;
        case 10: return 17900;
        case 11: return 32800;
        case PIPPENGER_MAX_BUCKET_WINDOW: return SIZE_MAX;
#endif
    }
    return 0;
}


#ifdef USE_ENDOMORPHISM
SECP256K1_INLINE static void secp256k1_ecmult_endo_split(secp256k1_scalar *s1, secp256k1_scalar *s2, secp256k1_ge *p1, secp256k1_ge *p2) {
    secp256k1_scalar tmp = *s1;
    secp256k1_scalar_split_lambda(s1, s2, &tmp);
    secp256k1_ge_mul_lambda(p2, p1);

    if (secp256k1_scalar_is_high(s1)) {
        secp256k1_scalar_negate(s1, s1);
        secp256k1_ge_neg(p1, p1);
    }
    if (secp256k1_scalar_is_high(s2)) {
        secp256k1_scalar_negate(s2, s2);
        secp256k1_ge_neg(p2, p2);
    }
}
#endif

/**
 * Returns the scratch size required for a given number of points (excluding
 * base point G) without considering alignment.
 */
static size_t secp256k1_pippenger_scratch_size(size_t n_points, int bucket_window) {
#ifdef USE_ENDOMORPHISM
    size_t entries = 2*n_points + 2;
#else
    size_t entries = n_points + 1;
#endif
    size_t entry_size = sizeof(secp256k1_ge) + sizeof(secp256k1_scalar) + sizeof(struct secp256k1_pippenger_point_state) + (WNAF_SIZE(bucket_window+1)+1)*sizeof(int);
<<<<<<< HEAD
    return ((1<<bucket_window) * sizeof(secp256k1_gej) + sizeof(struct secp256k1_pippenger_state) + entries * entry_size);
=======
    return (sizeof(secp256k1_gej) << bucket_window) + sizeof(struct secp256k1_pippenger_state) + entries * entry_size;
>>>>>>> 1dbbfea9
}

static int secp256k1_ecmult_pippenger_batch(const secp256k1_ecmult_context *ctx, secp256k1_scratch *scratch, secp256k1_gej *r, const secp256k1_scalar *inp_g_sc, secp256k1_ecmult_multi_callback cb, void *cbdata, size_t n_points, size_t cb_offset) {
    /* Use 2(n+1) with the endomorphism, n+1 without, when calculating batch
     * sizes. The reason for +1 is that we add the G scalar to the list of
     * other scalars. */
#ifdef USE_ENDOMORPHISM
    size_t entries = 2*n_points + 2;
#else
    size_t entries = n_points + 1;
#endif
    secp256k1_ge *points;
    secp256k1_scalar *scalars;
    secp256k1_gej *buckets;
    struct secp256k1_pippenger_state *state_space;
    size_t idx = 0;
    size_t point_idx = 0;
    int i, j;
    int bucket_window;

    (void)ctx;
    secp256k1_gej_set_infinity(r);
    if (inp_g_sc == NULL && n_points == 0) {
        return 1;
    }

    bucket_window = secp256k1_pippenger_bucket_window(n_points);
    if (!secp256k1_scratch_allocate_frame(scratch, secp256k1_pippenger_scratch_size(n_points, bucket_window), PIPPENGER_SCRATCH_OBJECTS)) {
        return 0;
    }
    points = (secp256k1_ge *) secp256k1_scratch_alloc(scratch, entries * sizeof(*points));
    scalars = (secp256k1_scalar *) secp256k1_scratch_alloc(scratch, entries * sizeof(*scalars));
    state_space = (struct secp256k1_pippenger_state *) secp256k1_scratch_alloc(scratch, sizeof(*state_space));
    state_space->ps = (struct secp256k1_pippenger_point_state *) secp256k1_scratch_alloc(scratch, entries * sizeof(*state_space->ps));
    state_space->wnaf_na = (int *) secp256k1_scratch_alloc(scratch, entries*(WNAF_SIZE(bucket_window+1)) * sizeof(int));
<<<<<<< HEAD
    buckets = (secp256k1_gej *) secp256k1_scratch_alloc(scratch, (1<<bucket_window) * sizeof(*buckets));
=======
    buckets = (secp256k1_gej *) secp256k1_scratch_alloc(scratch, sizeof(*buckets) << bucket_window);
>>>>>>> 1dbbfea9

    if (inp_g_sc != NULL) {
        scalars[0] = *inp_g_sc;
        points[0] = secp256k1_ge_const_g;
        idx++;
#ifdef USE_ENDOMORPHISM
        secp256k1_ecmult_endo_split(&scalars[0], &scalars[1], &points[0], &points[1]);
        idx++;
#endif
    }

    while (point_idx < n_points) {
        if (!cb(&scalars[idx], &points[idx], point_idx + cb_offset, cbdata)) {
            secp256k1_scratch_deallocate_frame(scratch);
            return 0;
        }
        idx++;
#ifdef USE_ENDOMORPHISM
        secp256k1_ecmult_endo_split(&scalars[idx - 1], &scalars[idx], &points[idx - 1], &points[idx]);
        idx++;
#endif
        point_idx++;
    }

    secp256k1_ecmult_pippenger_wnaf(buckets, bucket_window, state_space, r, scalars, points, idx);

    /* Clear data */
    for(i = 0; (size_t)i < idx; i++) {
        secp256k1_scalar_clear(&scalars[i]);
        state_space->ps[i].skew_na = 0;
        for(j = 0; j < WNAF_SIZE(bucket_window+1); j++) {
            state_space->wnaf_na[i * WNAF_SIZE(bucket_window+1) + j] = 0;
        }
    }
    for(i = 0; i < 1<<bucket_window; i++) {
        secp256k1_gej_clear(&buckets[i]);
    }
    secp256k1_scratch_deallocate_frame(scratch);
    return 1;
}

/* Wrapper for secp256k1_ecmult_multi_func interface */
static int secp256k1_ecmult_pippenger_batch_single(const secp256k1_ecmult_context *actx, secp256k1_scratch *scratch, secp256k1_gej *r, const secp256k1_scalar *inp_g_sc, secp256k1_ecmult_multi_callback cb, void *cbdata, size_t n) {
    return secp256k1_ecmult_pippenger_batch(actx, scratch, r, inp_g_sc, cb, cbdata, n, 0);
}

/**
 * Returns the maximum number of points in addition to G that can be used with
 * a given scratch space. The function ensures that fewer points may also be
 * used.
 */
static size_t secp256k1_pippenger_max_points(secp256k1_scratch *scratch) {
    size_t max_alloc = secp256k1_scratch_max_allocation(scratch, PIPPENGER_SCRATCH_OBJECTS);
    int bucket_window;
    size_t res = 0;

    for (bucket_window = 1; bucket_window <= PIPPENGER_MAX_BUCKET_WINDOW; bucket_window++) {
        size_t n_points;
        size_t max_points = secp256k1_pippenger_bucket_window_inv(bucket_window);
        size_t space_for_points;
        size_t space_overhead;
        size_t entry_size = sizeof(secp256k1_ge) + sizeof(secp256k1_scalar) + sizeof(struct secp256k1_pippenger_point_state) + (WNAF_SIZE(bucket_window+1)+1)*sizeof(int);

#ifdef USE_ENDOMORPHISM
        entry_size = 2*entry_size;
#endif
<<<<<<< HEAD
        space_overhead = ((1<<bucket_window) * sizeof(secp256k1_gej) + entry_size + sizeof(struct secp256k1_pippenger_state));
=======
        space_overhead = (sizeof(secp256k1_gej) << bucket_window) + entry_size + sizeof(struct secp256k1_pippenger_state);
>>>>>>> 1dbbfea9
        if (space_overhead > max_alloc) {
            break;
        }
        space_for_points = max_alloc - space_overhead;

        n_points = space_for_points/entry_size;
        n_points = n_points > max_points ? max_points : n_points;
        if (n_points > res) {
            res = n_points;
        }
        if (n_points < max_points) {
            /* A larger bucket_window may support even more points. But if we
             * would choose that then the caller couldn't safely use any number
             * smaller than what this function returns */
            break;
        }
    }
    return res;
}

<<<<<<< HEAD
=======
/* Computes ecmult_multi by simply multiplying and adding each point. Does not
 * require a scratch space */
static int secp256k1_ecmult_multi_simple_var(const secp256k1_ecmult_context *ctx, secp256k1_gej *r, const secp256k1_scalar *inp_g_sc, secp256k1_ecmult_multi_callback cb, void *cbdata, size_t n_points) {
    size_t point_idx;
    secp256k1_scalar szero;
    secp256k1_gej tmpj;

    secp256k1_scalar_set_int(&szero, 0);
    secp256k1_gej_set_infinity(r);
    secp256k1_gej_set_infinity(&tmpj);
    /* r = inp_g_sc*G */
    secp256k1_ecmult(ctx, r, &tmpj, &szero, inp_g_sc);
    for (point_idx = 0; point_idx < n_points; point_idx++) {
        secp256k1_ge point;
        secp256k1_gej pointj;
        secp256k1_scalar scalar;
        if (!cb(&scalar, &point, point_idx, cbdata)) {
            return 0;
        }
        /* r += scalar*point */
        secp256k1_gej_set_ge(&pointj, &point);
        secp256k1_ecmult(ctx, &tmpj, &pointj, &scalar, NULL);
        secp256k1_gej_add_var(r, r, &tmpj, NULL);
    }
    return 1;
}

/* Compute the number of batches and the batch size given the maximum batch size and the
 * total number of points */
static int secp256k1_ecmult_multi_batch_size_helper(size_t *n_batches, size_t *n_batch_points, size_t max_n_batch_points, size_t n) {
    if (max_n_batch_points == 0) {
        return 0;
    }
    if (max_n_batch_points > ECMULT_MAX_POINTS_PER_BATCH) {
        max_n_batch_points = ECMULT_MAX_POINTS_PER_BATCH;
    }
    if (n == 0) {
        *n_batches = 0;
        *n_batch_points = 0;
        return 1;
    }
    /* Compute ceil(n/max_n_batch_points) and ceil(n/n_batches) */
    *n_batches = 1 + (n - 1) / max_n_batch_points;
    *n_batch_points = 1 + (n - 1) / *n_batches;
    return 1;
}

>>>>>>> 1dbbfea9
typedef int (*secp256k1_ecmult_multi_func)(const secp256k1_ecmult_context*, secp256k1_scratch*, secp256k1_gej*, const secp256k1_scalar*, secp256k1_ecmult_multi_callback cb, void*, size_t);
static int secp256k1_ecmult_multi_var(const secp256k1_ecmult_context *ctx, secp256k1_scratch *scratch, secp256k1_gej *r, const secp256k1_scalar *inp_g_sc, secp256k1_ecmult_multi_callback cb, void *cbdata, size_t n) {
    size_t i;

    int (*f)(const secp256k1_ecmult_context*, secp256k1_scratch*, secp256k1_gej*, const secp256k1_scalar*, secp256k1_ecmult_multi_callback cb, void*, size_t, size_t);
<<<<<<< HEAD
    size_t max_points;
=======
>>>>>>> 1dbbfea9
    size_t n_batches;
    size_t n_batch_points;

    secp256k1_gej_set_infinity(r);
    if (inp_g_sc == NULL && n == 0) {
        return 1;
    } else if (n == 0) {
        secp256k1_scalar szero;
        secp256k1_scalar_set_int(&szero, 0);
        secp256k1_ecmult(ctx, r, r, &szero, inp_g_sc);
        return 1;
    }
<<<<<<< HEAD

    max_points = secp256k1_pippenger_max_points(scratch);
    if (max_points == 0) {
        return 0;
    } else if (max_points > ECMULT_MAX_POINTS_PER_BATCH) {
        max_points = ECMULT_MAX_POINTS_PER_BATCH;
    }
    n_batches = (n+max_points-1)/max_points;
    n_batch_points = (n+n_batches-1)/n_batches;

    if (n_batch_points >= ECMULT_PIPPENGER_THRESHOLD) {
        f = secp256k1_ecmult_pippenger_batch;
    } else {
        max_points = secp256k1_strauss_max_points(scratch);
        if (max_points == 0) {
            return 0;
        }
        n_batches = (n+max_points-1)/max_points;
        n_batch_points = (n+n_batches-1)/n_batches;
=======
    if (scratch == NULL) {
        return secp256k1_ecmult_multi_simple_var(ctx, r, inp_g_sc, cb, cbdata, n);
    }

    /* Compute the batch sizes for pippenger given a scratch space. If it's greater than a threshold
     * use pippenger. Otherwise use strauss */
    if (!secp256k1_ecmult_multi_batch_size_helper(&n_batches, &n_batch_points, secp256k1_pippenger_max_points(scratch), n)) {
        return 0;
    }
    if (n_batch_points >= ECMULT_PIPPENGER_THRESHOLD) {
        f = secp256k1_ecmult_pippenger_batch;
    } else {
        if (!secp256k1_ecmult_multi_batch_size_helper(&n_batches, &n_batch_points, secp256k1_strauss_max_points(scratch), n)) {
            return 0;
        }
>>>>>>> 1dbbfea9
        f = secp256k1_ecmult_strauss_batch;
    }
    for(i = 0; i < n_batches; i++) {
        size_t nbp = n < n_batch_points ? n : n_batch_points;
        size_t offset = n_batch_points*i;
        secp256k1_gej tmp;
        if (!f(ctx, scratch, &tmp, i == 0 ? inp_g_sc : NULL, cb, cbdata, nbp, offset)) {
            return 0;
        }
        secp256k1_gej_add_var(r, r, &tmp, NULL);
        n -= nbp;
    }
    return 1;
}

#endif /* SECP256K1_ECMULT_IMPL_H */<|MERGE_RESOLUTION|>--- conflicted
+++ resolved
@@ -10,6 +10,7 @@
 #include <string.h>
 #include <stdint.h>
 
+#include "util.h"
 #include "group.h"
 #include "scalar.h"
 #include "ecmult.h"
@@ -30,16 +31,32 @@
 #  endif
 #else
 /* optimal for 128-bit and 256-bit exponents. */
-#define WINDOW_A 5
-/** larger numbers may result in slightly better performance, at the cost of
-    exponentially larger precomputed tables. */
-#ifdef USE_ENDOMORPHISM
-/** Two tables for window size 15: 1.375 MiB. */
-#define WINDOW_G 15
-#else
-/** One table for window size 16: 1.375 MiB. */
-#define WINDOW_G 16
-#endif
+#  define WINDOW_A 5
+/** Larger values for ECMULT_WINDOW_SIZE result in possibly better
+ *  performance at the cost of an exponentially larger precomputed
+ *  table. The exact table size is
+ *      (1 << (WINDOW_G - 2)) * sizeof(secp256k1_ge_storage)  bytes,
+ *  where sizeof(secp256k1_ge_storage) is typically 64 bytes but can
+ *  be larger due to platform-specific padding and alignment.
+ *  If the endomorphism optimization is enabled (USE_ENDOMORMPHSIM)
+ *  two tables of this size are used instead of only one.
+ */
+#  define WINDOW_G ECMULT_WINDOW_SIZE
+#endif
+
+/* Noone will ever need more than a window size of 24. The code might
+ * be correct for larger values of ECMULT_WINDOW_SIZE but this is not
+ * not tested.
+ *
+ * The following limitations are known, and there are probably more:
+ * If WINDOW_G > 27 and size_t has 32 bits, then the code is incorrect
+ * because the size of the memory object that we allocate (in bytes)
+ * will not fit in a size_t.
+ * If WINDOW_G > 31 and int has 32 bits, then the code is incorrect
+ * because certain expressions will overflow.
+ */
+#if ECMULT_WINDOW_SIZE < 2 || ECMULT_WINDOW_SIZE > 24
+#  error Set ECMULT_WINDOW_SIZE to an integer in range [2..24].
 #endif
 
 #ifdef USE_ENDOMORPHISM
@@ -121,7 +138,7 @@
  *    It only operates on tables sized for WINDOW_A wnaf multiples.
  *  - secp256k1_ecmult_odd_multiples_table_storage_var, which converts its
  *    resulting point set to actually affine points, and stores those in pre.
- *    It operates on tables of any size, but uses heap-allocated temporaries.
+ *    It operates on tables of any size.
  *
  *  To compute a*P + b*G, we compute a table for P using the first function,
  *  and for G using the second (which requires an inverse, but it only needs to
@@ -294,6 +311,13 @@
     } \
 } while(0)
 
+static const size_t SECP256K1_ECMULT_CONTEXT_PREALLOCATED_SIZE =
+    ROUND_TO_ALIGN(sizeof((*((secp256k1_ecmult_context*) NULL)->pre_g)[0]) * ECMULT_TABLE_SIZE(WINDOW_G))
+#ifdef USE_ENDOMORPHISM
+    + ROUND_TO_ALIGN(sizeof((*((secp256k1_ecmult_context*) NULL)->pre_g_128)[0]) * ECMULT_TABLE_SIZE(WINDOW_G))
+#endif
+    ;
+
 static void secp256k1_ecmult_context_init(secp256k1_ecmult_context *ctx) {
     ctx->pre_g = NULL;
 #ifdef USE_ENDOMORPHISM
@@ -301,8 +325,10 @@
 #endif
 }
 
-static void secp256k1_ecmult_context_build(secp256k1_ecmult_context *ctx, const secp256k1_callback *cb) {
+static void secp256k1_ecmult_context_build(secp256k1_ecmult_context *ctx, void **prealloc) {
     secp256k1_gej gj;
+    void* const base = *prealloc;
+    size_t const prealloc_size = SECP256K1_ECMULT_CONTEXT_PREALLOCATED_SIZE;
 
     if (ctx->pre_g != NULL) {
         return;
@@ -311,7 +337,12 @@
     /* get the generator */
     secp256k1_gej_set_ge(&gj, &secp256k1_ge_const_g);
 
-    ctx->pre_g = (secp256k1_ge_storage (*)[])checked_malloc(cb, sizeof((*ctx->pre_g)[0]) * ECMULT_TABLE_SIZE(WINDOW_G));
+    {
+        size_t size = sizeof((*ctx->pre_g)[0]) * ((size_t)ECMULT_TABLE_SIZE(WINDOW_G));
+        /* check for overflow */
+        VERIFY_CHECK(size / sizeof((*ctx->pre_g)[0]) == ((size_t)ECMULT_TABLE_SIZE(WINDOW_G)));
+        ctx->pre_g = (secp256k1_ge_storage (*)[])manual_alloc(prealloc, sizeof((*ctx->pre_g)[0]) * ECMULT_TABLE_SIZE(WINDOW_G), base, prealloc_size);
+    }
 
     /* precompute the tables with odd multiples */
     secp256k1_ecmult_odd_multiples_table_storage_var(ECMULT_TABLE_SIZE(WINDOW_G), *ctx->pre_g, &gj);
@@ -321,7 +352,10 @@
         secp256k1_gej g_128j;
         int i;
 
-        ctx->pre_g_128 = (secp256k1_ge_storage (*)[])checked_malloc(cb, sizeof((*ctx->pre_g_128)[0]) * ECMULT_TABLE_SIZE(WINDOW_G));
+        size_t size = sizeof((*ctx->pre_g_128)[0]) * ((size_t) ECMULT_TABLE_SIZE(WINDOW_G));
+        /* check for overflow */
+        VERIFY_CHECK(size / sizeof((*ctx->pre_g_128)[0]) == ((size_t)ECMULT_TABLE_SIZE(WINDOW_G)));
+        ctx->pre_g_128 = (secp256k1_ge_storage (*)[])manual_alloc(prealloc, sizeof((*ctx->pre_g_128)[0]) * ECMULT_TABLE_SIZE(WINDOW_G), base, prealloc_size);
 
         /* calculate 2^128*generator */
         g_128j = gj;
@@ -333,22 +367,14 @@
 #endif
 }
 
-static void secp256k1_ecmult_context_clone(secp256k1_ecmult_context *dst,
-                                           const secp256k1_ecmult_context *src, const secp256k1_callback *cb) {
-    if (src->pre_g == NULL) {
-        dst->pre_g = NULL;
-    } else {
-        size_t size = sizeof((*dst->pre_g)[0]) * ECMULT_TABLE_SIZE(WINDOW_G);
-        dst->pre_g = (secp256k1_ge_storage (*)[])checked_malloc(cb, size);
-        memcpy(dst->pre_g, src->pre_g, size);
-    }
-#ifdef USE_ENDOMORPHISM
-    if (src->pre_g_128 == NULL) {
-        dst->pre_g_128 = NULL;
-    } else {
-        size_t size = sizeof((*dst->pre_g_128)[0]) * ECMULT_TABLE_SIZE(WINDOW_G);
-        dst->pre_g_128 = (secp256k1_ge_storage (*)[])checked_malloc(cb, size);
-        memcpy(dst->pre_g_128, src->pre_g_128, size);
+static void secp256k1_ecmult_context_finalize_memcpy(secp256k1_ecmult_context *dst, const secp256k1_ecmult_context *src) {
+    if (src->pre_g != NULL) {
+        /* We cast to void* first to suppress a -Wcast-align warning. */
+        dst->pre_g = (secp256k1_ge_storage (*)[])(void*)((unsigned char*)dst + ((unsigned char*)(src->pre_g) - (unsigned char*)src));
+    }
+#ifdef USE_ENDOMORPHISM
+    if (src->pre_g_128 != NULL) {
+        dst->pre_g_128 = (secp256k1_ge_storage (*)[])(void*)((unsigned char*)dst + ((unsigned char*)(src->pre_g_128) - (unsigned char*)src));
     }
 #endif
 }
@@ -358,10 +384,6 @@
 }
 
 static void secp256k1_ecmult_context_clear(secp256k1_ecmult_context *ctx) {
-    free(ctx->pre_g);
-#ifdef USE_ENDOMORPHISM
-    free(ctx->pre_g_128);
-#endif
     secp256k1_ecmult_context_init(ctx);
 }
 
@@ -373,7 +395,7 @@
  *    than the number of bits in the (absolute value) of the input.
  */
 static int secp256k1_ecmult_wnaf(int *wnaf, int len, const secp256k1_scalar *a, int w) {
-    secp256k1_scalar s = *a;
+    secp256k1_scalar s;
     int last_set_bit = -1;
     int bit = 0;
     int sign = 1;
@@ -386,6 +408,7 @@
 
     memset(wnaf, 0, len * sizeof(wnaf[0]));
 
+    s = *a;
     if (secp256k1_scalar_get_bits(&s, 255, 1)) {
         secp256k1_scalar_negate(&s, &s);
         sign = -1;
@@ -418,7 +441,7 @@
     CHECK(carry == 0);
     while (bit < 256) {
         CHECK(secp256k1_scalar_get_bits(&s, bit++, 1) == 0);
-    } 
+    }
 #endif
     return last_set_bit + 1;
 }
@@ -626,52 +649,55 @@
     return n_points*point_size;
 }
 
-static int secp256k1_ecmult_strauss_batch(const secp256k1_ecmult_context *ctx, secp256k1_scratch *scratch, secp256k1_gej *r, const secp256k1_scalar *inp_g_sc, secp256k1_ecmult_multi_callback cb, void *cbdata, size_t n_points, size_t cb_offset) {
+static int secp256k1_ecmult_strauss_batch(const secp256k1_callback* error_callback, const secp256k1_ecmult_context *ctx, secp256k1_scratch *scratch, secp256k1_gej *r, const secp256k1_scalar *inp_g_sc, secp256k1_ecmult_multi_callback cb, void *cbdata, size_t n_points, size_t cb_offset) {
     secp256k1_gej* points;
     secp256k1_scalar* scalars;
     struct secp256k1_strauss_state state;
     size_t i;
+    const size_t scratch_checkpoint = secp256k1_scratch_checkpoint(error_callback, scratch);
 
     secp256k1_gej_set_infinity(r);
     if (inp_g_sc == NULL && n_points == 0) {
         return 1;
     }
 
-    if (!secp256k1_scratch_allocate_frame(scratch, secp256k1_strauss_scratch_size(n_points), STRAUSS_SCRATCH_OBJECTS)) {
+    points = (secp256k1_gej*)secp256k1_scratch_alloc(error_callback, scratch, n_points * sizeof(secp256k1_gej));
+    scalars = (secp256k1_scalar*)secp256k1_scratch_alloc(error_callback, scratch, n_points * sizeof(secp256k1_scalar));
+    state.prej = (secp256k1_gej*)secp256k1_scratch_alloc(error_callback, scratch, n_points * ECMULT_TABLE_SIZE(WINDOW_A) * sizeof(secp256k1_gej));
+    state.zr = (secp256k1_fe*)secp256k1_scratch_alloc(error_callback, scratch, n_points * ECMULT_TABLE_SIZE(WINDOW_A) * sizeof(secp256k1_fe));
+#ifdef USE_ENDOMORPHISM
+    state.pre_a = (secp256k1_ge*)secp256k1_scratch_alloc(error_callback, scratch, n_points * 2 * ECMULT_TABLE_SIZE(WINDOW_A) * sizeof(secp256k1_ge));
+    state.pre_a_lam = state.pre_a + n_points * ECMULT_TABLE_SIZE(WINDOW_A);
+#else
+    state.pre_a = (secp256k1_ge*)secp256k1_scratch_alloc(error_callback, scratch, n_points * ECMULT_TABLE_SIZE(WINDOW_A) * sizeof(secp256k1_ge));
+#endif
+    state.ps = (struct secp256k1_strauss_point_state*)secp256k1_scratch_alloc(error_callback, scratch, n_points * sizeof(struct secp256k1_strauss_point_state));
+
+    if (points == NULL || scalars == NULL || state.prej == NULL || state.zr == NULL || state.pre_a == NULL) {
+        secp256k1_scratch_apply_checkpoint(error_callback, scratch, scratch_checkpoint);
         return 0;
     }
-    points = (secp256k1_gej*)secp256k1_scratch_alloc(scratch, n_points * sizeof(secp256k1_gej));
-    scalars = (secp256k1_scalar*)secp256k1_scratch_alloc(scratch, n_points * sizeof(secp256k1_scalar));
-    state.prej = (secp256k1_gej*)secp256k1_scratch_alloc(scratch, n_points * ECMULT_TABLE_SIZE(WINDOW_A) * sizeof(secp256k1_gej));
-    state.zr = (secp256k1_fe*)secp256k1_scratch_alloc(scratch, n_points * ECMULT_TABLE_SIZE(WINDOW_A) * sizeof(secp256k1_fe));
-#ifdef USE_ENDOMORPHISM
-    state.pre_a = (secp256k1_ge*)secp256k1_scratch_alloc(scratch, n_points * 2 * ECMULT_TABLE_SIZE(WINDOW_A) * sizeof(secp256k1_ge));
-    state.pre_a_lam = state.pre_a + n_points * ECMULT_TABLE_SIZE(WINDOW_A);
-#else
-    state.pre_a = (secp256k1_ge*)secp256k1_scratch_alloc(scratch, n_points * ECMULT_TABLE_SIZE(WINDOW_A) * sizeof(secp256k1_ge));
-#endif
-    state.ps = (struct secp256k1_strauss_point_state*)secp256k1_scratch_alloc(scratch, n_points * sizeof(struct secp256k1_strauss_point_state));
 
     for (i = 0; i < n_points; i++) {
         secp256k1_ge point;
         if (!cb(&scalars[i], &point, i+cb_offset, cbdata)) {
-            secp256k1_scratch_deallocate_frame(scratch);
+            secp256k1_scratch_apply_checkpoint(error_callback, scratch, scratch_checkpoint);
             return 0;
         }
         secp256k1_gej_set_ge(&points[i], &point);
     }
     secp256k1_ecmult_strauss_wnaf(ctx, &state, r, n_points, points, scalars, inp_g_sc);
-    secp256k1_scratch_deallocate_frame(scratch);
+    secp256k1_scratch_apply_checkpoint(error_callback, scratch, scratch_checkpoint);
     return 1;
 }
 
 /* Wrapper for secp256k1_ecmult_multi_func interface */
-static int secp256k1_ecmult_strauss_batch_single(const secp256k1_ecmult_context *actx, secp256k1_scratch *scratch, secp256k1_gej *r, const secp256k1_scalar *inp_g_sc, secp256k1_ecmult_multi_callback cb, void *cbdata, size_t n) {
-    return secp256k1_ecmult_strauss_batch(actx, scratch, r, inp_g_sc, cb, cbdata, n, 0);
-}
-
-static size_t secp256k1_strauss_max_points(secp256k1_scratch *scratch) {
-    return secp256k1_scratch_max_allocation(scratch, STRAUSS_SCRATCH_OBJECTS) / secp256k1_strauss_scratch_size(1);
+static int secp256k1_ecmult_strauss_batch_single(const secp256k1_callback* error_callback, const secp256k1_ecmult_context *actx, secp256k1_scratch *scratch, secp256k1_gej *r, const secp256k1_scalar *inp_g_sc, secp256k1_ecmult_multi_callback cb, void *cbdata, size_t n) {
+    return secp256k1_ecmult_strauss_batch(error_callback, actx, scratch, r, inp_g_sc, cb, cbdata, n, 0);
+}
+
+static size_t secp256k1_strauss_max_points(const secp256k1_callback* error_callback, secp256k1_scratch *scratch) {
+    return secp256k1_scratch_max_allocation(error_callback, scratch, STRAUSS_SCRATCH_OBJECTS) / secp256k1_strauss_scratch_size(1);
 }
 
 /** Convert a number to WNAF notation.
@@ -960,14 +986,11 @@
     size_t entries = n_points + 1;
 #endif
     size_t entry_size = sizeof(secp256k1_ge) + sizeof(secp256k1_scalar) + sizeof(struct secp256k1_pippenger_point_state) + (WNAF_SIZE(bucket_window+1)+1)*sizeof(int);
-<<<<<<< HEAD
-    return ((1<<bucket_window) * sizeof(secp256k1_gej) + sizeof(struct secp256k1_pippenger_state) + entries * entry_size);
-=======
     return (sizeof(secp256k1_gej) << bucket_window) + sizeof(struct secp256k1_pippenger_state) + entries * entry_size;
->>>>>>> 1dbbfea9
-}
-
-static int secp256k1_ecmult_pippenger_batch(const secp256k1_ecmult_context *ctx, secp256k1_scratch *scratch, secp256k1_gej *r, const secp256k1_scalar *inp_g_sc, secp256k1_ecmult_multi_callback cb, void *cbdata, size_t n_points, size_t cb_offset) {
+}
+
+static int secp256k1_ecmult_pippenger_batch(const secp256k1_callback* error_callback, const secp256k1_ecmult_context *ctx, secp256k1_scratch *scratch, secp256k1_gej *r, const secp256k1_scalar *inp_g_sc, secp256k1_ecmult_multi_callback cb, void *cbdata, size_t n_points, size_t cb_offset) {
+    const size_t scratch_checkpoint = secp256k1_scratch_checkpoint(error_callback, scratch);
     /* Use 2(n+1) with the endomorphism, n+1 without, when calculating batch
      * sizes. The reason for +1 is that we add the G scalar to the list of
      * other scalars. */
@@ -992,19 +1015,21 @@
     }
 
     bucket_window = secp256k1_pippenger_bucket_window(n_points);
-    if (!secp256k1_scratch_allocate_frame(scratch, secp256k1_pippenger_scratch_size(n_points, bucket_window), PIPPENGER_SCRATCH_OBJECTS)) {
+    points = (secp256k1_ge *) secp256k1_scratch_alloc(error_callback, scratch, entries * sizeof(*points));
+    scalars = (secp256k1_scalar *) secp256k1_scratch_alloc(error_callback, scratch, entries * sizeof(*scalars));
+    state_space = (struct secp256k1_pippenger_state *) secp256k1_scratch_alloc(error_callback, scratch, sizeof(*state_space));
+    if (points == NULL || scalars == NULL || state_space == NULL) {
+        secp256k1_scratch_apply_checkpoint(error_callback, scratch, scratch_checkpoint);
         return 0;
     }
-    points = (secp256k1_ge *) secp256k1_scratch_alloc(scratch, entries * sizeof(*points));
-    scalars = (secp256k1_scalar *) secp256k1_scratch_alloc(scratch, entries * sizeof(*scalars));
-    state_space = (struct secp256k1_pippenger_state *) secp256k1_scratch_alloc(scratch, sizeof(*state_space));
-    state_space->ps = (struct secp256k1_pippenger_point_state *) secp256k1_scratch_alloc(scratch, entries * sizeof(*state_space->ps));
-    state_space->wnaf_na = (int *) secp256k1_scratch_alloc(scratch, entries*(WNAF_SIZE(bucket_window+1)) * sizeof(int));
-<<<<<<< HEAD
-    buckets = (secp256k1_gej *) secp256k1_scratch_alloc(scratch, (1<<bucket_window) * sizeof(*buckets));
-=======
-    buckets = (secp256k1_gej *) secp256k1_scratch_alloc(scratch, sizeof(*buckets) << bucket_window);
->>>>>>> 1dbbfea9
+
+    state_space->ps = (struct secp256k1_pippenger_point_state *) secp256k1_scratch_alloc(error_callback, scratch, entries * sizeof(*state_space->ps));
+    state_space->wnaf_na = (int *) secp256k1_scratch_alloc(error_callback, scratch, entries*(WNAF_SIZE(bucket_window+1)) * sizeof(int));
+    buckets = (secp256k1_gej *) secp256k1_scratch_alloc(error_callback, scratch, (1<<bucket_window) * sizeof(*buckets));
+    if (state_space->ps == NULL || state_space->wnaf_na == NULL || buckets == NULL) {
+        secp256k1_scratch_apply_checkpoint(error_callback, scratch, scratch_checkpoint);
+        return 0;
+    }
 
     if (inp_g_sc != NULL) {
         scalars[0] = *inp_g_sc;
@@ -1018,7 +1043,7 @@
 
     while (point_idx < n_points) {
         if (!cb(&scalars[idx], &points[idx], point_idx + cb_offset, cbdata)) {
-            secp256k1_scratch_deallocate_frame(scratch);
+            secp256k1_scratch_apply_checkpoint(error_callback, scratch, scratch_checkpoint);
             return 0;
         }
         idx++;
@@ -1042,13 +1067,13 @@
     for(i = 0; i < 1<<bucket_window; i++) {
         secp256k1_gej_clear(&buckets[i]);
     }
-    secp256k1_scratch_deallocate_frame(scratch);
+    secp256k1_scratch_apply_checkpoint(error_callback, scratch, scratch_checkpoint);
     return 1;
 }
 
 /* Wrapper for secp256k1_ecmult_multi_func interface */
-static int secp256k1_ecmult_pippenger_batch_single(const secp256k1_ecmult_context *actx, secp256k1_scratch *scratch, secp256k1_gej *r, const secp256k1_scalar *inp_g_sc, secp256k1_ecmult_multi_callback cb, void *cbdata, size_t n) {
-    return secp256k1_ecmult_pippenger_batch(actx, scratch, r, inp_g_sc, cb, cbdata, n, 0);
+static int secp256k1_ecmult_pippenger_batch_single(const secp256k1_callback* error_callback, const secp256k1_ecmult_context *actx, secp256k1_scratch *scratch, secp256k1_gej *r, const secp256k1_scalar *inp_g_sc, secp256k1_ecmult_multi_callback cb, void *cbdata, size_t n) {
+    return secp256k1_ecmult_pippenger_batch(error_callback, actx, scratch, r, inp_g_sc, cb, cbdata, n, 0);
 }
 
 /**
@@ -1056,8 +1081,8 @@
  * a given scratch space. The function ensures that fewer points may also be
  * used.
  */
-static size_t secp256k1_pippenger_max_points(secp256k1_scratch *scratch) {
-    size_t max_alloc = secp256k1_scratch_max_allocation(scratch, PIPPENGER_SCRATCH_OBJECTS);
+static size_t secp256k1_pippenger_max_points(const secp256k1_callback* error_callback, secp256k1_scratch *scratch) {
+    size_t max_alloc = secp256k1_scratch_max_allocation(error_callback, scratch, PIPPENGER_SCRATCH_OBJECTS);
     int bucket_window;
     size_t res = 0;
 
@@ -1071,11 +1096,7 @@
 #ifdef USE_ENDOMORPHISM
         entry_size = 2*entry_size;
 #endif
-<<<<<<< HEAD
-        space_overhead = ((1<<bucket_window) * sizeof(secp256k1_gej) + entry_size + sizeof(struct secp256k1_pippenger_state));
-=======
         space_overhead = (sizeof(secp256k1_gej) << bucket_window) + entry_size + sizeof(struct secp256k1_pippenger_state);
->>>>>>> 1dbbfea9
         if (space_overhead > max_alloc) {
             break;
         }
@@ -1096,8 +1117,6 @@
     return res;
 }
 
-<<<<<<< HEAD
-=======
 /* Computes ecmult_multi by simply multiplying and adding each point. Does not
  * require a scratch space */
 static int secp256k1_ecmult_multi_simple_var(const secp256k1_ecmult_context *ctx, secp256k1_gej *r, const secp256k1_scalar *inp_g_sc, secp256k1_ecmult_multi_callback cb, void *cbdata, size_t n_points) {
@@ -1145,16 +1164,11 @@
     return 1;
 }
 
->>>>>>> 1dbbfea9
-typedef int (*secp256k1_ecmult_multi_func)(const secp256k1_ecmult_context*, secp256k1_scratch*, secp256k1_gej*, const secp256k1_scalar*, secp256k1_ecmult_multi_callback cb, void*, size_t);
-static int secp256k1_ecmult_multi_var(const secp256k1_ecmult_context *ctx, secp256k1_scratch *scratch, secp256k1_gej *r, const secp256k1_scalar *inp_g_sc, secp256k1_ecmult_multi_callback cb, void *cbdata, size_t n) {
+typedef int (*secp256k1_ecmult_multi_func)(const secp256k1_callback* error_callback, const secp256k1_ecmult_context*, secp256k1_scratch*, secp256k1_gej*, const secp256k1_scalar*, secp256k1_ecmult_multi_callback cb, void*, size_t);
+static int secp256k1_ecmult_multi_var(const secp256k1_callback* error_callback, const secp256k1_ecmult_context *ctx, secp256k1_scratch *scratch, secp256k1_gej *r, const secp256k1_scalar *inp_g_sc, secp256k1_ecmult_multi_callback cb, void *cbdata, size_t n) {
     size_t i;
 
-    int (*f)(const secp256k1_ecmult_context*, secp256k1_scratch*, secp256k1_gej*, const secp256k1_scalar*, secp256k1_ecmult_multi_callback cb, void*, size_t, size_t);
-<<<<<<< HEAD
-    size_t max_points;
-=======
->>>>>>> 1dbbfea9
+    int (*f)(const secp256k1_callback* error_callback, const secp256k1_ecmult_context*, secp256k1_scratch*, secp256k1_gej*, const secp256k1_scalar*, secp256k1_ecmult_multi_callback cb, void*, size_t, size_t);
     size_t n_batches;
     size_t n_batch_points;
 
@@ -1167,50 +1181,30 @@
         secp256k1_ecmult(ctx, r, r, &szero, inp_g_sc);
         return 1;
     }
-<<<<<<< HEAD
-
-    max_points = secp256k1_pippenger_max_points(scratch);
-    if (max_points == 0) {
-        return 0;
-    } else if (max_points > ECMULT_MAX_POINTS_PER_BATCH) {
-        max_points = ECMULT_MAX_POINTS_PER_BATCH;
-    }
-    n_batches = (n+max_points-1)/max_points;
-    n_batch_points = (n+n_batches-1)/n_batches;
-
+    if (scratch == NULL) {
+        return secp256k1_ecmult_multi_simple_var(ctx, r, inp_g_sc, cb, cbdata, n);
+    }
+
+    /* Compute the batch sizes for Pippenger's algorithm given a scratch space. If it's greater than
+     * a threshold use Pippenger's algorithm. Otherwise use Strauss' algorithm.
+     * As a first step check if there's enough space for Pippenger's algo (which requires less space
+     * than Strauss' algo) and if not, use the simple algorithm. */
+    if (!secp256k1_ecmult_multi_batch_size_helper(&n_batches, &n_batch_points, secp256k1_pippenger_max_points(error_callback, scratch), n)) {
+        return secp256k1_ecmult_multi_simple_var(ctx, r, inp_g_sc, cb, cbdata, n);
+    }
     if (n_batch_points >= ECMULT_PIPPENGER_THRESHOLD) {
         f = secp256k1_ecmult_pippenger_batch;
     } else {
-        max_points = secp256k1_strauss_max_points(scratch);
-        if (max_points == 0) {
-            return 0;
-        }
-        n_batches = (n+max_points-1)/max_points;
-        n_batch_points = (n+n_batches-1)/n_batches;
-=======
-    if (scratch == NULL) {
-        return secp256k1_ecmult_multi_simple_var(ctx, r, inp_g_sc, cb, cbdata, n);
-    }
-
-    /* Compute the batch sizes for pippenger given a scratch space. If it's greater than a threshold
-     * use pippenger. Otherwise use strauss */
-    if (!secp256k1_ecmult_multi_batch_size_helper(&n_batches, &n_batch_points, secp256k1_pippenger_max_points(scratch), n)) {
-        return 0;
-    }
-    if (n_batch_points >= ECMULT_PIPPENGER_THRESHOLD) {
-        f = secp256k1_ecmult_pippenger_batch;
-    } else {
-        if (!secp256k1_ecmult_multi_batch_size_helper(&n_batches, &n_batch_points, secp256k1_strauss_max_points(scratch), n)) {
-            return 0;
-        }
->>>>>>> 1dbbfea9
+        if (!secp256k1_ecmult_multi_batch_size_helper(&n_batches, &n_batch_points, secp256k1_strauss_max_points(error_callback, scratch), n)) {
+            return secp256k1_ecmult_multi_simple_var(ctx, r, inp_g_sc, cb, cbdata, n);
+        }
         f = secp256k1_ecmult_strauss_batch;
     }
     for(i = 0; i < n_batches; i++) {
         size_t nbp = n < n_batch_points ? n : n_batch_points;
         size_t offset = n_batch_points*i;
         secp256k1_gej tmp;
-        if (!f(ctx, scratch, &tmp, i == 0 ? inp_g_sc : NULL, cb, cbdata, nbp, offset)) {
+        if (!f(error_callback, ctx, scratch, &tmp, i == 0 ? inp_g_sc : NULL, cb, cbdata, nbp, offset)) {
             return 0;
         }
         secp256k1_gej_add_var(r, r, &tmp, NULL);
