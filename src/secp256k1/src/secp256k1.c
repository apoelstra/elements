/**********************************************************************
 * Copyright (c) 2013-2015 Pieter Wuille                              *
 * Distributed under the MIT software license, see the accompanying   *
 * file COPYING or http://www.opensource.org/licenses/mit-license.php.*
 **********************************************************************/

#include "include/secp256k1.h"

#include "util.h"
#include "num_impl.h"
#include "field_impl.h"
#include "scalar_impl.h"
#include "group_impl.h"
#include "ecmult_impl.h"
#include "ecmult_const_impl.h"
#include "ecmult_gen_impl.h"
#include "ecdsa_impl.h"
#include "eckey_impl.h"
#include "hash_impl.h"
#include "scratch_impl.h"
<<<<<<< HEAD

#ifdef ENABLE_MODULE_GENERATOR
# include "include/secp256k1_generator.h"
#endif

#ifdef ENABLE_MODULE_RANGEPROOF
# include "include/secp256k1_rangeproof.h"
# include "modules/rangeproof/pedersen.h"
# include "modules/rangeproof/rangeproof.h"
#endif
=======
>>>>>>> 1dbbfea9

#define ARG_CHECK(cond) do { \
    if (EXPECT(!(cond), 0)) { \
        secp256k1_callback_call(&ctx->illegal_callback, #cond); \
        return 0; \
    } \
} while(0)

static void default_illegal_callback_fn(const char* str, void* data) {
    (void)data;
    fprintf(stderr, "[libsecp256k1] illegal argument: %s\n", str);
    abort();
}

static const secp256k1_callback default_illegal_callback = {
    default_illegal_callback_fn,
    NULL
};

static void default_error_callback_fn(const char* str, void* data) {
    (void)data;
    fprintf(stderr, "[libsecp256k1] internal consistency check failed: %s\n", str);
    abort();
}

static const secp256k1_callback default_error_callback = {
    default_error_callback_fn,
    NULL
};


struct secp256k1_context_struct {
    secp256k1_ecmult_context ecmult_ctx;
    secp256k1_ecmult_gen_context ecmult_gen_ctx;
    secp256k1_callback illegal_callback;
    secp256k1_callback error_callback;
};

static const secp256k1_context secp256k1_context_no_precomp_ = {
    { 0 },
    { 0 },
    { default_illegal_callback_fn, 0 },
    { default_error_callback_fn, 0 }
};
const secp256k1_context *secp256k1_context_no_precomp = &secp256k1_context_no_precomp_;

secp256k1_context* secp256k1_context_create(unsigned int flags) {
    secp256k1_context* ret = (secp256k1_context*)checked_malloc(&default_error_callback, sizeof(secp256k1_context));
    ret->illegal_callback = default_illegal_callback;
    ret->error_callback = default_error_callback;

    if (EXPECT((flags & SECP256K1_FLAGS_TYPE_MASK) != SECP256K1_FLAGS_TYPE_CONTEXT, 0)) {
            secp256k1_callback_call(&ret->illegal_callback,
                                    "Invalid flags");
            free(ret);
            return NULL;
    }

    secp256k1_ecmult_context_init(&ret->ecmult_ctx);
    secp256k1_ecmult_gen_context_init(&ret->ecmult_gen_ctx);

    if (flags & SECP256K1_FLAGS_BIT_CONTEXT_SIGN) {
        secp256k1_ecmult_gen_context_build(&ret->ecmult_gen_ctx, &ret->error_callback);
    }
    if (flags & SECP256K1_FLAGS_BIT_CONTEXT_VERIFY) {
        secp256k1_ecmult_context_build(&ret->ecmult_ctx, &ret->error_callback);
    }

    return ret;
}

secp256k1_context* secp256k1_context_clone(const secp256k1_context* ctx) {
    secp256k1_context* ret = (secp256k1_context*)checked_malloc(&ctx->error_callback, sizeof(secp256k1_context));
    ret->illegal_callback = ctx->illegal_callback;
    ret->error_callback = ctx->error_callback;
    secp256k1_ecmult_context_clone(&ret->ecmult_ctx, &ctx->ecmult_ctx, &ctx->error_callback);
    secp256k1_ecmult_gen_context_clone(&ret->ecmult_gen_ctx, &ctx->ecmult_gen_ctx, &ctx->error_callback);
    return ret;
}

void secp256k1_context_destroy(secp256k1_context* ctx) {
    CHECK(ctx != secp256k1_context_no_precomp);
    if (ctx != NULL) {
        secp256k1_ecmult_context_clear(&ctx->ecmult_ctx);
        secp256k1_ecmult_gen_context_clear(&ctx->ecmult_gen_ctx);

        free(ctx);
    }
}

void secp256k1_context_set_illegal_callback(secp256k1_context* ctx, void (*fun)(const char* message, void* data), const void* data) {
    CHECK(ctx != secp256k1_context_no_precomp);
    if (fun == NULL) {
        fun = default_illegal_callback_fn;
    }
    ctx->illegal_callback.fn = fun;
    ctx->illegal_callback.data = data;
}

void secp256k1_context_set_error_callback(secp256k1_context* ctx, void (*fun)(const char* message, void* data), const void* data) {
    CHECK(ctx != secp256k1_context_no_precomp);
    if (fun == NULL) {
        fun = default_error_callback_fn;
    }
    ctx->error_callback.fn = fun;
    ctx->error_callback.data = data;
}

secp256k1_scratch_space* secp256k1_scratch_space_create(const secp256k1_context* ctx, size_t max_size) {
    VERIFY_CHECK(ctx != NULL);
    return secp256k1_scratch_create(&ctx->error_callback, max_size);
}

void secp256k1_scratch_space_destroy(secp256k1_scratch_space* scratch) {
    secp256k1_scratch_destroy(scratch);
}

static int secp256k1_pubkey_load(const secp256k1_context* ctx, secp256k1_ge* ge, const secp256k1_pubkey* pubkey) {
    if (sizeof(secp256k1_ge_storage) == 64) {
        /* When the secp256k1_ge_storage type is exactly 64 byte, use its
         * representation inside secp256k1_pubkey, as conversion is very fast.
         * Note that secp256k1_pubkey_save must use the same representation. */
        secp256k1_ge_storage s;
        memcpy(&s, &pubkey->data[0], sizeof(s));
        secp256k1_ge_from_storage(ge, &s);
    } else {
        /* Otherwise, fall back to 32-byte big endian for X and Y. */
        secp256k1_fe x, y;
        secp256k1_fe_set_b32(&x, pubkey->data);
        secp256k1_fe_set_b32(&y, pubkey->data + 32);
        secp256k1_ge_set_xy(ge, &x, &y);
    }
    ARG_CHECK(!secp256k1_fe_is_zero(&ge->x));
    return 1;
}

static void secp256k1_pubkey_save(secp256k1_pubkey* pubkey, secp256k1_ge* ge) {
    if (sizeof(secp256k1_ge_storage) == 64) {
        secp256k1_ge_storage s;
        secp256k1_ge_to_storage(&s, ge);
        memcpy(&pubkey->data[0], &s, sizeof(s));
    } else {
        VERIFY_CHECK(!secp256k1_ge_is_infinity(ge));
        secp256k1_fe_normalize_var(&ge->x);
        secp256k1_fe_normalize_var(&ge->y);
        secp256k1_fe_get_b32(pubkey->data, &ge->x);
        secp256k1_fe_get_b32(pubkey->data + 32, &ge->y);
    }
}

int secp256k1_ec_pubkey_parse(const secp256k1_context* ctx, secp256k1_pubkey* pubkey, const unsigned char *input, size_t inputlen) {
    secp256k1_ge Q;

    VERIFY_CHECK(ctx != NULL);
    ARG_CHECK(pubkey != NULL);
    memset(pubkey, 0, sizeof(*pubkey));
    ARG_CHECK(input != NULL);
    if (!secp256k1_eckey_pubkey_parse(&Q, input, inputlen)) {
        return 0;
    }
    secp256k1_pubkey_save(pubkey, &Q);
    secp256k1_ge_clear(&Q);
    return 1;
}

int secp256k1_ec_pubkey_serialize(const secp256k1_context* ctx, unsigned char *output, size_t *outputlen, const secp256k1_pubkey* pubkey, unsigned int flags) {
    secp256k1_ge Q;
    size_t len;
    int ret = 0;

    VERIFY_CHECK(ctx != NULL);
    ARG_CHECK(outputlen != NULL);
    ARG_CHECK(*outputlen >= ((flags & SECP256K1_FLAGS_BIT_COMPRESSION) ? 33 : 65));
    len = *outputlen;
    *outputlen = 0;
    ARG_CHECK(output != NULL);
    memset(output, 0, len);
    ARG_CHECK(pubkey != NULL);
    ARG_CHECK((flags & SECP256K1_FLAGS_TYPE_MASK) == SECP256K1_FLAGS_TYPE_COMPRESSION);
    if (secp256k1_pubkey_load(ctx, &Q, pubkey)) {
        ret = secp256k1_eckey_pubkey_serialize(&Q, output, &len, flags & SECP256K1_FLAGS_BIT_COMPRESSION);
        if (ret) {
            *outputlen = len;
        }
    }
    return ret;
}

static void secp256k1_ecdsa_signature_load(const secp256k1_context* ctx, secp256k1_scalar* r, secp256k1_scalar* s, const secp256k1_ecdsa_signature* sig) {
    (void)ctx;
    if (sizeof(secp256k1_scalar) == 32) {
        /* When the secp256k1_scalar type is exactly 32 byte, use its
         * representation inside secp256k1_ecdsa_signature, as conversion is very fast.
         * Note that secp256k1_ecdsa_signature_save must use the same representation. */
        memcpy(r, &sig->data[0], 32);
        memcpy(s, &sig->data[32], 32);
    } else {
        secp256k1_scalar_set_b32(r, &sig->data[0], NULL);
        secp256k1_scalar_set_b32(s, &sig->data[32], NULL);
    }
}

static void secp256k1_ecdsa_signature_save(secp256k1_ecdsa_signature* sig, const secp256k1_scalar* r, const secp256k1_scalar* s) {
    if (sizeof(secp256k1_scalar) == 32) {
        memcpy(&sig->data[0], r, 32);
        memcpy(&sig->data[32], s, 32);
    } else {
        secp256k1_scalar_get_b32(&sig->data[0], r);
        secp256k1_scalar_get_b32(&sig->data[32], s);
    }
}

int secp256k1_ecdsa_signature_parse_der(const secp256k1_context* ctx, secp256k1_ecdsa_signature* sig, const unsigned char *input, size_t inputlen) {
    secp256k1_scalar r, s;

    VERIFY_CHECK(ctx != NULL);
    ARG_CHECK(sig != NULL);
    ARG_CHECK(input != NULL);

    if (secp256k1_ecdsa_sig_parse(&r, &s, input, inputlen)) {
        secp256k1_ecdsa_signature_save(sig, &r, &s);
        return 1;
    } else {
        memset(sig, 0, sizeof(*sig));
        return 0;
    }
}

int secp256k1_ecdsa_signature_parse_compact(const secp256k1_context* ctx, secp256k1_ecdsa_signature* sig, const unsigned char *input64) {
    secp256k1_scalar r, s;
    int ret = 1;
    int overflow = 0;

    VERIFY_CHECK(ctx != NULL);
    ARG_CHECK(sig != NULL);
    ARG_CHECK(input64 != NULL);

    secp256k1_scalar_set_b32(&r, &input64[0], &overflow);
    ret &= !overflow;
    secp256k1_scalar_set_b32(&s, &input64[32], &overflow);
    ret &= !overflow;
    if (ret) {
        secp256k1_ecdsa_signature_save(sig, &r, &s);
    } else {
        memset(sig, 0, sizeof(*sig));
    }
    return ret;
}

int secp256k1_ecdsa_signature_serialize_der(const secp256k1_context* ctx, unsigned char *output, size_t *outputlen, const secp256k1_ecdsa_signature* sig) {
    secp256k1_scalar r, s;

    VERIFY_CHECK(ctx != NULL);
    ARG_CHECK(output != NULL);
    ARG_CHECK(outputlen != NULL);
    ARG_CHECK(sig != NULL);

    secp256k1_ecdsa_signature_load(ctx, &r, &s, sig);
    return secp256k1_ecdsa_sig_serialize(output, outputlen, &r, &s);
}

int secp256k1_ecdsa_signature_serialize_compact(const secp256k1_context* ctx, unsigned char *output64, const secp256k1_ecdsa_signature* sig) {
    secp256k1_scalar r, s;

    VERIFY_CHECK(ctx != NULL);
    ARG_CHECK(output64 != NULL);
    ARG_CHECK(sig != NULL);

    secp256k1_ecdsa_signature_load(ctx, &r, &s, sig);
    secp256k1_scalar_get_b32(&output64[0], &r);
    secp256k1_scalar_get_b32(&output64[32], &s);
    return 1;
}

int secp256k1_ecdsa_signature_normalize(const secp256k1_context* ctx, secp256k1_ecdsa_signature *sigout, const secp256k1_ecdsa_signature *sigin) {
    secp256k1_scalar r, s;
    int ret = 0;

    VERIFY_CHECK(ctx != NULL);
    ARG_CHECK(sigin != NULL);

    secp256k1_ecdsa_signature_load(ctx, &r, &s, sigin);
    ret = secp256k1_scalar_is_high(&s);
    if (sigout != NULL) {
        if (ret) {
            secp256k1_scalar_negate(&s, &s);
        }
        secp256k1_ecdsa_signature_save(sigout, &r, &s);
    }

    return ret;
}

int secp256k1_ecdsa_verify(const secp256k1_context* ctx, const secp256k1_ecdsa_signature *sig, const unsigned char *msg32, const secp256k1_pubkey *pubkey) {
    secp256k1_ge q;
    secp256k1_scalar r, s;
    secp256k1_scalar m;
    VERIFY_CHECK(ctx != NULL);
    ARG_CHECK(secp256k1_ecmult_context_is_built(&ctx->ecmult_ctx));
    ARG_CHECK(msg32 != NULL);
    ARG_CHECK(sig != NULL);
    ARG_CHECK(pubkey != NULL);

    secp256k1_scalar_set_b32(&m, msg32, NULL);
    secp256k1_ecdsa_signature_load(ctx, &r, &s, sig);
    return (!secp256k1_scalar_is_high(&s) &&
            secp256k1_pubkey_load(ctx, &q, pubkey) &&
            secp256k1_ecdsa_sig_verify(&ctx->ecmult_ctx, &r, &s, &q, &m));
}

static SECP256K1_INLINE void buffer_append(unsigned char *buf, unsigned int *offset, const void *data, unsigned int len) {
    memcpy(buf + *offset, data, len);
    *offset += len;
}

static int nonce_function_rfc6979(unsigned char *nonce32, const unsigned char *msg32, const unsigned char *key32, const unsigned char *algo16, void *data, unsigned int counter) {
   unsigned char keydata[112];
   unsigned int offset = 0;
   secp256k1_rfc6979_hmac_sha256 rng;
   unsigned int i;
   /* We feed a byte array to the PRNG as input, consisting of:
    * - the private key (32 bytes) and message (32 bytes), see RFC 6979 3.2d.
    * - optionally 32 extra bytes of data, see RFC 6979 3.6 Additional Data.
    * - optionally 16 extra bytes with the algorithm name.
    * Because the arguments have distinct fixed lengths it is not possible for
    *  different argument mixtures to emulate each other and result in the same
    *  nonces.
    */
   buffer_append(keydata, &offset, key32, 32);
   buffer_append(keydata, &offset, msg32, 32);
   if (data != NULL) {
       buffer_append(keydata, &offset, data, 32);
   }
   if (algo16 != NULL) {
       buffer_append(keydata, &offset, algo16, 16);
   }
   secp256k1_rfc6979_hmac_sha256_initialize(&rng, keydata, offset);
   memset(keydata, 0, sizeof(keydata));
   for (i = 0; i <= counter; i++) {
       secp256k1_rfc6979_hmac_sha256_generate(&rng, nonce32, 32);
   }
   secp256k1_rfc6979_hmac_sha256_finalize(&rng);
   return 1;
}

const secp256k1_nonce_function secp256k1_nonce_function_rfc6979 = nonce_function_rfc6979;
const secp256k1_nonce_function secp256k1_nonce_function_default = nonce_function_rfc6979;

int secp256k1_ecdsa_sign(const secp256k1_context* ctx, secp256k1_ecdsa_signature *signature, const unsigned char *msg32, const unsigned char *seckey, secp256k1_nonce_function noncefp, const void* noncedata) {
    secp256k1_scalar r, s;
    secp256k1_scalar sec, non, msg;
    int ret = 0;
    int overflow = 0;
    VERIFY_CHECK(ctx != NULL);
    ARG_CHECK(secp256k1_ecmult_gen_context_is_built(&ctx->ecmult_gen_ctx));
    ARG_CHECK(msg32 != NULL);
    ARG_CHECK(signature != NULL);
    ARG_CHECK(seckey != NULL);
    if (noncefp == NULL) {
        noncefp = secp256k1_nonce_function_default;
    }

    secp256k1_scalar_set_b32(&sec, seckey, &overflow);
    /* Fail if the secret key is invalid. */
    if (!overflow && !secp256k1_scalar_is_zero(&sec)) {
        unsigned char nonce32[32];
        unsigned int count = 0;
        secp256k1_scalar_set_b32(&msg, msg32, NULL);
        while (1) {
            ret = noncefp(nonce32, msg32, seckey, NULL, (void*)noncedata, count);
            if (!ret) {
                break;
            }
            secp256k1_scalar_set_b32(&non, nonce32, &overflow);
            if (!overflow && !secp256k1_scalar_is_zero(&non)) {
                if (secp256k1_ecdsa_sig_sign(&ctx->ecmult_gen_ctx, &r, &s, &sec, &msg, &non, NULL)) {
                    break;
                }
            }
            count++;
        }
        memset(nonce32, 0, 32);
        secp256k1_scalar_clear(&msg);
        secp256k1_scalar_clear(&non);
        secp256k1_scalar_clear(&sec);
    }
    if (ret) {
        secp256k1_ecdsa_signature_save(signature, &r, &s);
    } else {
        memset(signature, 0, sizeof(*signature));
    }
    return ret;
}

int secp256k1_ec_seckey_verify(const secp256k1_context* ctx, const unsigned char *seckey) {
    secp256k1_scalar sec;
    int ret;
    int overflow;
    VERIFY_CHECK(ctx != NULL);
    ARG_CHECK(seckey != NULL);

    secp256k1_scalar_set_b32(&sec, seckey, &overflow);
    ret = !overflow && !secp256k1_scalar_is_zero(&sec);
    secp256k1_scalar_clear(&sec);
    return ret;
}

int secp256k1_ec_pubkey_create(const secp256k1_context* ctx, secp256k1_pubkey *pubkey, const unsigned char *seckey) {
    secp256k1_gej pj;
    secp256k1_ge p;
    secp256k1_scalar sec;
    int overflow;
    int ret = 0;
    VERIFY_CHECK(ctx != NULL);
    ARG_CHECK(pubkey != NULL);
    memset(pubkey, 0, sizeof(*pubkey));
    ARG_CHECK(secp256k1_ecmult_gen_context_is_built(&ctx->ecmult_gen_ctx));
    ARG_CHECK(seckey != NULL);

    secp256k1_scalar_set_b32(&sec, seckey, &overflow);
    ret = (!overflow) & (!secp256k1_scalar_is_zero(&sec));
    if (ret) {
        secp256k1_ecmult_gen(&ctx->ecmult_gen_ctx, &pj, &sec);
        secp256k1_ge_set_gej(&p, &pj);
        secp256k1_pubkey_save(pubkey, &p);
    }
    secp256k1_scalar_clear(&sec);
    return ret;
}

int secp256k1_ec_privkey_negate(const secp256k1_context* ctx, unsigned char *seckey) {
    secp256k1_scalar sec;
    VERIFY_CHECK(ctx != NULL);
    ARG_CHECK(seckey != NULL);

    secp256k1_scalar_set_b32(&sec, seckey, NULL);
    secp256k1_scalar_negate(&sec, &sec);
    secp256k1_scalar_get_b32(seckey, &sec);

    return 1;
}

int secp256k1_ec_pubkey_negate(const secp256k1_context* ctx, secp256k1_pubkey *pubkey) {
    int ret = 0;
    secp256k1_ge p;
    VERIFY_CHECK(ctx != NULL);
    ARG_CHECK(pubkey != NULL);

    ret = secp256k1_pubkey_load(ctx, &p, pubkey);
    memset(pubkey, 0, sizeof(*pubkey));
    if (ret) {
        secp256k1_ge_neg(&p, &p);
        secp256k1_pubkey_save(pubkey, &p);
    }
    return ret;
}

int secp256k1_ec_privkey_tweak_add(const secp256k1_context* ctx, unsigned char *seckey, const unsigned char *tweak) {
    secp256k1_scalar term;
    secp256k1_scalar sec;
    int ret = 0;
    int overflow = 0;
    VERIFY_CHECK(ctx != NULL);
    ARG_CHECK(seckey != NULL);
    ARG_CHECK(tweak != NULL);

    secp256k1_scalar_set_b32(&term, tweak, &overflow);
    secp256k1_scalar_set_b32(&sec, seckey, NULL);

    ret = !overflow && secp256k1_eckey_privkey_tweak_add(&sec, &term);
    memset(seckey, 0, 32);
    if (ret) {
        secp256k1_scalar_get_b32(seckey, &sec);
    }

    secp256k1_scalar_clear(&sec);
    secp256k1_scalar_clear(&term);
    return ret;
}

int secp256k1_ec_pubkey_tweak_add(const secp256k1_context* ctx, secp256k1_pubkey *pubkey, const unsigned char *tweak) {
    secp256k1_ge p;
    secp256k1_scalar term;
    int ret = 0;
    int overflow = 0;
    VERIFY_CHECK(ctx != NULL);
    ARG_CHECK(secp256k1_ecmult_context_is_built(&ctx->ecmult_ctx));
    ARG_CHECK(pubkey != NULL);
    ARG_CHECK(tweak != NULL);

    secp256k1_scalar_set_b32(&term, tweak, &overflow);
    ret = !overflow && secp256k1_pubkey_load(ctx, &p, pubkey);
    memset(pubkey, 0, sizeof(*pubkey));
    if (ret) {
        if (secp256k1_eckey_pubkey_tweak_add(&ctx->ecmult_ctx, &p, &term)) {
            secp256k1_pubkey_save(pubkey, &p);
        } else {
            ret = 0;
        }
    }

    return ret;
}

int secp256k1_ec_privkey_tweak_mul(const secp256k1_context* ctx, unsigned char *seckey, const unsigned char *tweak) {
    secp256k1_scalar factor;
    secp256k1_scalar sec;
    int ret = 0;
    int overflow = 0;
    VERIFY_CHECK(ctx != NULL);
    ARG_CHECK(seckey != NULL);
    ARG_CHECK(tweak != NULL);

    secp256k1_scalar_set_b32(&factor, tweak, &overflow);
    secp256k1_scalar_set_b32(&sec, seckey, NULL);
    ret = !overflow && secp256k1_eckey_privkey_tweak_mul(&sec, &factor);
    memset(seckey, 0, 32);
    if (ret) {
        secp256k1_scalar_get_b32(seckey, &sec);
    }

    secp256k1_scalar_clear(&sec);
    secp256k1_scalar_clear(&factor);
    return ret;
}

int secp256k1_ec_pubkey_tweak_mul(const secp256k1_context* ctx, secp256k1_pubkey *pubkey, const unsigned char *tweak) {
    secp256k1_ge p;
    secp256k1_scalar factor;
    int ret = 0;
    int overflow = 0;
    VERIFY_CHECK(ctx != NULL);
    ARG_CHECK(secp256k1_ecmult_context_is_built(&ctx->ecmult_ctx));
    ARG_CHECK(pubkey != NULL);
    ARG_CHECK(tweak != NULL);

    secp256k1_scalar_set_b32(&factor, tweak, &overflow);
    ret = !overflow && secp256k1_pubkey_load(ctx, &p, pubkey);
    memset(pubkey, 0, sizeof(*pubkey));
    if (ret) {
        if (secp256k1_eckey_pubkey_tweak_mul(&ctx->ecmult_ctx, &p, &factor)) {
            secp256k1_pubkey_save(pubkey, &p);
        } else {
            ret = 0;
        }
    }

    return ret;
}

int secp256k1_context_randomize(secp256k1_context* ctx, const unsigned char *seed32) {
    VERIFY_CHECK(ctx != NULL);
<<<<<<< HEAD
    CHECK(ctx != secp256k1_context_no_precomp);
    ARG_CHECK(secp256k1_ecmult_gen_context_is_built(&ctx->ecmult_gen_ctx));
    secp256k1_ecmult_gen_blind(&ctx->ecmult_gen_ctx, seed32);
=======
    if (secp256k1_ecmult_gen_context_is_built(&ctx->ecmult_gen_ctx)) {
        secp256k1_ecmult_gen_blind(&ctx->ecmult_gen_ctx, seed32);
    }
>>>>>>> 1dbbfea9
    return 1;
}

int secp256k1_ec_pubkey_combine(const secp256k1_context* ctx, secp256k1_pubkey *pubnonce, const secp256k1_pubkey * const *pubnonces, size_t n) {
    size_t i;
    secp256k1_gej Qj;
    secp256k1_ge Q;

    ARG_CHECK(pubnonce != NULL);
    memset(pubnonce, 0, sizeof(*pubnonce));
    ARG_CHECK(n >= 1);
    ARG_CHECK(pubnonces != NULL);

    secp256k1_gej_set_infinity(&Qj);

    for (i = 0; i < n; i++) {
        secp256k1_pubkey_load(ctx, &Q, pubnonces[i]);
        secp256k1_gej_add_ge(&Qj, &Qj, &Q);
    }
    if (secp256k1_gej_is_infinity(&Qj)) {
        return 0;
    }
    secp256k1_ge_set_gej(&Q, &Qj);
    secp256k1_pubkey_save(pubnonce, &Q);
    return 1;
}

#ifdef ENABLE_MODULE_ECDH
# include "modules/ecdh/main_impl.h"
#endif

#ifdef ENABLE_MODULE_RECOVERY
# include "modules/recovery/main_impl.h"
#endif

#ifdef ENABLE_MODULE_GENERATOR
# include "modules/generator/main_impl.h"
#endif

#ifdef ENABLE_MODULE_RANGEPROOF
# include "modules/rangeproof/main_impl.h"
#endif

#ifdef ENABLE_MODULE_WHITELIST
# include "modules/whitelist/main_impl.h"
#endif

#ifdef ENABLE_MODULE_SURJECTIONPROOF
# include "modules/surjection/main_impl.h"
#endif<|MERGE_RESOLUTION|>--- conflicted
+++ resolved
@@ -5,7 +5,9 @@
  **********************************************************************/
 
 #include "include/secp256k1.h"
-
+#include "include/secp256k1_preallocated.h"
+
+#include "assumptions.h"
 #include "util.h"
 #include "num_impl.h"
 #include "field_impl.h"
@@ -18,7 +20,11 @@
 #include "eckey_impl.h"
 #include "hash_impl.h"
 #include "scratch_impl.h"
-<<<<<<< HEAD
+#include "selftest.h"
+
+#if defined(VALGRIND)
+# include <valgrind/memcheck.h>
+#endif
 
 #ifdef ENABLE_MODULE_GENERATOR
 # include "include/secp256k1_generator.h"
@@ -29,8 +35,6 @@
 # include "modules/rangeproof/pedersen.h"
 # include "modules/rangeproof/rangeproof.h"
 #endif
-=======
->>>>>>> 1dbbfea9
 
 #define ARG_CHECK(cond) do { \
     if (EXPECT(!(cond), 0)) { \
@@ -39,53 +43,104 @@
     } \
 } while(0)
 
-static void default_illegal_callback_fn(const char* str, void* data) {
+#define ARG_CHECK_NO_RETURN(cond) do { \
+    if (EXPECT(!(cond), 0)) { \
+        secp256k1_callback_call(&ctx->illegal_callback, #cond); \
+    } \
+} while(0)
+
+#ifndef USE_EXTERNAL_DEFAULT_CALLBACKS
+#include <stdlib.h>
+#include <stdio.h>
+static void secp256k1_default_illegal_callback_fn(const char* str, void* data) {
     (void)data;
     fprintf(stderr, "[libsecp256k1] illegal argument: %s\n", str);
     abort();
 }
-
-static const secp256k1_callback default_illegal_callback = {
-    default_illegal_callback_fn,
-    NULL
-};
-
-static void default_error_callback_fn(const char* str, void* data) {
+static void secp256k1_default_error_callback_fn(const char* str, void* data) {
     (void)data;
     fprintf(stderr, "[libsecp256k1] internal consistency check failed: %s\n", str);
     abort();
 }
-
-static const secp256k1_callback default_error_callback = {
-    default_error_callback_fn,
+#else
+void secp256k1_default_illegal_callback_fn(const char* str, void* data);
+void secp256k1_default_error_callback_fn(const char* str, void* data);
+#endif
+
+static const secp256k1_callback default_illegal_callback = {
+    secp256k1_default_illegal_callback_fn,
     NULL
 };
 
+static const secp256k1_callback default_error_callback = {
+    secp256k1_default_error_callback_fn,
+    NULL
+};
 
 struct secp256k1_context_struct {
     secp256k1_ecmult_context ecmult_ctx;
     secp256k1_ecmult_gen_context ecmult_gen_ctx;
     secp256k1_callback illegal_callback;
     secp256k1_callback error_callback;
+    int declassify;
 };
 
 static const secp256k1_context secp256k1_context_no_precomp_ = {
     { 0 },
     { 0 },
-    { default_illegal_callback_fn, 0 },
-    { default_error_callback_fn, 0 }
+    { secp256k1_default_illegal_callback_fn, 0 },
+    { secp256k1_default_error_callback_fn, 0 },
+    0
 };
 const secp256k1_context *secp256k1_context_no_precomp = &secp256k1_context_no_precomp_;
 
-secp256k1_context* secp256k1_context_create(unsigned int flags) {
-    secp256k1_context* ret = (secp256k1_context*)checked_malloc(&default_error_callback, sizeof(secp256k1_context));
+size_t secp256k1_context_preallocated_size(unsigned int flags) {
+    size_t ret = ROUND_TO_ALIGN(sizeof(secp256k1_context));
+
+    if (EXPECT((flags & SECP256K1_FLAGS_TYPE_MASK) != SECP256K1_FLAGS_TYPE_CONTEXT, 0)) {
+            secp256k1_callback_call(&default_illegal_callback,
+                                    "Invalid flags");
+            return 0;
+    }
+
+    if (flags & SECP256K1_FLAGS_BIT_CONTEXT_SIGN) {
+        ret += SECP256K1_ECMULT_GEN_CONTEXT_PREALLOCATED_SIZE;
+    }
+    if (flags & SECP256K1_FLAGS_BIT_CONTEXT_VERIFY) {
+        ret += SECP256K1_ECMULT_CONTEXT_PREALLOCATED_SIZE;
+    }
+    return ret;
+}
+
+size_t secp256k1_context_preallocated_clone_size(const secp256k1_context* ctx) {
+    size_t ret = ROUND_TO_ALIGN(sizeof(secp256k1_context));
+    VERIFY_CHECK(ctx != NULL);
+    if (secp256k1_ecmult_gen_context_is_built(&ctx->ecmult_gen_ctx)) {
+        ret += SECP256K1_ECMULT_GEN_CONTEXT_PREALLOCATED_SIZE;
+    }
+    if (secp256k1_ecmult_context_is_built(&ctx->ecmult_ctx)) {
+        ret += SECP256K1_ECMULT_CONTEXT_PREALLOCATED_SIZE;
+    }
+    return ret;
+}
+
+secp256k1_context* secp256k1_context_preallocated_create(void* prealloc, unsigned int flags) {
+    void* const base = prealloc;
+    size_t prealloc_size;
+    secp256k1_context* ret;
+
+    if (!secp256k1_selftest()) {
+        secp256k1_callback_call(&default_error_callback, "self test failed");
+    }
+    VERIFY_CHECK(prealloc != NULL);
+    prealloc_size = secp256k1_context_preallocated_size(flags);
+    ret = (secp256k1_context*)manual_alloc(&prealloc, sizeof(secp256k1_context), base, prealloc_size);
     ret->illegal_callback = default_illegal_callback;
     ret->error_callback = default_error_callback;
 
     if (EXPECT((flags & SECP256K1_FLAGS_TYPE_MASK) != SECP256K1_FLAGS_TYPE_CONTEXT, 0)) {
             secp256k1_callback_call(&ret->illegal_callback,
                                     "Invalid flags");
-            free(ret);
             return NULL;
     }
 
@@ -93,47 +148,80 @@
     secp256k1_ecmult_gen_context_init(&ret->ecmult_gen_ctx);
 
     if (flags & SECP256K1_FLAGS_BIT_CONTEXT_SIGN) {
-        secp256k1_ecmult_gen_context_build(&ret->ecmult_gen_ctx, &ret->error_callback);
+        secp256k1_ecmult_gen_context_build(&ret->ecmult_gen_ctx, &prealloc);
     }
     if (flags & SECP256K1_FLAGS_BIT_CONTEXT_VERIFY) {
-        secp256k1_ecmult_context_build(&ret->ecmult_ctx, &ret->error_callback);
-    }
-
+        secp256k1_ecmult_context_build(&ret->ecmult_ctx, &prealloc);
+    }
+    ret->declassify = !!(flags & SECP256K1_FLAGS_BIT_CONTEXT_DECLASSIFY);
+
+    return (secp256k1_context*) ret;
+}
+
+secp256k1_context* secp256k1_context_create(unsigned int flags) {
+    size_t const prealloc_size = secp256k1_context_preallocated_size(flags);
+    secp256k1_context* ctx = (secp256k1_context*)checked_malloc(&default_error_callback, prealloc_size);
+    if (EXPECT(secp256k1_context_preallocated_create(ctx, flags) == NULL, 0)) {
+        free(ctx);
+        return NULL;
+    }
+
+    return ctx;
+}
+
+secp256k1_context* secp256k1_context_preallocated_clone(const secp256k1_context* ctx, void* prealloc) {
+    size_t prealloc_size;
+    secp256k1_context* ret;
+    VERIFY_CHECK(ctx != NULL);
+    ARG_CHECK(prealloc != NULL);
+
+    prealloc_size = secp256k1_context_preallocated_clone_size(ctx);
+    ret = (secp256k1_context*)prealloc;
+    memcpy(ret, ctx, prealloc_size);
+    secp256k1_ecmult_gen_context_finalize_memcpy(&ret->ecmult_gen_ctx, &ctx->ecmult_gen_ctx);
+    secp256k1_ecmult_context_finalize_memcpy(&ret->ecmult_ctx, &ctx->ecmult_ctx);
     return ret;
 }
 
 secp256k1_context* secp256k1_context_clone(const secp256k1_context* ctx) {
-    secp256k1_context* ret = (secp256k1_context*)checked_malloc(&ctx->error_callback, sizeof(secp256k1_context));
-    ret->illegal_callback = ctx->illegal_callback;
-    ret->error_callback = ctx->error_callback;
-    secp256k1_ecmult_context_clone(&ret->ecmult_ctx, &ctx->ecmult_ctx, &ctx->error_callback);
-    secp256k1_ecmult_gen_context_clone(&ret->ecmult_gen_ctx, &ctx->ecmult_gen_ctx, &ctx->error_callback);
-    return ret;
-}
-
-void secp256k1_context_destroy(secp256k1_context* ctx) {
-    CHECK(ctx != secp256k1_context_no_precomp);
+    secp256k1_context* ret;
+    size_t prealloc_size;
+
+    VERIFY_CHECK(ctx != NULL);
+    prealloc_size = secp256k1_context_preallocated_clone_size(ctx);
+    ret = (secp256k1_context*)checked_malloc(&ctx->error_callback, prealloc_size);
+    ret = secp256k1_context_preallocated_clone(ctx, ret);
+    return ret;
+}
+
+void secp256k1_context_preallocated_destroy(secp256k1_context* ctx) {
+    ARG_CHECK_NO_RETURN(ctx != secp256k1_context_no_precomp);
     if (ctx != NULL) {
         secp256k1_ecmult_context_clear(&ctx->ecmult_ctx);
         secp256k1_ecmult_gen_context_clear(&ctx->ecmult_gen_ctx);
-
+    }
+}
+
+void secp256k1_context_destroy(secp256k1_context* ctx) {
+    if (ctx != NULL) {
+        secp256k1_context_preallocated_destroy(ctx);
         free(ctx);
     }
 }
 
 void secp256k1_context_set_illegal_callback(secp256k1_context* ctx, void (*fun)(const char* message, void* data), const void* data) {
-    CHECK(ctx != secp256k1_context_no_precomp);
+    ARG_CHECK_NO_RETURN(ctx != secp256k1_context_no_precomp);
     if (fun == NULL) {
-        fun = default_illegal_callback_fn;
+        fun = secp256k1_default_illegal_callback_fn;
     }
     ctx->illegal_callback.fn = fun;
     ctx->illegal_callback.data = data;
 }
 
 void secp256k1_context_set_error_callback(secp256k1_context* ctx, void (*fun)(const char* message, void* data), const void* data) {
-    CHECK(ctx != secp256k1_context_no_precomp);
+    ARG_CHECK_NO_RETURN(ctx != secp256k1_context_no_precomp);
     if (fun == NULL) {
-        fun = default_error_callback_fn;
+        fun = secp256k1_default_error_callback_fn;
     }
     ctx->error_callback.fn = fun;
     ctx->error_callback.data = data;
@@ -144,8 +232,23 @@
     return secp256k1_scratch_create(&ctx->error_callback, max_size);
 }
 
-void secp256k1_scratch_space_destroy(secp256k1_scratch_space* scratch) {
-    secp256k1_scratch_destroy(scratch);
+void secp256k1_scratch_space_destroy(const secp256k1_context *ctx, secp256k1_scratch_space* scratch) {
+    VERIFY_CHECK(ctx != NULL);
+    secp256k1_scratch_destroy(&ctx->error_callback, scratch);
+}
+
+/* Mark memory as no-longer-secret for the purpose of analysing constant-time behaviour
+ *  of the software. This is setup for use with valgrind but could be substituted with
+ *  the appropriate instrumentation for other analysis tools.
+ */
+static SECP256K1_INLINE void secp256k1_declassify(const secp256k1_context* ctx, const void *p, size_t len) {
+#if defined(VALGRIND)
+    if (EXPECT(ctx->declassify,0)) VALGRIND_MAKE_MEM_DEFINED(p, len);
+#else
+    (void)ctx;
+    (void)p;
+    (void)len;
+#endif
 }
 
 static int secp256k1_pubkey_load(const secp256k1_context* ctx, secp256k1_ge* ge, const secp256k1_pubkey* pubkey) {
@@ -203,7 +306,7 @@
 
     VERIFY_CHECK(ctx != NULL);
     ARG_CHECK(outputlen != NULL);
-    ARG_CHECK(*outputlen >= ((flags & SECP256K1_FLAGS_BIT_COMPRESSION) ? 33 : 65));
+    ARG_CHECK(*outputlen >= ((flags & SECP256K1_FLAGS_BIT_COMPRESSION) ? 33u : 65u));
     len = *outputlen;
     *outputlen = 0;
     ARG_CHECK(output != NULL);
@@ -344,6 +447,29 @@
 static SECP256K1_INLINE void buffer_append(unsigned char *buf, unsigned int *offset, const void *data, unsigned int len) {
     memcpy(buf + *offset, data, len);
     *offset += len;
+}
+
+/* This nonce function is described in BIP-schnorr
+ * (https://github.com/sipa/bips/blob/bip-schnorr/bip-schnorr.mediawiki) */
+static int nonce_function_bipschnorr(unsigned char *nonce32, const unsigned char *msg32, const unsigned char *key32, const unsigned char *algo16, void *data, unsigned int counter) {
+    secp256k1_sha256 sha;
+    (void) counter;
+    VERIFY_CHECK(counter == 0);
+
+    /* Hash x||msg as per the spec */
+    secp256k1_sha256_initialize(&sha);
+    secp256k1_sha256_write(&sha, key32, 32);
+    secp256k1_sha256_write(&sha, msg32, 32);
+    /* Hash in algorithm, which is not in the spec, but may be critical to
+     * users depending on it to avoid nonce reuse across algorithms. */
+    if (algo16 != NULL) {
+        secp256k1_sha256_write(&sha, algo16, 16);
+    }
+    if (data != NULL) {
+        secp256k1_sha256_write(&sha, data, 32);
+    }
+    secp256k1_sha256_finalize(&sha, nonce32);
+    return 1;
 }
 
 static int nonce_function_rfc6979(unsigned char *nonce32, const unsigned char *msg32, const unsigned char *key32, const unsigned char *algo16, void *data, unsigned int counter) {
@@ -376,73 +502,106 @@
    return 1;
 }
 
+const secp256k1_nonce_function secp256k1_nonce_function_bipschnorr = nonce_function_bipschnorr;
 const secp256k1_nonce_function secp256k1_nonce_function_rfc6979 = nonce_function_rfc6979;
 const secp256k1_nonce_function secp256k1_nonce_function_default = nonce_function_rfc6979;
 
+static int secp256k1_ecdsa_sign_inner(const secp256k1_context* ctx, secp256k1_scalar* r, secp256k1_scalar* s, int* recid, const unsigned char *msg32, const unsigned char *seckey, secp256k1_nonce_function noncefp, const void* noncedata) {
+    secp256k1_scalar sec, non, msg;
+    int ret = 0;
+    int is_sec_valid;
+    unsigned char nonce32[32];
+    unsigned int count = 0;
+    /* Default initialization here is important so we won't pass uninit values to the cmov in the end */
+    *r = secp256k1_scalar_zero;
+    *s = secp256k1_scalar_zero;
+    if (recid) {
+        *recid = 0;
+    }
+    if (noncefp == NULL) {
+        noncefp = secp256k1_nonce_function_default;
+    }
+
+    /* Fail if the secret key is invalid. */
+    is_sec_valid = secp256k1_scalar_set_b32_seckey(&sec, seckey);
+    secp256k1_scalar_cmov(&sec, &secp256k1_scalar_one, !is_sec_valid);
+    secp256k1_scalar_set_b32(&msg, msg32, NULL);
+    while (1) {
+        int is_nonce_valid;
+        ret = !!noncefp(nonce32, msg32, seckey, NULL, (void*)noncedata, count);
+        if (!ret) {
+            break;
+        }
+        is_nonce_valid = secp256k1_scalar_set_b32_seckey(&non, nonce32);
+        /* The nonce is still secret here, but it being invalid is is less likely than 1:2^255. */
+        secp256k1_declassify(ctx, &is_nonce_valid, sizeof(is_nonce_valid));
+        if (is_nonce_valid) {
+            ret = secp256k1_ecdsa_sig_sign(&ctx->ecmult_gen_ctx, r, s, &sec, &msg, &non, recid);
+            /* The final signature is no longer a secret, nor is the fact that we were successful or not. */
+            secp256k1_declassify(ctx, &ret, sizeof(ret));
+            if (ret) {
+                break;
+            }
+        }
+        count++;
+    }
+    /* We don't want to declassify is_sec_valid and therefore the range of
+     * seckey. As a result is_sec_valid is included in ret only after ret was
+     * used as a branching variable. */
+    ret &= is_sec_valid;
+    memset(nonce32, 0, 32);
+    secp256k1_scalar_clear(&msg);
+    secp256k1_scalar_clear(&non);
+    secp256k1_scalar_clear(&sec);
+    secp256k1_scalar_cmov(r, &secp256k1_scalar_zero, !ret);
+    secp256k1_scalar_cmov(s, &secp256k1_scalar_zero, !ret);
+    if (recid) {
+        const int zero = 0;
+        secp256k1_int_cmov(recid, &zero, !ret);
+    }
+    return ret;
+}
+
 int secp256k1_ecdsa_sign(const secp256k1_context* ctx, secp256k1_ecdsa_signature *signature, const unsigned char *msg32, const unsigned char *seckey, secp256k1_nonce_function noncefp, const void* noncedata) {
     secp256k1_scalar r, s;
-    secp256k1_scalar sec, non, msg;
-    int ret = 0;
-    int overflow = 0;
+    int ret;
     VERIFY_CHECK(ctx != NULL);
     ARG_CHECK(secp256k1_ecmult_gen_context_is_built(&ctx->ecmult_gen_ctx));
     ARG_CHECK(msg32 != NULL);
     ARG_CHECK(signature != NULL);
     ARG_CHECK(seckey != NULL);
-    if (noncefp == NULL) {
-        noncefp = secp256k1_nonce_function_default;
-    }
-
-    secp256k1_scalar_set_b32(&sec, seckey, &overflow);
-    /* Fail if the secret key is invalid. */
-    if (!overflow && !secp256k1_scalar_is_zero(&sec)) {
-        unsigned char nonce32[32];
-        unsigned int count = 0;
-        secp256k1_scalar_set_b32(&msg, msg32, NULL);
-        while (1) {
-            ret = noncefp(nonce32, msg32, seckey, NULL, (void*)noncedata, count);
-            if (!ret) {
-                break;
-            }
-            secp256k1_scalar_set_b32(&non, nonce32, &overflow);
-            if (!overflow && !secp256k1_scalar_is_zero(&non)) {
-                if (secp256k1_ecdsa_sig_sign(&ctx->ecmult_gen_ctx, &r, &s, &sec, &msg, &non, NULL)) {
-                    break;
-                }
-            }
-            count++;
-        }
-        memset(nonce32, 0, 32);
-        secp256k1_scalar_clear(&msg);
-        secp256k1_scalar_clear(&non);
-        secp256k1_scalar_clear(&sec);
-    }
-    if (ret) {
-        secp256k1_ecdsa_signature_save(signature, &r, &s);
-    } else {
-        memset(signature, 0, sizeof(*signature));
-    }
+
+    ret = secp256k1_ecdsa_sign_inner(ctx, &r, &s, NULL, msg32, seckey, noncefp, noncedata);
+    secp256k1_ecdsa_signature_save(signature, &r, &s);
     return ret;
 }
 
 int secp256k1_ec_seckey_verify(const secp256k1_context* ctx, const unsigned char *seckey) {
     secp256k1_scalar sec;
     int ret;
-    int overflow;
     VERIFY_CHECK(ctx != NULL);
     ARG_CHECK(seckey != NULL);
 
-    secp256k1_scalar_set_b32(&sec, seckey, &overflow);
-    ret = !overflow && !secp256k1_scalar_is_zero(&sec);
+    ret = secp256k1_scalar_set_b32_seckey(&sec, seckey);
     secp256k1_scalar_clear(&sec);
     return ret;
 }
 
+static int secp256k1_ec_pubkey_create_helper(const secp256k1_ecmult_gen_context *ecmult_gen_ctx, secp256k1_scalar *seckey_scalar, secp256k1_ge *p, const unsigned char *seckey) {
+    secp256k1_gej pj;
+    int ret;
+
+    ret = secp256k1_scalar_set_b32_seckey(seckey_scalar, seckey);
+    secp256k1_scalar_cmov(seckey_scalar, &secp256k1_scalar_one, !ret);
+
+    secp256k1_ecmult_gen(ecmult_gen_ctx, &pj, seckey_scalar);
+    secp256k1_ge_set_gej(p, &pj);
+    return ret;
+}
+
 int secp256k1_ec_pubkey_create(const secp256k1_context* ctx, secp256k1_pubkey *pubkey, const unsigned char *seckey) {
-    secp256k1_gej pj;
     secp256k1_ge p;
-    secp256k1_scalar sec;
-    int overflow;
+    secp256k1_scalar seckey_scalar;
     int ret = 0;
     VERIFY_CHECK(ctx != NULL);
     ARG_CHECK(pubkey != NULL);
@@ -450,27 +609,31 @@
     ARG_CHECK(secp256k1_ecmult_gen_context_is_built(&ctx->ecmult_gen_ctx));
     ARG_CHECK(seckey != NULL);
 
-    secp256k1_scalar_set_b32(&sec, seckey, &overflow);
-    ret = (!overflow) & (!secp256k1_scalar_is_zero(&sec));
-    if (ret) {
-        secp256k1_ecmult_gen(&ctx->ecmult_gen_ctx, &pj, &sec);
-        secp256k1_ge_set_gej(&p, &pj);
-        secp256k1_pubkey_save(pubkey, &p);
-    }
-    secp256k1_scalar_clear(&sec);
-    return ret;
-}
-
-int secp256k1_ec_privkey_negate(const secp256k1_context* ctx, unsigned char *seckey) {
+    ret = secp256k1_ec_pubkey_create_helper(&ctx->ecmult_gen_ctx, &seckey_scalar, &p, seckey);
+    secp256k1_pubkey_save(pubkey, &p);
+    memczero(pubkey, sizeof(*pubkey), !ret);
+
+    secp256k1_scalar_clear(&seckey_scalar);
+    return ret;
+}
+
+int secp256k1_ec_seckey_negate(const secp256k1_context* ctx, unsigned char *seckey) {
     secp256k1_scalar sec;
+    int ret = 0;
     VERIFY_CHECK(ctx != NULL);
     ARG_CHECK(seckey != NULL);
 
-    secp256k1_scalar_set_b32(&sec, seckey, NULL);
+    ret = secp256k1_scalar_set_b32_seckey(&sec, seckey);
+    secp256k1_scalar_cmov(&sec, &secp256k1_scalar_zero, !ret);
     secp256k1_scalar_negate(&sec, &sec);
     secp256k1_scalar_get_b32(seckey, &sec);
 
-    return 1;
+    secp256k1_scalar_clear(&sec);
+    return ret;
+}
+
+int secp256k1_ec_privkey_negate(const secp256k1_context* ctx, unsigned char *seckey) {
+    return secp256k1_ec_seckey_negate(ctx, seckey);
 }
 
 int secp256k1_ec_pubkey_negate(const secp256k1_context* ctx, secp256k1_pubkey *pubkey) {
@@ -488,54 +651,64 @@
     return ret;
 }
 
-int secp256k1_ec_privkey_tweak_add(const secp256k1_context* ctx, unsigned char *seckey, const unsigned char *tweak) {
+
+static int secp256k1_ec_seckey_tweak_add_helper(secp256k1_scalar *sec, const unsigned char *tweak) {
     secp256k1_scalar term;
+    int overflow = 0;
+    int ret = 0;
+
+    secp256k1_scalar_set_b32(&term, tweak, &overflow);
+    ret = (!overflow) & secp256k1_eckey_privkey_tweak_add(sec, &term);
+    secp256k1_scalar_clear(&term);
+    return ret;
+}
+
+int secp256k1_ec_seckey_tweak_add(const secp256k1_context* ctx, unsigned char *seckey, const unsigned char *tweak) {
     secp256k1_scalar sec;
     int ret = 0;
-    int overflow = 0;
     VERIFY_CHECK(ctx != NULL);
     ARG_CHECK(seckey != NULL);
     ARG_CHECK(tweak != NULL);
 
+    ret = secp256k1_scalar_set_b32_seckey(&sec, seckey);
+    ret &= secp256k1_ec_seckey_tweak_add_helper(&sec, tweak);
+    secp256k1_scalar_cmov(&sec, &secp256k1_scalar_zero, !ret);
+    secp256k1_scalar_get_b32(seckey, &sec);
+
+    secp256k1_scalar_clear(&sec);
+    return ret;
+}
+
+int secp256k1_ec_privkey_tweak_add(const secp256k1_context* ctx, unsigned char *seckey, const unsigned char *tweak) {
+    return secp256k1_ec_seckey_tweak_add(ctx, seckey, tweak);
+}
+
+static int secp256k1_ec_pubkey_tweak_add_helper(const secp256k1_ecmult_context* ecmult_ctx, secp256k1_ge *p, const unsigned char *tweak) {
+    secp256k1_scalar term;
+    int overflow = 0;
     secp256k1_scalar_set_b32(&term, tweak, &overflow);
-    secp256k1_scalar_set_b32(&sec, seckey, NULL);
-
-    ret = !overflow && secp256k1_eckey_privkey_tweak_add(&sec, &term);
-    memset(seckey, 0, 32);
-    if (ret) {
-        secp256k1_scalar_get_b32(seckey, &sec);
-    }
-
-    secp256k1_scalar_clear(&sec);
-    secp256k1_scalar_clear(&term);
-    return ret;
+    return !overflow && secp256k1_eckey_pubkey_tweak_add(ecmult_ctx, p, &term);
 }
 
 int secp256k1_ec_pubkey_tweak_add(const secp256k1_context* ctx, secp256k1_pubkey *pubkey, const unsigned char *tweak) {
     secp256k1_ge p;
-    secp256k1_scalar term;
-    int ret = 0;
-    int overflow = 0;
+    int ret = 0;
     VERIFY_CHECK(ctx != NULL);
     ARG_CHECK(secp256k1_ecmult_context_is_built(&ctx->ecmult_ctx));
     ARG_CHECK(pubkey != NULL);
     ARG_CHECK(tweak != NULL);
 
-    secp256k1_scalar_set_b32(&term, tweak, &overflow);
-    ret = !overflow && secp256k1_pubkey_load(ctx, &p, pubkey);
+    ret = secp256k1_pubkey_load(ctx, &p, pubkey);
     memset(pubkey, 0, sizeof(*pubkey));
+    ret = ret && secp256k1_ec_pubkey_tweak_add_helper(&ctx->ecmult_ctx, &p, tweak);
     if (ret) {
-        if (secp256k1_eckey_pubkey_tweak_add(&ctx->ecmult_ctx, &p, &term)) {
-            secp256k1_pubkey_save(pubkey, &p);
-        } else {
-            ret = 0;
-        }
-    }
-
-    return ret;
-}
-
-int secp256k1_ec_privkey_tweak_mul(const secp256k1_context* ctx, unsigned char *seckey, const unsigned char *tweak) {
+        secp256k1_pubkey_save(pubkey, &p);
+    }
+
+    return ret;
+}
+
+int secp256k1_ec_seckey_tweak_mul(const secp256k1_context* ctx, unsigned char *seckey, const unsigned char *tweak) {
     secp256k1_scalar factor;
     secp256k1_scalar sec;
     int ret = 0;
@@ -545,16 +718,18 @@
     ARG_CHECK(tweak != NULL);
 
     secp256k1_scalar_set_b32(&factor, tweak, &overflow);
-    secp256k1_scalar_set_b32(&sec, seckey, NULL);
-    ret = !overflow && secp256k1_eckey_privkey_tweak_mul(&sec, &factor);
-    memset(seckey, 0, 32);
-    if (ret) {
-        secp256k1_scalar_get_b32(seckey, &sec);
-    }
+    ret = secp256k1_scalar_set_b32_seckey(&sec, seckey);
+    ret &= (!overflow) & secp256k1_eckey_privkey_tweak_mul(&sec, &factor);
+    secp256k1_scalar_cmov(&sec, &secp256k1_scalar_zero, !ret);
+    secp256k1_scalar_get_b32(seckey, &sec);
 
     secp256k1_scalar_clear(&sec);
     secp256k1_scalar_clear(&factor);
     return ret;
+}
+
+int secp256k1_ec_privkey_tweak_mul(const secp256k1_context* ctx, unsigned char *seckey, const unsigned char *tweak) {
+    return secp256k1_ec_seckey_tweak_mul(ctx, seckey, tweak);
 }
 
 int secp256k1_ec_pubkey_tweak_mul(const secp256k1_context* ctx, secp256k1_pubkey *pubkey, const unsigned char *tweak) {
@@ -583,15 +758,9 @@
 
 int secp256k1_context_randomize(secp256k1_context* ctx, const unsigned char *seed32) {
     VERIFY_CHECK(ctx != NULL);
-<<<<<<< HEAD
-    CHECK(ctx != secp256k1_context_no_precomp);
-    ARG_CHECK(secp256k1_ecmult_gen_context_is_built(&ctx->ecmult_gen_ctx));
-    secp256k1_ecmult_gen_blind(&ctx->ecmult_gen_ctx, seed32);
-=======
     if (secp256k1_ecmult_gen_context_is_built(&ctx->ecmult_gen_ctx)) {
         secp256k1_ecmult_gen_blind(&ctx->ecmult_gen_ctx, seed32);
     }
->>>>>>> 1dbbfea9
     return 1;
 }
 
@@ -627,6 +796,18 @@
 # include "modules/recovery/main_impl.h"
 #endif
 
+#ifdef ENABLE_MODULE_EXTRAKEYS
+# include "modules/extrakeys/main_impl.h"
+#endif
+
+#ifdef ENABLE_MODULE_SCHNORRSIG
+# include "modules/schnorrsig/main_impl.h"
+#endif
+
+#ifdef ENABLE_MODULE_MUSIG
+# include "modules/musig/main_impl.h"
+#endif
+
 #ifdef ENABLE_MODULE_GENERATOR
 # include "modules/generator/main_impl.h"
 #endif
@@ -641,4 +822,4 @@
 
 #ifdef ENABLE_MODULE_SURJECTIONPROOF
 # include "modules/surjection/main_impl.h"
-#endif+#endif
