/**********************************************************************
 * Copyright (c) 2013-2015 Pieter Wuille, Gregory Maxwell             *
 * Distributed under the MIT software license, see the accompanying   *
 * file COPYING or http://www.opensource.org/licenses/mit-license.php.*
 **********************************************************************/

#ifndef SECP256K1_UTIL_H
#define SECP256K1_UTIL_H

#if defined HAVE_CONFIG_H
#include "libsecp256k1-config.h"
#endif

#include <stdlib.h>
#include <stdint.h>
#include <stdio.h>

typedef struct {
    void (*fn)(const char *text, void* data);
    const void* data;
} secp256k1_callback;

static SECP256K1_INLINE void secp256k1_callback_call(const secp256k1_callback * const cb, const char * const text) {
    cb->fn(text, (void*)cb->data);
}

#ifdef DETERMINISTIC
#define TEST_FAILURE(msg) do { \
    fprintf(stderr, "%s\n", msg); \
    abort(); \
} while(0);
#else
#define TEST_FAILURE(msg) do { \
    fprintf(stderr, "%s:%d: %s\n", __FILE__, __LINE__, msg); \
    abort(); \
} while(0)
#endif

#if SECP256K1_GNUC_PREREQ(3, 0)
#define EXPECT(x,c) __builtin_expect((x),(c))
#else
#define EXPECT(x,c) (x)
#endif

#ifdef DETERMINISTIC
#define CHECK(cond) do { \
    if (EXPECT(!(cond), 0)) { \
        TEST_FAILURE("test condition failed"); \
    } \
} while(0)
#else
#define CHECK(cond) do { \
    if (EXPECT(!(cond), 0)) { \
        TEST_FAILURE("test condition failed: " #cond); \
    } \
} while(0)
#endif

/* Like assert(), but when VERIFY is defined, and side-effect safe. */
#if defined(COVERAGE)
#define VERIFY_CHECK(check)
#define VERIFY_SETUP(stmt)
#elif defined(VERIFY)
#define VERIFY_CHECK CHECK
#define VERIFY_SETUP(stmt) do { stmt; } while(0)
#else
#define VERIFY_CHECK(cond) do { (void)(cond); } while(0)
#define VERIFY_SETUP(stmt)
#endif

static SECP256K1_INLINE void *checked_malloc(const secp256k1_callback* cb, size_t size) {
    void *ret = malloc(size);
    if (ret == NULL) {
        secp256k1_callback_call(cb, "Out of memory");
    }
    return ret;
}

static SECP256K1_INLINE void *checked_realloc(const secp256k1_callback* cb, void *ptr, size_t size) {
    void *ret = realloc(ptr, size);
    if (ret == NULL) {
        secp256k1_callback_call(cb, "Out of memory");
    }
    return ret;
}

<<<<<<< HEAD
/* Extract the sign of an int64, take the abs and return a uint64, constant time. */
SECP256K1_INLINE static int secp256k1_sign_and_abs64(uint64_t *out, int64_t in) {
    uint64_t mask0, mask1;
    int ret;
    ret = in < 0;
    mask0 = ret + ~((uint64_t)0);
    mask1 = ~mask0;
    *out = (uint64_t)in;
    *out = (*out & mask0) | ((~*out + 1) & mask1);
    return ret;
}

SECP256K1_INLINE static int secp256k1_clz64_var(uint64_t x) {
    int ret;
    if (!x) {
        return 64;
    }
# if defined(HAVE_BUILTIN_CLZLL)
    ret = __builtin_clzll(x);
# else
    /*FIXME: debruijn fallback. */
    for (ret = 0; ((x & (1ULL << 63)) == 0); x <<= 1, ret++);
# endif
    return ret;
}

=======
>>>>>>> 1dbbfea9
/* Macro for restrict, when available and not in a VERIFY build. */
#if defined(SECP256K1_BUILD) && defined(VERIFY)
# define SECP256K1_RESTRICT
#else
# if (!defined(__STDC_VERSION__) || (__STDC_VERSION__ < 199901L) )
#  if SECP256K1_GNUC_PREREQ(3,0)
#   define SECP256K1_RESTRICT __restrict__
#  elif (defined(_MSC_VER) && _MSC_VER >= 1400)
#   define SECP256K1_RESTRICT __restrict
#  else
#   define SECP256K1_RESTRICT
#  endif
# else
#  define SECP256K1_RESTRICT restrict
# endif
#endif

#if defined(_WIN32)
# define I64FORMAT "I64d"
# define I64uFORMAT "I64u"
#else
# define I64FORMAT "lld"
# define I64uFORMAT "llu"
#endif

#if defined(HAVE___INT128)
# if defined(__GNUC__)
#  define SECP256K1_GNUC_EXT __extension__
# else
#  define SECP256K1_GNUC_EXT
# endif
SECP256K1_GNUC_EXT typedef unsigned __int128 uint128_t;
#endif

#endif /* SECP256K1_UTIL_H */<|MERGE_RESOLUTION|>--- conflicted
+++ resolved
@@ -14,6 +14,7 @@
 #include <stdlib.h>
 #include <stdint.h>
 #include <stdio.h>
+#include <limits.h>
 
 typedef struct {
     void (*fn)(const char *text, void* data);
@@ -68,6 +69,25 @@
 #define VERIFY_SETUP(stmt)
 #endif
 
+/* Define `VG_UNDEF` and `VG_CHECK` when VALGRIND is defined  */
+#if !defined(VG_CHECK)
+# if defined(VALGRIND)
+#  include <valgrind/memcheck.h>
+#  define VG_UNDEF(x,y) VALGRIND_MAKE_MEM_UNDEFINED((x),(y))
+#  define VG_CHECK(x,y) VALGRIND_CHECK_MEM_IS_DEFINED((x),(y))
+# else
+#  define VG_UNDEF(x,y)
+#  define VG_CHECK(x,y)
+# endif
+#endif
+
+/* Like `VG_CHECK` but on VERIFY only */
+#if defined(VERIFY)
+#define VG_CHECK_VERIFY(x,y) VG_CHECK((x), (y))
+#else
+#define VG_CHECK_VERIFY(x,y)
+#endif
+
 static SECP256K1_INLINE void *checked_malloc(const secp256k1_callback* cb, size_t size) {
     void *ret = malloc(size);
     if (ret == NULL) {
@@ -84,7 +104,47 @@
     return ret;
 }
 
-<<<<<<< HEAD
+#if defined(__BIGGEST_ALIGNMENT__)
+#define ALIGNMENT __BIGGEST_ALIGNMENT__
+#else
+/* Using 16 bytes alignment because common architectures never have alignment
+ * requirements above 8 for any of the types we care about. In addition we
+ * leave some room because currently we don't care about a few bytes. */
+#define ALIGNMENT 16
+#endif
+
+#define ROUND_TO_ALIGN(size) (((size + ALIGNMENT - 1) / ALIGNMENT) * ALIGNMENT)
+
+/* Assume there is a contiguous memory object with bounds [base, base + max_size)
+ * of which the memory range [base, *prealloc_ptr) is already allocated for usage,
+ * where *prealloc_ptr is an aligned pointer. In that setting, this functions
+ * reserves the subobject [*prealloc_ptr, *prealloc_ptr + alloc_size) of
+ * alloc_size bytes by increasing *prealloc_ptr accordingly, taking into account
+ * alignment requirements.
+ *
+ * The function returns an aligned pointer to the newly allocated subobject.
+ *
+ * This is useful for manual memory management: if we're simply given a block
+ * [base, base + max_size), the caller can use this function to allocate memory
+ * in this block and keep track of the current allocation state with *prealloc_ptr.
+ *
+ * It is VERIFY_CHECKed that there is enough space left in the memory object and
+ * *prealloc_ptr is aligned relative to base.
+ */
+static SECP256K1_INLINE void *manual_alloc(void** prealloc_ptr, size_t alloc_size, void* base, size_t max_size) {
+    size_t aligned_alloc_size = ROUND_TO_ALIGN(alloc_size);
+    void* ret;
+    VERIFY_CHECK(prealloc_ptr != NULL);
+    VERIFY_CHECK(*prealloc_ptr != NULL);
+    VERIFY_CHECK(base != NULL);
+    VERIFY_CHECK((unsigned char*)*prealloc_ptr >= (unsigned char*)base);
+    VERIFY_CHECK(((unsigned char*)*prealloc_ptr - (unsigned char*)base) % ALIGNMENT == 0);
+    VERIFY_CHECK((unsigned char*)*prealloc_ptr - (unsigned char*)base + aligned_alloc_size <= max_size);
+    ret = *prealloc_ptr;
+    *((unsigned char**)prealloc_ptr) += aligned_alloc_size;
+    return ret;
+}
+
 /* Extract the sign of an int64, take the abs and return a uint64, constant time. */
 SECP256K1_INLINE static int secp256k1_sign_and_abs64(uint64_t *out, int64_t in) {
     uint64_t mask0, mask1;
@@ -111,8 +171,6 @@
     return ret;
 }
 
-=======
->>>>>>> 1dbbfea9
 /* Macro for restrict, when available and not in a VERIFY build. */
 #if defined(SECP256K1_BUILD) && defined(VERIFY)
 # define SECP256K1_RESTRICT
@@ -138,13 +196,86 @@
 # define I64uFORMAT "llu"
 #endif
 
-#if defined(HAVE___INT128)
-# if defined(__GNUC__)
-#  define SECP256K1_GNUC_EXT __extension__
-# else
-#  define SECP256K1_GNUC_EXT
-# endif
+#if defined(__GNUC__)
+# define SECP256K1_GNUC_EXT __extension__
+#else
+# define SECP256K1_GNUC_EXT
+#endif
+
+/* If SECP256K1_{LITTLE,BIG}_ENDIAN is not explicitly provided, infer from various other system macros. */
+#if !defined(SECP256K1_LITTLE_ENDIAN) && !defined(SECP256K1_BIG_ENDIAN)
+/* Inspired by https://github.com/rofl0r/endianness.h/blob/9853923246b065a3b52d2c43835f3819a62c7199/endianness.h#L52L73 */
+# if (defined(__BYTE_ORDER__) && defined(__ORDER_LITTLE_ENDIAN__) && __BYTE_ORDER__ == __ORDER_LITTLE_ENDIAN__) || \
+     defined(_X86_) || defined(__x86_64__) || defined(__i386__) || \
+     defined(__i486__) || defined(__i586__) || defined(__i686__) || \
+     defined(__MIPSEL) || defined(_MIPSEL) || defined(MIPSEL) || \
+     defined(__ARMEL__) || defined(__AARCH64EL__) || \
+     (defined(__LITTLE_ENDIAN__) && __LITTLE_ENDIAN__ == 1) || \
+     (defined(_LITTLE_ENDIAN) && _LITTLE_ENDIAN == 1) || \
+     defined(_M_IX86) || defined(_M_AMD64) || defined(_M_ARM) /* MSVC */
+#  define SECP256K1_LITTLE_ENDIAN
+# endif
+# if (defined(__BYTE_ORDER__) && defined(__ORDER_BIG_ENDIAN__) && __BYTE_ORDER__ == __ORDER_BIG_ENDIAN__) || \
+     defined(__MIPSEB) || defined(_MIPSEB) || defined(MIPSEB) || \
+     defined(__MICROBLAZEEB__) || defined(__ARMEB__) || defined(__AARCH64EB__) || \
+     (defined(__BIG_ENDIAN__) && __BIG_ENDIAN__ == 1) || \
+     (defined(_BIG_ENDIAN) && _BIG_ENDIAN == 1)
+#  define SECP256K1_BIG_ENDIAN
+# endif
+#endif
+#if defined(SECP256K1_LITTLE_ENDIAN) == defined(SECP256K1_BIG_ENDIAN)
+# error Please make sure that either SECP256K1_LITTLE_ENDIAN or SECP256K1_BIG_ENDIAN is set, see src/util.h.
+#endif
+
+/* Zero memory if flag == 1. Flag must be 0 or 1. Constant time. */
+static SECP256K1_INLINE void memczero(void *s, size_t len, int flag) {
+    unsigned char *p = (unsigned char *)s;
+    /* Access flag with a volatile-qualified lvalue.
+       This prevents clang from figuring out (after inlining) that flag can
+       take only be 0 or 1, which leads to variable time code. */
+    volatile int vflag = flag;
+    unsigned char mask = -(unsigned char) vflag;
+    while (len) {
+        *p &= ~mask;
+        p++;
+        len--;
+    }
+}
+
+/** If flag is true, set *r equal to *a; otherwise leave it. Constant-time.  Both *r and *a must be initialized and non-negative.*/
+static SECP256K1_INLINE void secp256k1_int_cmov(int *r, const int *a, int flag) {
+    unsigned int mask0, mask1, r_masked, a_masked;
+    /* Access flag with a volatile-qualified lvalue.
+       This prevents clang from figuring out (after inlining) that flag can
+       take only be 0 or 1, which leads to variable time code. */
+    volatile int vflag = flag;
+
+    /* Casting a negative int to unsigned and back to int is implementation defined behavior */
+    VERIFY_CHECK(*r >= 0 && *a >= 0);
+
+    mask0 = (unsigned int)vflag + ~0u;
+    mask1 = ~mask0;
+    r_masked = ((unsigned int)*r & mask0);
+    a_masked = ((unsigned int)*a & mask1);
+
+    *r = (int)(r_masked | a_masked);
+}
+
+/* If USE_FORCE_WIDEMUL_{INT128,INT64} is set, use that wide multiplication implementation.
+ * Otherwise use the presence of __SIZEOF_INT128__ to decide.
+ */
+#if defined(USE_FORCE_WIDEMUL_INT128)
+# define SECP256K1_WIDEMUL_INT128 1
+#elif defined(USE_FORCE_WIDEMUL_INT64)
+# define SECP256K1_WIDEMUL_INT64 1
+#elif defined(__SIZEOF_INT128__)
+# define SECP256K1_WIDEMUL_INT128 1
+#else
+# define SECP256K1_WIDEMUL_INT64 1
+#endif
+#if defined(SECP256K1_WIDEMUL_INT128)
 SECP256K1_GNUC_EXT typedef unsigned __int128 uint128_t;
+SECP256K1_GNUC_EXT typedef __int128 int128_t;
 #endif
 
 #endif /* SECP256K1_UTIL_H */