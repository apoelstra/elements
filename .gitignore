*.tar.gz

*.exe
*.pdb
src/elements
src/elementsd
src/elements-cli
src/elements-tx
src/elements-wallet
src/test/test_bitcoin
src/test/test_bitcoin_fuzzy
src/qt/test/test_bitcoin-qt

# autoreconf
Makefile.in
aclocal.m4
autom4te.cache/
build-aux/config.guess
build-aux/config.sub
build-aux/depcomp
build-aux/install-sh
build-aux/ltmain.sh
build-aux/m4/libtool.m4
build-aux/m4/lt~obsolete.m4
build-aux/m4/ltoptions.m4
build-aux/m4/ltsugar.m4
build-aux/m4/ltversion.m4
build-aux/missing
build-aux/compile
build-aux/test-driver
config.log
config.status
configure
libtool
src/config/bitcoin-config.h
src/config/bitcoin-config.h.in
src/config/stamp-h1
share/setup.nsi
share/qt/Info.plist

src/univalue/gen

src/qt/*.moc
src/qt/moc_*.cpp
src/qt/forms/ui_*.h

src/qt/test/moc*.cpp

src/qt/bitcoin-qt.config
src/qt/bitcoin-qt.creator
src/qt/bitcoin-qt.creator.user
src/qt/bitcoin-qt.files
src/qt/bitcoin-qt.includes

.deps
.dirstamp
.libs
.*.swp
*.*~*
*.bak
*.rej
*.orig
*.pyc
*.o
*.o-*
*.a
*.pb.cc
*.pb.h
*.dat

*.log
*.trs
*.dmg

*.json.h
*.raw.h

# Only ignore unexpected patches
*.patch
!depends/patches/**/*.patch

#libtool object files
*.lo
*.la

# Compilation and Qt preprocessor part
*.qm
Makefile
<<<<<<< HEAD
elements-qt
Elements-Qt.app
=======
!depends/Makefile
bitcoin-qt
Bitcoin-Qt.app
>>>>>>> 94df084f
background.tiff*

# Unit-tests
Makefile.test
bitcoin-qt_test

# Resources cpp
qrc_*.cpp

# Mac specific
.DS_Store
build

#lcov
*.gcno
*.gcda
/*.info
test_bitcoin.coverage/
total.coverage/
coverage_percent.txt

#build tests
linux-coverage-build
linux-build
win32-build
test/config.ini
test/cache/*

!src/leveldb*/Makefile

/doc/doxygen/

libbitcoinconsensus.pc
contrib/devtools/split-debug.sh

# Output from running db4 installation
db4/

# clang-check
*.plist<|MERGE_RESOLUTION|>--- conflicted
+++ resolved
@@ -86,14 +86,9 @@
 # Compilation and Qt preprocessor part
 *.qm
 Makefile
-<<<<<<< HEAD
+!depends/Makefile
 elements-qt
 Elements-Qt.app
-=======
-!depends/Makefile
-bitcoin-qt
-Bitcoin-Qt.app
->>>>>>> 94df084f
 background.tiff*
 
 # Unit-tests
