--- conflicted
+++ resolved
@@ -3,7 +3,7 @@
 # Bitcoin Core GitHub member via the Travis web interface [0].
 #
 # Travis CI uploads the cache after the script phase of the build [1].
-# However, the build is terminated without saving the chache if it takes over
+# However, the build is terminated without saving the cache if it takes over
 # 50 minutes [2]. Thus, if we spent too much time in early build stages, fail
 # with an error and save the cache.
 #
@@ -31,26 +31,13 @@
   - test
 env:
   global:
-    - MAKEJOBS=-j3
-    - RUN_UNIT_TESTS=true
-    - RUN_FUNCTIONAL_TESTS=true
-    - RUN_FUZZ_TESTS=false
-    - DOCKER_NAME_TAG=ubuntu:18.04
-    - BOOST_TEST_RANDOM=1$TRAVIS_BUILD_ID
-    - CCACHE_SIZE=100M
-    - CCACHE_TEMPDIR=/tmp/.ccache-temp
-    - CCACHE_COMPRESS=1
-    - CCACHE_DIR=$HOME/.ccache
-    - BASE_OUTDIR=$TRAVIS_BUILD_DIR/out
-    - SDK_URL=https://bitcoincore.org/depends-sources/sdks
-    - COMMON_PACKAGES="icnsutils librsvg2-bin imagemagick"
-    - WINEDEBUG=fixme-all
-    - DOCKER_PACKAGES="build-essential libtool autotools-dev automake pkg-config bsdmainutils curl git ca-certificates ccache"
+    - CI_RETRY_EXE="travis_retry"
     - CACHE_ERR_MSG="Error! Initial build successful, but not enough time remains to run later build stages and tests. See https://docs.travis-ci.com/user/customizing-the-build#build-timeouts . Please manually re-run this job by using the travis restart button. The next run should not time out because the build cache has been saved."
 before_install:
-  - set -o errexit; source ci/test_03_before_install.sh
+  - set -o errexit; source ./ci/test/00_setup_env.sh
+  - set -o errexit; source ./ci/test/03_before_install.sh
 install:
-  - set -o errexit; source ci/test_04_install.sh
+  - set -o errexit; source ./ci/test/04_install.sh
 before_script:
   # Temporary workaround for https://github.com/bitcoin/bitcoin/issues/16368
   - for i in {1..4}; do echo "$(sleep 500)" ; done &
@@ -58,12 +45,13 @@
 script:
   - export CONTINUE=1
   - if [ $SECONDS -gt 1200 ]; then export CONTINUE=0; fi  # Likely the depends build took very long
-  - if [ $CONTINUE = "1" ]; then set -o errexit; source ci/test_06_script_a.sh; else set +o errexit; echo "$CACHE_ERR_MSG"; false; fi
-  - if [ $SECONDS -gt 1800 ]; then export CONTINUE=0; fi  # Likely the build took very long
-  - if [ $CONTINUE = "1" ]; then set -o errexit; source ci/test_06_script_b.sh; else set +o errexit; echo "$CACHE_ERR_MSG"; false; fi
+  - if [ $TRAVIS_REPO_SLUG = "bitcoin/bitcoin" ]; then export CONTINUE=1; fi  # continue on repos with extended build time (90 minutes)
+  - if [ $CONTINUE = "1" ]; then set -o errexit; source ./ci/test/06_script_a.sh; else set +o errexit; echo "$CACHE_ERR_MSG"; false; fi
+  - if [ $SECONDS -gt 2000 ]; then export CONTINUE=0; fi  # Likely the build took very long; The tests take about 1000s, so we should abort if we have less than 50*60-1000=2000s left
+  - if [ $TRAVIS_REPO_SLUG = "bitcoin/bitcoin" ]; then export CONTINUE=1; fi  # continue on repos with extended build time (90 minutes)
+  - if [ $CONTINUE = "1" ]; then set -o errexit; source ./ci/test/06_script_b.sh; else set +o errexit; echo "$CACHE_ERR_MSG"; false; fi
 after_script:
   - echo $TRAVIS_COMMIT_RANGE
-  - echo $TRAVIS_COMMIT_LOG
 jobs:
   include:
 
@@ -72,11 +60,11 @@
       env:
       cache: pip
       language: python
-      python: '3.4' # Oldest supported version according to doc/dependencies.md
+      python: '3.5' # Oldest supported version according to doc/dependencies.md
       install:
-        - set -o errexit; source .travis/lint_04_install.sh
+        - set -o errexit; source ./ci/lint/04_install.sh
       before_script:
-        - set -o errexit; source .travis/lint_05_before_script.sh
+        - set -o errexit; source ./ci/lint/05_before_script.sh
       script:
         - set -o errexit; source ./ci/lint/06_script.sh
 
@@ -84,14 +72,7 @@
       name: 'ARM  [GOAL: install]  [buster]  [unit tests, functional tests]'
       arch: arm64  # Can disable QEMU_USER_CMD and run the tests natively without qemu
       env: >-
-        HOST=arm-linux-gnueabihf
-        PACKAGES="python3 g++-arm-linux-gnueabihf"
-        RUN_UNIT_TESTS=false
-        RUN_FUNCTIONAL_TESTS=false
-        GOAL="install"
-        # -Wno-psabi is to disable ABI warnings: "note: parameter passing for argument of type ... changed in GCC 7.1"
-        # This could be removed once the ABI change warning does not show up by default
-        BITCOIN_CONFIG="--enable-glibc-back-compat --enable-reduce-exports CXXFLAGS=-Wno-psabi"
+        FILE_ENV="./ci/test/00_setup_env_arm.sh"
         QEMU_USER_CMD=""
 
 # s390 build was disabled temporarily because of disk space issues on the Travis VM
@@ -106,127 +87,48 @@
     - stage: test
       name: 'Win64  [GOAL: deploy]  [unit tests, no gui, no functional tests]'
       env: >-
-        HOST=x86_64-w64-mingw32
-        PACKAGES="python3 nsis g++-mingw-w64-x86-64 wine-binfmt wine64"
-        RUN_FUNCTIONAL_TESTS=false
-        GOAL="deploy"
-        BITCOIN_CONFIG="--enable-reduce-exports --disable-gui-tests"
+        FILE_ENV="./ci/test/00_setup_env_win64.sh"
 
     - stage: test
       name: '32-bit + dash  [GOAL: install]  [CentOS 7]  [gui]'
       env: >-
-        HOST=i686-pc-linux-gnu
-        PACKAGES="g++-multilib python3-zmq"
-        GOAL="install"
-        BITCOIN_CONFIG="--enable-zmq --with-gui=qt5 --disable-bip70 --enable-glibc-back-compat --enable-reduce-exports LDFLAGS=-static-libstdc++"
-        CONFIG_SHELL="/bin/dash"
-        RUN_UNIT_TESTS=false # secp-zkp times out Travis, get 32-bit build in upstream?
-# x86_64 Linux (uses qt5 dev package instead of depends Qt to speed up build and avoid timeout), no functional tests
+        FILE_ENV="./ci/test/00_setup_env_i686_centos.sh"
+
     - stage: test
+      name: 'x86_64 Linux  [GOAL: install]  [bionic]  [C++17, previous releases, uses qt5 dev package and some depends packages] [unsigned char]'
       env: >-
-        HOST=x86_64-unknown-linux-gnu
-        PACKAGES="python3-zmq qtbase5-dev qttools5-dev-tools protobuf-compiler libdbus-1-dev libharfbuzz-dev libprotobuf-dev"
-        DEP_OPTS="NO_QT=1 NO_UPNP=1 DEBUG=1 ALLOW_HOST_PACKAGES=1"
-        GOAL="install"
-        BITCOIN_CONFIG="--enable-zmq --with-gui=qt5 --enable-glibc-back-compat --enable-reduce-exports --enable-debug CXXFLAGS=\"-g0 -O2\""
-        RUN_FUNCTIONAL_TESTS=false
+        FILE_ENV="./ci/test/00_setup_env_native_qt5.sh"
 
-# x86_64 Linux (uses qt5 dev package instead of depends Qt to speed up build and avoid timeout), no unit tests
-    - stage: test
-      name: 'x86_64 Linux  [GOAL: install]  [bionic]  [C++17, previous releases, uses qt5 dev package and some depends packages]'
-      env: >-
-        HOST=x86_64-unknown-linux-gnu
-        PACKAGES="python3-zmq qtbase5-dev qttools5-dev-tools protobuf-compiler libdbus-1-dev libharfbuzz-dev libprotobuf-dev"
-        DEP_OPTS="NO_QT=1 NO_UPNP=1 DEBUG=1 ALLOW_HOST_PACKAGES=1"
-        GOAL="install"
-        BITCOIN_CONFIG="--enable-zmq --with-gui=qt5 --enable-glibc-back-compat --enable-reduce-exports --enable-debug CXXFLAGS=\"-g0 -O2\""
-        RUN_UNIT_TESTS=false
-
-# x86_64 Linux (xenial, no depends, only system libs)
     - stage: test
       name: 'x86_64 Linux  [GOAL: install]  [focal]  [depends, sanitizers: thread (TSan), no gui]'
       # Not enough memory on travis machines, so feature_block is excluded for now
       env: >-
-        HOST=x86_64-unknown-linux-gnu
-        DOCKER_NAME_TAG=ubuntu:16.04
-        PACKAGES="clang llvm python3-zmq qtbase5-dev qttools5-dev-tools libssl-dev libevent-dev bsdmainutils libboost-system-dev libboost-filesystem-dev libboost-chrono-dev libboost-test-dev libboost-thread-dev libdb5.3++-dev libminiupnpc-dev libzmq3-dev libprotobuf-dev protobuf-compiler libqrencode-dev"
-        NO_DEPENDS=1
-        RUN_FUNCTIONAL_TESTS=false
-        GOAL="install"
-        BITCOIN_CONFIG="--enable-zmq --disable-wallet --with-gui=qt5 CPPFLAGS=-DDEBUG_LOCKORDER --with-sanitizers=thread --disable-hardening --disable-asm CC=clang CXX=clang++"
-
-# x86_64 Linux, No wallet, no QT(build timing out with for some reason)
-    - stage: test
-      name: 'x86_64 Linux  [GOAL: install]  [bionic]  [no wallet]'
-      env: >-
-        HOST=x86_64-unknown-linux-gnu
-        PACKAGES="python3"
-        DEP_OPTS="NO_WALLET=1 NO_QT=1"
-        GOAL="install"
-        BITCOIN_CONFIG="--enable-glibc-back-compat --enable-reduce-exports"
+        TEST_RUNNER_EXTRA="--exclude feature_block"
+        FILE_ENV="./ci/test/00_setup_env_native_tsan.sh"
 
     - stage: test
-      name: 'macOS 10.12  [GOAL: deploy] [no functional tests]'
+      name: 'x86_64 Linux  [GOAL: install]  [focal]  [no depends, only system libs, sanitizers: fuzzer,address,undefined]'
       env: >-
-        HOST=x86_64-apple-darwin14
-        PACKAGES="cmake imagemagick libcap-dev librsvg2-bin libz-dev libbz2-dev libtiff-tools python-dev python3-setuptools-git"
-        OSX_SDK=10.11
-        RUN_UNIT_TESTS=false
-        RUN_FUNCTIONAL_TESTS=false
-        GOAL="deploy"
-        BITCOIN_CONFIG="--enable-gui --enable-reduce-exports --enable-werror"
-
-# x86_64 Linux w/ Bitcoin functional tests (Qt5 & system libs)
-    - stage: test
-      name: 'x86_64 Linux  [GOAL: install]  [bitcoin functional]'
-      env: >-
-        HOST=x86_64-unknown-linux-gnu
-        PACKAGES="python3-zmq qtbase5-dev qttools5-dev-tools libssl1.0-dev libevent-dev bsdmainutils libboost-system-dev libboost-filesystem-dev libboost-chrono-dev libboost-test-dev libboost-thread-dev libdb5.3++-dev libminiupnpc-dev libzmq3-dev libprotobuf-dev protobuf-compiler libqrencode-dev"
-        NO_DEPENDS=1
-        RUN_UNIT_TESTS=false
-        RUN_BITCOIN_TESTS=true
-        RUN_FUNCTIONAL_TESTS=false
-        GOAL="install"
-        BITCOIN_CONFIG="--enable-zmq --with-incompatible-bdb --enable-glibc-back-compat --enable-reduce-exports --with-gui=qt5 CPPFLAGS=-DDEBUG_LOCKORDER"
+        FILE_ENV="./ci/test/00_setup_env_native_fuzz.sh"
 
     - stage: test
       name: 'x86_64 Linux [GOAL: install]  [focal]  [multiprocess]'
       env: >-
         FILE_ENV="./ci/test/00_setup_env_native_multiprocess.sh"
 
-# x86_64 Linux w/ single fedpeg test that uses upstream bitcoind as mainchain
     - stage: test
-<<<<<<< HEAD
-      name: 'x86_64 Linux  [GOAL: install]  [bitcoind fedpeg test]'
-=======
       name: 'x86_64 Linux  [GOAL: install]  [focal]  [no depends, only system libs, fuzzers under valgrind]'
       env: >-
         FILE_ENV="./ci/test/00_setup_env_native_fuzz_with_valgrind.sh"
 
     - stage: test
       name: 'x86_64 Linux  [GOAL: install]  [xenial]  [no wallet]'
->>>>>>> ead6d686
       env: >-
-        HOST=x86_64-unknown-linux-gnu
-        PACKAGES="python3-zmq qtbase5-dev qttools5-dev-tools libssl1.0-dev libevent-dev bsdmainutils libboost-system-dev libboost-filesystem-dev libboost-chrono-dev libboost-test-dev libboost-thread-dev libdb5.3++-dev libminiupnpc-dev libzmq3-dev libprotobuf-dev protobuf-compiler libqrencode-dev"
-        NO_DEPENDS=1
-        RUN_UNIT_TESTS=false
-        RUN_BITCOIN_TESTS=false
-        RUN_FUNCTIONAL_TESTS=false
-        RUN_FEDPEG_BITCOIND_TEST=true
-        GOAL="install"
-        BITCOIN_CONFIG="--enable-zmq --with-incompatible-bdb --enable-glibc-back-compat --enable-reduce-exports --with-gui=no --disable-tests --disable-bench CPPFLAGS=-DDEBUG_LOCKORDER"
+        FILE_ENV="./ci/test/00_setup_env_native_nowallet.sh"
 
-# x86_64 Linux (uses qt5 dev package instead of depends Qt to speed up build and avoid timeout), no functional tests, LIQUID BUILD
     - stage: test
-      name: 'x86_64 Linux  [GOAL: install]  [liquid build]'
+      name: 'macOS 10.12  [GOAL: deploy] [no functional tests]'
       env: >-
-        HOST=x86_64-unknown-linux-gnu
-        PACKAGES="python3-zmq qtbase5-dev qttools5-dev-tools protobuf-compiler libdbus-1-dev libharfbuzz-dev libprotobuf-dev"
-        DEP_OPTS="NO_QT=1 NO_UPNP=1 DEBUG=1 ALLOW_HOST_PACKAGES=1"
-        GOAL="install"
-        BITCOIN_CONFIG="--enable-zmq --with-gui=qt5 --enable-glibc-back-compat --enable-reduce-exports --enable-debug --enable-liquid CXXFLAGS=\"-g0 -O2\""
-        RUN_FUNCTIONAL_TESTS=false
         FILE_ENV="./ci/test/00_setup_env_mac.sh"
 
     - stage: test
