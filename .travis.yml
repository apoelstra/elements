--- conflicted
+++ resolved
@@ -166,11 +166,7 @@
 
 # x86_64 Linux (uses qt5 dev package instead of depends Qt to speed up build and avoid timeout), no unit tests
     - stage: test
-<<<<<<< HEAD
-      name: 'x86_64 Linux  [GOAL: install]  [bionic]  [previous releases, uses qt5 dev package and some depends packages]'
-=======
-      name: 'x86_64 Linux  [GOAL: install]  [bionic]  [C++17, previous releases, uses qt5 dev package and some depends packages] [unsigned char]'
->>>>>>> e5b93089
+      name: 'x86_64 Linux  [GOAL: install]  [bionic]  [C++17, previous releases, uses qt5 dev package and some depends packages]'
       env: >-
         HOST=x86_64-unknown-linux-gnu
         PACKAGES="python3-zmq qtbase5-dev qttools5-dev-tools protobuf-compiler libdbus-1-dev libharfbuzz-dev libprotobuf-dev"
@@ -223,16 +219,7 @@
 
 # x86_64 Linux w/ Bitcoin functional tests (Qt5 & system libs)
     - stage: test
-<<<<<<< HEAD
-      name: 'x86_64 Linux  [GOAL: install]  [bionic]  [no depends, only system libs, c++17]'
-      env: >-
-        FILE_ENV="./ci/test/00_setup_env_native_cxx17.sh"
-
-    - stage: test
       name: 'x86_64 Linux  [GOAL: install]  [bitcoin functional]'
-=======
-      name: 'x86_64 Linux  [GOAL: install]  [focal]  [no depends, only system libs, sanitizers: fuzzer,address,undefined]'
->>>>>>> e5b93089
       env: >-
         HOST=x86_64-unknown-linux-gnu
         PACKAGES="python3-zmq qtbase5-dev qttools5-dev-tools libssl1.0-dev libevent-dev bsdmainutils libboost-system-dev libboost-filesystem-dev libboost-chrono-dev libboost-test-dev libboost-thread-dev libdb5.3++-dev libminiupnpc-dev libzmq3-dev libprotobuf-dev protobuf-compiler libqrencode-dev"
