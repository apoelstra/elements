--- conflicted
+++ resolved
@@ -211,19 +211,14 @@
         BITCOIN_CONFIG="--enable-zmq --with-incompatible-bdb --enable-glibc-back-compat --enable-reduce-exports --with-gui=qt5 CPPFLAGS=-DDEBUG_LOCKORDER"
 
     - stage: test
-<<<<<<< HEAD
-# x86_64 Linux w/ single fedpeg test that uses upstream bitcoind as mainchain
-    - stage: test
-      name: 'x86_64 Linux  [GOAL: install]  [bitcoind fedpeg test]'
-=======
       name: 'x86_64 Linux [GOAL: install]  [bionic]  [multiprocess]'
       if: type != pull_request OR commit_message =~ /depends:|multiprocess:/ # Skip on non-depends, non-multiprocess PRs
       env: >-
         FILE_ENV="./ci/test/00_setup_env_native_multiprocess.sh"
 
-    - stage: test
-      name: 'x86_64 Linux  [GOAL: install]  [bionic]  [no wallet]'
->>>>>>> 97b21b30
+# x86_64 Linux w/ single fedpeg test that uses upstream bitcoind as mainchain
+    - stage: test
+      name: 'x86_64 Linux  [GOAL: install]  [bitcoind fedpeg test]'
       env: >-
         HOST=x86_64-unknown-linux-gnu
         PACKAGES="python3-zmq qtbase5-dev qttools5-dev-tools libssl1.0-dev libevent-dev bsdmainutils libboost-system-dev libboost-filesystem-dev libboost-chrono-dev libboost-test-dev libboost-thread-dev libdb5.3++-dev libminiupnpc-dev libzmq3-dev libprotobuf-dev protobuf-compiler libqrencode-dev"
