--- conflicted
+++ resolved
@@ -202,11 +202,7 @@
 
 # x86_64 Linux w/ Bitcoin functional tests (Qt5 & system libs)
     - stage: test
-<<<<<<< HEAD
       name: 'x86_64 Linux  [GOAL: install]  [bitcoin functional]'
-=======
-      name: 'x86_64 Linux  [GOAL: install]  [focal]  [no depends, only system libs, sanitizers: fuzzer,address,undefined]'
->>>>>>> b97e3a73
       env: >-
         HOST=x86_64-unknown-linux-gnu
         PACKAGES="python3-zmq qtbase5-dev qttools5-dev-tools libssl1.0-dev libevent-dev bsdmainutils libboost-system-dev libboost-filesystem-dev libboost-chrono-dev libboost-test-dev libboost-thread-dev libdb5.3++-dev libminiupnpc-dev libzmq3-dev libprotobuf-dev protobuf-compiler libqrencode-dev"
