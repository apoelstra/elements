--- conflicted
+++ resolved
@@ -128,25 +128,17 @@
 # x86_64 Linux (uses qt5 dev package instead of depends Qt to speed up build and avoid timeout), no functional tests
     - stage: test
       env: >-
-<<<<<<< HEAD
         HOST=x86_64-unknown-linux-gnu
         PACKAGES="python3-zmq qtbase5-dev qttools5-dev-tools protobuf-compiler libdbus-1-dev libharfbuzz-dev libprotobuf-dev"
         DEP_OPTS="NO_QT=1 NO_UPNP=1 DEBUG=1 ALLOW_HOST_PACKAGES=1"
         GOAL="install"
         BITCOIN_CONFIG="--enable-zmq --with-gui=qt5 --enable-glibc-back-compat --enable-reduce-exports --enable-debug CXXFLAGS=\"-g0 -O2\""
         RUN_FUNCTIONAL_TESTS=false
+
 # x86_64 Linux (uses qt5 dev package instead of depends Qt to speed up build and avoid timeout), no unit tests
-||||||| 8021392b82
-        FILE_ENV="./ci/test/00_setup_env_amd64_qt5.sh"
-
-=======
-        FILE_ENV="./ci/test/00_setup_env_native_qt5.sh"
-
->>>>>>> 9e0aabe50c
     - stage: test
       name: 'x86_64 Linux  [GOAL: install]  [bionic]  [uses qt5 dev package instead of depends Qt to speed up build and avoid timeout]'
       env: >-
-<<<<<<< HEAD
         HOST=x86_64-unknown-linux-gnu
         PACKAGES="python3-zmq qtbase5-dev qttools5-dev-tools protobuf-compiler libdbus-1-dev libharfbuzz-dev libprotobuf-dev"
         DEP_OPTS="NO_QT=1 NO_UPNP=1 DEBUG=1 ALLOW_HOST_PACKAGES=1"
@@ -154,17 +146,10 @@
         BITCOIN_CONFIG="--enable-zmq --with-gui=qt5 --enable-glibc-back-compat --enable-reduce-exports --enable-debug CXXFLAGS=\"-g0 -O2\""
         RUN_UNIT_TESTS=false
 # x86_64 Linux (xenial, no depends, only system libs)
-||||||| 8021392b82
-        FILE_ENV="./ci/test/00_setup_env_amd64_trusty.sh"
-
-=======
-        FILE_ENV="./ci/test/00_setup_env_native_trusty.sh"
-
->>>>>>> 9e0aabe50c
+
     - stage: test
       name: 'x86_64 Linux  [GOAL: install]  [xenial]  [no depends, only system libs, sanitizers: thread (TSan), no wallet]'
       env: >-
-<<<<<<< HEAD
         HOST=x86_64-unknown-linux-gnu
         DOCKER_NAME_TAG=ubuntu:16.04
         PACKAGES="clang llvm python3-zmq qtbase5-dev qttools5-dev-tools libssl-dev libevent-dev bsdmainutils libboost-system-dev libboost-filesystem-dev libboost-chrono-dev libboost-test-dev libboost-thread-dev libdb5.3++-dev libminiupnpc-dev libzmq3-dev libprotobuf-dev protobuf-compiler libqrencode-dev"
@@ -172,18 +157,10 @@
         RUN_FUNCTIONAL_TESTS=false
         GOAL="install"
         BITCOIN_CONFIG="--enable-zmq --disable-wallet --with-gui=qt5 CPPFLAGS=-DDEBUG_LOCKORDER --with-sanitizers=thread --disable-hardening --disable-asm CC=clang CXX=clang++"
-||||||| 8021392b82
-        FILE_ENV="./ci/test/00_setup_env_amd64_tsan.sh"
-        TEST_RUNNER_EXTRA="--exclude feature_block"  # Not enough memory on travis machines
-=======
-        FILE_ENV="./ci/test/00_setup_env_native_tsan.sh"
-        TEST_RUNNER_EXTRA="--exclude feature_block"  # Not enough memory on travis machines
->>>>>>> 9e0aabe50c
 
     - stage: test
       name: 'x86_64 Linux  [GOAL: install]  [bionic]  [no depends, only system libs, sanitizers: address/leak (ASan + LSan) + undefined (UBSan) + integer]'
       env: >-
-<<<<<<< HEAD
         HOST=x86_64-unknown-linux-gnu
         PACKAGES="clang llvm python3-zmq qtbase5-dev qttools5-dev-tools libssl1.0-dev libevent-dev bsdmainutils libboost-system-dev libboost-filesystem-dev libboost-chrono-dev libboost-test-dev libboost-thread-dev libdb5.3++-dev libminiupnpc-dev libzmq3-dev libprotobuf-dev protobuf-compiler libqrencode-dev"
         NO_DEPENDS=1
@@ -199,16 +176,10 @@
         DEP_OPTS="NO_WALLET=1 NO_QT=1"
         GOAL="install"
         BITCOIN_CONFIG="--enable-glibc-back-compat --enable-reduce-exports"
-||||||| 8021392b82
-        FILE_ENV="./ci/test/00_setup_env_amd64_asan.sh"
-=======
-        FILE_ENV="./ci/test/00_setup_env_native_asan.sh"
->>>>>>> 9e0aabe50c
 
     - stage: test
       name: 'macOS 10.10  [GOAL: deploy] [no functional tests]'
       env: >-
-<<<<<<< HEAD
         HOST=x86_64-apple-darwin14
         PACKAGES="cmake imagemagick libcap-dev librsvg2-bin libz-dev libbz2-dev libtiff-tools python-dev python3-setuptools-git"
         OSX_SDK=10.11
@@ -216,17 +187,11 @@
         RUN_FUNCTIONAL_TESTS=false
         GOAL="deploy"
         BITCOIN_CONFIG="--enable-gui --enable-reduce-exports --enable-werror"
-||||||| 8021392b82
-        FILE_ENV="./ci/test/00_setup_env_amd64_fuzz.sh"
-=======
-        FILE_ENV="./ci/test/00_setup_env_native_fuzz.sh"
->>>>>>> 9e0aabe50c
 
 # x86_64 Linux w/ Bitcoin functional tests (Qt5 & system libs)
     - stage: test
       name: 'x86_64 Linux  [GOAL: install]  [bitcoin functional]'
       env: >-
-<<<<<<< HEAD
         HOST=x86_64-unknown-linux-gnu
         PACKAGES="python3-zmq qtbase5-dev qttools5-dev-tools libssl1.0-dev libevent-dev bsdmainutils libboost-system-dev libboost-filesystem-dev libboost-chrono-dev libboost-test-dev libboost-thread-dev libdb5.3++-dev libminiupnpc-dev libzmq3-dev libprotobuf-dev protobuf-compiler libqrencode-dev"
         NO_DEPENDS=1
@@ -235,11 +200,6 @@
         RUN_FUNCTIONAL_TESTS=false
         GOAL="install"
         BITCOIN_CONFIG="--enable-zmq --with-incompatible-bdb --enable-glibc-back-compat --enable-reduce-exports --with-gui=qt5 CPPFLAGS=-DDEBUG_LOCKORDER"
-||||||| 8021392b82
-        FILE_ENV="./ci/test/00_setup_env_amd64_nowallet.sh"
-=======
-        FILE_ENV="./ci/test/00_setup_env_native_nowallet.sh"
->>>>>>> 9e0aabe50c
 
 # x86_64 Linux w/ single fedpeg test that uses upstream bitcoind as mainchain
     - stage: test
@@ -254,6 +214,7 @@
         RUN_FEDPEG_BITCOIND_TEST=true
         GOAL="install"
         BITCOIN_CONFIG="--enable-zmq --with-incompatible-bdb --enable-glibc-back-compat --enable-reduce-exports --with-gui=no --disable-tests --disable-bench CPPFLAGS=-DDEBUG_LOCKORDER"
+
 # x86_64 Linux (uses qt5 dev package instead of depends Qt to speed up build and avoid timeout), no functional tests, LIQUID BUILD
     - stage: test
       name: 'x86_64 Linux  [GOAL: install]  [liquid build]'
@@ -264,7 +225,6 @@
         GOAL="install"
         BITCOIN_CONFIG="--enable-zmq --with-gui=qt5 --enable-glibc-back-compat --enable-reduce-exports --enable-debug --enable-liquid CXXFLAGS=\"-g0 -O2\""
         RUN_FUNCTIONAL_TESTS=false
-
         FILE_ENV="./ci/test/00_setup_env_mac.sh"
 
     - stage: test
