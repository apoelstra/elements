# The test build matrix (stage: test) is constructed to test a wide range of
# configurations, rather than a single pass/fail. This helps to catch build
# failures and logic errors that present on platforms other than the ones the
# author has tested.
#
# Some builders use the dependency-generator in `./depends`, rather than using
# apt-get to install build dependencies. This guarantees that the tester is
# using the same versions as Gitian, so the build results are nearly identical
# to what would be found in a final release.
#
# In order to avoid rebuilding all dependencies for each build, the binaries
# are cached and re-used when possible. Changes in the dependency-generator
# will trigger cache-invalidation and rebuilds as necessary.
#
# These caches can be manually removed if necessary. This is one of the very
# few manual operations that is possible with Travis, and it can be done by a
# Bitcoin Core GitHub member via the Travis web interface [0].
#
# Travis CI uploads the cache after the script phase of the build [1].
# However, the build is terminated without saving the chache if it takes over
# 50 minutes [2]. Thus, if we spent too much time in early build stages, fail
# with an error and save the cache.
#
# [0] https://travis-ci.org/bitcoin/bitcoin/caches
# [1] https://docs.travis-ci.com/user/caching/#build-phases
# [2] https://docs.travis-ci.com/user/customizing-the-build#build-timeouts

version: ~> 1.0

dist: xenial
os: linux
language: minimal
arch: amd64
cache:
  ccache: true
  directories:
    - $TRAVIS_BUILD_DIR/depends/built
    - $TRAVIS_BUILD_DIR/depends/sdk-sources
    - $TRAVIS_BUILD_DIR/ci/scratch/.ccache
    - $TRAVIS_BUILD_DIR/releases/$HOST
before_cache:
  - if [ "${TRAVIS_OS_NAME}" = "osx" ]; then brew cleanup; fi
stages:
  - lint
  - test
env:
  global:
    - MAKEJOBS=-j3
    - RUN_UNIT_TESTS=true
    - RUN_FUNCTIONAL_TESTS=true
    - RUN_FUZZ_TESTS=false
    - DOCKER_NAME_TAG=ubuntu:18.04
    - BOOST_TEST_RANDOM=1$TRAVIS_BUILD_ID
    - CCACHE_SIZE=100M
    - CCACHE_TEMPDIR=/tmp/.ccache-temp
    - CCACHE_COMPRESS=1
    - CCACHE_DIR=$HOME/.ccache
    - BASE_OUTDIR=$TRAVIS_BUILD_DIR/out
    - SDK_URL=https://bitcoincore.org/depends-sources/sdks
    - COMMON_PACKAGES="icnsutils librsvg2-bin imagemagick"
    - WINEDEBUG=fixme-all
    - DOCKER_PACKAGES="build-essential libtool autotools-dev automake pkg-config bsdmainutils curl git ca-certificates ccache"
    - CACHE_ERR_MSG="Error! Initial build successful, but not enough time remains to run later build stages and tests. See https://docs.travis-ci.com/user/customizing-the-build#build-timeouts . Please manually re-run this job by using the travis restart button. The next run should not time out because the build cache has been saved."
before_install:
  - set -o errexit; source .travis/test_03_before_install.sh
install:
  - set -o errexit; source .travis/test_04_install.sh
before_script:
<<<<<<< HEAD
  - set -o errexit; source .travis/test_05_before_script.sh
script:
  - export CONTINUE=1
  - if [ $SECONDS -gt 1200 ]; then export CONTINUE=0; fi  # Likely the depends build took very long
  - if [ $CONTINUE = "1" ]; then set -o errexit; source .travis/test_06_script_a.sh; else set +o errexit; echo "$CACHE_ERR_MSG"; false; fi
  - if [ $SECONDS -gt 1800 ]; then export CONTINUE=0; fi  # Likely the build took very long
  - if [ $CONTINUE = "1" ]; then set -o errexit; source .travis/test_06_script_b.sh; else set +o errexit; echo "$CACHE_ERR_MSG"; false; fi
=======
  # Temporary workaround for https://github.com/bitcoin/bitcoin/issues/16368
  - for i in {1..4}; do echo "$(sleep 500)" ; done &
  - set -o errexit; source ./ci/test/05_before_script.sh &> "/dev/null"
script:
  - export CONTINUE=1
  - if [ $SECONDS -gt 1200 ]; then export CONTINUE=0; fi  # Likely the depends build took very long
  - if [ $TRAVIS_REPO_SLUG = "bitcoin/bitcoin" ]; then export CONTINUE=1; fi  # continue on repos with extended build time (90 minutes)
  - if [ $CONTINUE = "1" ]; then set -o errexit; source ./ci/test/06_script_a.sh; else set +o errexit; echo "$CACHE_ERR_MSG"; false; fi
  - if [ $SECONDS -gt 2000 ]; then export CONTINUE=0; fi  # Likely the build took very long; The tests take about 1000s, so we should abort if we have less than 50*60-1000=2000s left
  - if [ $TRAVIS_REPO_SLUG = "bitcoin/bitcoin" ]; then export CONTINUE=1; fi  # continue on repos with extended build time (90 minutes)
  - if [ $CONTINUE = "1" ]; then set -o errexit; source ./ci/test/06_script_b.sh; else set +o errexit; echo "$CACHE_ERR_MSG"; false; fi
>>>>>>> 1c86ed41
after_script:
  - echo $TRAVIS_COMMIT_RANGE
  - echo $TRAVIS_COMMIT_LOG
jobs:
  include:

    - stage: lint
      name: 'lint'
      env:
      cache: pip
      language: python
      python: '3.4' # Oldest supported version according to doc/dependencies.md
      install:
        - set -o errexit; source .travis/lint_04_install.sh
      before_script:
        - set -o errexit; source .travis/lint_05_before_script.sh
      script:
        - set -o errexit; source ./ci/lint/06_script.sh

    - stage: test
      name: 'ARM  [GOAL: install]  [buster]  [unit tests, functional tests]'
      arch: arm64  # Can disable QEMU_USER_CMD and run the tests natively without qemu
      env: >-
        HOST=arm-linux-gnueabihf
        PACKAGES="python3 g++-arm-linux-gnueabihf"
        RUN_UNIT_TESTS=false
        RUN_FUNCTIONAL_TESTS=false
        GOAL="install"
        # -Wno-psabi is to disable ABI warnings: "note: parameter passing for argument of type ... changed in GCC 7.1"
        # This could be removed once the ABI change warning does not show up by default
        BITCOIN_CONFIG="--enable-glibc-back-compat --enable-reduce-exports CXXFLAGS=-Wno-psabi"
        QEMU_USER_CMD=""

# s390 build was disabled temporarily because of disk space issues on the Travis VM
#
#    - stage: test
#      name: 'S390x  [GOAL: install]  [buster]  [unit tests, functional tests]'
#      arch: s390x  # Can disable QEMU_USER_CMD and run the tests natively without qemu
#      env: >-
#        FILE_ENV="./ci/test/00_setup_env_s390x.sh"
#        QEMU_USER_CMD=""

    - stage: test
      name: 'Win64  [GOAL: deploy]  [unit tests, no gui, no functional tests]'
      env: >-
        HOST=x86_64-w64-mingw32
        PACKAGES="python3 nsis g++-mingw-w64-x86-64 wine-binfmt wine64"
        RUN_FUNCTIONAL_TESTS=false
        GOAL="deploy"
        BITCOIN_CONFIG="--enable-reduce-exports --disable-gui-tests"

    - stage: test
      name: '32-bit + dash  [GOAL: install]  [CentOS 7]  [gui]'
      env: >-
        HOST=i686-pc-linux-gnu
        PACKAGES="g++-multilib python3-zmq"
        GOAL="install"
        BITCOIN_CONFIG="--enable-zmq --with-gui=qt5 --disable-bip70 --enable-glibc-back-compat --enable-reduce-exports LDFLAGS=-static-libstdc++"
        CONFIG_SHELL="/bin/dash"
        RUN_UNIT_TESTS=false # secp-zkp times out Travis, get 32-bit build in upstream?
# x86_64 Linux (uses qt5 dev package instead of depends Qt to speed up build and avoid timeout), no functional tests
    - stage: test
      env: >-
        HOST=x86_64-unknown-linux-gnu
        PACKAGES="python3-zmq qtbase5-dev qttools5-dev-tools protobuf-compiler libdbus-1-dev libharfbuzz-dev libprotobuf-dev"
        DEP_OPTS="NO_QT=1 NO_UPNP=1 DEBUG=1 ALLOW_HOST_PACKAGES=1"
        GOAL="install"
        BITCOIN_CONFIG="--enable-zmq --with-gui=qt5 --enable-glibc-back-compat --enable-reduce-exports --enable-debug CXXFLAGS=\"-g0 -O2\""
        RUN_FUNCTIONAL_TESTS=false

# x86_64 Linux (uses qt5 dev package instead of depends Qt to speed up build and avoid timeout), no unit tests
    - stage: test
      name: 'x86_64 Linux  [GOAL: install]  [bionic]  [C++17, previous releases, uses qt5 dev package and some depends packages]'
      env: >-
        HOST=x86_64-unknown-linux-gnu
        PACKAGES="python3-zmq qtbase5-dev qttools5-dev-tools protobuf-compiler libdbus-1-dev libharfbuzz-dev libprotobuf-dev"
        DEP_OPTS="NO_QT=1 NO_UPNP=1 DEBUG=1 ALLOW_HOST_PACKAGES=1"
        GOAL="install"
        BITCOIN_CONFIG="--enable-zmq --with-gui=qt5 --enable-glibc-back-compat --enable-reduce-exports --enable-debug CXXFLAGS=\"-g0 -O2\""
        RUN_UNIT_TESTS=false

# x86_64 Linux (xenial, no depends, only system libs)
    - stage: test
      name: 'x86_64 Linux  [GOAL: install]  [focal]  [depends, sanitizers: thread (TSan), no gui]'
      # Not enough memory on travis machines, so feature_block is excluded for now
      env: >-
        HOST=x86_64-unknown-linux-gnu
        DOCKER_NAME_TAG=ubuntu:16.04
        PACKAGES="clang llvm python3-zmq qtbase5-dev qttools5-dev-tools libssl-dev libevent-dev bsdmainutils libboost-system-dev libboost-filesystem-dev libboost-chrono-dev libboost-test-dev libboost-thread-dev libdb5.3++-dev libminiupnpc-dev libzmq3-dev libprotobuf-dev protobuf-compiler libqrencode-dev"
        NO_DEPENDS=1
        RUN_FUNCTIONAL_TESTS=false
        GOAL="install"
        BITCOIN_CONFIG="--enable-zmq --disable-wallet --with-gui=qt5 CPPFLAGS=-DDEBUG_LOCKORDER --with-sanitizers=thread --disable-hardening --disable-asm CC=clang CXX=clang++"

    - stage: test
      name: 'x86_64 Linux  [GOAL: install]  [bionic]  [no depends, only system libs, sanitizers: address/leak (ASan + LSan) + undefined (UBSan) + integer]'
      env: >-
        HOST=x86_64-unknown-linux-gnu
        PACKAGES="clang llvm python3-zmq qtbase5-dev qttools5-dev-tools libssl1.0-dev libevent-dev bsdmainutils libboost-system-dev libboost-filesystem-dev libboost-chrono-dev libboost-test-dev libboost-thread-dev libdb5.3++-dev libminiupnpc-dev libzmq3-dev libprotobuf-dev protobuf-compiler libqrencode-dev"
        NO_DEPENDS=1
        RUN_FUNCTIONAL_TESTS=false
        GOAL="install"
        BITCOIN_CONFIG="--enable-zmq --with-incompatible-bdb --enable-glibc-back-compat --enable-reduce-exports --with-gui=qt5 CPPFLAGS=-DDEBUG_LOCKORDER --with-sanitizers=integer,undefined CC=clang CXX=clang++"
# x86_64 Linux, No wallet, no QT(build timing out with for some reason)
    - stage: test
      name: 'x86_64 Linux  [GOAL: install]  [bionic]  [no wallet]'
      env: >-
        HOST=x86_64-unknown-linux-gnu
        PACKAGES="python3"
        DEP_OPTS="NO_WALLET=1 NO_QT=1"
        GOAL="install"
        BITCOIN_CONFIG="--enable-glibc-back-compat --enable-reduce-exports"

    - stage: test
      name: 'macOS 10.12  [GOAL: deploy] [no functional tests]'
      env: >-
        HOST=x86_64-apple-darwin14
        PACKAGES="cmake imagemagick libcap-dev librsvg2-bin libz-dev libbz2-dev libtiff-tools python-dev python3-setuptools-git"
        OSX_SDK=10.11
        RUN_UNIT_TESTS=false
        RUN_FUNCTIONAL_TESTS=false
        GOAL="deploy"
        BITCOIN_CONFIG="--enable-gui --enable-reduce-exports --enable-werror"

# x86_64 Linux w/ Bitcoin functional tests (Qt5 & system libs)
    - stage: test
      name: 'x86_64 Linux  [GOAL: install]  [bitcoin functional]'
      env: >-
        HOST=x86_64-unknown-linux-gnu
        PACKAGES="python3-zmq qtbase5-dev qttools5-dev-tools libssl1.0-dev libevent-dev bsdmainutils libboost-system-dev libboost-filesystem-dev libboost-chrono-dev libboost-test-dev libboost-thread-dev libdb5.3++-dev libminiupnpc-dev libzmq3-dev libprotobuf-dev protobuf-compiler libqrencode-dev"
        NO_DEPENDS=1
        RUN_UNIT_TESTS=false
        RUN_BITCOIN_TESTS=true
        RUN_FUNCTIONAL_TESTS=false
        GOAL="install"
        BITCOIN_CONFIG="--enable-zmq --with-incompatible-bdb --enable-glibc-back-compat --enable-reduce-exports --with-gui=qt5 CPPFLAGS=-DDEBUG_LOCKORDER"

    - stage: test
      name: 'x86_64 Linux [GOAL: install]  [bionic]  [multiprocess]'
      if: type != pull_request OR commit_message =~ /depends:|multiprocess:/ # Skip on non-depends, non-multiprocess PRs
      env: >-
        FILE_ENV="./ci/test/00_setup_env_native_multiprocess.sh"

# x86_64 Linux w/ single fedpeg test that uses upstream bitcoind as mainchain
    - stage: test
      name: 'x86_64 Linux  [GOAL: install]  [bitcoind fedpeg test]'
      env: >-
        HOST=x86_64-unknown-linux-gnu
        PACKAGES="python3-zmq qtbase5-dev qttools5-dev-tools libssl1.0-dev libevent-dev bsdmainutils libboost-system-dev libboost-filesystem-dev libboost-chrono-dev libboost-test-dev libboost-thread-dev libdb5.3++-dev libminiupnpc-dev libzmq3-dev libprotobuf-dev protobuf-compiler libqrencode-dev"
        NO_DEPENDS=1
        RUN_UNIT_TESTS=false
        RUN_BITCOIN_TESTS=false
        RUN_FUNCTIONAL_TESTS=false
        RUN_FEDPEG_BITCOIND_TEST=true
        GOAL="install"
        BITCOIN_CONFIG="--enable-zmq --with-incompatible-bdb --enable-glibc-back-compat --enable-reduce-exports --with-gui=no --disable-tests --disable-bench CPPFLAGS=-DDEBUG_LOCKORDER"

# x86_64 Linux (uses qt5 dev package instead of depends Qt to speed up build and avoid timeout), no functional tests, LIQUID BUILD
    - stage: test
      name: 'x86_64 Linux  [GOAL: install]  [liquid build]'
      env: >-
        HOST=x86_64-unknown-linux-gnu
        PACKAGES="python3-zmq qtbase5-dev qttools5-dev-tools protobuf-compiler libdbus-1-dev libharfbuzz-dev libprotobuf-dev"
        DEP_OPTS="NO_QT=1 NO_UPNP=1 DEBUG=1 ALLOW_HOST_PACKAGES=1"
        GOAL="install"
        BITCOIN_CONFIG="--enable-zmq --with-gui=qt5 --enable-glibc-back-compat --enable-reduce-exports --enable-debug --enable-liquid CXXFLAGS=\"-g0 -O2\""
        RUN_FUNCTIONAL_TESTS=false
        FILE_ENV="./ci/test/00_setup_env_mac.sh"

    - stage: test
      name: 'macOS 10.14 native [GOAL: install] [GUI] [no depends]'
      os: osx
      # Use the most recent version:
      # Xcode 11.3.1, macOS 10.14, SDK 10.15
      # https://docs.travis-ci.com/user/reference/osx/#macos-version
      osx_image: xcode11.3
      cache:
        directories:
          - $TRAVIS_BUILD_DIR/ci/scratch/.ccache
          - $TRAVIS_BUILD_DIR/releases/$HOST
          - $HOME/Library/Caches/Homebrew
          - /usr/local/Homebrew
      addons:
        homebrew:
          packages:
          - libtool
          - berkeley-db4
          - boost
          - miniupnpc
          - qt
          - qrencode
          - python3
          - ccache
          - zeromq
      env: >-
        DANGER_RUN_CI_ON_HOST=true
        CI_USE_APT_INSTALL=no
        FILE_ENV="./ci/test/00_setup_env_mac_host.sh"<|MERGE_RESOLUTION|>--- conflicted
+++ resolved
@@ -62,31 +62,19 @@
     - DOCKER_PACKAGES="build-essential libtool autotools-dev automake pkg-config bsdmainutils curl git ca-certificates ccache"
     - CACHE_ERR_MSG="Error! Initial build successful, but not enough time remains to run later build stages and tests. See https://docs.travis-ci.com/user/customizing-the-build#build-timeouts . Please manually re-run this job by using the travis restart button. The next run should not time out because the build cache has been saved."
 before_install:
-  - set -o errexit; source .travis/test_03_before_install.sh
+  - set -o errexit; source ci/test_03_before_install.sh
 install:
-  - set -o errexit; source .travis/test_04_install.sh
+  - set -o errexit; source ci/test_04_install.sh
 before_script:
-<<<<<<< HEAD
-  - set -o errexit; source .travis/test_05_before_script.sh
-script:
-  - export CONTINUE=1
-  - if [ $SECONDS -gt 1200 ]; then export CONTINUE=0; fi  # Likely the depends build took very long
-  - if [ $CONTINUE = "1" ]; then set -o errexit; source .travis/test_06_script_a.sh; else set +o errexit; echo "$CACHE_ERR_MSG"; false; fi
-  - if [ $SECONDS -gt 1800 ]; then export CONTINUE=0; fi  # Likely the build took very long
-  - if [ $CONTINUE = "1" ]; then set -o errexit; source .travis/test_06_script_b.sh; else set +o errexit; echo "$CACHE_ERR_MSG"; false; fi
-=======
   # Temporary workaround for https://github.com/bitcoin/bitcoin/issues/16368
   - for i in {1..4}; do echo "$(sleep 500)" ; done &
   - set -o errexit; source ./ci/test/05_before_script.sh &> "/dev/null"
 script:
   - export CONTINUE=1
   - if [ $SECONDS -gt 1200 ]; then export CONTINUE=0; fi  # Likely the depends build took very long
-  - if [ $TRAVIS_REPO_SLUG = "bitcoin/bitcoin" ]; then export CONTINUE=1; fi  # continue on repos with extended build time (90 minutes)
-  - if [ $CONTINUE = "1" ]; then set -o errexit; source ./ci/test/06_script_a.sh; else set +o errexit; echo "$CACHE_ERR_MSG"; false; fi
-  - if [ $SECONDS -gt 2000 ]; then export CONTINUE=0; fi  # Likely the build took very long; The tests take about 1000s, so we should abort if we have less than 50*60-1000=2000s left
-  - if [ $TRAVIS_REPO_SLUG = "bitcoin/bitcoin" ]; then export CONTINUE=1; fi  # continue on repos with extended build time (90 minutes)
-  - if [ $CONTINUE = "1" ]; then set -o errexit; source ./ci/test/06_script_b.sh; else set +o errexit; echo "$CACHE_ERR_MSG"; false; fi
->>>>>>> 1c86ed41
+  - if [ $CONTINUE = "1" ]; then set -o errexit; source ci/test_06_script_a.sh; else set +o errexit; echo "$CACHE_ERR_MSG"; false; fi
+  - if [ $SECONDS -gt 1800 ]; then export CONTINUE=0; fi  # Likely the build took very long
+  - if [ $CONTINUE = "1" ]; then set -o errexit; source ci/test_06_script_b.sh; else set +o errexit; echo "$CACHE_ERR_MSG"; false; fi
 after_script:
   - echo $TRAVIS_COMMIT_RANGE
   - echo $TRAVIS_COMMIT_LOG
