--- conflicted
+++ resolved
@@ -31,11 +31,6 @@
 cache:
   ccache: true
   directories:
-<<<<<<< HEAD
-    - depends/built
-    - depends/sdk-sources
-    - $HOME/.ccache
-=======
     - $TRAVIS_BUILD_DIR/depends/built
     - $TRAVIS_BUILD_DIR/depends/sdk-sources
     - $TRAVIS_BUILD_DIR/ci/scratch/.ccache
@@ -46,7 +41,6 @@
   - if [ "${TRAVIS_OS_NAME}" = "osx" ]; then brew cleanup; fi
   # Cache only .git files under "/usr/local/Homebrew" so "brew update" does not take 5min every build
   # - if [ "${TRAVIS_OS_NAME}" = "osx" ]; then find /usr/local/Homebrew \! -regex ".+\.git.+" -delete; fi
->>>>>>> ec3ed5a4
 stages:
   - lint
   - test
@@ -242,14 +236,13 @@
     - stage: test
       name: 'x86_64 Linux  [GOAL: install]  [liquid build]'
       env: >-
-<<<<<<< HEAD
         HOST=x86_64-unknown-linux-gnu
         PACKAGES="python3-zmq qtbase5-dev qttools5-dev-tools protobuf-compiler libdbus-1-dev libharfbuzz-dev libprotobuf-dev"
         DEP_OPTS="NO_QT=1 NO_UPNP=1 DEBUG=1 ALLOW_HOST_PACKAGES=1"
         GOAL="install"
         BITCOIN_CONFIG="--enable-zmq --with-gui=qt5 --enable-glibc-back-compat --enable-reduce-exports --enable-debug --enable-liquid CXXFLAGS=\"-g0 -O2\""
         RUN_FUNCTIONAL_TESTS=false
-=======
+
         FILE_ENV="./ci/test/00_setup_env_mac.sh"
 
     - stage: test
@@ -260,5 +253,4 @@
       # https://docs.travis-ci.com/user/reference/osx/#macos-version
       osx_image: xcode11
       env: >-
-        FILE_ENV="./ci/test/00_setup_env_mac_functional.sh"
->>>>>>> ec3ed5a4
+        FILE_ENV="./ci/test/00_setup_env_mac_functional.sh"