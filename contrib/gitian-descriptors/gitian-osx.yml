---
name: "elements-osx-0.20"
enable_cache: true
distro: "ubuntu"
suites:
- "bionic"
architectures:
- "amd64"
packages:
- "ca-certificates"
- "curl"
- "g++"
- "git"
- "icnsutils"
- "pkg-config"
- "autoconf"
- "librsvg2-bin"
- "libtiff-tools"
- "libtool"
- "automake"
- "faketime"
- "bsdmainutils"
- "cmake"
- "imagemagick"
- "libcap-dev"
- "libz-dev"
- "libbz2-dev"
- "python3"
- "python3-dev"
- "python3-setuptools"
- "fonts-tuffy"
remotes:
- "url": "https://github.com/ElementsProject/elements.git"
  "dir": "elements"
files:
- "MacOSX10.14.sdk.tar.gz"
script: |
  set -e -o pipefail

  WRAP_DIR=$HOME/wrapped
  HOSTS="x86_64-apple-darwin16"
  CONFIGFLAGS="--enable-reduce-exports --disable-bench --disable-gui-tests GENISOIMAGE=$WRAP_DIR/genisoimage"
  FAKETIME_HOST_PROGS=""
  FAKETIME_PROGS="ar ranlib date dmg genisoimage"

  export QT_RCC_TEST=1
  export QT_RCC_SOURCE_DATE_OVERRIDE=1
  export TZ="UTC"
  export BUILD_DIR="$PWD"
  mkdir -p ${WRAP_DIR}
  if test -n "$GBUILD_CACHE_ENABLED"; then
    export SOURCES_PATH=${GBUILD_COMMON_CACHE}
    export BASE_CACHE=${GBUILD_PACKAGE_CACHE}
    mkdir -p ${BASE_CACHE} ${SOURCES_PATH}
  fi

  export ZERO_AR_DATE=1

  ls librsvg*.deb || wget http://mirrors.kernel.org/ubuntu/pool/main/libr/librsvg/librsvg2-2_2.40.13-3_amd64.deb
  dpkg -x librsvg*.deb new-rsvg
  export LD_LIBRARY_PATH="$(echo $PWD/new-rsvg/usr/lib/*/)"

  # Use $LIB in LD_PRELOAD to avoid hardcoding the dir (See `man ld.so`)
  function create_global_faketime_wrappers {
  for prog in ${FAKETIME_PROGS}; do
    echo '#!/usr/bin/env bash' > ${WRAP_DIR}/${prog}
    echo "REAL=\`which -a ${prog} | grep -v ${WRAP_DIR}/${prog} | head -1\`" >> ${WRAP_DIR}/${prog}
    echo "export LD_PRELOAD='/usr/\$LIB/faketime/libfaketime.so.1'" >> ${WRAP_DIR}/${prog}
    echo "export FAKETIME=\"$1\"" >> ${WRAP_DIR}/${prog}
    echo "\$REAL \$@" >> $WRAP_DIR/${prog}
    chmod +x ${WRAP_DIR}/${prog}
  done
  }

  function create_per-host_faketime_wrappers {
  for i in $HOSTS; do
    for prog in ${FAKETIME_HOST_PROGS}; do
        echo '#!/usr/bin/env bash' > ${WRAP_DIR}/${i}-${prog}
        echo "REAL=\`which -a ${i}-${prog} | grep -v ${WRAP_DIR}/${i}-${prog} | head -1\`" >> ${WRAP_DIR}/${i}-${prog}
        echo "export LD_PRELOAD='/usr/\$LIB/faketime/libfaketime.so.1'" >> ${WRAP_DIR}/${i}-${prog}
        echo "export FAKETIME=\"$1\"" >> ${WRAP_DIR}/${i}-${prog}
        echo "\$REAL \$@" >> $WRAP_DIR/${i}-${prog}
        chmod +x ${WRAP_DIR}/${i}-${prog}
    done
  done
  }

  # Faketime for depends so intermediate results are comparable
  export PATH_orig=${PATH}
  create_global_faketime_wrappers "2000-01-01 12:00:00"
  create_per-host_faketime_wrappers "2000-01-01 12:00:00"
  export PATH=${WRAP_DIR}:${PATH}

  cd elements
  BASEPREFIX="${PWD}/depends"

  mkdir -p ${BASEPREFIX}/SDKs
  tar -C ${BASEPREFIX}/SDKs -xf ${BUILD_DIR}/MacOSX10.14.sdk.tar.gz

  # Build dependencies for each host
  for i in $HOSTS; do
    make ${MAKEOPTS} -C ${BASEPREFIX} HOST="${i}"
  done

  # Faketime for binaries
  export PATH=${PATH_orig}
  create_global_faketime_wrappers "${REFERENCE_DATETIME}"
  create_per-host_faketime_wrappers "${REFERENCE_DATETIME}"
  export PATH=${WRAP_DIR}:${PATH}

  # Create the release tarball using (arbitrarily) the first host
  ./autogen.sh
  CONFIG_SITE=${BASEPREFIX}/$(echo "${HOSTS}" | awk '{print $1;}')/share/config.site ./configure --prefix=/
  make dist
  SOURCEDIST=$(echo elements-*.tar.gz)
  DISTNAME=`echo ${SOURCEDIST} | sed 's/.tar.*//'`

<<<<<<< HEAD
  # Correct tar file order
  mkdir -p temp
  pushd temp
  tar -xf ../$SOURCEDIST
  find elements-* | sort | tar --mtime="$REFERENCE_DATETIME" --no-recursion --mode='u+rw,go+r-w,a+X' --owner=0 --group=0 -c -T - | gzip -9n > ../$SOURCEDIST
  popd

=======
>>>>>>> baa72cd9
  # Workaround for tarball not building with the bare tag version (prep)
  make -C src obj/build.h

  ORIGPATH="$PATH"
  # Extract the release tarball into a dir for each host and build
  for i in ${HOSTS}; do
    export PATH=${BASEPREFIX}/${i}/native/bin:${ORIGPATH}
    mkdir -p distsrc-${i}
    cd distsrc-${i}
    INSTALLPATH="${PWD}/installed/${DISTNAME}"
    mkdir -p ${INSTALLPATH}
    tar --strip-components=1 -xf ../$SOURCEDIST

    # Workaround for tarball not building with the bare tag version
    echo '#!/bin/true' >share/genbuild.sh
    mkdir src/obj
    cp ../src/obj/build.h src/obj/

    CONFIG_SITE=${BASEPREFIX}/${i}/share/config.site ./configure --prefix=/ --disable-ccache --disable-maintainer-mode --disable-dependency-tracking ${CONFIGFLAGS}
    make ${MAKEOPTS}
    make ${MAKEOPTS} -C src check-security
    make ${MAKEOPTS} -C src check-symbols
    make install-strip DESTDIR=${INSTALLPATH}

    make osx_volname
    make deploydir
    OSX_VOLNAME="$(cat osx_volname)"
    mkdir -p unsigned-app-${i}
    cp osx_volname unsigned-app-${i}/
    cp contrib/macdeploy/detached-sig-apply.sh unsigned-app-${i}
    cp contrib/macdeploy/detached-sig-create.sh unsigned-app-${i}
    cp ${BASEPREFIX}/${i}/native/bin/dmg ${BASEPREFIX}/${i}/native/bin/genisoimage unsigned-app-${i}
    cp ${BASEPREFIX}/${i}/native/bin/${i}-codesign_allocate unsigned-app-${i}/codesign_allocate
    cp ${BASEPREFIX}/${i}/native/bin/${i}-pagestuff unsigned-app-${i}/pagestuff
    mv dist unsigned-app-${i}
    pushd unsigned-app-${i}
    find . | sort | tar --mtime="$REFERENCE_DATETIME" --no-recursion --mode='u+rw,go+r-w,a+X' --owner=0 --group=0 -c -T - | gzip -9n > ${OUTDIR}/${DISTNAME}-osx-unsigned.tar.gz
    popd

    make deploy
    ${WRAP_DIR}/dmg dmg "${OSX_VOLNAME}.dmg" ${OUTDIR}/${DISTNAME}-osx-unsigned.dmg

    cd installed

    find ${DISTNAME} | sort | tar --mtime="$REFERENCE_DATETIME" --no-recursion --mode='u+rw,go+r-w,a+X' --owner=0 --group=0 -c -T - | gzip -9n > ${OUTDIR}/${DISTNAME}-${i}.tar.gz
    cd ../../
  done

  mkdir -p ${OUTDIR}/src
  git archive --output=${OUTDIR}/src/${DISTNAME}.tar.gz HEAD

  mv ${OUTDIR}/${DISTNAME}-x86_64-*.tar.gz ${OUTDIR}/${DISTNAME}-osx64.tar.gz<|MERGE_RESOLUTION|>--- conflicted
+++ resolved
@@ -115,16 +115,6 @@
   SOURCEDIST=$(echo elements-*.tar.gz)
   DISTNAME=`echo ${SOURCEDIST} | sed 's/.tar.*//'`
 
-<<<<<<< HEAD
-  # Correct tar file order
-  mkdir -p temp
-  pushd temp
-  tar -xf ../$SOURCEDIST
-  find elements-* | sort | tar --mtime="$REFERENCE_DATETIME" --no-recursion --mode='u+rw,go+r-w,a+X' --owner=0 --group=0 -c -T - | gzip -9n > ../$SOURCEDIST
-  popd
-
-=======
->>>>>>> baa72cd9
   # Workaround for tarball not building with the bare tag version (prep)
   make -C src obj/build.h
 
