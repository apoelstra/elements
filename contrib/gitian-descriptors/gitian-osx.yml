--- conflicted
+++ resolved
@@ -91,13 +91,8 @@
   create_per-host_faketime_wrappers "2000-01-01 12:00:00"
   export PATH=${WRAP_DIR}:${PATH}
 
-<<<<<<< HEAD
   cd elements
-  BASEPREFIX=`pwd`/depends
-=======
-  cd bitcoin
   BASEPREFIX="${PWD}/depends"
->>>>>>> 1f59885d
 
   mkdir -p ${BASEPREFIX}/SDKs
   tar -C ${BASEPREFIX}/SDKs -xf ${BUILD_DIR}/MacOSX10.11.sdk.tar.gz
@@ -117,13 +112,8 @@
   ./autogen.sh
   CONFIG_SITE=${BASEPREFIX}/$(echo "${HOSTS}" | awk '{print $1;}')/share/config.site ./configure --prefix=/
   make dist
-<<<<<<< HEAD
-  SOURCEDIST=`echo elements-*.tar.gz`
+  SOURCEDIST=$(echo elements-*.tar.gz)
   DISTNAME=`echo ${SOURCEDIST} | sed 's/.tar.*//'`
-=======
-  SOURCEDIST=$(echo bitcoin-*.tar.gz)
-  DISTNAME=${SOURCEDIST/%.tar.gz}
->>>>>>> 1f59885d
 
   # Correct tar file order
   mkdir -p temp
