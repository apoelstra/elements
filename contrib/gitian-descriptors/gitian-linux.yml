---
name: "elements-linux-0.21"
enable_cache: true
distro: "ubuntu"
suites:
- "bionic"
architectures:
- "amd64"
packages:
<<<<<<< HEAD
- "curl"
- "g++-aarch64-linux-gnu"
- "g++-8-aarch64-linux-gnu"
- "gcc-8-aarch64-linux-gnu"
- "binutils-aarch64-linux-gnu"
- "g++-arm-linux-gnueabihf"
- "g++-8-arm-linux-gnueabihf"
- "gcc-8-arm-linux-gnueabihf"
- "binutils-arm-linux-gnueabihf"
- "g++-riscv64-linux-gnu"
- "g++-8-riscv64-linux-gnu"
- "gcc-8-riscv64-linux-gnu"
- "binutils-riscv64-linux-gnu"
- "g++-8-multilib"
- "gcc-8-multilib"
- "binutils-gold"
- "git"
- "icnsutils"
- "imagemagick"
- "librsvg2-bin"
- "pkg-config"
=======
# Common dependencies.
>>>>>>> f306384f
- "autoconf"
- "automake"
- "binutils"
- "bsdmainutils"
- "ca-certificates"
- "curl"
- "faketime"
- "git"
- "libtool"
- "patch"
- "pkg-config"
- "python3"
# Cross compilation HOSTS:
#  - arm-linux-gnueabihf
- "binutils-arm-linux-gnueabihf"
- "g++-8-arm-linux-gnueabihf"
#  - aarch64-linux-gnu
- "binutils-aarch64-linux-gnu"
- "g++-8-aarch64-linux-gnu"
#  - riscv64-linux-gnu
- "binutils-riscv64-linux-gnu"
- "g++-8-riscv64-linux-gnu"
remotes:
- "url": "https://github.com/ElementsProject/elements.git"
  "dir": "elements"
files: []
script: |
  set -e -o pipefail

  WRAP_DIR=$HOME/wrapped
  HOSTS="x86_64-linux-gnu arm-linux-gnueabihf aarch64-linux-gnu riscv64-linux-gnu"
  CONFIGFLAGS="--enable-glibc-back-compat --enable-reduce-exports --disable-bench --disable-gui-tests"
  FAKETIME_HOST_PROGS="gcc g++"
  FAKETIME_PROGS="date ar ranlib nm"
  HOST_CFLAGS="-O2 -g"
  HOST_CXXFLAGS="-O2 -g"
  HOST_LDFLAGS_BASE="-static-libstdc++ -Wl,-O2"

  export QT_RCC_TEST=1
  export QT_RCC_SOURCE_DATE_OVERRIDE=1
  export TZ="UTC"
  export BUILD_DIR="$PWD"
  mkdir -p ${WRAP_DIR}
  if test -n "$GBUILD_CACHE_ENABLED"; then
    export SOURCES_PATH=${GBUILD_COMMON_CACHE}
    export BASE_CACHE=${GBUILD_PACKAGE_CACHE}
    mkdir -p ${BASE_CACHE} ${SOURCES_PATH}
  fi

  ls librsvg*.deb || wget http://mirrors.kernel.org/ubuntu/pool/main/libr/librsvg/librsvg2-2_2.40.13-3_amd64.deb
  dpkg -x librsvg*.deb new-rsvg
  export LD_LIBRARY_PATH="$(echo $PWD/new-rsvg/usr/lib/*/)"

  # Use $LIB in LD_PRELOAD to avoid hardcoding the dir (See `man ld.so`)
  function create_global_faketime_wrappers {
  for prog in ${FAKETIME_PROGS}; do
    echo '#!/usr/bin/env bash' > ${WRAP_DIR}/${prog}
    echo "REAL=\`which -a ${prog} | grep -v ${WRAP_DIR}/${prog} | head -1\`" >> ${WRAP_DIR}/${prog}
    echo "export LD_PRELOAD='/usr/\$LIB/faketime/libfaketime.so.1'" >> ${WRAP_DIR}/${prog}
    echo "export FAKETIME=\"$1\"" >> ${WRAP_DIR}/${prog}
    echo "\$REAL \$@" >> $WRAP_DIR/${prog}
    chmod +x ${WRAP_DIR}/${prog}
  done
  }

  function create_per-host_faketime_wrappers {
  for i in $HOSTS; do
    for prog in ${FAKETIME_HOST_PROGS}; do
        if which ${i}-${prog}-8
        then
            echo '#!/usr/bin/env bash' > ${WRAP_DIR}/${i}-${prog}
            echo "REAL=\`which -a ${i}-${prog}-8 | grep -v ${WRAP_DIR}/${i}-${prog} | head -1\`" >> ${WRAP_DIR}/${i}-${prog}
            echo "export LD_PRELOAD='/usr/\$LIB/faketime/libfaketime.so.1'" >> ${WRAP_DIR}/${i}-${prog}
            echo "export FAKETIME=\"$1\"" >> ${WRAP_DIR}/${i}-${prog}
            echo "\$REAL \$@" >> $WRAP_DIR/${i}-${prog}
            chmod +x ${WRAP_DIR}/${i}-${prog}
        fi
    done
  done
  }

  # Faketime for depends so intermediate results are comparable
  export PATH_orig=${PATH}
  create_global_faketime_wrappers "2000-01-01 12:00:00"
  create_per-host_faketime_wrappers "2000-01-01 12:00:00"
  export PATH=${WRAP_DIR}:${PATH}

<<<<<<< HEAD
  EXTRA_INCLUDES_BASE=$WRAP_DIR/extra_includes
  mkdir -p $EXTRA_INCLUDES_BASE

  # x86 needs /usr/include/i386-linux-gnu/asm pointed to /usr/include/x86_64-linux-gnu/asm,
  # but we can't write there. Instead, create a link here and force it to be included in the
  # search paths by wrapping gcc/g++.

  mkdir -p $EXTRA_INCLUDES_BASE/i686-pc-linux-gnu
  rm -f $WRAP_DIR/extra_includes/i686-pc-linux-gnu/asm
  ln -s /usr/include/x86_64-linux-gnu/asm $EXTRA_INCLUDES_BASE/i686-pc-linux-gnu/asm

  for prog in gcc g++; do
  rm -f ${WRAP_DIR}/${prog}
  cat << EOF > ${WRAP_DIR}/${prog}
  #!/usr/bin/env bash
  REAL="$(which -a ${prog}-8 | grep -v ${WRAP_DIR}/${prog} | head -1)"
  for var in "\$@"
  do
    if [ "\$var" = "-m32" ]; then
      export C_INCLUDE_PATH="$EXTRA_INCLUDES_BASE/i686-pc-linux-gnu"
      export CPLUS_INCLUDE_PATH="$EXTRA_INCLUDES_BASE/i686-pc-linux-gnu"
      break
    fi
  done
  \$REAL \$@
  EOF
  chmod +x ${WRAP_DIR}/${prog}
  done

  cd elements
=======
  cd bitcoin
>>>>>>> f306384f
  BASEPREFIX="${PWD}/depends"
  # Build dependencies for each host
  for i in $HOSTS; do
    make ${MAKEOPTS} -C ${BASEPREFIX} HOST="${i}"
  done

  # Faketime for binaries
  export PATH=${PATH_orig}
  create_global_faketime_wrappers "${REFERENCE_DATETIME}"
  create_per-host_faketime_wrappers "${REFERENCE_DATETIME}"
  export PATH=${WRAP_DIR}:${PATH}

  # Define DISTNAME variable.
  # shellcheck source=contrib/gitian-descriptors/assign_DISTNAME
  source contrib/gitian-descriptors/assign_DISTNAME

  GIT_ARCHIVE="${OUTDIR}/src/${DISTNAME}.tar.gz"

  # Create the source tarball
  mkdir -p "$(dirname "$GIT_ARCHIVE")"
  git archive --output="$GIT_ARCHIVE" HEAD

  ORIGPATH="$PATH"
  # Extract the git archive into a dir for each host and build
  for i in ${HOSTS}; do
    export PATH=${BASEPREFIX}/${i}/native/bin:${ORIGPATH}
    if [ "${i}" = "riscv64-linux-gnu" ]; then
      # Workaround for https://bugs.launchpad.net/ubuntu/+source/gcc-8-cross-ports/+bug/1853740
      # TODO: remove this when no longer needed
      HOST_LDFLAGS="${HOST_LDFLAGS_BASE} -Wl,-z,noexecstack"
    else
      HOST_LDFLAGS="${HOST_LDFLAGS_BASE}"
    fi
    mkdir -p distsrc-${i}
    cd distsrc-${i}
    INSTALLPATH="${PWD}/installed/${DISTNAME}"
    mkdir -p ${INSTALLPATH}
    tar -xf $GIT_ARCHIVE

    ./autogen.sh
    CONFIG_SITE=${BASEPREFIX}/${i}/share/config.site ./configure --prefix=/ --disable-ccache --disable-maintainer-mode --disable-dependency-tracking ${CONFIGFLAGS} CFLAGS="${HOST_CFLAGS}" CXXFLAGS="${HOST_CXXFLAGS}" LDFLAGS="${HOST_LDFLAGS}"
    make ${MAKEOPTS}
    make ${MAKEOPTS} -C src check-security
    make ${MAKEOPTS} -C src check-symbols
    make install DESTDIR=${INSTALLPATH}
    cd installed
    find . -name "lib*.la" -delete
    find . -name "lib*.a" -delete
    rm -rf ${DISTNAME}/lib/pkgconfig

    find ${DISTNAME}/bin -type f -executable -print0 | xargs -0 -n1 -I{} ../contrib/devtools/split-debug.sh {} {} {}.dbg
    find ${DISTNAME}/lib -type f -print0 | xargs -0 -n1 -I{} ../contrib/devtools/split-debug.sh {} {} {}.dbg
    cp ../README.md ${DISTNAME}/
    find ${DISTNAME} -not -name "*.dbg" | sort | tar --mtime="$REFERENCE_DATETIME" --no-recursion --mode='u+rw,go+r-w,a+X' --owner=0 --group=0 -c -T - | gzip -9n > ${OUTDIR}/${DISTNAME}-${i}.tar.gz
    find ${DISTNAME} -name "*.dbg" | sort | tar --mtime="$REFERENCE_DATETIME" --no-recursion --mode='u+rw,go+r-w,a+X' --owner=0 --group=0 -c -T - | gzip -9n > ${OUTDIR}/${DISTNAME}-${i}-debug.tar.gz
    cd ../../
    rm -rf distsrc-${i}
  done<|MERGE_RESOLUTION|>--- conflicted
+++ resolved
@@ -7,31 +7,7 @@
 architectures:
 - "amd64"
 packages:
-<<<<<<< HEAD
-- "curl"
-- "g++-aarch64-linux-gnu"
-- "g++-8-aarch64-linux-gnu"
-- "gcc-8-aarch64-linux-gnu"
-- "binutils-aarch64-linux-gnu"
-- "g++-arm-linux-gnueabihf"
-- "g++-8-arm-linux-gnueabihf"
-- "gcc-8-arm-linux-gnueabihf"
-- "binutils-arm-linux-gnueabihf"
-- "g++-riscv64-linux-gnu"
-- "g++-8-riscv64-linux-gnu"
-- "gcc-8-riscv64-linux-gnu"
-- "binutils-riscv64-linux-gnu"
-- "g++-8-multilib"
-- "gcc-8-multilib"
-- "binutils-gold"
-- "git"
-- "icnsutils"
-- "imagemagick"
-- "librsvg2-bin"
-- "pkg-config"
-=======
 # Common dependencies.
->>>>>>> f306384f
 - "autoconf"
 - "automake"
 - "binutils"
@@ -54,6 +30,10 @@
 #  - riscv64-linux-gnu
 - "binutils-riscv64-linux-gnu"
 - "g++-8-riscv64-linux-gnu"
+# Elements
+- "icnsutils"
+- "imagemagick"
+- "librsvg2-bin"
 remotes:
 - "url": "https://github.com/ElementsProject/elements.git"
   "dir": "elements"
@@ -119,40 +99,7 @@
   create_per-host_faketime_wrappers "2000-01-01 12:00:00"
   export PATH=${WRAP_DIR}:${PATH}
 
-<<<<<<< HEAD
-  EXTRA_INCLUDES_BASE=$WRAP_DIR/extra_includes
-  mkdir -p $EXTRA_INCLUDES_BASE
-
-  # x86 needs /usr/include/i386-linux-gnu/asm pointed to /usr/include/x86_64-linux-gnu/asm,
-  # but we can't write there. Instead, create a link here and force it to be included in the
-  # search paths by wrapping gcc/g++.
-
-  mkdir -p $EXTRA_INCLUDES_BASE/i686-pc-linux-gnu
-  rm -f $WRAP_DIR/extra_includes/i686-pc-linux-gnu/asm
-  ln -s /usr/include/x86_64-linux-gnu/asm $EXTRA_INCLUDES_BASE/i686-pc-linux-gnu/asm
-
-  for prog in gcc g++; do
-  rm -f ${WRAP_DIR}/${prog}
-  cat << EOF > ${WRAP_DIR}/${prog}
-  #!/usr/bin/env bash
-  REAL="$(which -a ${prog}-8 | grep -v ${WRAP_DIR}/${prog} | head -1)"
-  for var in "\$@"
-  do
-    if [ "\$var" = "-m32" ]; then
-      export C_INCLUDE_PATH="$EXTRA_INCLUDES_BASE/i686-pc-linux-gnu"
-      export CPLUS_INCLUDE_PATH="$EXTRA_INCLUDES_BASE/i686-pc-linux-gnu"
-      break
-    fi
-  done
-  \$REAL \$@
-  EOF
-  chmod +x ${WRAP_DIR}/${prog}
-  done
-
   cd elements
-=======
-  cd bitcoin
->>>>>>> f306384f
   BASEPREFIX="${PWD}/depends"
   # Build dependencies for each host
   for i in $HOSTS; do
