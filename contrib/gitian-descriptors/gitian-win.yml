---
name: "elements-win-0.21"
enable_cache: true
distro: "ubuntu"
suites:
- "bionic"
architectures:
- "amd64"
packages:
- "curl"
- "g++"
- "git"
- "icnsutils"
- "imagemagick"
- "librsvg2-2"
- "librsvg2-bin"
- "pkg-config"
- "autoconf"
- "libtool"
- "automake"
- "faketime"
- "bsdmainutils"
- "mingw-w64"
- "g++-mingw-w64"
- "nsis"
- "zip"
- "ca-certificates"
- "python3"
remotes:
- "url": "https://github.com/ElementsProject/elements.git"
  "dir": "elements"
files: []
script: |
  set -e -o pipefail

  WRAP_DIR=$HOME/wrapped
  HOSTS="x86_64-w64-mingw32"
  CONFIGFLAGS="--enable-reduce-exports --disable-bench --disable-gui-tests"
  FAKETIME_HOST_PROGS="ar ranlib nm windres strip objcopy"
  FAKETIME_PROGS="date makensis zip"
  HOST_CFLAGS="-O2 -g -fno-ident"
  HOST_CXXFLAGS="-O2 -g -fno-ident"

  export QT_RCC_TEST=1
  export QT_RCC_SOURCE_DATE_OVERRIDE=1
  export TZ="UTC"
  export BUILD_DIR="$PWD"
  mkdir -p ${WRAP_DIR}
  if test -n "$GBUILD_CACHE_ENABLED"; then
    export SOURCES_PATH=${GBUILD_COMMON_CACHE}
    export BASE_CACHE=${GBUILD_PACKAGE_CACHE}
    mkdir -p ${BASE_CACHE} ${SOURCES_PATH}
  fi

<<<<<<< HEAD
  ls librsvg*.deb || wget http://mirrors.kernel.org/ubuntu/pool/main/libr/librsvg/librsvg2-2_2.40.13-3_amd64.deb
  dpkg -x librsvg*.deb new-rsvg
  export LD_LIBRARY_PATH="$(echo $PWD/new-rsvg/usr/lib/*/)"

  # Use $LIB in LD_PRELOAD to avoid hardcoding the dir (See `man ld.so`)
=======
>>>>>>> 4e023af5
  function create_global_faketime_wrappers {
  for prog in ${FAKETIME_PROGS}; do
    echo '#!/usr/bin/env bash' > ${WRAP_DIR}/${prog}
    echo "REAL=\`which -a ${prog} | grep -v ${WRAP_DIR}/${prog} | head -1\`" >> ${WRAP_DIR}/${prog}
    echo "export LD_PRELOAD='/usr/\$LIB/faketime/libfaketime.so.1'" >> ${WRAP_DIR}/${prog}
    echo "export FAKETIME=\"$1\"" >> ${WRAP_DIR}/${prog}
    echo "\$REAL \$@" >> $WRAP_DIR/${prog}
    chmod +x ${WRAP_DIR}/${prog}
  done
  }

  function create_per-host_faketime_wrappers {
  for i in $HOSTS; do
    for prog in ${FAKETIME_HOST_PROGS}; do
        echo '#!/usr/bin/env bash' > ${WRAP_DIR}/${i}-${prog}
        echo "REAL=\`which -a ${i}-${prog} | grep -v ${WRAP_DIR}/${i}-${prog} | head -1\`" >> ${WRAP_DIR}/${i}-${prog}
        echo "export LD_PRELOAD='/usr/\$LIB/faketime/libfaketime.so.1'" >> ${WRAP_DIR}/${i}-${prog}
        echo "export FAKETIME=\"$1\"" >> ${WRAP_DIR}/${i}-${prog}
        echo "\$REAL \$@" >> $WRAP_DIR/${i}-${prog}
        chmod +x ${WRAP_DIR}/${i}-${prog}
    done
  done
  }

  function create_per-host_compiler_wrapper {
  # -posix variant is required for c++11 threading.
  for i in $HOSTS; do
    for prog in gcc g++; do
        echo '#!/usr/bin/env bash' > ${WRAP_DIR}/${i}-${prog}
        echo "REAL=\`which -a ${i}-${prog}-posix | grep -v ${WRAP_DIR}/${i}-${prog} | head -1\`" >> ${WRAP_DIR}/${i}-${prog}
        echo "export LD_PRELOAD='/usr/\$LIB/faketime/libfaketime.so.1'" >> ${WRAP_DIR}/${i}-${prog}
        echo "export FAKETIME=\"$1\"" >> ${WRAP_DIR}/${i}-${prog}
        echo "\$REAL \$@" >> $WRAP_DIR/${i}-${prog}
        chmod +x ${WRAP_DIR}/${i}-${prog}
    done
  done
  }

  # Faketime for depends so intermediate results are comparable
  export PATH_orig=${PATH}
  create_global_faketime_wrappers "2000-01-01 12:00:00"
  create_per-host_faketime_wrappers "2000-01-01 12:00:00"
  create_per-host_compiler_wrapper "2000-01-01 12:00:00"
  export PATH=${WRAP_DIR}:${PATH}

  cd elements
  BASEPREFIX="${PWD}/depends"
  # Build dependencies for each host
  for i in $HOSTS; do
    make ${MAKEOPTS} -C ${BASEPREFIX} HOST="${i}"
  done

  # Faketime for binaries
  export PATH=${PATH_orig}
  create_global_faketime_wrappers "${REFERENCE_DATETIME}"
  create_per-host_faketime_wrappers "${REFERENCE_DATETIME}"
  create_per-host_compiler_wrapper "${REFERENCE_DATETIME}"
  export PATH=${WRAP_DIR}:${PATH}

  # Define DISTNAME variable.
  # shellcheck source=contrib/gitian-descriptors/assign_DISTNAME
  source contrib/gitian-descriptors/assign_DISTNAME

  GIT_ARCHIVE="${OUTDIR}/src/${DISTNAME}.tar.gz"

  # Create the source tarball
  mkdir -p "$(dirname "$GIT_ARCHIVE")"
  git archive --output="$GIT_ARCHIVE" HEAD

  ORIGPATH="$PATH"
  # Extract the git archive into a dir for each host and build
  for i in ${HOSTS}; do
    export PATH=${BASEPREFIX}/${i}/native/bin:${ORIGPATH}
    mkdir -p distsrc-${i}
    cd distsrc-${i}
    INSTALLPATH="${PWD}/installed/${DISTNAME}"
    mkdir -p ${INSTALLPATH}
    tar -xf $GIT_ARCHIVE

    ./autogen.sh
    CONFIG_SITE=${BASEPREFIX}/${i}/share/config.site ./configure --prefix=/ --disable-ccache --disable-maintainer-mode --disable-dependency-tracking ${CONFIGFLAGS} CFLAGS="${HOST_CFLAGS}" CXXFLAGS="${HOST_CXXFLAGS}"
    make ${MAKEOPTS}
    make ${MAKEOPTS} -C src check-security
    make ${MAKEOPTS} -C src check-symbols
    make deploy BITCOIN_WIN_INSTALLER="${OUTDIR}/${DISTNAME}-win64-setup-unsigned.exe"
    make install DESTDIR=${INSTALLPATH}
    cd installed
    find ${DISTNAME}/bin -type f -executable -print0 | xargs -0 -n1 -I{} ../contrib/devtools/split-debug.sh {} {} {}.dbg
    cp ../doc/README_windows.txt ${DISTNAME}/readme.txt
    find ${DISTNAME} -not -name "*.dbg"  -type f | sort | zip -X@ ${OUTDIR}/${DISTNAME}-${i//x86_64-w64-mingw32/win64}.zip
    find ${DISTNAME} -name "*.dbg"  -type f | sort | zip -X@ ${OUTDIR}/${DISTNAME}-${i//x86_64-w64-mingw32/win64}-debug.zip
    cd ../../
    rm -rf distsrc-${i}
  done

  cp -rf contrib/windeploy $BUILD_DIR
  cd $BUILD_DIR/windeploy
  mkdir unsigned
<<<<<<< HEAD
  cp $OUTDIR/elements-*setup-unsigned.exe unsigned/
||||||| ac21090f20
  cp $OUTDIR/bitcoin-*setup-unsigned.exe unsigned/
=======
  cp ${OUTDIR}/${DISTNAME}-win64-setup-unsigned.exe unsigned/
>>>>>>> 65fb3dfc8d
  find . | sort | tar --mtime="$REFERENCE_DATETIME" --no-recursion --mode='u+rw,go+r-w,a+X' --owner=0 --group=0 -c -T - | gzip -9n > ${OUTDIR}/${DISTNAME}-win-unsigned.tar.gz<|MERGE_RESOLUTION|>--- conflicted
+++ resolved
@@ -52,14 +52,7 @@
     mkdir -p ${BASE_CACHE} ${SOURCES_PATH}
   fi
 
-<<<<<<< HEAD
-  ls librsvg*.deb || wget http://mirrors.kernel.org/ubuntu/pool/main/libr/librsvg/librsvg2-2_2.40.13-3_amd64.deb
-  dpkg -x librsvg*.deb new-rsvg
-  export LD_LIBRARY_PATH="$(echo $PWD/new-rsvg/usr/lib/*/)"
-
   # Use $LIB in LD_PRELOAD to avoid hardcoding the dir (See `man ld.so`)
-=======
->>>>>>> 4e023af5
   function create_global_faketime_wrappers {
   for prog in ${FAKETIME_PROGS}; do
     echo '#!/usr/bin/env bash' > ${WRAP_DIR}/${prog}
@@ -158,11 +151,5 @@
   cp -rf contrib/windeploy $BUILD_DIR
   cd $BUILD_DIR/windeploy
   mkdir unsigned
-<<<<<<< HEAD
-  cp $OUTDIR/elements-*setup-unsigned.exe unsigned/
-||||||| ac21090f20
-  cp $OUTDIR/bitcoin-*setup-unsigned.exe unsigned/
-=======
   cp ${OUTDIR}/${DISTNAME}-win64-setup-unsigned.exe unsigned/
->>>>>>> 65fb3dfc8d
   find . | sort | tar --mtime="$REFERENCE_DATETIME" --no-recursion --mode='u+rw,go+r-w,a+X' --owner=0 --group=0 -c -T - | gzip -9n > ${OUTDIR}/${DISTNAME}-win-unsigned.tar.gz