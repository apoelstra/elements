---
name: "elements-win-0.20"
enable_cache: true
distro: "ubuntu"
suites:
- "bionic"
architectures:
- "linux64"
packages:
- "curl"
- "g++"
- "git"
- "icnsutils"
- "imagemagick"
- "librsvg2-bin"
- "pkg-config"
- "autoconf"
- "libtool"
- "automake"
- "faketime"
- "bsdmainutils"
- "mingw-w64"
- "g++-mingw-w64"
- "nsis"
- "zip"
- "ca-certificates"
- "python3"
remotes:
- "url": "https://github.com/ElementsProject/elements.git"
  "dir": "elements"
files: []
script: |
  set -e -o pipefail

  WRAP_DIR=$HOME/wrapped
  HOSTS="x86_64-w64-mingw32"
  CONFIGFLAGS="--enable-reduce-exports --disable-bench --disable-gui-tests"
  FAKETIME_HOST_PROGS="ar ranlib nm windres strip objcopy"
  FAKETIME_PROGS="date makensis zip"
  HOST_CFLAGS="-O2 -g"
  HOST_CXXFLAGS="-O2 -g"

  export QT_RCC_TEST=1
  export QT_RCC_SOURCE_DATE_OVERRIDE=1
  export TZ="UTC"
  export BUILD_DIR="$PWD"
  mkdir -p ${WRAP_DIR}
  if test -n "$GBUILD_CACHE_ENABLED"; then
    export SOURCES_PATH=${GBUILD_COMMON_CACHE}
    export BASE_CACHE=${GBUILD_PACKAGE_CACHE}
    mkdir -p ${BASE_CACHE} ${SOURCES_PATH}
  fi

  ls librsvg*.deb || wget http://mirrors.kernel.org/ubuntu/pool/main/libr/librsvg/librsvg2-2_2.40.13-3_amd64.deb
  dpkg -x librsvg*.deb new-rsvg
  export LD_LIBRARY_PATH="$(echo $PWD/new-rsvg/usr/lib/*/)"

  # Use $LIB in LD_PRELOAD to avoid hardcoding the dir (See `man ld.so`)
  function create_global_faketime_wrappers {
  for prog in ${FAKETIME_PROGS}; do
    echo '#!/usr/bin/env bash' > ${WRAP_DIR}/${prog}
    echo "REAL=\`which -a ${prog} | grep -v ${WRAP_DIR}/${prog} | head -1\`" >> ${WRAP_DIR}/${prog}
    echo "export LD_PRELOAD='/usr/\$LIB/faketime/libfaketime.so.1'" >> ${WRAP_DIR}/${prog}
    echo "export FAKETIME=\"$1\"" >> ${WRAP_DIR}/${prog}
    echo "\$REAL \$@" >> $WRAP_DIR/${prog}
    chmod +x ${WRAP_DIR}/${prog}
  done
  }

  function create_per-host_faketime_wrappers {
  for i in $HOSTS; do
    for prog in ${FAKETIME_HOST_PROGS}; do
        echo '#!/usr/bin/env bash' > ${WRAP_DIR}/${i}-${prog}
        echo "REAL=\`which -a ${i}-${prog} | grep -v ${WRAP_DIR}/${i}-${prog} | head -1\`" >> ${WRAP_DIR}/${i}-${prog}
        echo "export LD_PRELOAD='/usr/\$LIB/faketime/libfaketime.so.1'" >> ${WRAP_DIR}/${i}-${prog}
        echo "export FAKETIME=\"$1\"" >> ${WRAP_DIR}/${i}-${prog}
        echo "\$REAL \$@" >> $WRAP_DIR/${i}-${prog}
        chmod +x ${WRAP_DIR}/${i}-${prog}
    done
  done
  }

  function create_per-host_compiler_wrapper {
  # -posix variant is required for c++11 threading.
  for i in $HOSTS; do
    mkdir -p ${WRAP_DIR}/${i}
    for prog in gcc g++; do
        echo '#!/usr/bin/env bash' > ${WRAP_DIR}/${i}-${prog}
        echo "REAL=\`which -a ${i}-${prog}-posix | grep -v ${WRAP_DIR}/${i}-${prog} | head -1\`" >> ${WRAP_DIR}/${i}-${prog}
        echo "export LD_PRELOAD='/usr/\$LIB/faketime/libfaketime.so.1'" >> ${WRAP_DIR}/${i}-${prog}
        echo "export FAKETIME=\"$1\"" >> ${WRAP_DIR}/${i}-${prog}
        echo "export COMPILER_PATH=${WRAP_DIR}/${i}" >> ${WRAP_DIR}/${i}-${prog}
        echo "\$REAL \$@" >> $WRAP_DIR/${i}-${prog}
        chmod +x ${WRAP_DIR}/${i}-${prog}
    done
  done
  }

  # Faketime for depends so intermediate results are comparable
  export PATH_orig=${PATH}
  create_global_faketime_wrappers "2000-01-01 12:00:00"
  create_per-host_faketime_wrappers "2000-01-01 12:00:00"
  create_per-host_compiler_wrapper "2000-01-01 12:00:00"
  export PATH=${WRAP_DIR}:${PATH}

<<<<<<< HEAD
  cd elements
  BASEPREFIX=`pwd`/depends
=======
  cd bitcoin
  BASEPREFIX="${PWD}/depends"
>>>>>>> 1f59885d
  # Build dependencies for each host
  for i in $HOSTS; do
    make ${MAKEOPTS} -C ${BASEPREFIX} HOST="${i}"
  done

  # Faketime for binaries
  export PATH=${PATH_orig}
  create_global_faketime_wrappers "${REFERENCE_DATETIME}"
  create_per-host_faketime_wrappers "${REFERENCE_DATETIME}"
  create_per-host_compiler_wrapper "${REFERENCE_DATETIME}"
  export PATH=${WRAP_DIR}:${PATH}

  # Create the release tarball using (arbitrarily) the first host
  ./autogen.sh
  CONFIG_SITE=${BASEPREFIX}/$(echo "${HOSTS}" | awk '{print $1;}')/share/config.site ./configure --prefix=/
  make dist
<<<<<<< HEAD
  SOURCEDIST=`echo elements-*.tar.gz`
  DISTNAME=`echo ${SOURCEDIST} | sed 's/.tar.*//'`
=======
  SOURCEDIST=$(echo bitcoin-*.tar.gz)
  DISTNAME=${SOURCEDIST/%.tar.gz}

>>>>>>> 1f59885d
  # Correct tar file order
  mkdir -p temp
  pushd temp
  tar -xf ../$SOURCEDIST
  find elements-* | sort | tar --mtime="$REFERENCE_DATETIME" --no-recursion --mode='u+rw,go+r-w,a+X' --owner=0 --group=0 -c -T - | gzip -9n > ../$SOURCEDIST
  popd

  # Workaround for tarball not building with the bare tag version (prep)
  make -C src obj/build.h

  ORIGPATH="$PATH"
  # Extract the release tarball into a dir for each host and build
  for i in ${HOSTS}; do
    export PATH=${BASEPREFIX}/${i}/native/bin:${ORIGPATH}
    mkdir -p distsrc-${i}
    cd distsrc-${i}
    INSTALLPATH="${PWD}/installed/${DISTNAME}"
    mkdir -p ${INSTALLPATH}
    tar --strip-components=1 -xf ../$SOURCEDIST

    # Workaround for tarball not building with the bare tag version
    echo '#!/bin/true' >share/genbuild.sh
    mkdir src/obj
    cp ../src/obj/build.h src/obj/

    CONFIG_SITE=${BASEPREFIX}/${i}/share/config.site ./configure --prefix=/ --disable-ccache --disable-maintainer-mode --disable-dependency-tracking ${CONFIGFLAGS} CFLAGS="${HOST_CFLAGS}" CXXFLAGS="${HOST_CXXFLAGS}"
    make ${MAKEOPTS}
    make ${MAKEOPTS} -C src check-security
    make deploy
    make install DESTDIR=${INSTALLPATH}
    cp -f --target-directory="${OUTDIR}" ./bitcoin-*-setup-unsigned.exe
    cd installed
    find ${DISTNAME}/bin -type f -executable -print0 | xargs -0 -n1 -I{} ../contrib/devtools/split-debug.sh {} {} {}.dbg
    cp ../doc/README_windows.txt ${DISTNAME}/readme.txt
    find ${DISTNAME} -not -name "*.dbg"  -type f | sort | zip -X@ ${OUTDIR}/${DISTNAME}-${i//x86_64-w64-mingw32/win64}.zip
    find ${DISTNAME} -name "*.dbg"  -type f | sort | zip -X@ ${OUTDIR}/${DISTNAME}-${i//x86_64-w64-mingw32/win64}-debug.zip
    cd ../../
    rm -rf distsrc-${i}
  done
  mkdir -p $OUTDIR/src
  mv $SOURCEDIST $OUTDIR/src
  cp -rf contrib/windeploy $BUILD_DIR
  cd $BUILD_DIR/windeploy
  mkdir unsigned
  cp $OUTDIR/elements-*setup-unsigned.exe unsigned/
  find . | sort | tar --mtime="$REFERENCE_DATETIME" --no-recursion --mode='u+rw,go+r-w,a+X' --owner=0 --group=0 -c -T - | gzip -9n > ${OUTDIR}/${DISTNAME}-win-unsigned.tar.gz<|MERGE_RESOLUTION|>--- conflicted
+++ resolved
@@ -103,13 +103,8 @@
   create_per-host_compiler_wrapper "2000-01-01 12:00:00"
   export PATH=${WRAP_DIR}:${PATH}
 
-<<<<<<< HEAD
   cd elements
-  BASEPREFIX=`pwd`/depends
-=======
-  cd bitcoin
   BASEPREFIX="${PWD}/depends"
->>>>>>> 1f59885d
   # Build dependencies for each host
   for i in $HOSTS; do
     make ${MAKEOPTS} -C ${BASEPREFIX} HOST="${i}"
@@ -126,14 +121,9 @@
   ./autogen.sh
   CONFIG_SITE=${BASEPREFIX}/$(echo "${HOSTS}" | awk '{print $1;}')/share/config.site ./configure --prefix=/
   make dist
-<<<<<<< HEAD
-  SOURCEDIST=`echo elements-*.tar.gz`
-  DISTNAME=`echo ${SOURCEDIST} | sed 's/.tar.*//'`
-=======
-  SOURCEDIST=$(echo bitcoin-*.tar.gz)
+  SOURCEDIST=$(echo elements-*.tar.gz)
   DISTNAME=${SOURCEDIST/%.tar.gz}
 
->>>>>>> 1f59885d
   # Correct tar file order
   mkdir -p temp
   pushd temp
