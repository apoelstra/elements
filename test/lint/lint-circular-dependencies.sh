#!/usr/bin/env bash
#
# Copyright (c) 2018 The Bitcoin Core developers
# Distributed under the MIT software license, see the accompanying
# file COPYING or http://www.opensource.org/licenses/mit-license.php.
#
# Check for circular dependencies

export LC_ALL=C

EXPECTED_CIRCULAR_DEPENDENCIES=(
    "chainparamsbase -> util/system -> chainparamsbase"
    "index/txindex -> validation -> index/txindex"
    "policy/fees -> txmempool -> policy/fees"
    "qt/addresstablemodel -> qt/walletmodel -> qt/addresstablemodel"
    "qt/bantablemodel -> qt/clientmodel -> qt/bantablemodel"
    "qt/bitcoingui -> qt/utilitydialog -> qt/bitcoingui"
    "qt/bitcoingui -> qt/walletframe -> qt/bitcoingui"
    "qt/bitcoingui -> qt/walletview -> qt/bitcoingui"
    "qt/clientmodel -> qt/peertablemodel -> qt/clientmodel"
    "qt/recentrequeststablemodel -> qt/walletmodel -> qt/recentrequeststablemodel"
    "qt/sendcoinsdialog -> qt/walletmodel -> qt/sendcoinsdialog"
    "qt/transactiontablemodel -> qt/walletmodel -> qt/transactiontablemodel"
    "txmempool -> validation -> txmempool"
    "wallet/coincontrol -> wallet/wallet -> wallet/coincontrol"
    "wallet/fees -> wallet/wallet -> wallet/fees"
    "wallet/wallet -> wallet/walletdb -> wallet/wallet"
    "policy/fees -> txmempool -> validation -> policy/fees"
<<<<<<< HEAD
    "txmempool -> validation -> validationinterface -> txmempool"
    "wallet/coinselection -> wallet/wallet -> wallet/coinselection"
=======
>>>>>>> bb862d78
    "wallet/scriptpubkeyman -> wallet/wallet -> wallet/scriptpubkeyman"
)

EXIT_CODE=0

CIRCULAR_DEPENDENCIES=()

IFS=$'\n'
for CIRC in $(cd src && ../contrib/devtools/circular-dependencies.py {*,*/*,*/*/*}.{h,cpp} | sed -e 's/^Circular dependency: //'); do
    CIRCULAR_DEPENDENCIES+=( "$CIRC" )
    IS_EXPECTED_CIRC=0
    for EXPECTED_CIRC in "${EXPECTED_CIRCULAR_DEPENDENCIES[@]}"; do
        if [[ "${CIRC}" == "${EXPECTED_CIRC}" ]]; then
            IS_EXPECTED_CIRC=1
            break
        fi
    done
    if [[ ${IS_EXPECTED_CIRC} == 0 ]]; then
        echo "A new circular dependency in the form of \"${CIRC}\" appears to have been introduced."
        echo
        EXIT_CODE=1
    fi
done

for EXPECTED_CIRC in "${EXPECTED_CIRCULAR_DEPENDENCIES[@]}"; do
    IS_PRESENT_EXPECTED_CIRC=0
    for CIRC in "${CIRCULAR_DEPENDENCIES[@]}"; do
        if [[ "${CIRC}" == "${EXPECTED_CIRC}" ]]; then
            IS_PRESENT_EXPECTED_CIRC=1
            break
        fi
    done
    if [[ ${IS_PRESENT_EXPECTED_CIRC} == 0 ]]; then
        echo "Good job! The circular dependency \"${EXPECTED_CIRC}\" is no longer present."
        echo "Please remove it from EXPECTED_CIRCULAR_DEPENDENCIES in $0"
        echo "to make sure this circular dependency is not accidentally reintroduced."
        echo
        EXIT_CODE=1
    fi
done

exit ${EXIT_CODE}<|MERGE_RESOLUTION|>--- conflicted
+++ resolved
@@ -26,11 +26,7 @@
     "wallet/fees -> wallet/wallet -> wallet/fees"
     "wallet/wallet -> wallet/walletdb -> wallet/wallet"
     "policy/fees -> txmempool -> validation -> policy/fees"
-<<<<<<< HEAD
-    "txmempool -> validation -> validationinterface -> txmempool"
     "wallet/coinselection -> wallet/wallet -> wallet/coinselection"
-=======
->>>>>>> bb862d78
     "wallet/scriptpubkeyman -> wallet/wallet -> wallet/scriptpubkeyman"
 )
 
