#!/usr/bin/env bash
#
# Copyright (c) 2018-2019 The Bitcoin Core developers
# Distributed under the MIT software license, see the accompanying
# file COPYING or http://www.opensource.org/licenses/mit-license.php.
#
# Check for circular dependencies

export LC_ALL=C

EXPECTED_CIRCULAR_DEPENDENCIES=(
    "chainparamsbase -> util/system -> chainparamsbase"
    "index/txindex -> validation -> index/txindex"
    "policy/fees -> txmempool -> policy/fees"
    "qt/addresstablemodel -> qt/walletmodel -> qt/addresstablemodel"
    "qt/bantablemodel -> qt/clientmodel -> qt/bantablemodel"
    "qt/bitcoingui -> qt/utilitydialog -> qt/bitcoingui"
    "qt/bitcoingui -> qt/walletframe -> qt/bitcoingui"
    "qt/bitcoingui -> qt/walletview -> qt/bitcoingui"
    "qt/clientmodel -> qt/peertablemodel -> qt/clientmodel"
    "qt/recentrequeststablemodel -> qt/walletmodel -> qt/recentrequeststablemodel"
    "qt/sendcoinsdialog -> qt/walletmodel -> qt/sendcoinsdialog"
    "qt/transactiontablemodel -> qt/walletmodel -> qt/transactiontablemodel"
    "txmempool -> validation -> txmempool"
    "wallet/fees -> wallet/wallet -> wallet/fees"
    "wallet/wallet -> wallet/walletdb -> wallet/wallet"
    "policy/fees -> txmempool -> validation -> policy/fees"
<<<<<<< HEAD
    "wallet/coinselection -> wallet/wallet -> wallet/coinselection"
    "wallet/scriptpubkeyman -> wallet/wallet -> wallet/scriptpubkeyman"
=======
>>>>>>> 2d6e76af
)

EXIT_CODE=0

CIRCULAR_DEPENDENCIES=()

IFS=$'\n'
for CIRC in $(cd src && ../contrib/devtools/circular-dependencies.py {*,*/*,*/*/*}.{h,cpp} | sed -e 's/^Circular dependency: //'); do
    CIRCULAR_DEPENDENCIES+=( "$CIRC" )
    IS_EXPECTED_CIRC=0
    for EXPECTED_CIRC in "${EXPECTED_CIRCULAR_DEPENDENCIES[@]}"; do
        if [[ "${CIRC}" == "${EXPECTED_CIRC}" ]]; then
            IS_EXPECTED_CIRC=1
            break
        fi
    done
    if [[ ${IS_EXPECTED_CIRC} == 0 ]]; then
        echo "A new circular dependency in the form of \"${CIRC}\" appears to have been introduced."
        echo
        EXIT_CODE=1
    fi
done

for EXPECTED_CIRC in "${EXPECTED_CIRCULAR_DEPENDENCIES[@]}"; do
    IS_PRESENT_EXPECTED_CIRC=0
    for CIRC in "${CIRCULAR_DEPENDENCIES[@]}"; do
        if [[ "${CIRC}" == "${EXPECTED_CIRC}" ]]; then
            IS_PRESENT_EXPECTED_CIRC=1
            break
        fi
    done
    if [[ ${IS_PRESENT_EXPECTED_CIRC} == 0 ]]; then
        echo "Good job! The circular dependency \"${EXPECTED_CIRC}\" is no longer present."
        echo "Please remove it from EXPECTED_CIRCULAR_DEPENDENCIES in $0"
        echo "to make sure this circular dependency is not accidentally reintroduced."
        echo
        EXIT_CODE=1
    fi
done

exit ${EXIT_CODE}<|MERGE_RESOLUTION|>--- conflicted
+++ resolved
@@ -25,11 +25,7 @@
     "wallet/fees -> wallet/wallet -> wallet/fees"
     "wallet/wallet -> wallet/walletdb -> wallet/wallet"
     "policy/fees -> txmempool -> validation -> policy/fees"
-<<<<<<< HEAD
     "wallet/coinselection -> wallet/wallet -> wallet/coinselection"
-    "wallet/scriptpubkeyman -> wallet/wallet -> wallet/scriptpubkeyman"
-=======
->>>>>>> 2d6e76af
 )
 
 EXIT_CODE=0
