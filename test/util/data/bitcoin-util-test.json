[
  { "exec": "./elements-tx",
    "args": ["-serialization=BITCOIN", "-chain=main", "-create", "nversion=1"],
    "output_cmp": "blanktxv1.hex",
    "description": "Creates a blank v1 transaction"
  },
  { "exec": "./elements-tx",
    "args": ["-serialization=BITCOIN", "-chain=main", "-json","-create", "nversion=1"],
    "output_cmp": "blanktxv1.json",
    "description": "Creates a blank v1 transaction (output in json)"
  },
  { "exec": "./elements-tx",
    "args": ["-serialization=BITCOIN", "-chain=main", "-"],
    "input": "blanktxv2.hex",
    "output_cmp": "blanktxv2.hex",
    "description": "Creates a blank transaction when nothing is piped into elements-tx"
  },
  { "exec": "./elements-tx",
    "args": ["-serialization=BITCOIN", "-chain=main", "-json","-create"],
    "output_cmp": "blanktxv2.json",
    "description": "Creates a blank transaction (output in json)"
  },
  { "exec": "./elements-tx",
    "args": ["-serialization=BITCOIN", "-chain=main", "-json","-"],
    "input": "blanktxv2.hex",
    "output_cmp": "blanktxv2.json",
    "description": "Creates a blank transaction when nothing is piped into elements-tx (output in json)"
  },
  { "exec": "./elements-tx",
    "args": ["-serialization=BITCOIN", "-chain=main", "-create", "nversion=1foo"],
    "return_code": 1,
    "error_txt": "error: Invalid TX version requested",
    "description": "Tests the check for invalid nversion value"
  },
  { "exec": "./elements-tx",
    "args": ["-serialization=BITCOIN", "-chain=main", "-", "delin=1"],
    "input": "tx394b54bb.hex",
    "output_cmp": "tt-delin1-out.hex",
    "description": "Deletes a single input from a transaction"
  },
  { "exec": "./elements-tx",
    "args": ["-serialization=BITCOIN", "-chain=main", "-json", "-", "delin=1"],
    "input": "tx394b54bb.hex",
    "output_cmp": "tt-delin1-out.json",
    "description": "Deletes a single input from a transaction (output in json)"
  },
  { "exec": "./elements-tx",
    "args": ["-serialization=BITCOIN", "-chain=main", "-", "delin=31"],
    "input": "tx394b54bb.hex",
    "return_code": 1,
    "error_txt": "error: Invalid TX input index '31'",
    "description": "Attempts to delete an input with a bad index from a transaction. Expected to fail."
  },
  { "exec": "./elements-tx",
    "args": ["-serialization=BITCOIN", "-chain=main", "-", "delin=1foo"],
    "input": "tx394b54bb.hex",
    "return_code": 1,
    "error_txt": "error: Invalid TX input index",
    "description": "Tests the check for an invalid input index with delin"
  },
  { "exec": "./elements-tx",
    "args": ["-serialization=BITCOIN", "-chain=main", "-", "delout=1"],
    "input": "tx394b54bb.hex",
    "output_cmp": "tt-delout1-out.hex",
    "description": "Deletes a single output from a transaction"
  },
  { "exec": "./elements-tx",
    "args": ["-serialization=BITCOIN", "-chain=main", "-json", "-", "delout=1"],
    "input": "tx394b54bb.hex",
    "output_cmp": "tt-delout1-out.json",
    "description": "Deletes a single output from a transaction (output in json)"
  },
  { "exec": "./elements-tx",
    "args": ["-serialization=BITCOIN", "-chain=main", "-", "delout=2"],
    "input": "tx394b54bb.hex",
    "return_code": 1,
    "error_txt": "error: Invalid TX output index '2'",
    "description": "Attempts to delete an output with a bad index from a transaction. Expected to fail."
  },
  { "exec": "./elements-tx",
    "args": ["-serialization=BITCOIN", "-chain=main", "-", "delout=1foo"],
    "input": "tx394b54bb.hex",
    "return_code": 1,
    "error_txt": "error: Invalid TX output index",
    "description": "Tests the check for an invalid output index with delout"
  },
  { "exec": "./elements-tx",
    "args": ["-serialization=BITCOIN", "-chain=main", "-", "locktime=317000"],
    "input": "tx394b54bb.hex",
    "output_cmp": "tt-locktime317000-out.hex",
    "description": "Adds an nlocktime to a transaction"
  },
  { "exec": "./elements-tx",
    "args": ["-serialization=BITCOIN", "-chain=main", "-json", "-", "locktime=317000"],
    "input": "tx394b54bb.hex",
    "output_cmp": "tt-locktime317000-out.json",
    "description": "Adds an nlocktime to a transaction (output in json)"
  },
  { "exec": "./elements-tx",
    "args": ["-serialization=BITCOIN", "-chain=main", "-create", "locktime=317000foo"],
    "return_code": 1,
    "error_txt": "error: Invalid TX locktime requested",
    "description": "Tests the check for invalid locktime value"
  },
  { "exec": "./elements-tx",
    "args":
    ["-serialization=BITCOIN", "-chain=main", "-create",
     "in=Z897de6bd6027a475eadd57019d4e6872c396d0716c4875a5f1a6fcfdf385c1f:0"],
    "return_code": 1,
    "error_txt": "error: invalid TX input txid",
    "description": "Tests the check for an invalid txid invalid hex"
  },
  { "exec": "./elements-tx",
    "args":
    ["-serialization=BITCOIN", "-chain=main", "-create",
     "in=5897de6bd6:0"],
    "return_code": 1,
    "error_txt": "error: invalid TX input txid",
    "description": "Tests the check for an invalid txid valid hex but too short"
  },
  { "exec": "./elements-tx",
    "args":
    ["-serialization=BITCOIN", "-chain=main", "-create",
     "in=5897de6bd6027a475eadd57019d4e6872c396d0716c4875a5f1a6fcfdf385c1f12:0"],
    "return_code": 1,
    "error_txt": "error: invalid TX input txid",
    "description": "Tests the check for an invalid txid valid hex but too long"
  },
  { "exec": "./elements-tx",
    "args":
    ["-serialization=BITCOIN", "-chain=main", "-create",
     "in=5897de6bd6027a475eadd57019d4e6872c396d0716c4875a5f1a6fcfdf385c1f:0",
     "replaceable=0foo"],
    "return_code": 1,
    "error_txt": "error: Invalid TX input index",
    "description": "Tests the check for an invalid input index with replaceable"
  },
  { "exec": "./elements-tx",
    "args":
    ["-serialization=BITCOIN", "-chain=main", "-create",
     "in=5897de6bd6027a475eadd57019d4e6872c396d0716c4875a5f1a6fcfdf385c1f:0x"],
    "return_code": 1,
    "error_txt": "error: invalid TX input vout",
    "description": "Tests the check for an invalid vout value when adding an input"
  },
  { "exec": "./elements-tx",
    "args":
    ["-serialization=BITCOIN", "-chain=main", "-create",
     "outaddr=1"],
    "return_code": 1,
    "error_txt": "error: TX output missing or too many separators",
    "description": "Malformed outaddr argument (no address specified). Expected to fail."
  },
  { "exec": "./elements-tx",
    "args":
    ["-serialization=BITCOIN", "-chain=main", "-create",
     "outaddr=1:13tuJJDR2RgArmgfv6JScSdreahzgc4T6o:garbage"],
    "return_code": 1,
    "error_txt": "error: TX output asset type invalid for BITCOIN serialization",
    "description": "Malformed outaddr argument (asset id for BITCOIN serialization). Expected to fail."
  },
  { "exec": "./elements-tx",
    "args":
    ["-serialization=BITCOIN", "-chain=main", "-create",
     "outpubkey=0"],
    "return_code": 1,
    "error_txt": "error: TX output missing or too many separators",
    "description": "Malformed outpubkey argument (no pubkey specified). Expected to fail."
  },
  { "exec": "./elements-tx",
    "args":
    ["-serialization=BITCOIN", "-chain=main", "-create",
     "outpubkey=0:02a5613bd857b7048924264d1e70e08fb2a7e6527d32b7ab1bb993ac59964ff397:W:non53nse"],
    "return_code": 1,
    "error_txt": "error: TX output missing or too many separators",
    "description": "Malformed outpubkey argument (too many separators). Expected to fail."
  },
  { "exec": "./elements-tx",
    "args":
    ["-serialization=BITCOIN", "-chain=main", "-create",
     "in=5897de6bd6027a475eadd57019d4e6872c396d0716c4875a5f1a6fcfdf385c1f:0",
     "in=bf829c6bcf84579331337659d31f89dfd138f7f7785802d5501c92333145ca7c:18",
     "in=22a6f904655d53ae2ff70e701a0bbd90aa3975c0f40bfc6cc996a9049e31cdfc:1",
     "outaddr=0.18:13tuJJDR2RgArmgfv6JScSdreahzgc4T6o",
     "outaddr=4:1P8yWvZW8jVihP1bzHeqfE4aoXNX8AVa46"],
    "output_cmp": "txcreate1.hex",
    "description": "Creates a new transaction with three inputs and two outputs"
  },
  { "exec": "./elements-tx",
    "args":
    ["-serialization=BITCOIN", "-chain=main", "-json",
     "-create",
     "in=5897de6bd6027a475eadd57019d4e6872c396d0716c4875a5f1a6fcfdf385c1f:0",
     "in=bf829c6bcf84579331337659d31f89dfd138f7f7785802d5501c92333145ca7c:18",
     "in=22a6f904655d53ae2ff70e701a0bbd90aa3975c0f40bfc6cc996a9049e31cdfc:1",
     "outaddr=0.18:13tuJJDR2RgArmgfv6JScSdreahzgc4T6o",
     "outaddr=4:1P8yWvZW8jVihP1bzHeqfE4aoXNX8AVa46"],
    "output_cmp": "txcreate1.json",
    "description": "Creates a new transaction with three inputs and two outputs (output in json)"
  },
  { "exec": "./elements-tx",
    "args": ["-serialization=BITCOIN", "-chain=main", "-create", "outscript=0:"],
    "output_cmp": "txcreate2.hex",
    "description": "Creates a new transaction with a single empty output script"
  },
  { "exec": "./elements-tx",
    "args": ["-serialization=BITCOIN", "-chain=main", "-json", "-create", "outscript=0:"],
    "output_cmp": "txcreate2.json",
    "description": "Creates a new transaction with a single empty output script (output in json)"
  },
  { "exec": "./elements-tx",
    "args": ["-serialization=BITCOIN", "-chain=main", "02000000000100000000000000000000000000"],
    "output_cmp": "txcreate2.hex",
    "description": "Parses a transaction with no inputs and a single output script"
  },
  { "exec": "./elements-tx",
    "args": ["-serialization=BITCOIN", "-chain=main", "-json", "02000000000100000000000000000000000000"],
    "output_cmp": "txcreate2.json",
    "description": "Parses a transaction with no inputs and a single output script (output in json)"
  },
  { "exec": "./elements-tx",
    "args": ["-serialization=BITCOIN", "-chain=main", "-create", "outscript=0:OP_DROP", "nversion=1"],
    "output_cmp": "txcreatescript1.hex",
    "description": "Create a new transaction with a single output script (OP_DROP)"
  },
  { "exec": "./elements-tx",
    "args": ["-serialization=BITCOIN", "-chain=main", "-json", "-create", "outscript=0:OP_DROP", "nversion=1"],
    "output_cmp": "txcreatescript1.json",
    "description": "Create a new transaction with a single output script (OP_DROP) (output as json)"
  },
  { "exec": "./elements-tx",
    "args": ["-serialization=BITCOIN", "-chain=main", "-create", "outscript=0:OP_DROP:S", "nversion=1"],
    "output_cmp": "txcreatescript2.hex",
    "description": "Create a new transaction with a single output script (OP_DROP) in a P2SH"
  },
  { "exec": "./elements-tx",
    "args": ["-serialization=BITCOIN", "-chain=main", "-json", "-create", "outscript=0:OP_DROP:S", "nversion=1"],
    "output_cmp": "txcreatescript2.json",
    "description": "Create a new transaction with a single output script (OP_DROP) in a P2SH (output as json)"
  },
  { "exec": "./elements-tx",
    "args": ["-serialization=BITCOIN", "-chain=main", "-create", "outscript=0:OP_DROP:W", "nversion=1"],
    "output_cmp": "txcreatescript3.hex",
    "description": "Create a new transaction with a single output script (OP_DROP) in a P2WSH"
  },
  { "exec": "./elements-tx",
    "args": ["-serialization=BITCOIN", "-chain=main", "-json", "-create", "outscript=0:OP_DROP:W", "nversion=1"],
    "output_cmp": "txcreatescript3.json",
    "description": "Create a new transaction with a single output script (OP_DROP) in a P2WSH (output as json)"
  },
  { "exec": "./elements-tx",
    "args": ["-serialization=BITCOIN", "-chain=main", "-create", "outscript=0:OP_DROP:WS", "nversion=1"],
    "output_cmp": "txcreatescript4.hex",
    "description": "Create a new transaction with a single output script (OP_DROP) in a P2WSH, wrapped in a P2SH"
  },
  { "exec": "./elements-tx",
    "args": ["-serialization=BITCOIN", "-chain=main", "-json", "-create", "outscript=0:OP_DROP:WS", "nversion=1"],
    "output_cmp": "txcreatescript4.json",
    "description": "Create a new transaction with a single output script (OP_DROP) in a P2SH, wrapped in a P2SH (output as json)"
  },
<<<<<<< HEAD
  { "exec": "./elements-tx",
=======
  { "exec": "./bitcoin-tx",
    "args": ["-create", "outscript=0:9999999999"],
    "return_code": 1,
    "error_txt": "error: script parse error: decimal numeric value only allowed in the range -0xFFFFFFFF...0xFFFFFFFF",
    "description": "Try to parse an output script with a decimal number above the allowed range"
  },
  { "exec": "./bitcoin-tx",
    "args": ["-create", "outscript=0:4294967296"],
    "return_code": 1,
    "error_txt": "error: script parse error: decimal numeric value only allowed in the range -0xFFFFFFFF...0xFFFFFFFF",
    "description": "Try to parse an output script with a decimal number just above the allowed range"
  },
  { "exec": "./bitcoin-tx",
    "args": ["-create", "outscript=0:4294967295"],
    "output_cmp": "txcreatescript5.hex",
    "description": "Try to parse an output script with a decimal number at the upper limit of the allowed range"
  },
  { "exec": "./bitcoin-tx",
    "args": ["-create", "outscript=0:-9999999999"],
    "return_code": 1,
    "error_txt": "error: script parse error: decimal numeric value only allowed in the range -0xFFFFFFFF...0xFFFFFFFF",
    "description": "Try to parse an output script with a decimal number below the allowed range"
  },
  { "exec": "./bitcoin-tx",
    "args": ["-create", "outscript=0:-4294967296"],
    "return_code": 1,
    "error_txt": "error: script parse error: decimal numeric value only allowed in the range -0xFFFFFFFF...0xFFFFFFFF",
    "description": "Try to parse an output script with a decimal number just below the allowed range"
  },
  { "exec": "./bitcoin-tx",
    "args": ["-create", "outscript=0:-4294967295"],
    "output_cmp": "txcreatescript6.hex",
    "description": "Try to parse an output script with a decimal number at the lower limit of the allowed range"
  },
  { "exec": "./bitcoin-tx",
>>>>>>> b53af72b
    "args":
    ["-serialization=BITCOIN", "-chain=main", "-create", "nversion=1",
     "in=4d49a71ec9da436f71ec4ee231d04f292a29cd316f598bb7068feccabdc59485:0",
     "set=privatekeys:[\"5HpHagT65TZzG1PH3CSu63k8DbpvD8s5ip4nEB3kEsreAnchuDf\"]",
     "set=prevtxs:[{\"txid\":\"4d49a71ec9da436f71ec4ee231d04f292a29cd316f598bb7068feccabdc59485\",\"vout\":0,\"scriptPubKey\":\"76a91491b24bf9f5288532960ac687abb035127b1d28a588ac\"}]",
     "sign=ALL",
     "outaddr=0.001:193P6LtvS4nCnkDvM9uXn1gsSRqh4aDAz7"],
    "output_cmp": "txcreatesignv1.hex",
    "description": "Creates a new v1 transaction with a single input and a single output, and then signs the transaction"
  },
  { "exec": "./elements-tx",
    "args":
    ["-serialization=BITCOIN", "-chain=main", "-json",
     "-create", "nversion=1",
     "in=4d49a71ec9da436f71ec4ee231d04f292a29cd316f598bb7068feccabdc59485:0",
     "set=privatekeys:[\"5HpHagT65TZzG1PH3CSu63k8DbpvD8s5ip4nEB3kEsreAnchuDf\"]",
     "set=prevtxs:[{\"txid\":\"4d49a71ec9da436f71ec4ee231d04f292a29cd316f598bb7068feccabdc59485\",\"vout\":0,\"scriptPubKey\":\"76a91491b24bf9f5288532960ac687abb035127b1d28a588ac\"}]",
     "sign=ALL",
     "outaddr=0.001:193P6LtvS4nCnkDvM9uXn1gsSRqh4aDAz7"],
    "output_cmp": "txcreatesignv1.json",
    "description": "Creates a new v1 transaction with a single input and a single output, and then signs the transaction (output in json)"
  },
  { "exec": "./elements-tx",
    "args":
    ["-serialization=BITCOIN", "-chain=main", "-create",
      "in=4d49a71ec9da436f71ec4ee231d04f292a29cd316f598bb7068feccabdc59485:0",
      "set=privatekeys:[\"5HpHagT65TZzG1PH3CSu63k8DbpvD8s5ip4nEB3kEsreAnchuDf\"]",
      "set=prevtxs:[{\"txid\":\"4d49a71ec9da436f71ec4ee231d04f292a29cd316f598bb7068feccabdc59485\",\"vout\":0,\"scriptPubKey\":\"76a91491b24bf9f5288532960ac687abb035127b1d28a588ac\"}]",
      "sign=ALL",
      "outaddr=0.001:193P6LtvS4nCnkDvM9uXn1gsSRqh4aDAz7"],
    "output_cmp": "txcreatesignv2.hex",
    "description": "Creates a new transaction with a single input and a single output, and then signs the transaction"
  },
  { "exec": "./elements-tx",
    "args":
    ["-serialization=BITCOIN", "-chain=main", "-create",
      "in=4d49a71ec9da436f71ec4ee231d04f292a29cd316f598bb7068feccabdc59485:0",
      "set=privatekeys:[\"5HpHagT65TZzG1PH3CSu63k8DbpvD8s5ip4nEB3kEsreAnchuDf\"]",
      "set=prevtxs:[{\"txid\":\"4d49a71ec9da436f71ec4ee231d04f292a29cd316f598bb7068feccabdc59485\",\"vout\":\"0foo\",\"scriptPubKey\":\"76a91491b24bf9f5288532960ac687abb035127b1d28a588ac\"}]",
      "sign=ALL",
      "outaddr=0.001:193P6LtvS4nCnkDvM9uXn1gsSRqh4aDAz7"],
    "return_code": 1,
    "error_txt": "error: prevtxs internal object typecheck fail",
    "description": "Tests the check for invalid vout index in prevtxs for sign"
  },
  { "exec": "./elements-tx",
    "args":
    ["-serialization=BITCOIN", "-chain=main", "-create",
      "in=4d49a71ec9da436f71ec4ee231d04f292a29cd316f598bb7068feccabdc59485:0",
      "set=privatekeys:[\"5HpHagT65TZzG1PH3CSu63k8DbpvD8s5ip4nEB3kEsreAnchuDf\"]",
      "set=prevtxs:[{\"txid\":\"Zd49a71ec9da436f71ec4ee231d04f292a29cd316f598bb7068feccabdc59412\",\"vout\":0,\"scriptPubKey\":\"76a91491b24bf9f5288532960ac687abb035127b1d28a588ac\"}]",
      "sign=ALL",
      "outaddr=0.001:193P6LtvS4nCnkDvM9uXn1gsSRqh4aDAz7"],
    "return_code": 1,
    "error_txt": "error: txid must be hexadecimal string (not 'Zd49a71ec9da436f71ec4ee231d04f292a29cd316f598bb7068feccabdc59412')",
    "description": "Tests the check for invalid txid due to invalid hex"
  },
  { "exec": "./elements-tx",
    "args":
    ["-serialization=BITCOIN", "-chain=main", "-create",
      "in=4d49a71ec9da436f71ec4ee231d04f292a29cd316f598bb7068feccabdc59485:0",
      "set=privatekeys:[\"5HpHagT65TZzG1PH3CSu63k8DbpvD8s5ip4nEB3kEsreAnchuDf\"]",
      "set=prevtxs:[{\"txid\":\"4d49a71ec9da436f71ec4ee231d04f292a29cd316f598bb7068feccabdc594\",\"vout\":0,\"scriptPubKey\":\"76a91491b24bf9f5288532960ac687abb035127b1d28a588ac\"}]",
      "sign=ALL",
      "outaddr=0.001:193P6LtvS4nCnkDvM9uXn1gsSRqh4aDAz7"],
    "return_code": 1,
    "error_txt": "error: txid must be hexadecimal string (not '4d49a71ec9da436f71ec4ee231d04f292a29cd316f598bb7068feccabdc594')",
    "description": "Tests the check for invalid txid valid hex, but too short"
  },
  { "exec": "./elements-tx",
    "args":
    ["-serialization=BITCOIN", "-chain=main", "-create",
      "in=4d49a71ec9da436f71ec4ee231d04f292a29cd316f598bb7068feccabdc59485:0",
      "set=privatekeys:[\"5HpHagT65TZzG1PH3CSu63k8DbpvD8s5ip4nEB3kEsreAnchuDf\"]",
      "set=prevtxs:[{\"txid\":\"4d49a71ec9da436f71ec4ee231d04f292a29cd316f598bb7068feccabdc5948512\",\"vout\":0,\"scriptPubKey\":\"76a91491b24bf9f5288532960ac687abb035127b1d28a588ac\"}]",
      "sign=ALL",
      "outaddr=0.001:193P6LtvS4nCnkDvM9uXn1gsSRqh4aDAz7"],
    "return_code": 1,
    "error_txt": "error: txid must be hexadecimal string (not '4d49a71ec9da436f71ec4ee231d04f292a29cd316f598bb7068feccabdc5948512')",
    "description": "Tests the check for invalid txid valid hex, but too long"
  },
  { "exec": "./elements-tx",
    "args":
    ["-serialization=BITCOIN", "-chain=main", "-create", "outpubkey=0:02a5613bd857b7048924264d1e70e08fb2a7e6527d32b7ab1bb993ac59964ff397", "nversion=1"],
    "output_cmp": "txcreateoutpubkey1.hex",
    "description": "Creates a new transaction with a single pay-to-pubkey output"
  },
  { "exec": "./elements-tx",
    "args":
    ["-serialization=BITCOIN", "-chain=main", "-json", "-create", "outpubkey=0:02a5613bd857b7048924264d1e70e08fb2a7e6527d32b7ab1bb993ac59964ff397", "nversion=1"],
    "output_cmp": "txcreateoutpubkey1.json",
    "description": "Creates a new transaction with a single pay-to-pubkey output (output as json)"
  },
  { "exec": "./elements-tx",
    "args":
    ["-serialization=BITCOIN", "-chain=main", "-create", "outpubkey=0:02a5613bd857b7048924264d1e70e08fb2a7e6527d32b7ab1bb993ac59964ff397:W", "nversion=1"],
    "output_cmp": "txcreateoutpubkey2.hex",
    "description": "Creates a new transaction with a single pay-to-witness-pubkey output"
  },
  { "exec": "./elements-tx",
    "args":
    ["-serialization=BITCOIN", "-chain=main", "-json", "-create", "outpubkey=0:02a5613bd857b7048924264d1e70e08fb2a7e6527d32b7ab1bb993ac59964ff397:W", "nversion=1"],
    "output_cmp": "txcreateoutpubkey2.json",
    "description": "Creates a new transaction with a single pay-to-witness-pubkey output (output as json)"
  },
  { "exec": "./elements-tx",
    "args":
    ["-serialization=BITCOIN", "-chain=main", "-create", "outpubkey=0:02a5613bd857b7048924264d1e70e08fb2a7e6527d32b7ab1bb993ac59964ff397:WS", "nversion=1"],
    "output_cmp": "txcreateoutpubkey3.hex",
    "description": "Creates a new transaction with a single pay-to-witness-pubkey, wrapped in P2SH output"
  },
  { "exec": "./elements-tx",
    "args":
    ["-serialization=BITCOIN", "-chain=main", "-json", "-create", "outpubkey=0:02a5613bd857b7048924264d1e70e08fb2a7e6527d32b7ab1bb993ac59964ff397:WS", "nversion=1"],
    "output_cmp": "txcreateoutpubkey3.json",
    "description": "Creates a new transaction with a single pay-to-pub-key output, wrapped in P2SH (output as json)"
  },
  { "exec": "./elements-tx",
    "args":
    ["-serialization=BITCOIN", "-chain=main", "-json", "-create", "outpubkey=0:047d1368ba7ae01c94bc32293efd70bd7e3be7aa7912d07d0b1c659c1008d179b8642f5fb90f47580feb29f045e216ff5a4716d3a0fed36da414d332046303c44a:WS", "nversion=1"],
    "return_code": 1,
    "error_txt": "error: Uncompressed pubkeys are not useable for SegWit outputs",
    "description": "Creates a new transaction with a single pay-to-pub-key output, wrapped in P2SH (output as json)"
  },
  { "exec": "./elements-tx",
    "args":
    ["-serialization=BITCOIN", "-chain=main", "-create",
     "in=5897de6bd6027a475eadd57019d4e6872c396d0716c4875a5f1a6fcfdf385c1f:0",
     "outdata=4:badhexdata"],
    "return_code": 1,
    "error_txt": "error: invalid TX output data",
    "description": "Attempts to create a new transaction with one input and an output with malformed hex data. Expected to fail"
  },
  { "exec": "./elements-tx",
    "args":
    ["-serialization=BITCOIN", "-chain=main", "-create",
     "in=5897de6bd6027a475eadd57019d4e6872c396d0716c4875a5f1a6fcfdf385c1f:0",
     "outdata=badhexdata"],
    "return_code": 1,
    "error_txt": "error: invalid TX output data",
    "description": "Attempts to create a new transaction with one input and an output with no value and malformed hex data. Expected to fail"
  },
  { "exec": "./elements-tx",
    "args":
    ["-serialization=BITCOIN", "-chain=main", "-create",
     "in=5897de6bd6027a475eadd57019d4e6872c396d0716c4875a5f1a6fcfdf385c1f:0",
     "outaddr=0.18:13tuJJDR2RgArmgfv6JScSdreahzgc4T6o",
     "outdata=4:54686973204f505f52455455524e207472616e73616374696f6e206f7574707574207761732063726561746564206279206d6f646966696564206372656174657261777472616e73616374696f6e2e"],
    "output_cmp": "txcreatedata1.hex",
    "description": "Creates a new transaction with one input, one address output and one data output"
  },
  { "exec": "./elements-tx",
    "args":
    ["-serialization=BITCOIN", "-chain=main", "-json",
     "-create", "nversion=1",
     "in=5897de6bd6027a475eadd57019d4e6872c396d0716c4875a5f1a6fcfdf385c1f:0",
     "outaddr=0.18:13tuJJDR2RgArmgfv6JScSdreahzgc4T6o",
     "outdata=4:54686973204f505f52455455524e207472616e73616374696f6e206f7574707574207761732063726561746564206279206d6f646966696564206372656174657261777472616e73616374696f6e2e"],
    "output_cmp": "txcreatedata1.json",
    "description": "Creates a new v1 transaction with one input, one address output and one data output (output in json)"
  },
  { "exec": "./elements-tx",
    "args":
    ["-serialization=BITCOIN", "-chain=main", "-create",
     "in=5897de6bd6027a475eadd57019d4e6872c396d0716c4875a5f1a6fcfdf385c1f:0",
     "outaddr=0.18:13tuJJDR2RgArmgfv6JScSdreahzgc4T6o",
     "outdata=54686973204f505f52455455524e207472616e73616374696f6e206f7574707574207761732063726561746564206279206d6f646966696564206372656174657261777472616e73616374696f6e2e"],
    "output_cmp": "txcreatedata2.hex",
    "description": "Creates a new transaction with one input, one address output and one data (zero value) output"
  },
  { "exec": "./elements-tx",
    "args":
    ["-serialization=BITCOIN", "-chain=main", "-json",
     "-create",
     "in=5897de6bd6027a475eadd57019d4e6872c396d0716c4875a5f1a6fcfdf385c1f:0",
     "outaddr=0.18:13tuJJDR2RgArmgfv6JScSdreahzgc4T6o",
     "outdata=54686973204f505f52455455524e207472616e73616374696f6e206f7574707574207761732063726561746564206279206d6f646966696564206372656174657261777472616e73616374696f6e2e"],
    "output_cmp": "txcreatedata2.json",
    "description": "Creates a new transaction with one input, one address output and one data (zero value) output (output in json)"
  },
  { "exec": "./elements-tx",
    "args":
    ["-serialization=BITCOIN", "-chain=main", "-create",
     "in=5897de6bd6027a475eadd57019d4e6872c396d0716c4875a5f1a6fcfdf385c1f:0:4294967293",
     "outaddr=0.18:13tuJJDR2RgArmgfv6JScSdreahzgc4T6o"],
    "output_cmp": "txcreatedata_seq0.hex",
    "description": "Creates a new transaction with one input with sequence number and one address output"
  },
  { "exec": "./elements-tx",
    "args":
    ["-serialization=BITCOIN", "-chain=main", "-json",
     "-create",
     "in=5897de6bd6027a475eadd57019d4e6872c396d0716c4875a5f1a6fcfdf385c1f:0:4294967293",
     "outaddr=0.18:13tuJJDR2RgArmgfv6JScSdreahzgc4T6o"],
    "output_cmp": "txcreatedata_seq0.json",
    "description": "Creates a new transaction with one input with sequence number and one address output (output in json)"
  },
  { "exec": "./elements-tx",
    "args":
    ["-serialization=BITCOIN", "-chain=main", "01000000011f5c38dfcf6f1a5f5a87c416076d392c87e6d41970d5ad5e477a02d66bde97580000000000fdffffff0180a81201000000001976a9141fc11f39be1729bf973a7ab6a615ca4729d6457488ac00000000",
     "in=5897de6bd6027a475eadd57019d4e6872c396d0716c4875a5f1a6fcfdf385c1f:0:1"],
    "output_cmp": "txcreatedata_seq1.hex",
    "description": "Adds a new input with sequence number to a transaction"
  },
  { "exec": "./elements-tx",
    "args":
    ["-serialization=BITCOIN", "-chain=main", "-json",
     "01000000011f5c38dfcf6f1a5f5a87c416076d392c87e6d41970d5ad5e477a02d66bde97580000000000fdffffff0180a81201000000001976a9141fc11f39be1729bf973a7ab6a615ca4729d6457488ac00000000",
     "in=5897de6bd6027a475eadd57019d4e6872c396d0716c4875a5f1a6fcfdf385c1f:0:1"],
    "output_cmp": "txcreatedata_seq1.json",
    "description": "Adds a new input with sequence number to a transaction (output in json)"
  },
  { "exec": "./elements-tx",
    "args": ["-serialization=BITCOIN", "-chain=main", "-create", "outmultisig=1:2:3:02a5613bd857b7048924264d1e70e08fb2a7e6527d32b7ab1bb993ac59964ff397:021ac43c7ff740014c3b33737ede99c967e4764553d1b2b83db77c83b8715fa72d:02df2089105c77f266fa11a9d33f05c735234075f2e8780824c6b709415f9fb485", "nversion=1"],
    "output_cmp": "txcreatemultisig1.hex",
    "description": "Creates a new transaction with a single 2-of-3 multisig output"
  },
  { "exec": "./elements-tx",
    "args": ["-serialization=BITCOIN", "-chain=main", "-json", "-create", "outmultisig=1:2:3:02a5613bd857b7048924264d1e70e08fb2a7e6527d32b7ab1bb993ac59964ff397:021ac43c7ff740014c3b33737ede99c967e4764553d1b2b83db77c83b8715fa72d:02df2089105c77f266fa11a9d33f05c735234075f2e8780824c6b709415f9fb485", "nversion=1"],
    "output_cmp": "txcreatemultisig1.json",
    "description": "Creates a new transaction with a single 2-of-3 multisig output (output in json)"
  },
  { "exec": "./elements-tx",
    "args": ["-serialization=BITCOIN", "-chain=main", "-create", "outmultisig=1:2:3:02a5613bd857b7048924264d1e70e08fb2a7e6527d32b7ab1bb993ac59964ff397:021ac43c7ff740014c3b33737ede99c967e4764553d1b2b83db77c83b8715fa72d:02df2089105c77f266fa11a9d33f05c735234075f2e8780824c6b709415f9fb485:S", "nversion=1"],
    "output_cmp": "txcreatemultisig2.hex",
    "description": "Creates a new transaction with a single 2-of-3 multisig in a P2SH output"
  },
  { "exec": "./elements-tx",
    "args": ["-serialization=BITCOIN", "-chain=main", "-json", "-create", "outmultisig=1:2:3:02a5613bd857b7048924264d1e70e08fb2a7e6527d32b7ab1bb993ac59964ff397:021ac43c7ff740014c3b33737ede99c967e4764553d1b2b83db77c83b8715fa72d:02df2089105c77f266fa11a9d33f05c735234075f2e8780824c6b709415f9fb485:S", "nversion=1"],
    "output_cmp": "txcreatemultisig2.json",
    "description": "Creates a new transaction with a single 2-of-3 multisig in a P2SH output (output in json)"
  },
  { "exec": "./elements-tx",
    "args": ["-serialization=BITCOIN", "-chain=main", "-create", "outmultisig=1:2:3:02a5613bd857b7048924264d1e70e08fb2a7e6527d32b7ab1bb993ac59964ff397:021ac43c7ff740014c3b33737ede99c967e4764553d1b2b83db77c83b8715fa72d:02df2089105c77f266fa11a9d33f05c735234075f2e8780824c6b709415f9fb485:W", "nversion=1"],
    "output_cmp": "txcreatemultisig3.hex",
    "description": "Creates a new transaction with a single 2-of-3 multisig in a P2WSH output"
  },
  { "exec": "./elements-tx",
    "args": ["-serialization=BITCOIN", "-chain=main", "-json", "-create", "outmultisig=1:2:3:02a5613bd857b7048924264d1e70e08fb2a7e6527d32b7ab1bb993ac59964ff397:021ac43c7ff740014c3b33737ede99c967e4764553d1b2b83db77c83b8715fa72d:02df2089105c77f266fa11a9d33f05c735234075f2e8780824c6b709415f9fb485:W", "nversion=1"],
    "output_cmp": "txcreatemultisig3.json",
    "description": "Creates a new transaction with a single 2-of-3 multisig in a P2WSH output (output in json)"
  },
  { "exec": "./elements-tx",
    "args": ["-serialization=BITCOIN", "-chain=main", "-create", "outmultisig=1:2:3:02a5613bd857b7048924264d1e70e08fb2a7e6527d32b7ab1bb993ac59964ff397:021ac43c7ff740014c3b33737ede99c967e4764553d1b2b83db77c83b8715fa72d:02df2089105c77f266fa11a9d33f05c735234075f2e8780824c6b709415f9fb485:WS", "nversion=1"],
    "output_cmp": "txcreatemultisig4.hex",
    "description": "Creates a new transaction with a single 2-of-3 multisig in a P2WSH output, wrapped in P2SH"
  },
  { "exec": "./elements-tx",
    "args": ["-serialization=BITCOIN", "-chain=main", "-json", "-create", "outmultisig=1:2:3:02a5613bd857b7048924264d1e70e08fb2a7e6527d32b7ab1bb993ac59964ff397:021ac43c7ff740014c3b33737ede99c967e4764553d1b2b83db77c83b8715fa72d:02df2089105c77f266fa11a9d33f05c735234075f2e8780824c6b709415f9fb485:WS", "nversion=1"],
    "output_cmp": "txcreatemultisig4.json",
    "description": "Creates a new transaction with a single 2-of-3 multisig in a P2WSH output, wrapped in P2SH (output in json)"
  },
  { "exec": "./elements-tx",
    "args": ["-serialization=BITCOIN", "-chain=main", "-json", "-create", "outmultisig=1:2:3:02a5613bd857b7048924264d1e70e08fb2a7e6527d32b7ab1bb993ac59964ff397:021ac43c7ff740014c3b33737ede99c967e4764553d1b2b83db77c83b8715fa72d:047d1368ba7ae01c94bc32293efd70bd7e3be7aa7912d07d0b1c659c1008d179b8642f5fb90f47580feb29f045e216ff5a4716d3a0fed36da414d332046303c44a:S"],
    "output_cmp": "txcreatemultisig5.json",
    "description": "Uncompressed pubkeys should work just fine for non-witness outputs"
  },
  { "exec": "./elements-tx",
    "args": ["-serialization=BITCOIN", "-chain=main", "-json", "-create", "outmultisig=1:2:3:02a5613bd857b7048924264d1e70e08fb2a7e6527d32b7ab1bb993ac59964ff397:021ac43c7ff740014c3b33737ede99c967e4764553d1b2b83db77c83b8715fa72d:047d1368ba7ae01c94bc32293efd70bd7e3be7aa7912d07d0b1c659c1008d179b8642f5fb90f47580feb29f045e216ff5a4716d3a0fed36da414d332046303c44a:WS"],
    "return_code": 1,
    "error_txt": "error: Uncompressed pubkeys are not useable for SegWit outputs",
    "description": "Ensure adding witness outputs with uncompressed pubkeys fails"
  },
  { "exec": "./elements-tx",
    "args": ["-serialization=ELEMENTS", "-chain=main", "-create", "outmultisig=1:2:3:02a5613bd857b7048924264d1e70e08fb2a7e6527d32b7ab1bb993ac59964ff397:021ac43c7ff740014c3b33737ede99c967e4764553d1b2b83db77c83b8715fa72d:02df2089105c77f266fa11a9d33f05c735234075f2e8780824c6b709415f9fb485:WS", "nversion=1"],
    "output_cmp": "txcreatemultisig4_elements.hex",
    "description": "Creates a new transaction with a single 2-of-3 multisig in a P2WSH output, wrapped in P2SH. Elements serialization."
  },
  { "exec": "./elements-tx",
    "args": ["-create", "-chain=main", "-json", "outmultisig=1:2:3:02a5613bd857b7048924264d1e70e08fb2a7e6527d32b7ab1bb993ac59964ff397:021ac43c7ff740014c3b33737ede99c967e4764553d1b2b83db77c83b8715fa72d:02df2089105c77f266fa11a9d33f05c735234075f2e8780824c6b709415f9fb485:WS", "nversion=1"],
    "output_cmp": "txcreatemultisig4_elements.json",
    "description": "Creates a new transaction with a single 2-of-3 multisig in a P2WSH output, wrapped in P2SH. Elements serialization, without serialization arg. (output in json)"
  },
  { "exec": "./elements-tx",
    "args":
    ["-create", "-chain=main",
     "outaddr=1:13tuJJDR2RgArmgfv6JScSdreahzgc4T6o:garbage"],
    "return_code": 1,
    "error_txt": "error: invalid TX output asset type",
    "description": "Malformed outaddr argument (bad asset id). Expected to fail."
  },
  { "exec": "./elements-tx",
    "args": ["-create", "-chain=main", "outmultisig=1:2:3:02a5613bd857b7048924264d1e70e08fb2a7e6527d32b7ab1bb993ac59964ff397:021ac43c7ff740014c3b33737ede99c967e4764553d1b2b83db77c83b8715fa72d:02df2089105c77f266fa11a9d33f05c735234075f2e8780824c6b709415f9fb485:WS", "nversion=1"],
    "output_cmp": "txcreatemultisig4_elements.hex",
    "description": "Creates a new transaction with a single 2-of-3 multisig in a P2WSH output, wrapped in P2SH. Elements serialization, without serialization arg."
  }
]<|MERGE_RESOLUTION|>--- conflicted
+++ resolved
@@ -258,45 +258,41 @@
     "output_cmp": "txcreatescript4.json",
     "description": "Create a new transaction with a single output script (OP_DROP) in a P2SH, wrapped in a P2SH (output as json)"
   },
-<<<<<<< HEAD
-  { "exec": "./elements-tx",
-=======
-  { "exec": "./bitcoin-tx",
+  { "exec": "./elements-tx",
     "args": ["-create", "outscript=0:9999999999"],
     "return_code": 1,
     "error_txt": "error: script parse error: decimal numeric value only allowed in the range -0xFFFFFFFF...0xFFFFFFFF",
     "description": "Try to parse an output script with a decimal number above the allowed range"
   },
-  { "exec": "./bitcoin-tx",
+  { "exec": "./elements-tx",
     "args": ["-create", "outscript=0:4294967296"],
     "return_code": 1,
     "error_txt": "error: script parse error: decimal numeric value only allowed in the range -0xFFFFFFFF...0xFFFFFFFF",
     "description": "Try to parse an output script with a decimal number just above the allowed range"
   },
-  { "exec": "./bitcoin-tx",
+  { "exec": "./elements-tx",
     "args": ["-create", "outscript=0:4294967295"],
     "output_cmp": "txcreatescript5.hex",
     "description": "Try to parse an output script with a decimal number at the upper limit of the allowed range"
   },
-  { "exec": "./bitcoin-tx",
+  { "exec": "./elements-tx",
     "args": ["-create", "outscript=0:-9999999999"],
     "return_code": 1,
     "error_txt": "error: script parse error: decimal numeric value only allowed in the range -0xFFFFFFFF...0xFFFFFFFF",
     "description": "Try to parse an output script with a decimal number below the allowed range"
   },
-  { "exec": "./bitcoin-tx",
+  { "exec": "./elements-tx",
     "args": ["-create", "outscript=0:-4294967296"],
     "return_code": 1,
     "error_txt": "error: script parse error: decimal numeric value only allowed in the range -0xFFFFFFFF...0xFFFFFFFF",
     "description": "Try to parse an output script with a decimal number just below the allowed range"
   },
-  { "exec": "./bitcoin-tx",
+  { "exec": "./elements-tx",
     "args": ["-create", "outscript=0:-4294967295"],
     "output_cmp": "txcreatescript6.hex",
     "description": "Try to parse an output script with a decimal number at the lower limit of the allowed range"
   },
-  { "exec": "./bitcoin-tx",
->>>>>>> b53af72b
+  { "exec": "./elements-tx",
     "args":
     ["-serialization=BITCOIN", "-chain=main", "-create", "nversion=1",
      "in=4d49a71ec9da436f71ec4ee231d04f292a29cd316f598bb7068feccabdc59485:0",
