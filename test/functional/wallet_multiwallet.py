#!/usr/bin/env python3
# Copyright (c) 2017-2020 The Bitcoin Core developers
# Distributed under the MIT software license, see the accompanying
# file COPYING or http://www.opensource.org/licenses/mit-license.php.
"""Test multiwallet.

Verify that a bitcoind node can load multiple wallet files
"""
from decimal import Decimal
from threading import Thread
import os
import shutil
import time

from test_framework.authproxy import JSONRPCException
from test_framework.test_framework import BitcoinTestFramework
from test_framework.test_node import ErrorMatch
from test_framework.util import (
    assert_equal,
    assert_raises_rpc_error,
    get_rpc_proxy,
)

got_loading_error = False
def test_load_unload(node, name):
    global got_loading_error
    for _ in range(10):
        if got_loading_error:
            return
        try:
            node.loadwallet(name)
            node.unloadwallet(name)
        except JSONRPCException as e:
            if e.error['code'] == -4 and 'Wallet already being loading' in e.error['message']:
                got_loading_error = True
                return


class MultiWalletTest(BitcoinTestFramework):
    def set_test_params(self):
        self.setup_clean_chain = True
        self.num_nodes = 2
        self.rpc_timeout = 120

    def skip_test_if_missing_module(self):
        self.skip_if_no_wallet()

    def add_options(self, parser):
        parser.add_argument(
            '--data_wallets_dir',
            default=os.path.join(os.path.dirname(os.path.realpath(__file__)), 'data/wallets/'),
            help='Test data with wallet directories (default: %(default)s)',
        )

    def run_test(self):
        node = self.nodes[0]

        data_dir = lambda *p: os.path.join(node.datadir, self.chain, *p)
        wallet_dir = lambda *p: data_dir('wallets', *p)
        wallet = lambda name: node.get_wallet_rpc(name)

        def wallet_file(name):
            if name == self.default_wallet_name:
                return wallet_dir(self.default_wallet_name, self.wallet_data_filename)
            if os.path.isdir(wallet_dir(name)):
                return wallet_dir(name, "wallet.dat")
            return wallet_dir(name)

        assert_equal(self.nodes[0].listwalletdir(), { 'wallets': [{ 'name': self.default_wallet_name }] })

        # check wallet.dat is created
        self.stop_nodes()
        assert_equal(os.path.isfile(wallet_dir(self.default_wallet_name, self.wallet_data_filename)), True)

        # create symlink to verify wallet directory path can be referenced
        # through symlink
        os.mkdir(wallet_dir('w7'))
        os.symlink('w7', wallet_dir('w7_symlink'))

        # rename wallet.dat to make sure plain wallet file paths (as opposed to
        # directory paths) can be loaded
        # create another dummy wallet for use in testing backups later
        self.start_node(0, ["-nowallet", "-wallet=empty", "-wallet=plain"])
        node.createwallet("created")
        self.stop_nodes()
        empty_wallet = os.path.join(self.options.tmpdir, 'empty.dat')
        os.rename(wallet_file("empty"), empty_wallet)
        shutil.rmtree(wallet_dir("empty"))
        empty_created_wallet = os.path.join(self.options.tmpdir, 'empty.created.dat')
        os.rename(wallet_dir("created", self.wallet_data_filename), empty_created_wallet)
        shutil.rmtree(wallet_dir("created"))
        os.rename(wallet_file("plain"), wallet_dir("w8"))
        shutil.rmtree(wallet_dir("plain"))

        # restart node with a mix of wallet names:
        #   w1, w2, w3 - to verify new wallets created when non-existing paths specified
        #   w          - to verify wallet name matching works when one wallet path is prefix of another
        #   sub/w5     - to verify relative wallet path is created correctly
        #   extern/w6  - to verify absolute wallet path is created correctly
        #   w7_symlink - to verify symlinked wallet path is initialized correctly
        #   w8         - to verify existing wallet file is loaded correctly
        #   ''         - to verify default wallet file is created correctly
        wallet_names = ['w1', 'w2', 'w3', 'w', 'sub/w5', os.path.join(self.options.tmpdir, 'extern/w6'), 'w7_symlink', 'w8', self.default_wallet_name]
        extra_args = ['-nowallet'] + ['-wallet={}'.format(n) for n in wallet_names]
        self.start_node(0, extra_args)
        assert_equal(sorted(map(lambda w: w['name'], self.nodes[0].listwalletdir()['wallets'])), [self.default_wallet_name, os.path.join('sub', 'w5'), 'w', 'w1', 'w2', 'w3', 'w7', 'w7_symlink', 'w8'])

        assert_equal(set(node.listwallets()), set(wallet_names))

        # check that all requested wallets were created
        self.stop_node(0)
        for wallet_name in wallet_names:
            assert_equal(os.path.isfile(wallet_file(wallet_name)), True)

        # should not initialize if wallet path can't be created
        exp_stderr = "boost::filesystem::create_directory:"
        self.nodes[0].assert_start_raises_init_error(['-wallet=w8/bad'], exp_stderr, match=ErrorMatch.PARTIAL_REGEX)

        self.nodes[0].assert_start_raises_init_error(['-walletdir=wallets'], 'Error: Specified -walletdir "wallets" does not exist')
        self.nodes[0].assert_start_raises_init_error(['-walletdir=wallets'], 'Error: Specified -walletdir "wallets" is a relative path', cwd=data_dir())
        self.nodes[0].assert_start_raises_init_error(['-walletdir=debug.log'], 'Error: Specified -walletdir "debug.log" is not a directory', cwd=data_dir())

        # should not initialize if there are duplicate wallets
        self.nodes[0].assert_start_raises_init_error(['-wallet=w1', '-wallet=w1'], 'Error: Error loading wallet w1. Duplicate -wallet filename specified.')

        # should not initialize if one wallet is a copy of another
        shutil.copyfile(wallet_dir('w8'), wallet_dir('w8_copy'))
        exp_stderr = r"BerkeleyDatabase: Can't open database w8_copy \(duplicates fileid \w+ from w8\)"
        self.nodes[0].assert_start_raises_init_error(['-wallet=w8', '-wallet=w8_copy'], exp_stderr, match=ErrorMatch.PARTIAL_REGEX)

        # should not initialize if wallet file is a symlink
        os.symlink('w8', wallet_dir('w8_symlink'))
        self.nodes[0].assert_start_raises_init_error(['-wallet=w8_symlink'], r'Error: Invalid -wallet path \'w8_symlink\'\. .*', match=ErrorMatch.FULL_REGEX)

        # should not initialize if the specified walletdir does not exist
        self.nodes[0].assert_start_raises_init_error(['-walletdir=bad'], 'Error: Specified -walletdir "bad" does not exist')
        # should not initialize if the specified walletdir is not a directory
        not_a_dir = wallet_dir('notadir')
        open(not_a_dir, 'a', encoding="utf8").close()
        self.nodes[0].assert_start_raises_init_error(['-walletdir=' + not_a_dir], 'Error: Specified -walletdir "' + not_a_dir + '" is not a directory')

        # if wallets/ doesn't exist, datadir should be the default wallet dir
        wallet_dir2 = data_dir('walletdir')
        os.rename(wallet_dir(), wallet_dir2)
        self.start_node(0, ['-nowallet', '-wallet=w4', '-wallet=w5'])
        assert_equal(set(node.listwallets()), {"w4", "w5"})
        w5 = wallet("w5")
        node.generatetoaddress(nblocks=1, address=w5.getnewaddress())

        # now if wallets/ exists again, but the rootdir is specified as the walletdir, w4 and w5 should still be loaded
        os.rename(wallet_dir2, wallet_dir())
        self.restart_node(0, ['-nowallet', '-wallet=w4', '-wallet=w5', '-walletdir=' + data_dir()])
        assert_equal(set(node.listwallets()), {"w4", "w5"})
        w5 = wallet("w5")
        w5_info = w5.getwalletinfo()
        assert_equal(w5_info['immature_balance'], {"bitcoin": 50})

        competing_wallet_dir = os.path.join(self.options.tmpdir, 'competing_walletdir')
        os.mkdir(competing_wallet_dir)
        self.restart_node(0, ['-walletdir=' + competing_wallet_dir])
        exp_stderr = r"Error: Error initializing wallet database environment \"\S+competing_walletdir\S*\"!"
        self.nodes[1].assert_start_raises_init_error(['-walletdir=' + competing_wallet_dir], exp_stderr, match=ErrorMatch.PARTIAL_REGEX)

        self.restart_node(0, extra_args)

        assert_equal(sorted(map(lambda w: w['name'], self.nodes[0].listwalletdir()['wallets'])), [self.default_wallet_name, os.path.join('sub', 'w5'), 'w', 'w1', 'w2', 'w3', 'w7', 'w7_symlink', 'w8', 'w8_copy'])

        wallets = [wallet(w) for w in wallet_names]
        wallet_bad = wallet("bad")

        # check wallet names and balances
        node.generatetoaddress(nblocks=1, address=wallets[0].getnewaddress())
        for wallet_name, wallet in zip(wallet_names, wallets):
            info = wallet.getwalletinfo()
            assert_equal(info['immature_balance']['bitcoin'], 50 if wallet is wallets[0] else 0)
            assert_equal(info['walletname'], wallet_name)

        # accessing invalid wallet fails
        assert_raises_rpc_error(-18, "Requested wallet does not exist or is not loaded", wallet_bad.getwalletinfo)

        # accessing wallet RPC without using wallet endpoint fails
        assert_raises_rpc_error(-19, "Wallet file not specified", node.getwalletinfo)

        w1, w2, w3, w4, *_ = wallets
        node.generatetoaddress(nblocks=101, address=w1.getnewaddress())
        assert_equal(w1.getbalance()['bitcoin'], 100)
        assert_equal(w2.getbalance()['bitcoin'], 0)
        assert_equal(w3.getbalance()['bitcoin'], 0)
        assert_equal(w4.getbalance()['bitcoin'], 0)

        w1.sendtoaddress(w2.getnewaddress(), 1)
        w1.sendtoaddress(w3.getnewaddress(), 2)
        w1.sendtoaddress(w4.getnewaddress(), 3)
        node.generatetoaddress(nblocks=1, address=w1.getnewaddress())
        assert_equal(w2.getbalance()['bitcoin'], 1)
        assert_equal(w3.getbalance()['bitcoin'], 2)
        assert_equal(w4.getbalance()['bitcoin'], 3)

        batch = w1.batch([w1.getblockchaininfo.get_request(), w1.getwalletinfo.get_request()])
        assert_equal(batch[0]["result"]["chain"], self.chain)
        assert_equal(batch[1]["result"]["walletname"], "w1")

        self.log.info('Check for per-wallet settxfee call')
        assert_equal(w1.getwalletinfo()['paytxfee'], 0)
        assert_equal(w2.getwalletinfo()['paytxfee'], 0)
        w2.settxfee(0.001)
        assert_equal(w1.getwalletinfo()['paytxfee'], 0)
        assert_equal(w2.getwalletinfo()['paytxfee'], Decimal('0.00100000'))

        self.log.info("Test dynamic wallet loading")

        self.restart_node(0, ['-nowallet'])
        assert_equal(node.listwallets(), [])
        assert_raises_rpc_error(-18, "No wallet is loaded. Load a wallet using loadwallet or create a new one with createwallet. (Note: A default wallet is no longer automatically created)", node.getwalletinfo)

        self.log.info("Load first wallet")
        loadwallet_name = node.loadwallet(wallet_names[0])
        assert_equal(loadwallet_name['name'], wallet_names[0])
        assert_equal(node.listwallets(), wallet_names[0:1])
        node.getwalletinfo()
        w1 = node.get_wallet_rpc(wallet_names[0])
        w1.getwalletinfo()

        self.log.info("Load second wallet")
        loadwallet_name = node.loadwallet(wallet_names[1])
        assert_equal(loadwallet_name['name'], wallet_names[1])
        assert_equal(node.listwallets(), wallet_names[0:2])
        assert_raises_rpc_error(-19, "Wallet file not specified", node.getwalletinfo)
        w2 = node.get_wallet_rpc(wallet_names[1])
        w2.getwalletinfo()

        self.log.info("Concurrent wallet loading")
        threads = []
        for _ in range(3):
            n = node.cli if self.options.usecli else get_rpc_proxy(node.url, 1, timeout=600, coveragedir=node.coverage_dir)
            t = Thread(target=test_load_unload, args=(n, wallet_names[2], ))
            t.start()
            threads.append(t)
        for t in threads:
            t.join()
        global got_loading_error
        assert_equal(got_loading_error, True)

        self.log.info("Load remaining wallets")
        for wallet_name in wallet_names[2:]:
            loadwallet_name = self.nodes[0].loadwallet(wallet_name)
            assert_equal(loadwallet_name['name'], wallet_name)

        assert_equal(set(self.nodes[0].listwallets()), set(wallet_names))

        # Fail to load if wallet doesn't exist
        path = os.path.join(self.options.tmpdir, "node0", "elementsregtest", "wallets", "wallets")
        assert_raises_rpc_error(-18, "Wallet file verification failed. Failed to load database path '{}'. Path does not exist.".format(path), self.nodes[0].loadwallet, 'wallets')

        # Fail to load duplicate wallets
<<<<<<< HEAD
        path = os.path.join(self.options.tmpdir, "node0", "elementsregtest", "wallets", "w1", self.wallet_data_filename)
        assert_raises_rpc_error(-4, "Wallet file verification failed. Refusing to load database. Data file '{}' is already loaded.".format(path), self.nodes[0].loadwallet, wallet_names[0])

        # Fail to load duplicate wallets by different ways (directory and filepath)
        path = os.path.join(self.options.tmpdir, "node0", "elementsregtest", "wallets", self.wallet_data_filename)
        assert_raises_rpc_error(-4, "Wallet file verification failed. Refusing to load database. Data file '{}' is already loaded.".format(path), self.nodes[0].loadwallet, self.wallet_data_filename)
=======
        path = os.path.join(self.options.tmpdir, "node0", "regtest", "wallets", "w1", "wallet.dat")
        assert_raises_rpc_error(-4, "Wallet file verification failed. Refusing to load database. Data file '{}' is already loaded.".format(path), self.nodes[0].loadwallet, wallet_names[0])

        # Fail to load duplicate wallets by different ways (directory and filepath)
        if not self.options.descriptors:
            path = os.path.join(self.options.tmpdir, "node0", "regtest", "wallets", "wallet.dat")
            assert_raises_rpc_error(-4, "Wallet file verification failed. Refusing to load database. Data file '{}' is already loaded.".format(path), self.nodes[0].loadwallet, 'wallet.dat')
>>>>>>> 8ed37f6c

        # Fail to load if one wallet is a copy of another
        assert_raises_rpc_error(-4, "BerkeleyDatabase: Can't open database w8_copy (duplicates fileid", self.nodes[0].loadwallet, 'w8_copy')

        # Fail to load if one wallet is a copy of another, test this twice to make sure that we don't re-introduce #14304
        assert_raises_rpc_error(-4, "BerkeleyDatabase: Can't open database w8_copy (duplicates fileid", self.nodes[0].loadwallet, 'w8_copy')


        # Fail to load if wallet file is a symlink
        assert_raises_rpc_error(-4, "Wallet file verification failed. Invalid -wallet path 'w8_symlink'", self.nodes[0].loadwallet, 'w8_symlink')

        # Fail to load if a directory is specified that doesn't contain a wallet
        os.mkdir(wallet_dir('empty_wallet_dir'))
        path = os.path.join(self.options.tmpdir, "node0", "elementsregtest", "wallets", "empty_wallet_dir")
        assert_raises_rpc_error(-18, "Wallet file verification failed. Failed to load database path '{}'. Data is not in recognized format.".format(path), self.nodes[0].loadwallet, 'empty_wallet_dir')

        self.log.info("Test dynamic wallet creation.")

        # Fail to create a wallet if it already exists.
        path = os.path.join(self.options.tmpdir, "node0", "elementsregtest", "wallets", "w2")
        assert_raises_rpc_error(-4, "Failed to create database path '{}'. Database already exists.".format(path), self.nodes[0].createwallet, 'w2')

        # Successfully create a wallet with a new name
        loadwallet_name = self.nodes[0].createwallet('w9')
        assert_equal(loadwallet_name['name'], 'w9')
        w9 = node.get_wallet_rpc('w9')
        assert_equal(w9.getwalletinfo()['walletname'], 'w9')

        assert 'w9' in self.nodes[0].listwallets()

        # Successfully create a wallet using a full path
        new_wallet_dir = os.path.join(self.options.tmpdir, 'new_walletdir')
        new_wallet_name = os.path.join(new_wallet_dir, 'w10')
        loadwallet_name = self.nodes[0].createwallet(new_wallet_name)
        assert_equal(loadwallet_name['name'], new_wallet_name)
        w10 = node.get_wallet_rpc(new_wallet_name)
        assert_equal(w10.getwalletinfo()['walletname'], new_wallet_name)

        assert new_wallet_name in self.nodes[0].listwallets()

        self.log.info("Test dynamic wallet unloading")

        # Test `unloadwallet` errors
        assert_raises_rpc_error(-1, "JSON value is not a string as expected", self.nodes[0].unloadwallet)
        assert_raises_rpc_error(-18, "Requested wallet does not exist or is not loaded", self.nodes[0].unloadwallet, "dummy")
        assert_raises_rpc_error(-18, "Requested wallet does not exist or is not loaded", node.get_wallet_rpc("dummy").unloadwallet)
        assert_raises_rpc_error(-8, "Cannot unload the requested wallet", w1.unloadwallet, "w2"),

        # Successfully unload the specified wallet name
        self.nodes[0].unloadwallet("w1")
        assert 'w1' not in self.nodes[0].listwallets()

        # Successfully unload the wallet referenced by the request endpoint
        # Also ensure unload works during walletpassphrase timeout
        w2.encryptwallet('test')
        w2.walletpassphrase('test', 1)
        w2.unloadwallet()
        time.sleep(1.1)
        assert 'w2' not in self.nodes[0].listwallets()

        # Successfully unload all wallets
        for wallet_name in self.nodes[0].listwallets():
            self.nodes[0].unloadwallet(wallet_name)
        assert_equal(self.nodes[0].listwallets(), [])
        assert_raises_rpc_error(-18, "No wallet is loaded. Load a wallet using loadwallet or create a new one with createwallet. (Note: A default wallet is no longer automatically created)", self.nodes[0].getwalletinfo)

        # Successfully load a previously unloaded wallet
        self.nodes[0].loadwallet('w1')
        assert_equal(self.nodes[0].listwallets(), ['w1'])
        assert_equal(w1.getwalletinfo()['walletname'], 'w1')

        assert_equal(sorted(map(lambda w: w['name'], self.nodes[0].listwalletdir()['wallets'])), [self.default_wallet_name, os.path.join('sub', 'w5'), 'w', 'w1', 'w2', 'w3', 'w7', 'w7_symlink', 'w8', 'w8_copy', 'w9'])

        # Test backing up and restoring wallets
        self.log.info("Test wallet backup")
        self.restart_node(0, ['-nowallet'])
        for wallet_name in wallet_names:
            self.nodes[0].loadwallet(wallet_name)
        for wallet_name in wallet_names:
            rpc = self.nodes[0].get_wallet_rpc(wallet_name)
            addr = rpc.getnewaddress()
            backup = os.path.join(self.options.tmpdir, 'backup.dat')
            if os.path.exists(backup):
                os.unlink(backup)
            rpc.backupwallet(backup)
            self.nodes[0].unloadwallet(wallet_name)
            shutil.copyfile(empty_created_wallet if wallet_name == self.default_wallet_name else empty_wallet, wallet_file(wallet_name))
            self.nodes[0].loadwallet(wallet_name)
            assert_equal(rpc.getaddressinfo(addr)['ismine'], False)
            self.nodes[0].unloadwallet(wallet_name)
            shutil.copyfile(backup, wallet_file(wallet_name))
            self.nodes[0].loadwallet(wallet_name)
            assert_equal(rpc.getaddressinfo(addr)['ismine'], True)

        # Test .walletlock file is closed
        self.start_node(1)
        wallet = os.path.join(self.options.tmpdir, 'my_wallet')
        self.nodes[0].createwallet(wallet)
        if self.options.descriptors:
            assert_raises_rpc_error(-4, "Unable to obtain an exclusive lock", self.nodes[1].loadwallet, wallet)
        else:
            assert_raises_rpc_error(-4, "Error initializing wallet database environment", self.nodes[1].loadwallet, wallet)
        self.nodes[0].unloadwallet(wallet)
        self.nodes[1].loadwallet(wallet)

if __name__ == '__main__':
    MultiWalletTest().main()<|MERGE_RESOLUTION|>--- conflicted
+++ resolved
@@ -253,22 +253,13 @@
         assert_raises_rpc_error(-18, "Wallet file verification failed. Failed to load database path '{}'. Path does not exist.".format(path), self.nodes[0].loadwallet, 'wallets')
 
         # Fail to load duplicate wallets
-<<<<<<< HEAD
-        path = os.path.join(self.options.tmpdir, "node0", "elementsregtest", "wallets", "w1", self.wallet_data_filename)
-        assert_raises_rpc_error(-4, "Wallet file verification failed. Refusing to load database. Data file '{}' is already loaded.".format(path), self.nodes[0].loadwallet, wallet_names[0])
-
-        # Fail to load duplicate wallets by different ways (directory and filepath)
-        path = os.path.join(self.options.tmpdir, "node0", "elementsregtest", "wallets", self.wallet_data_filename)
-        assert_raises_rpc_error(-4, "Wallet file verification failed. Refusing to load database. Data file '{}' is already loaded.".format(path), self.nodes[0].loadwallet, self.wallet_data_filename)
-=======
-        path = os.path.join(self.options.tmpdir, "node0", "regtest", "wallets", "w1", "wallet.dat")
+        path = os.path.join(self.options.tmpdir, "node0", "elementsregtest", "wallets", "w1", "wallet.dat")
         assert_raises_rpc_error(-4, "Wallet file verification failed. Refusing to load database. Data file '{}' is already loaded.".format(path), self.nodes[0].loadwallet, wallet_names[0])
 
         # Fail to load duplicate wallets by different ways (directory and filepath)
         if not self.options.descriptors:
-            path = os.path.join(self.options.tmpdir, "node0", "regtest", "wallets", "wallet.dat")
+            path = os.path.join(self.options.tmpdir, "node0", "elementsregtest", "wallets", "wallet.dat")
             assert_raises_rpc_error(-4, "Wallet file verification failed. Refusing to load database. Data file '{}' is already loaded.".format(path), self.nodes[0].loadwallet, 'wallet.dat')
->>>>>>> 8ed37f6c
 
         # Fail to load if one wallet is a copy of another
         assert_raises_rpc_error(-4, "BerkeleyDatabase: Can't open database w8_copy (duplicates fileid", self.nodes[0].loadwallet, 'w8_copy')
