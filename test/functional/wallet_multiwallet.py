--- conflicted
+++ resolved
@@ -343,14 +343,6 @@
                 wallet_dir('high_minversion', 'wallet.dat'), self.config['environment']['PACKAGE_NAME']),
             lambda: self.nodes[0].loadwallet(filename='high_minversion'),
         )
-<<<<<<< HEAD
-        self.stop_node(
-            i=0,
-            expected_stderr='Error: Error loading {}: Wallet requires newer version of Elements Core'.format(
-                wallet_dir('high_minversion', 'wallet.dat')),
-        )
-=======
->>>>>>> a22b6248
 
 
 if __name__ == '__main__':
