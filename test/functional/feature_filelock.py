--- conflicted
+++ resolved
@@ -19,11 +19,7 @@
         self.nodes[0].wait_for_rpc_connection()
 
     def run_test(self):
-<<<<<<< HEAD
-        datadir = os.path.join(self.nodes[0].datadir, 'elementsregtest')
-=======
         datadir = os.path.join(self.nodes[0].datadir, self.chain)
->>>>>>> f32564f0
         self.log.info("Using datadir {}".format(datadir))
 
         self.log.info("Check that we can't start a second bitcoind instance using the same datadir")
