#!/usr/bin/env python3

import time

from test_framework.authproxy import JSONRPCException
from test_framework.test_framework import BitcoinTestFramework
from test_framework.util import (
    connect_nodes_bi,
    disconnect_nodes,
    get_auth_cookie,
    get_datadir_path,
    rpc_port,
    p2p_port,
    assert_raises_rpc_error,
    assert_equal,
<<<<<<< HEAD
=======
    bytes_to_hex_str,
    hex_str_to_bytes,
>>>>>>> 7b302eb9
)
from test_framework import util
from test_framework.messages import (
    COIN,
    CBlock,
    COutPoint,
    CTransaction,
    CTxIn,
    CTxInWitness,
    CTxOut,
    CTxOutNonce,
    FromHex,
    ToHex,
)
from test_framework.blocktools import (
    add_witness_commitment,
)
from decimal import Decimal

def get_new_unconfidential_address(node, addr_type="p2sh-segwit"):
    addr = node.getnewaddress("", addr_type)
    val_addr = node.getaddressinfo(addr)
    if 'unconfidential' in val_addr:
        return val_addr['unconfidential']
    return val_addr['address']

class FedPegTest(BitcoinTestFramework):

    def set_test_params(self):
        self.setup_clean_chain = True
        self.num_nodes = 4

    def add_options(self, parser):
        parser.add_argument("--parent_binpath", dest="parent_binpath", default="",
                            help="Use a different binary for launching nodes")
        parser.add_argument("--parent_bitcoin", dest="parent_bitcoin", default=False, action="store_true",
                            help="Parent nodes are Bitcoin")

    def skip_test_if_missing_module(self):
        self.skip_if_no_wallet()

    def setup_network(self, split=False):
        if self.options.parent_bitcoin and self.options.parent_binpath == "":
            raise Exception("Can't run with --parent_bitcoin without specifying --parent_binpath")

        self.nodes = []
        # Setup parent nodes
        parent_chain = "elementsregtest" if not self.options.parent_bitcoin else "regtest"
        parent_binary = [self.options.parent_binpath] if self.options.parent_binpath != "" else None
        for n in range(2):
            extra_args = [
                "-port="+str(p2p_port(n)),
                "-rpcport="+str(rpc_port(n))
            ]
            if self.options.parent_bitcoin:
                # bitcoind can't read elements.conf config files
                extra_args.extend([
                    "-regtest=1",
                    "-printtoconsole=0",
                    "-server=1",
                    "-discover=0",
                    "-keypool=1",
                    "-listenonion=0",
                    "-addresstype=legacy", # To make sure bitcoind gives back p2pkh no matter version
                ])
            else:
                extra_args.extend([
                    "-validatepegin=0",
                    "-initialfreecoins=0",
                    "-anyonecanspendaremine=1",
                    "-signblockscript=51", # OP_TRUE
                ])

            self.add_nodes(1, [extra_args], chain=[parent_chain], binary=parent_binary, chain_in_args=[not self.options.parent_bitcoin])
            self.start_node(n)
            print("Node {} started".format(n))
        # set hard-coded mining keys for non-Elements chains
        if self.options.parent_bitcoin:
            self.nodes[0].set_deterministic_priv_key('2Mysp7FKKe52eoC2JmU46irt1dt58TpCvhQ', 'cTNbtVJmhx75RXomhYWSZAafuNNNKPd1cr2ZiUcAeukLNGrHWjvJ')
            self.nodes[1].set_deterministic_priv_key('2N19ZHF3nEzBXzkaZ3N5sVBJXQ8jZ7Udpg5', 'cRnDSw1JsjmYYEN6xxQvf5pqMENsRE584z6MdWfJ7v85c4ciitkk')

        connect_nodes_bi(self.nodes, 0, 1)
        self.parentgenesisblockhash = self.nodes[0].getblockhash(0)
        if not self.options.parent_bitcoin:
            parent_pegged_asset = self.nodes[0].getsidechaininfo()['pegged_asset']

        # Setup sidechain nodes
        self.fedpeg_script = "512103dff4923d778550cc13ce0d887d737553b4b58f4e8e886507fc39f5e447b2186451ae"
        for n in range(2):
            extra_args = [
                "-printtoconsole=0",
                "-port="+str(p2p_port(2+n)),
                "-rpcport="+str(rpc_port(2+n)),
                '-validatepegin=1',
                '-fedpegscript=%s' % self.fedpeg_script,
                '-minrelaytxfee=0',
                '-blockmintxfee=0',
                '-initialfreecoins=0',
                '-peginconfirmationdepth=10',
                '-mainchainrpchost=127.0.0.1',
                '-mainchainrpcport=%s' % rpc_port(n),
                '-recheckpeginblockinterval=15', # Long enough to allow failure and repair before timeout
                '-parentgenesisblockhash=%s' % self.parentgenesisblockhash,
                '-parentpubkeyprefix=111',
                '-parentscriptprefix=196',
                '-parent_bech32_hrp=bcrt',
                # Turn of consistency checks that can cause assert when parent node stops
                # and a peg-in transaction fails this belt-and-suspenders check.
                '-checkmempool=0',
            ]
            if not self.options.parent_bitcoin:
                extra_args.extend([
                    '-parentpubkeyprefix=235',
                    '-parentscriptprefix=75',
                    '-parent_bech32_hrp=ert',
                    '-con_parent_chain_signblockscript=51',
                    '-con_parent_pegged_asset=%s' % parent_pegged_asset,
                ])

            # Use rpcuser auth only for first parent.
            if n==0:
                # Extract username and password from cookie file and use directly.
                datadir = get_datadir_path(self.options.tmpdir, n)
                rpc_u, rpc_p = get_auth_cookie(datadir, parent_chain)
                extra_args.extend([
                    '-mainchainrpcuser=%s' % rpc_u,
                    '-mainchainrpcpassword=%s' % rpc_p,
                ])
            else:
                # Need to specify where to find parent cookie file
                datadir = get_datadir_path(self.options.tmpdir, n)
                extra_args.append('-mainchainrpccookiefile='+datadir+"/" + parent_chain + "/.cookie")

            self.add_nodes(1, [extra_args], chain=["elementsregtest"])
            self.start_node(2+n)
            print("Node {} started".format(2+n))

        # We only connect the same-chain nodes, so sync_all works correctly
        connect_nodes_bi(self.nodes, 2, 3)
        self.node_groups = [[self.nodes[0], self.nodes[1]], [self.nodes[2], self.nodes[3]]]
        for node_group in self.node_groups:
            self.sync_all(node_group)
        print("Setting up network done")

    def test_pegout(self, parent_chain_addr, sidechain):
        pegout_txid = sidechain.sendtomainchain(parent_chain_addr, 1)
        raw_pegout = sidechain.getrawtransaction(pegout_txid, True)
        assert 'vout' in raw_pegout and len(raw_pegout['vout']) > 0
        pegout_tested = False
        for output in raw_pegout['vout']:
            scriptPubKey = output['scriptPubKey']
            if 'type' in scriptPubKey and scriptPubKey['type'] == 'nulldata':
                assert 'pegout_hex' in scriptPubKey and 'pegout_asm' in scriptPubKey and 'pegout_type' in scriptPubKey
                assert 'pegout_chain' in scriptPubKey and 'pegout_reqSigs' in scriptPubKey and 'pegout_addresses' in scriptPubKey
                assert scriptPubKey['pegout_chain'] == self.parentgenesisblockhash
                assert scriptPubKey['pegout_reqSigs'] == 1
                assert parent_chain_addr in scriptPubKey['pegout_addresses']
                pegout_tested = True
                break
        assert pegout_tested
        sidechain.generatetoaddress(1, sidechain.getnewaddress())
        assert_equal(sidechain.gettransaction(pegout_txid)["confirmations"], 1)

    def run_test(self):
        parent = self.nodes[0]
        #parent2 = self.nodes[1]
        sidechain = self.nodes[2]
        sidechain2 = self.nodes[3]
        for node in self.nodes:
            node.importprivkey(privkey=node.get_deterministic_priv_key().key, label="mining")
        util.node_fastmerkle = sidechain

        parent.generate(101)
        sidechain.generate(101)
        self.log.info("sidechain info: {}".format(sidechain.getsidechaininfo()))

        addrs = sidechain.getpeginaddress()
        addr = addrs["mainchain_address"]
        assert_equal(sidechain.decodescript(addrs["claim_script"])["type"], "witness_v0_keyhash")
        txid1 = parent.sendtoaddress(addr, 24)
        # 10+2 confirms required to get into mempool and confirm
        assert_equal(sidechain.getsidechaininfo()["pegin_confirmation_depth"], 10)
        parent.generate(1)
        time.sleep(2)
        proof = parent.gettxoutproof([txid1])

        raw = parent.gettransaction(txid1)["hex"]

        print("Attempting peg-ins")
        # First attempt fails the consensus check but gives useful result
        try:
            pegtxid = sidechain.claimpegin(raw, proof)
            raise Exception("Peg-in should not be mature enough yet, need another block.")
        except JSONRPCException as e:
            assert "Peg-in Bitcoin transaction needs more confirmations to be sent." in e.error["message"]

        # Second attempt simply doesn't hit mempool bar
        parent.generate(10)
        try:
            pegtxid = sidechain.claimpegin(raw, proof)
            raise Exception("Peg-in should not be mature enough yet, need another block.")
        except JSONRPCException as e:
            assert "Peg-in Bitcoin transaction needs more confirmations to be sent." in e.error["message"]

        try:
            pegtxid = sidechain.createrawpegin(raw, proof, 'AEIOU')
            raise Exception("Peg-in with non-hex claim_script should fail.")
        except JSONRPCException as e:
            assert "Given claim_script is not hex." in e.error["message"]

        # Should fail due to non-matching wallet address
        try:
            scriptpubkey = sidechain.getaddressinfo(get_new_unconfidential_address(sidechain))["scriptPubKey"]
            pegtxid = sidechain.claimpegin(raw, proof, scriptpubkey)
            raise Exception("Peg-in with non-matching claim_script should fail.")
        except JSONRPCException as e:
            assert "Given claim_script does not match the given Bitcoin transaction." in e.error["message"]

        # 12 confirms allows in mempool
        parent.generate(1)

        # Make sure that a tx with a duplicate pegin claim input gets rejected.
        raw_pegin = sidechain.createrawpegin(raw, proof)["hex"]
        raw_pegin = FromHex(CTransaction(), raw_pegin)
        raw_pegin.vin.append(raw_pegin.vin[0]) # duplicate the pegin input
        raw_pegin = sidechain.signrawtransactionwithwallet(raw_pegin.serialize().hex())["hex"]
        assert_raises_rpc_error(-26, "bad-txns-inputs-duplicate", sidechain.sendrawtransaction, raw_pegin)
        # Also try including this tx in a block manually and submitting it.
        doublespendblock = FromHex(CBlock(), sidechain.getnewblockhex())
        doublespendblock.vtx.append(FromHex(CTransaction(), raw_pegin))
        doublespendblock.hashMerkleRoot = doublespendblock.calc_merkle_root()
        add_witness_commitment(doublespendblock)
        doublespendblock.solve()
        block_hex = doublespendblock.serialize(True).hex()
        assert_raises_rpc_error(-25, "bad-txns-inputs-duplicate", sidechain.testproposedblock, block_hex, True)

        # Should succeed via wallet lookup for address match, and when given
        raw_pegin = sidechain.createrawpegin(raw, proof)['hex']
        signed_pegin = sidechain.signrawtransactionwithwallet(raw_pegin)

        sample_pegin_struct = FromHex(CTransaction(), signed_pegin["hex"])
        # Round-trip peg-in transaction using python serialization
        assert_equal(signed_pegin["hex"], sample_pegin_struct.serialize().hex())
        # Store this for later (evil laugh)
        sample_pegin_witness = sample_pegin_struct.wit.vtxinwit[0].peginWitness

        pegtxid1 = sidechain.claimpegin(raw, proof)
        # Make sure a second pegin claim does not get accepted in the mempool when
        # another mempool tx already claims that pegin.
        assert_raises_rpc_error(-4, "txn-mempool-conflict", sidechain.claimpegin, raw, proof)

        # Will invalidate the block that confirms this transaction later
        for node_group in self.node_groups:
            self.sync_all(node_group)
        blockhash = sidechain2.generate(1)
        for node_group in self.node_groups:
            self.sync_all(node_group)
        sidechain.generate(5)

        tx1 = sidechain.gettransaction(pegtxid1)

        if "confirmations" in tx1 and tx1["confirmations"] == 6:
            print("Peg-in is confirmed: Success!")
        else:
            raise Exception("Peg-in confirmation has failed.")

        # Look at pegin fields
        decoded = sidechain.decoderawtransaction(tx1["hex"])
        assert decoded["vin"][0]["is_pegin"] == True
        assert len(decoded["vin"][0]["pegin_witness"]) > 0
        # Check that there's sufficient fee for the peg-in
        vsize = decoded["vsize"]
        fee_output = decoded["vout"][1]
        fallbackfee_pervbyte = Decimal("0.00001")/Decimal("1000")
        assert fee_output["scriptPubKey"]["type"] == "fee"
        assert fee_output["value"] >= fallbackfee_pervbyte*vsize

        # Quick reorg checks of pegs
        sidechain.invalidateblock(blockhash[0])
        if sidechain.gettransaction(pegtxid1)["confirmations"] != 0:
            raise Exception("Peg-in didn't unconfirm after invalidateblock call.")

        # Create duplicate claim, put it in block along with current one in mempool
        # to test duplicate-in-block claims between two txs that are in the same block.
        raw_pegin = sidechain.createrawpegin(raw, proof)["hex"]
        raw_pegin = sidechain.signrawtransactionwithwallet(raw_pegin)["hex"]
        raw_pegin = FromHex(CTransaction(), raw_pegin)
        doublespendblock = FromHex(CBlock(), sidechain.getnewblockhex())
        assert len(doublespendblock.vtx) == 2 # coinbase and pegin
        doublespendblock.vtx.append(raw_pegin)
        doublespendblock.hashMerkleRoot = doublespendblock.calc_merkle_root()
        add_witness_commitment(doublespendblock)
        doublespendblock.solve()
        block_hex = doublespendblock.serialize(True).hex()
        assert_raises_rpc_error(-25, "bad-txns-double-pegin", sidechain.testproposedblock, block_hex, True)

        # Re-enters block
        sidechain.generate(1)
        if sidechain.gettransaction(pegtxid1)["confirmations"] != 1:
            raise Exception("Peg-in should have one confirm on side block.")
        sidechain.reconsiderblock(blockhash[0])
        if sidechain.gettransaction(pegtxid1)["confirmations"] != 6:
            raise Exception("Peg-in should be back to 6 confirms.")

        # Now the pegin is already claimed in a confirmed tx.
        # In that case, a duplicate claim should (1) not be accepted in the mempool
        # and (2) not be accepted in a block.
        assert_raises_rpc_error(-4, "pegin-already-claimed", sidechain.claimpegin, raw, proof)
        # For case (2), manually craft a block and include the tx.
        doublespendblock = FromHex(CBlock(), sidechain.getnewblockhex())
        doublespendblock.vtx.append(raw_pegin)
        doublespendblock.hashMerkleRoot = doublespendblock.calc_merkle_root()
        add_witness_commitment(doublespendblock)
        doublespendblock.solve()
        block_hex = doublespendblock.serialize(True).hex()
        assert_raises_rpc_error(-25, "bad-txns-double-pegin", sidechain.testproposedblock, block_hex, True)

        # Do multiple claims in mempool
        n_claims = 6

        print("Flooding mempool with a few claims")
        pegtxs = []
        sidechain.generate(101)

        # Do mixture of raw peg-in and automatic peg-in tx construction
        # where raw creation is done on another node
        for i in range(n_claims):
            addrs = sidechain.getpeginaddress()
            txid = parent.sendtoaddress(addrs["mainchain_address"], 1)
            parent.generate(1)
            proof = parent.gettxoutproof([txid])
            raw = parent.gettransaction(txid)["hex"]
            if i % 2 == 0:
                parent.generate(11)
                pegtxs += [sidechain.claimpegin(raw, proof)]
            else:
                # The raw API doesn't check for the additional 2 confirmation buffer
                # So we only get 10 confirms then send off. Miners will add to block anyways.

                # Don't mature whole way yet to test signing immature peg-in input
                parent.generate(8)
                # Wallet in sidechain2 gets funds instead of sidechain
                raw_pegin = sidechain2.createrawpegin(raw, proof, addrs["claim_script"])["hex"]
                # First node should also be able to make a valid transaction with or without 3rd arg
                # since this wallet originated the claim_script itself
                sidechain.createrawpegin(raw, proof, addrs["claim_script"])
                sidechain.createrawpegin(raw, proof)
                signed_pegin = sidechain.signrawtransactionwithwallet(raw_pegin)
                assert signed_pegin["complete"]
                assert "warning" in signed_pegin # warning for immature peg-in
                # fully mature them now
                parent.generate(1)
                pegtxs += [sidechain.sendrawtransaction(signed_pegin["hex"])]

        for node_group in self.node_groups:
            self.sync_all(node_group)
        sidechain2.generate(1)
        for i, pegtxid in enumerate(pegtxs):
            if i % 2 == 0:
                tx = sidechain.gettransaction(pegtxid)
            else:
                tx = sidechain2.gettransaction(pegtxid)
            if "confirmations" not in tx or tx["confirmations"] == 0:
                raise Exception("Peg-in confirmation has failed.")

        print("Test pegouts")
        self.test_pegout(get_new_unconfidential_address(parent, "legacy"), sidechain)
        self.test_pegout(get_new_unconfidential_address(parent, "p2sh-segwit"), sidechain)
        self.test_pegout(get_new_unconfidential_address(parent, "bech32"), sidechain)

        print("Test pegout P2SH")
        parent_chain_addr = get_new_unconfidential_address(parent)
        parent_pubkey = parent.getaddressinfo(parent_chain_addr)["pubkey"]
        parent_chain_p2sh_addr = parent.createmultisig(1, [parent_pubkey])["address"]
        self.test_pegout(parent_chain_p2sh_addr, sidechain)

        print("Test pegout Garbage")
        parent_chain_addr = "garbage"
        try:
            self.test_pegout(parent_chain_addr, sidechain)
            raise Exception("A garbage address should fail.")
        except JSONRPCException as e:
            assert "Invalid Bitcoin address" in e.error["message"]

        print("Test pegout Garbage valid")
        prev_txid = sidechain.sendtoaddress(sidechain.getnewaddress(), 1)
        sidechain.generate(1)
        pegout_chain = 'a' * 64
        pegout_hex = 'b' * 500
        inputs = [{"txid": prev_txid, "vout": 0}]
        outputs = {"vdata": [pegout_chain, pegout_hex]}
        rawtx = sidechain.createrawtransaction(inputs, outputs)
        raw_pegout = sidechain.decoderawtransaction(rawtx)

        assert 'vout' in raw_pegout and len(raw_pegout['vout']) > 0
        pegout_tested = False
        for output in raw_pegout['vout']:
            scriptPubKey = output['scriptPubKey']
            if 'type' in scriptPubKey and scriptPubKey['type'] == 'nulldata':
                assert 'pegout_hex' in scriptPubKey and 'pegout_asm' in scriptPubKey and 'pegout_type' in scriptPubKey
                assert 'pegout_chain' in scriptPubKey and 'pegout_reqSigs' not in scriptPubKey and 'pegout_addresses' not in scriptPubKey
                assert scriptPubKey['pegout_type'] == 'nonstandard'
                assert scriptPubKey['pegout_chain'] == pegout_chain
                assert scriptPubKey['pegout_hex'] == pegout_hex
                pegout_tested = True
                break
        assert pegout_tested

        print("Now test failure to validate peg-ins based on intermittent bitcoind rpc failure")
        self.stop_node(1)
        txid = parent.sendtoaddress(addr, 1)
        parent.generate(12)
        proof = parent.gettxoutproof([txid])
        raw = parent.gettransaction(txid)["hex"]
        sidechain.claimpegin(raw, proof) # stuck peg
        sidechain.generate(1)
        print("Waiting to ensure block is being rejected by sidechain2")
        time.sleep(5)

        assert sidechain.getblockcount() != sidechain2.getblockcount()

        print("Restarting parent2")
        self.start_node(1)
        connect_nodes_bi(self.nodes, 0, 1)

        # Don't make a block, race condition when pegin-invalid block
        # is awaiting further validation, nodes reject subsequent blocks
        # even ones they create
        print("Now waiting for node to re-evaluate peg-in witness failed block... should take a few seconds")
        for node_group in self.node_groups:
            self.sync_all(node_group)
        print("Completed!\n")
        print("Now send funds out in two stages, partial, and full")
        some_btc_addr = get_new_unconfidential_address(parent)
        bal_1 = sidechain.getwalletinfo()["balance"]['bitcoin']
        try:
            sidechain.sendtomainchain(some_btc_addr, bal_1 + 1)
            raise Exception("Sending out too much; should have failed")
        except JSONRPCException as e:
            assert "Insufficient funds" in e.error["message"]

        assert sidechain.getwalletinfo()["balance"]["bitcoin"] == bal_1
        try:
            sidechain.sendtomainchain(some_btc_addr+"b", bal_1 - 1)
            raise Exception("Sending to invalid address; should have failed")
        except JSONRPCException as e:
            assert "Invalid Bitcoin address" in e.error["message"]

        assert sidechain.getwalletinfo()["balance"]["bitcoin"] == bal_1
        try:
            sidechain.sendtomainchain("1Nro9WkpaKm9axmcfPVp79dAJU1Gx7VmMZ", bal_1 - 1)
            raise Exception("Sending to mainchain address when should have been testnet; should have failed")
        except JSONRPCException as e:
            assert "Invalid Bitcoin address" in e.error["message"]

        assert sidechain.getwalletinfo()["balance"]["bitcoin"] == bal_1

        # Test superfluous peg-in witness data on regular spend before we have no funds
        raw_spend = sidechain.createrawtransaction([], {sidechain.getnewaddress():1})
        fund_spend = sidechain.fundrawtransaction(raw_spend)
        sign_spend = sidechain.signrawtransactionwithwallet(fund_spend["hex"])
        signed_struct = FromHex(CTransaction(), sign_spend["hex"])
        # Non-witness tx has no witness serialized yet
        if len(signed_struct.wit.vtxinwit) == 0:
            signed_struct.wit.vtxinwit = [CTxInWitness()]
        signed_struct.wit.vtxinwit[0].peginWitness.stack = sample_pegin_witness.stack
        assert_equal(sidechain.testmempoolaccept([signed_struct.serialize().hex()])[0]["allowed"], False)
        assert_equal(sidechain.testmempoolaccept([signed_struct.serialize().hex()])[0]["reject-reason"], "68: extra-pegin-witness")
        signed_struct.wit.vtxinwit[0].peginWitness.stack = [b'\x00'*100000] # lol
        assert_equal(sidechain.testmempoolaccept([signed_struct.serialize().hex()])[0]["allowed"], False)
        assert_equal(sidechain.testmempoolaccept([signed_struct.serialize().hex()])[0]["reject-reason"], "68: extra-pegin-witness")

        peg_out_txid = sidechain.sendtomainchain(some_btc_addr, 1)

        peg_out_details = sidechain.decoderawtransaction(sidechain.getrawtransaction(peg_out_txid))
        # peg-out, change, fee
        assert len(peg_out_details["vout"]) == 3
        found_pegout_value = False
        for output in peg_out_details["vout"]:
            if "value" in output and output["value"] == 1:
                found_pegout_value = True
        assert found_pegout_value

        bal_2 = sidechain.getwalletinfo()["balance"]["bitcoin"]
        # Make sure balance went down
        assert bal_2 + 1 < bal_1

        # Send rest of coins using subtractfee from output arg
        sidechain.sendtomainchain(some_btc_addr, bal_2, True)

        assert sidechain.getwalletinfo()["balance"]['bitcoin'] == 0

        print('Test coinbase peg-in maturity rules')

        # Have bitcoin output go directly into a claim output
        pegin_info = sidechain.getpeginaddress()
        mainchain_addr = pegin_info["mainchain_address"]
        # Watch the address so we can get tx without txindex
        parent.importaddress(mainchain_addr)
        claim_block = parent.generatetoaddress(50, mainchain_addr)[0]
        block_coinbase = parent.getblock(claim_block, 2)["tx"][0]
        claim_txid = block_coinbase["txid"]
        claim_tx = block_coinbase["hex"]
        claim_proof = parent.gettxoutproof([claim_txid], claim_block)

        # Can't claim something even though it has 50 confirms since it's coinbase
        assert_raises_rpc_error(-8, "Peg-in Bitcoin transaction needs more confirmations to be sent.", sidechain.claimpegin, claim_tx, claim_proof)
        # If done via raw API, still doesn't work
        coinbase_pegin = sidechain.createrawpegin(claim_tx, claim_proof)
        assert_equal(coinbase_pegin["mature"], False)
        signed_pegin = sidechain.signrawtransactionwithwallet(coinbase_pegin["hex"])["hex"]
        assert_raises_rpc_error(-26, "bad-pegin-witness, Needs more confirmations.", sidechain.sendrawtransaction, signed_pegin)

        # 50 more blocks to allow wallet to make it succeed by relay and consensus
        parent.generatetoaddress(50, parent.getnewaddress())
        # Wallet still doesn't want to for 2 more confirms
        assert_equal(sidechain.createrawpegin(claim_tx, claim_proof)["mature"], False)
        # But we can just shoot it off
        claim_txid = sidechain.sendrawtransaction(signed_pegin)
        sidechain.generatetoaddress(1, sidechain.getnewaddress())
        assert_equal(sidechain.gettransaction(claim_txid)["confirmations"], 1)

        # Test a confidential pegin.
        print("Performing a confidential pegin.")
        # start pegin
        pegin_addrs = sidechain.getpeginaddress()
        assert_equal(sidechain.decodescript(pegin_addrs["claim_script"])["type"], "witness_v0_keyhash")
        pegin_addr = addrs["mainchain_address"]
        txid_fund = parent.sendtoaddress(pegin_addr, 10)
        # 10+2 confirms required to get into mempool and confirm
        parent.generate(11)
        proof = parent.gettxoutproof([txid_fund])
        raw = parent.gettransaction(txid_fund)["hex"]
        raw_pegin = sidechain.createrawpegin(raw, proof)['hex']
        pegin = FromHex(CTransaction(), raw_pegin)
        # add new blinding pubkey for the pegin output
        pegin.vout[0].nNonce = CTxOutNonce(hex_str_to_bytes(sidechain.getaddressinfo(sidechain.getnewaddress("", "blech32"))["confidential_key"]))
        # now add an extra input and output from listunspent; we need a blinded output for this
        blind_addr = sidechain.getnewaddress("", "blech32")
        sidechain.sendtoaddress(blind_addr, 15)
        sidechain.generate(6)
        unspent = [u for u in sidechain.listunspent(6, 6) if u["amount"] == 15][0]
        assert(unspent["spendable"])
        assert("amountcommitment" in unspent)
        pegin.vin.append(CTxIn(COutPoint(int(unspent["txid"], 16), unspent["vout"])))
        # insert corresponding output before fee output
        new_destination = sidechain.getaddressinfo(sidechain.getnewaddress("", "blech32"))
        new_dest_script_pk = hex_str_to_bytes(new_destination["scriptPubKey"])
        new_dest_nonce = CTxOutNonce(hex_str_to_bytes(new_destination["confidential_key"]))
        new_dest_asset = pegin.vout[0].nAsset
        pegin.vout.insert(1, CTxOut(int(unspent["amount"]*COIN) - 10000, new_dest_script_pk, new_dest_asset, new_dest_nonce))
        # add the 10 ksat fee
        pegin.vout[2].nValue.setToAmount(pegin.vout[2].nValue.getAmount() + 10000)
        pegin_hex = ToHex(pegin)
        # test with both blindraw and rawblindraw
        raw_pegin_blinded1 = sidechain.blindrawtransaction(pegin_hex)
        raw_pegin_blinded2 = sidechain.rawblindrawtransaction(pegin_hex, ["", unspent["amountblinder"]], [10, 15], [unspent["asset"]]*2, ["", unspent["assetblinder"]], "", False)
        pegin_signed1 = sidechain.signrawtransactionwithwallet(raw_pegin_blinded1)
        pegin_signed2 = sidechain.signrawtransactionwithwallet(raw_pegin_blinded2)
        for pegin_signed in [pegin_signed1, pegin_signed2]:
            final_decoded = sidechain.decoderawtransaction(pegin_signed["hex"])
            assert(final_decoded["vin"][0]["is_pegin"])
            assert(not final_decoded["vin"][1]["is_pegin"])
            assert("assetcommitment" in final_decoded["vout"][0])
            assert("valuecommitment" in final_decoded["vout"][0])
            assert("commitmentnonce" in final_decoded["vout"][0])
            assert("value" not in final_decoded["vout"][0])
            assert("asset" not in final_decoded["vout"][0])
            assert(final_decoded["vout"][0]["commitmentnonce_fully_valid"])
            assert("assetcommitment" in final_decoded["vout"][1])
            assert("valuecommitment" in final_decoded["vout"][1])
            assert("commitmentnonce" in final_decoded["vout"][1])
            assert("value" not in final_decoded["vout"][1])
            assert("asset" not in final_decoded["vout"][1])
            assert(final_decoded["vout"][1]["commitmentnonce_fully_valid"])
            assert("value" in final_decoded["vout"][2])
            assert("asset" in final_decoded["vout"][2])
            # check that it is accepted in the mempool
            accepted = sidechain.testmempoolaccept([pegin_signed["hex"]])[0]
            if not accepted["allowed"]:
                raise Exception(accepted["reject-reason"])
            print("Blinded transaction looks ok!") # need this print to distinguish failures in for loop
        # check if they get mined; since we're trying to mine two double spends, disconnect the nodes
        disconnect_nodes(sidechain, 3)
        disconnect_nodes(sidechain2, 2)
        txid1 = sidechain.sendrawtransaction(pegin_signed1["hex"])
        blocks = sidechain.generate(3)
        assert_equal(sidechain.getrawtransaction(txid1, True, blocks[0])["confirmations"], 3)
        txid2 = sidechain2.sendrawtransaction(pegin_signed2["hex"])
        blocks = sidechain2.generate(3)
        assert_equal(sidechain2.getrawtransaction(txid2, True, blocks[0])["confirmations"], 3)
        # reconnect in case we extend the test
        connect_nodes_bi(self.nodes, 2, 3)
        sidechain.generate(10)

        print('Success!')

        # Manually stop sidechains first, then the parent chains.
        self.stop_node(2)
        self.stop_node(3)
        self.stop_node(0)
        self.stop_node(1)

if __name__ == '__main__':
    FedPegTest().main()<|MERGE_RESOLUTION|>--- conflicted
+++ resolved
@@ -13,11 +13,7 @@
     p2p_port,
     assert_raises_rpc_error,
     assert_equal,
-<<<<<<< HEAD
-=======
-    bytes_to_hex_str,
     hex_str_to_bytes,
->>>>>>> 7b302eb9
 )
 from test_framework import util
 from test_framework.messages import (
