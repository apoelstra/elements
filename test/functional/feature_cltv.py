--- conflicted
+++ resolved
@@ -57,15 +57,11 @@
 class BIP65Test(BitcoinTestFramework):
     def set_test_params(self):
         self.num_nodes = 1
-<<<<<<< HEAD
-        self.extra_args = [['-whitelist=127.0.0.1', '-par=1', "-con_bip65height="+str(CLTV_HEIGHT)]]  # Use only one script thread to get the exact reject reason for testing
-=======
         self.extra_args = [[
             '-whitelist=127.0.0.1',
             '-par=1',  # Use only one script thread to get the exact reject reason for testing
             '-acceptnonstdtxn=1',  # cltv_invalidate is nonstandard
         ]]
->>>>>>> 24dbcf38
         self.setup_clean_chain = True
         self.rpc_timeout = 120
 
