#!/usr/bin/env python3
# Copyright (c) 2018-2019 The Bitcoin Core developers
# Distributed under the MIT software license, see the accompanying
# file COPYING or http://www.opensource.org/licenses/mit-license.php.
"""Test the Partially Signed Transaction RPCs.
"""

from test_framework.test_framework import BitcoinTestFramework
from test_framework.util import (
    assert_equal,
    assert_greater_than,
    assert_raises_rpc_error,
    connect_nodes,
    disconnect_nodes,
    find_output,
)
from decimal import Decimal

# These imports are used by commented-out tests.
"""
import json
import os
"""

MAX_BIP125_RBF_SEQUENCE = 0xfffffffd

# Create one-input, one-output, no-fee transaction:
class PSBTTest(BitcoinTestFramework):

    def set_test_params(self):
        self.setup_clean_chain = False
        self.num_nodes = 3
        self.extra_args = [
            ["-walletrbf=1"],
            ["-walletrbf=0"],
            []
        ]
        self.supports_cli = False

    def skip_test_if_missing_module(self):
        self.skip_if_no_wallet()

    def test_utxo_conversion(self):
        mining_node = self.nodes[2]
        offline_node = self.nodes[0]
        online_node = self.nodes[1]

        # Disconnect offline node from others
        disconnect_nodes(offline_node, 1)
        disconnect_nodes(online_node, 0)
        disconnect_nodes(offline_node, 2)
        disconnect_nodes(mining_node, 0)

        # Mine a transaction that credits the offline address
        offline_addr = offline_node.getnewaddress(address_type="p2sh-segwit")
        online_addr = online_node.getnewaddress(address_type="p2sh-segwit")
        online_node.importaddress(offline_addr, "", False)
        mining_node.sendtoaddress(address=offline_addr, amount=1.0)
        mining_node.generate(nblocks=1)
        self.sync_blocks([mining_node, online_node])

        # Construct an unsigned PSBT on the online node (who doesn't know the output is Segwit, so will include a non-witness UTXO)
        utxos = online_node.listunspent(addresses=[offline_addr])
        raw = online_node.createrawtransaction([{"txid":utxos[0]["txid"], "vout":utxos[0]["vout"]}],[{online_addr:0.9999},{"fee":0.0001}])
        psbt = online_node.walletprocesspsbt(online_node.converttopsbt(raw))["psbt"]
        assert "non_witness_utxo" in mining_node.decodepsbt(psbt)["inputs"][0]

        # Have the offline node sign the PSBT (which will update the UTXO to segwit)
        signed_psbt = offline_node.walletprocesspsbt(psbt)["psbt"]
        assert "witness_utxo" in mining_node.decodepsbt(signed_psbt)["inputs"][0]

        # Make sure we can mine the resulting transaction
        txid = mining_node.sendrawtransaction(mining_node.finalizepsbt(signed_psbt)["hex"])
        mining_node.generate(1)
        self.sync_blocks([mining_node, online_node])
        assert_equal(online_node.gettxout(txid,0)["confirmations"], 1)

        # Reconnect
        connect_nodes(self.nodes[0], 1)
        connect_nodes(self.nodes[0], 2)

    def get_address(self, confidential, node_num, addr_mode=None):
        if (addr_mode):
            addr = self.nodes[node_num].getnewaddress()
        else:
            addr = self.nodes[node_num].getnewaddress("", addr_mode)

        if confidential:
            addr = self.nodes[node_num].getaddressinfo(addr)['confidential']
        else:
            addr = self.nodes[node_num].getaddressinfo(addr)['unconfidential']

        return addr

    def to_unconf_addr(self, node_num, addr):
        return self.nodes[node_num].getaddressinfo(addr)['unconfidential']

    def num_blinded_outputs(self, tx):
        result = 0
        decoded = self.nodes[0].decoderawtransaction(tx)
        for out in decoded["vout"]:
            if out["scriptPubKey"]["type"] == "fee":
                pass
            if "valuecommitment" in out:
                result += 1
        return result

    def run_basic_tests(self, confidential):
        # Create and fund a raw tx for sending 10 BTC
        psbtx1 = self.nodes[0].walletcreatefundedpsbt([], {self.get_address(confidential, 2):10})['psbt']

        # Node 1 should not be able to add anything to it but still return the psbtx same as before
        psbtx = self.nodes[1].walletfillpsbtdata(psbtx1)['psbt']
        assert_equal(psbtx1, psbtx)

        # Sign the transaction and send
        filled_tx = self.nodes[0].walletfillpsbtdata(psbtx)['psbt']
        blinded_tx = self.nodes[0].blindpsbt(filled_tx)
        signed_tx = self.nodes[0].walletsignpsbt(blinded_tx)['psbt']
        final_tx = self.nodes[0].finalizepsbt(signed_tx)['hex']
        if confidential:
            # Can't use assert_equal because there may or may not be change
            assert(self.num_blinded_outputs(final_tx) > 0)
        self.nodes[0].sendrawtransaction(final_tx)

        # Create p2sh, p2wpkh, and p2wsh addresses
        pubkey0 = self.nodes[0].getaddressinfo(self.get_address(confidential, 0))['pubkey']
        pubkey1 = self.nodes[1].getaddressinfo(self.get_address(confidential, 1))['pubkey']
        pubkey2 = self.nodes[2].getaddressinfo(self.get_address(confidential, 2))['pubkey']
        p2sh = self.nodes[1].addmultisigaddress(2, [pubkey0, pubkey1, pubkey2], "", "legacy")['address']
        p2sh_unconf = self.to_unconf_addr(1, p2sh)
        p2wsh = self.nodes[1].addmultisigaddress(2, [pubkey0, pubkey1, pubkey2], "", "bech32")['address']
        p2wsh_unconf = self.to_unconf_addr(1, p2wsh)
        p2sh_p2wsh = self.nodes[1].addmultisigaddress(2, [pubkey0, pubkey1, pubkey2], "", "p2sh-segwit")['address']
        p2sh_p2wsh_unconf = self.to_unconf_addr(1, p2sh_p2wsh)
        p2wpkh = self.get_address(confidential, 1, "bech32")
        p2wpkh_unconf = self.to_unconf_addr(1, p2wpkh)
        p2pkh = self.get_address(confidential, 1, "legacy")
        p2pkh_unconf = self.to_unconf_addr(1, p2pkh)
        p2sh_p2wpkh = self.get_address(confidential, 1, "p2sh-segwit")
        p2sh_p2wpkh_unconf = self.to_unconf_addr(1, p2sh_p2wpkh)

        # fund those addresses
        rawtx = self.nodes[0].createrawtransaction([], {p2sh:10, p2wsh:10, p2wpkh:10, p2sh_p2wsh:10, p2sh_p2wpkh:10, p2pkh:10})
        rawtx = self.nodes[0].fundrawtransaction(rawtx, {"changePosition":3})
        rawtx = self.nodes[0].blindrawtransaction(rawtx['hex'])
        signed_tx = self.nodes[0].signrawtransactionwithwallet(rawtx)['hex']
        txid = self.nodes[0].sendrawtransaction(signed_tx)

        self.nodes[0].generate(6)
        self.sync_all()

        # Find the output pos
        p2sh_pos = -1
        p2wsh_pos = -1
        p2wpkh_pos = -1
        p2pkh_pos = -1
        p2sh_p2wsh_pos = -1
        p2sh_p2wpkh_pos = -1
        decoded = self.nodes[0].decoderawtransaction(signed_tx)
        for out in decoded['vout']:
            if out['scriptPubKey']['type'] == 'fee':
                next
            elif out['scriptPubKey']['addresses'][0] == p2sh_unconf:
                p2sh_pos = out['n']
            elif out['scriptPubKey']['addresses'][0] == p2wsh_unconf:
                p2wsh_pos = out['n']
            elif out['scriptPubKey']['addresses'][0] == p2wpkh_unconf:
                p2wpkh_pos = out['n']
            elif out['scriptPubKey']['addresses'][0] == p2sh_p2wsh_unconf:
                p2sh_p2wsh_pos = out['n']
            elif out['scriptPubKey']['addresses'][0] == p2sh_p2wpkh_unconf:
                p2sh_p2wpkh_pos = out['n']
            elif out['scriptPubKey']['addresses'][0] == p2pkh_unconf:
                p2pkh_pos = out['n']

        # spend single key from node 1
        rawtx = self.nodes[1].walletcreatefundedpsbt([{"txid":txid,"vout":p2wpkh_pos},{"txid":txid,"vout":p2sh_p2wpkh_pos},{"txid":txid,"vout":p2pkh_pos}], {self.get_address(confidential, 1):29.99})['psbt']
        filled = self.nodes[1].walletfillpsbtdata(rawtx)['psbt']
        blinded = self.nodes[1].blindpsbt(filled)
        walletsignpsbt_out = self.nodes[1].walletsignpsbt(blinded)
        assert_equal(walletsignpsbt_out['complete'], True)
        hex_tx = self.nodes[1].finalizepsbt(walletsignpsbt_out['psbt'])['hex']
        if confidential:
            # Can't use assert_equal because there may or may not be change
            assert(self.num_blinded_outputs(hex_tx) > 0)
        self.nodes[1].sendrawtransaction(hex_tx)

        # feeRate of 0.1 BTC / KB produces a total fee slightly below -maxtxfee (~0.05420000):
        if confidential:
            fee_rate = 0.04
        else:
            fee_rate = 0.1
        res = self.nodes[1].walletcreatefundedpsbt([{"txid":txid,"vout":p2wpkh_pos},{"txid":txid,"vout":p2sh_p2wpkh_pos},{"txid":txid,"vout":p2pkh_pos}], {self.nodes[1].getnewaddress():29.99}, 0, {"feeRate": fee_rate})
        assert_greater_than(res["fee"], 0.05)
        assert_greater_than(0.06, res["fee"])

        # feeRate of 10 BTC / KB produces a total fee well above -maxtxfee
        # previously this was silently capped at -maxtxfee
        assert_raises_rpc_error(-4, "Fee exceeds maximum configured by -maxtxfee", self.nodes[1].walletcreatefundedpsbt, [{"txid":txid,"vout":p2wpkh_pos},{"txid":txid,"vout":p2sh_p2wpkh_pos},{"txid":txid,"vout":p2pkh_pos}], {self.nodes[1].getnewaddress():29.99}, 0, {"feeRate": 10})

        # partially sign multisig things with node 1
        psbtx = self.nodes[1].walletcreatefundedpsbt([{"txid":txid,"vout":p2wsh_pos},{"txid":txid,"vout":p2sh_pos},{"txid":txid,"vout":p2sh_p2wsh_pos}], {self.get_address(confidential, 1):29.99})['psbt']
        filled = self.nodes[1].walletfillpsbtdata(psbtx)['psbt']
        # have both nodes fill before we try to blind and sign
        filled = self.nodes[2].walletfillpsbtdata(filled)['psbt']
        blinded = self.nodes[1].blindpsbt(filled)
        walletsignpsbt_out = self.nodes[1].walletsignpsbt(blinded)
        psbtx = walletsignpsbt_out['psbt']
        assert_equal(walletsignpsbt_out['complete'], False)

        # partially sign with node 2. This should be complete and sendable
        walletsignpsbt_out = self.nodes[2].walletsignpsbt(psbtx)
        assert_equal(walletsignpsbt_out['complete'], True)
        hex_tx = self.nodes[2].finalizepsbt(walletsignpsbt_out['psbt'])['hex']
        if confidential:
            # Can't use assert_equal because there may or may not be change
            assert(self.num_blinded_outputs(hex_tx) > 0)
        self.nodes[2].sendrawtransaction(hex_tx)

        # check that walletprocesspsbt fails to decode a non-psbt
        rawtx = self.nodes[1].createrawtransaction([{"txid":txid,"vout":p2wpkh_pos}], {self.get_address(confidential, 1):9.99})
        assert_raises_rpc_error(-22, "TX decode failed", self.nodes[1].walletprocesspsbt, rawtx)

        # Convert a non-psbt to psbt and make sure we can decode it
        rawtx = self.nodes[0].createrawtransaction([], {self.get_address(confidential, 1):10})
        rawtx = self.nodes[0].fundrawtransaction(rawtx)
        new_psbt = self.nodes[0].converttopsbt(rawtx['hex'])
        self.nodes[0].decodepsbt(new_psbt)

        # Make sure that a non-psbt with signatures cannot be converted
        # Error could be either "TX decode failed" (segwit inputs causes parsing to fail) or "Inputs must not have scriptSigs and scriptWitnesses"
        # We must set iswitness=True because the serialized transaction has inputs and is therefore a witness transaction
        signedtx = self.nodes[0].signrawtransactionwithwallet(rawtx['hex'])
        # Can be either a scriptSig or a scriptWitness that it yells about, depending on which UTXOs are selected for the TX
        assert_raises_rpc_error(-22, "Inputs must not have", self.nodes[0].converttopsbt, signedtx['hex'], False)
        assert_raises_rpc_error(-22, "Inputs must not have", self.nodes[0].converttopsbt, signedtx['hex'])
        assert_raises_rpc_error(-22, "", self.nodes[0].converttopsbt, hexstring=signedtx['hex'], iswitness=True)
        assert_raises_rpc_error(-22, "", self.nodes[0].converttopsbt, hexstring=signedtx['hex'], permitsigdata=False, iswitness=True)
        # Unless we allow it to convert and strip signatures
        self.nodes[0].converttopsbt(signedtx['hex'], True)

        # Explicitly allow converting non-empty txs
        new_psbt = self.nodes[0].converttopsbt(rawtx['hex'])
        self.nodes[0].decodepsbt(new_psbt)

        # Create outputs to nodes 1 and 2
        # We do a whole song-and-dance here (instead of calling sendtoaddress) to get access to the unblinded transaction data to find our outputs
        node1_addr = self.get_address(confidential, 1)
        node1_unconf_addr = self.to_unconf_addr(1, node1_addr)
        node2_addr = self.get_address(confidential, 2)
        node2_unconf_addr = self.to_unconf_addr(2, node2_addr)
        rt1 = self.nodes[0].createrawtransaction([], {node1_addr:13})
        rt1 = self.nodes[0].fundrawtransaction(rt1)
        rt1 = self.nodes[0].blindrawtransaction(rt1['hex'])
        rt1 = self.nodes[0].signrawtransactionwithwallet(rt1)
        txid1 = self.nodes[0].sendrawtransaction(rt1['hex'])
        rt1 = self.nodes[0].decoderawtransaction(rt1['hex'])

        rt2 = self.nodes[0].createrawtransaction([], {node2_addr:13})
        rt2 = self.nodes[0].fundrawtransaction(rt2)
        rt2 = self.nodes[0].blindrawtransaction(rt2['hex'])
        rt2 = self.nodes[0].signrawtransactionwithwallet(rt2)
        txid2 = self.nodes[0].sendrawtransaction(rt2['hex'])
        rt2 = self.nodes[0].decoderawtransaction(rt2['hex'])

<<<<<<< HEAD
=======
        # Update psbts, should only have data for one input and not the other
        psbt1 = self.nodes[1].walletprocesspsbt(psbt_orig, False, "ALL")['psbt']
        psbt1_decoded = self.nodes[0].decodepsbt(psbt1)
        assert psbt1_decoded['inputs'][0] and not psbt1_decoded['inputs'][1]
        # Check that BIP32 path was added
        assert "bip32_derivs" in psbt1_decoded['inputs'][0]
        psbt2 = self.nodes[2].walletprocesspsbt(psbt_orig, False, "ALL", False)['psbt']
        psbt2_decoded = self.nodes[0].decodepsbt(psbt2)
        assert not psbt2_decoded['inputs'][0] and psbt2_decoded['inputs'][1]
        # Check that BIP32 paths were not added
        assert "bip32_derivs" not in psbt2_decoded['inputs'][1]

        # Sign PSBTs (workaround issue #18039)
        psbt1 = self.nodes[1].walletprocesspsbt(psbt_orig)['psbt']
        psbt2 = self.nodes[2].walletprocesspsbt(psbt_orig)['psbt']

        # Combine, finalize, and send the psbts
        combined = self.nodes[0].combinepsbt([psbt1, psbt2])
        finalized = self.nodes[0].finalizepsbt(combined)['hex']
        self.nodes[0].sendrawtransaction(finalized)
>>>>>>> 31c0006a
        self.nodes[0].generate(6)
        self.sync_all()

        for out in rt1['vout']:
            if out['scriptPubKey']['type'] == "fee":
                pass
            elif out['scriptPubKey']['addresses'][0] == node1_unconf_addr:
                vout1 = out['n']

        for out in rt2['vout']:
            if out['scriptPubKey']['type'] == "fee":
                pass
            elif out['scriptPubKey']['addresses'][0] == node2_unconf_addr:
                vout2 = out['n']

        # This test doesn't work with Confidential Assets yet.
        if not confidential:
            # Create a psbt spending outputs from nodes 1 and 2
            psbt_orig = self.nodes[0].createpsbt([{"txid":txid1,  "vout":vout1}, {"txid":txid2, "vout":vout2}], [{self.get_address(confidential, 0):25.999}, {"fee":0.001}])

            # Update psbts, should only have data for one input and not the other
            psbt1 = self.nodes[1].walletprocesspsbt(psbt_orig)['psbt']
            psbt1_decoded = self.nodes[0].decodepsbt(psbt1)
            assert psbt1_decoded['inputs'][0] and not psbt1_decoded['inputs'][1]
            psbt1 = self.nodes[1].walletsignpsbt(psbt1, "ALL", True)['psbt'] # Allow signing incomplete tx
            psbt2 = self.nodes[2].walletprocesspsbt(psbt_orig)['psbt']
            psbt2_decoded = self.nodes[0].decodepsbt(psbt2)
            assert not psbt2_decoded['inputs'][0] and psbt2_decoded['inputs'][1]
            psbt2 = self.nodes[2].walletsignpsbt(psbt2, "ALL", True)['psbt'] # Allow signing incomplete tx

            # Combine, finalize, and send the psbts
            combined = self.nodes[0].combinepsbt([psbt1, psbt2])
            finalized = self.nodes[0].finalizepsbt(combined)['hex']
            self.nodes[0].sendrawtransaction(finalized)
            self.nodes[0].generate(6)
            self.sync_all()

        # Test additional args in walletcreatepsbt
        # Make sure both pre-included and funded inputs
        # have the correct sequence numbers based on
        # replaceable arg
        block_height = self.nodes[0].getblockcount()
        unspent = self.nodes[0].listunspent()[0]
        psbtx_info = self.nodes[0].walletcreatefundedpsbt([{"txid":unspent["txid"], "vout":unspent["vout"]}], [{self.get_address(confidential, 2):unspent["amount"]+1}], block_height+2, {"replaceable": False}, False)
        decoded_psbt = self.nodes[0].decodepsbt(psbtx_info["psbt"])
        for tx_in, psbt_in in zip(decoded_psbt["tx"]["vin"], decoded_psbt["inputs"]):
            assert_greater_than(tx_in["sequence"], MAX_BIP125_RBF_SEQUENCE)
            assert "bip32_derivs" not in psbt_in
        assert_equal(decoded_psbt["tx"]["locktime"], block_height+2)

        # Same construction with only locktime set and RBF explicitly enabled
        psbtx_info = self.nodes[0].walletcreatefundedpsbt([{"txid":unspent["txid"], "vout":unspent["vout"]}], [{self.get_address(confidential, 2):unspent["amount"]+1}], block_height, {"replaceable": True}, True)
        decoded_psbt = self.nodes[0].decodepsbt(psbtx_info["psbt"])
        for tx_in, psbt_in in zip(decoded_psbt["tx"]["vin"], decoded_psbt["inputs"]):
            assert_equal(tx_in["sequence"], MAX_BIP125_RBF_SEQUENCE)
            assert "bip32_derivs" in psbt_in
        assert_equal(decoded_psbt["tx"]["locktime"], block_height)

        # Same construction without optional arguments
        psbtx_info = self.nodes[0].walletcreatefundedpsbt([{"txid":unspent["txid"], "vout":unspent["vout"]}], [{self.get_address(confidential, 2):unspent["amount"]+1}])
        decoded_psbt = self.nodes[0].decodepsbt(psbtx_info["psbt"])
        for tx_in, psbt_in in zip(decoded_psbt["tx"]["vin"], decoded_psbt["inputs"]):
            assert_equal(tx_in["sequence"], MAX_BIP125_RBF_SEQUENCE)
            assert "bip32_derivs" in psbt_in
        assert_equal(decoded_psbt["tx"]["locktime"], 0)

        # Same construction without optional arguments, for a node with -walletrbf=0
        unspent1 = self.nodes[1].listunspent()[0]
        psbtx_info = self.nodes[1].walletcreatefundedpsbt([{"txid":unspent1["txid"], "vout":unspent1["vout"]}], [{self.nodes[2].getnewaddress():unspent1["amount"]+1}], block_height)
        decoded_psbt = self.nodes[1].decodepsbt(psbtx_info["psbt"])
        for tx_in, psbt_in in zip(decoded_psbt["tx"]["vin"], decoded_psbt["inputs"]):
            assert_greater_than(tx_in["sequence"], MAX_BIP125_RBF_SEQUENCE)
            assert "bip32_derivs" in psbt_in

        # Make sure change address wallet does not have P2SH innerscript access to results in success
        # when attempting BnB coin selection
        self.nodes[0].walletcreatefundedpsbt([], [{self.nodes[2].getnewaddress():unspent["amount"]+1}], block_height+2, {"changeAddress":self.nodes[1].getnewaddress()}, False)

        # Regression test for 14473 (mishandling of already-signed witness transaction):
        psbtx_info = self.nodes[0].walletcreatefundedpsbt([{"txid":unspent["txid"], "vout":unspent["vout"]}], [{self.nodes[2].getnewaddress():unspent["amount"]+1}])
        filled = self.nodes[0].walletfillpsbtdata(psbtx_info["psbt"])
        blinded = self.nodes[0].blindpsbt(filled["psbt"])
        signed = self.nodes[0].walletsignpsbt(blinded)
        signed_again = self.nodes[0].walletsignpsbt(signed["psbt"])
        assert_equal(signed, signed_again)
        # We don't care about the decode result, but decoding must succeed.
        self.nodes[0].decodepsbt(signed["psbt"])

        # Test the imbalance_ok argument of walletsignpsbt by manually constructing a psbt that doesn't balance.
        node1_addr = self.get_address(confidential, 1)
        node1_unconf_addr = self.to_unconf_addr(1, node1_addr)
        rt1 = self.nodes[0].createrawtransaction([], {node1_addr:11.11})
        rt1 = self.nodes[0].fundrawtransaction(rt1)
        rt1 = self.nodes[0].blindrawtransaction(rt1['hex'])
        rt1 = self.nodes[0].signrawtransactionwithwallet(rt1)
        txid1 = self.nodes[0].sendrawtransaction(rt1['hex'])
        rt1 = self.nodes[0].decoderawtransaction(rt1['hex'])

        self.nodes[0].generate(6)
        self.sync_all()

        for out in rt1['vout']:
            if out['scriptPubKey']['type'] == "fee":
                pass
            elif out['scriptPubKey']['addresses'][0] == node1_unconf_addr:
                vout1 = out['n']

        psbt = self.nodes[1].createpsbt([{"txid":txid1, "vout":vout1}], [{self.get_address(confidential, 2):1}, {"fee":0.001}])
        psbt = self.nodes[1].walletfillpsbtdata(psbt)
        psbt = self.nodes[1].blindpsbt(psbt["psbt"])
        # If imbalance_ok is false, should fail
        assert_raises_rpc_error(-25, "Transaction values or blinders are not balanced", self.nodes[1].walletsignpsbt, psbt, "ALL", False)
        # If imbalance_ok is true, should succeed
        psbt = self.nodes[1].walletsignpsbt(psbt, "ALL", True)
        psbt = self.nodes[1].finalizepsbt(psbt["psbt"])
        # ... but you still can't send it.
        assert_raises_rpc_error(-26, "bad-txns-in-ne-out, value in != value out", self.nodes[1].sendrawtransaction, psbt['hex'])


    # BIP 174 tests are disabled because they don't work with CA yet. Comment the function so it doesn't flag lint as unused.
    """
    def run_bip174_tests(self):
        # BIP 174 Test Vectors

        # Check that unknown values are just passed through
        unknown_psbt = "cHNidP8BAD8CAAAAAf//////////////////////////////////////////AAAAAAD/////AQAAAAAAAAAAA2oBAAAAAAAACg8BAgMEBQYHCAkPAQIDBAUGBwgJCgsMDQ4PAAA="
        unknown_out = self.nodes[0].walletprocesspsbt(unknown_psbt)['psbt']
        assert_equal(unknown_psbt, unknown_out)

        # Open the data file
        with open(os.path.join(os.path.dirname(os.path.realpath(__file__)), 'data/rpc_psbt.json'), encoding='utf-8') as f:
            d = json.load(f)
            invalids = d['invalid']
            valids = d['valid']
            creators = d['creator']
            signers = d['signer']
            combiners = d['combiner']
            finalizers = d['finalizer']
            extractors = d['extractor']

        # Invalid PSBTs
        for invalid in invalids:
            assert_raises_rpc_error(-22, "TX decode failed", self.nodes[0].decodepsbt, invalid)

        # Valid PSBTs
        for valid in valids:
            self.nodes[0].decodepsbt(valid)

        # Creator Tests
        for creator in creators:
            created_tx = self.nodes[0].createpsbt(creator['inputs'], creator['outputs'])
            assert_equal(created_tx, creator['result'])

        # Signer tests
        for i, signer in enumerate(signers):
            self.nodes[2].createwallet("wallet{}".format(i))
            wrpc = self.nodes[2].get_wallet_rpc("wallet{}".format(i))
            for key in signer['privkeys']:
                wrpc.importprivkey(key)
            signed_tx = wrpc.walletprocesspsbt(signer['psbt'])['psbt']
            assert_equal(signed_tx, signer['result'])

        # Combiner test
        for combiner in combiners:
            combined = self.nodes[2].combinepsbt(combiner['combine'])
            assert_equal(combined, combiner['result'])

        # Empty combiner test
        assert_raises_rpc_error(-8, "Parameter 'txs' cannot be empty", self.nodes[0].combinepsbt, [])

        # Finalizer test
        for finalizer in finalizers:
            finalized = self.nodes[2].finalizepsbt(finalizer['finalize'], False)['psbt']
            assert_equal(finalized, finalizer['result'])

        # Extractor test
        for extractor in extractors:
            extracted = self.nodes[2].finalizepsbt(extractor['extract'], True)['hex']
            assert_equal(extracted, extractor['result'])

        # Unload extra wallets
        for i, signer in enumerate(signers):
            self.nodes[2].unloadwallet("wallet{}".format(i))
    """

    def run_ca_tests(self):
        # Confidential Assets tests

        # Start by sending some coins to a nonconf address
        unconf_addr_0 = self.get_address(False, 0)
        unconf_addr_1 = self.get_address(False, 0)
        unconf_addr_4 = self.get_address(False, 0)
        rawtx = self.nodes[0].createrawtransaction([], {unconf_addr_0:50, unconf_addr_1:50, unconf_addr_4:50})
        rawtx = self.nodes[0].fundrawtransaction(rawtx, {"changePosition":3})  # our outputs will be 0, 1, 2
        rawtx = self.nodes[0].blindrawtransaction(rawtx['hex'])
        signed_tx = self.nodes[0].signrawtransactionwithwallet(rawtx)['hex']
        txid_nonconf = self.nodes[0].sendrawtransaction(signed_tx)
        self.nodes[0].generate(1)
        self.sync_all()

        # Now use PSBT to send some coins nonconf->nonconf
        unconf_addr_2 = self.get_address(False, 1)
        psbt = self.nodes[0].createpsbt([{"txid": txid_nonconf, "vout": 0}], [{unconf_addr_2: 49.999}, {"fee": 0.001}])
        psbt = self.nodes[0].walletfillpsbtdata(psbt)['psbt']
        psbt = self.nodes[0].walletsignpsbt(psbt)['psbt']
        tx_hex = self.nodes[0].finalizepsbt(psbt)['hex']
        txid_nonconf_2 = self.nodes[0].sendrawtransaction(tx_hex)
        self.nodes[0].generate(1)
        self.sync_all()

        # Now send nonconf->conf
        conf_addr = self.get_address(True, 2)
        psbt = self.nodes[1].createpsbt([{"txid": txid_nonconf_2, "vout": 0}], [{conf_addr: 49.998}, {"fee": 0.001}])
        psbt = self.nodes[1].walletfillpsbtdata(psbt)['psbt']
        # Currently can't blind a transaction like this, so it fails
        assert_raises_rpc_error(-8, "Unable to blind transaction: Add another output to blind in order to complete the blinding.", self.nodes[1].blindpsbt, psbt, False)
        # Signing without blinding should not work either.
        assert_raises_rpc_error(-25, "Transaction is not yet fully blinded", self.nodes[1].walletsignpsbt, psbt)
        # If we pass "ignore_blind_fail", then it succeeds in this case without blinding.
        psbt = self.nodes[1].blindpsbt(psbt, True)
        psbt = self.nodes[1].walletsignpsbt(psbt)['psbt']
        hex_tx = self.nodes[1].finalizepsbt(psbt)['hex']
        self.nodes[1].sendrawtransaction(hex_tx)
        self.nodes[0].generate(1)
        self.sync_all()

        # Now send nonconf->conf (with two outputs, blinding succeeds)
        conf_addr_1 = self.get_address(True, 2)
        conf_addr_2 = self.get_address(True, 2)
        psbt = self.nodes[0].createpsbt([{"txid": txid_nonconf, "vout": 1}], [{conf_addr_1: 24.999}, {conf_addr_2: 24.999}, {"fee": 0.002}])
        psbt = self.nodes[0].walletfillpsbtdata(psbt)['psbt']
        psbt = self.nodes[0].blindpsbt(psbt, False)
        psbt = self.nodes[0].walletsignpsbt(psbt)['psbt']
        hex_tx = self.nodes[0].finalizepsbt(psbt)['hex']
        assert_equal(self.num_blinded_outputs(hex_tx), 2)
        txid_conf_2 = self.nodes[0].sendrawtransaction(hex_tx)
        self.nodes[0].generate(1)
        self.sync_all()

        # Try to send conf->nonconf: This will fail because we can't balance the blinders
        unconf_addr_3 = self.get_address(False, 0)
        psbt = self.nodes[2].createpsbt([{"txid": txid_conf_2, "vout": 0}], [{unconf_addr_3: 24.998}, {"fee": 0.001}])
        psbt = self.nodes[2].walletfillpsbtdata(psbt)['psbt']
        assert_raises_rpc_error(-8, "Unable to blind transaction: Add another output to blind in order to complete the blinding.", self.nodes[2].blindpsbt, psbt, False)

        # Try to send conf->(nonconf + conf), so we have a conf output to balance blinders
        conf_addr_3 = self.get_address(True, 0)
        psbt = self.nodes[2].createpsbt([{"txid": txid_conf_2, "vout": 0}], [{unconf_addr_3: 10}, {conf_addr_3: 14.998}, {"fee": 0.001}])
        psbt = self.nodes[2].walletfillpsbtdata(psbt)['psbt']
        psbt = self.nodes[2].blindpsbt(psbt, False)
        psbt = self.nodes[2].walletsignpsbt(psbt)['psbt']
        hex_tx = self.nodes[2].finalizepsbt(psbt)['hex']
        assert_equal(self.num_blinded_outputs(hex_tx), 1)
        self.nodes[2].sendrawtransaction(hex_tx)
        self.nodes[0].generate(1)
        self.sync_all()

        # Try to send conf->conf
        conf_addr_4 = self.get_address(True, 0)
        psbt = self.nodes[2].createpsbt([{"txid": txid_conf_2, "vout": 1}], [{conf_addr_4: 24.998}, {"fee": 0.001}])
        psbt = self.nodes[2].walletfillpsbtdata(psbt)['psbt']
        psbt = self.nodes[2].blindpsbt(psbt, False)
        psbt = self.nodes[2].walletsignpsbt(psbt)['psbt']
        hex_tx = self.nodes[2].finalizepsbt(psbt)['hex']
        assert_equal(self.num_blinded_outputs(hex_tx), 1)
        self.nodes[2].sendrawtransaction(hex_tx)
        self.nodes[0].generate(1)
        self.sync_all()

        # Try to send nonconf->(nonconf + conf + conf) -- two conf to make blinders balance
        nonconf_addr_5 = self.get_address(False, 1)
        conf_addr_5 = self.get_address(True, 1)
        conf_addr_6 = self.get_address(True, 2)
        psbt = self.nodes[0].createpsbt([{"txid": txid_nonconf, "vout": 2}], [{nonconf_addr_5: 24.999}, {conf_addr_5: 14.999}, {conf_addr_6: 10}, {"fee": 0.002}])
        psbt = self.nodes[0].walletfillpsbtdata(psbt)['psbt']
        psbt = self.nodes[0].blindpsbt(psbt, False)
        psbt = self.nodes[0].walletsignpsbt(psbt)['psbt']
        hex_tx = self.nodes[0].finalizepsbt(psbt)['hex']
        assert_equal(self.num_blinded_outputs(hex_tx), 2)
        self.nodes[0].sendrawtransaction(hex_tx)
        self.nodes[0].generate(1)
        self.sync_all()

    def run_test(self):
        self.nodes[0].generate(200)
        self.sync_all()

        assert_raises_rpc_error(-25, 'Missing inputs', self.nodes[0].walletprocesspsbt, 'cHNldP8BAOECAAAAAAK2GUhaoOw0nV0BJhZg0a8G7vb9PQvlTds8GA/N+l+peAMAAAAA/////7YZSFqg7DSdXQEmFmDRrwbu9v09C+VN2zwYD836X6l4AQAAAAD/////AgEAAAAAAAAAAAAAAAAAAAAAAAAAAAAAAAAAAAAAAAAAAAEAAAAAlQK2wAAWABSNJKzjaUb3uOxixsvh1GGE3fW7zQEAAAAAAAAAAAAAAAAAAAAAAAAAAAAAAAAAAAAAAAAAAAEAAAAAlQL5AAAWABQo3DTHwdFy0CCa+h6+bi7VJs3tcgAAAAAAAQDhAgAAAAACczMa321tVHuN4GKWKRncycI22aX3uXgwSFUKM2orjRsBAAAAAP////9zMxrfbW1Ue43gYpYpGdzJwjbZpfe5eDBIVQozaiuNGwAAAAAA/////wIBAAAAAAAAAAAAAAAAAAAAAAAAAAAAAAAAAAAAAAAAAAABAAAAAJUC+QAAFgAU/c11FQPC7OYlaspyx3uf70ntV8kBAAAAAAAAAAAAAAAAAAAAAAAAAAAAAAAAAAAAAAAAAAABAAAAAJUCzUAAFgAUZlkFHI0o4IUPP7h+AZ/85GpMC7QAAAAAAAEBQgEAAAAAAAAAAAAAAAAAAAAAAAAAAAAAAAAAAAAAAAAAAAEAAAAAlQLNQAAWABRmWQUcjSjghQ8/uH4Bn/zkakwLtAAAAA==')

        # Run all the pre-Elements, tests first with non-confidential addresses, then again with confidential addresses
        self.run_basic_tests(False)
        self.run_basic_tests(True)

        # BIP 174 test vectors are disabled, because they have embedded serialized CTransactions, and
        #   the transaction serialization format changed in Elements so none of them work
        #self.run_bip174_tests()

        # Some Confidential-Assets-specific tests
        self.run_ca_tests()

        self.test_utxo_conversion()

        # Test that psbts with p2pkh outputs are created properly
        p2pkh = self.nodes[0].getnewaddress(address_type='legacy')
        psbt = self.nodes[1].walletcreatefundedpsbt([], [{p2pkh : 1}], 0, {"includeWatching" : True}, True)
        self.nodes[0].decodepsbt(psbt['psbt'])

        # Test decoding error: invalid base64
        assert_raises_rpc_error(-22, "TX decode failed invalid base64", self.nodes[0].decodepsbt, ";definitely not base64;")

        # Send to all types of addresses
        addr1 = self.nodes[1].getnewaddress("", "bech32")
        txid1 = self.nodes[0].sendtoaddress(addr1, 11)
        vout1 = find_output(self.nodes[0], txid1, 11)
        addr2 = self.nodes[1].getnewaddress("", "legacy")
        txid2 = self.nodes[0].sendtoaddress(addr2, 11)
        vout2 = find_output(self.nodes[0], txid2, 11)
        addr3 = self.nodes[1].getnewaddress("", "p2sh-segwit")
        txid3 = self.nodes[0].sendtoaddress(addr3, 11)
        vout3 = find_output(self.nodes[0], txid3, 11)
        self.sync_all()

        def test_psbt_input_keys(psbt_input, keys):
            """Check that the psbt input has only the expected keys."""
            assert_equal(set(keys), set(psbt_input.keys()))

        # Create a PSBT. None of the inputs are filled initially
        psbt = self.nodes[1].createpsbt([{"txid":txid1, "vout":vout1},{"txid":txid2, "vout":vout2},{"txid":txid3, "vout":vout3}], {self.nodes[0].getnewaddress():32.999})
        decoded = self.nodes[1].decodepsbt(psbt)
        test_psbt_input_keys(decoded['inputs'][0], [])
        test_psbt_input_keys(decoded['inputs'][1], [])
        test_psbt_input_keys(decoded['inputs'][2], [])

        # Update a PSBT with UTXOs from the node
        # Bech32 inputs should be filled with witness UTXO. Other inputs should not be filled because they are non-witness
        updated = self.nodes[1].utxoupdatepsbt(psbt)
        decoded = self.nodes[1].decodepsbt(updated)
        test_psbt_input_keys(decoded['inputs'][0], ['witness_utxo'])
        test_psbt_input_keys(decoded['inputs'][1], [])
        test_psbt_input_keys(decoded['inputs'][2], [])

        # Try again, now while providing descriptors, making P2SH-segwit work, and causing bip32_derivs and redeem_script to be filled in
        descs = [self.nodes[1].getaddressinfo(addr)['desc'] for addr in [addr1,addr2,addr3]]
        updated = self.nodes[1].utxoupdatepsbt(psbt=psbt, descriptors=descs)
        decoded = self.nodes[1].decodepsbt(updated)
        test_psbt_input_keys(decoded['inputs'][0], ['witness_utxo', 'bip32_derivs'])
        test_psbt_input_keys(decoded['inputs'][1], [])
        test_psbt_input_keys(decoded['inputs'][2], ['witness_utxo', 'bip32_derivs', 'redeem_script'])

        # Two PSBTs with a common input should not be joinable
        psbt1 = self.nodes[1].createpsbt([{"txid":txid1, "vout":vout1}], {self.nodes[0].getnewaddress():Decimal('10.999')})
        assert_raises_rpc_error(-8, "exists in multiple PSBTs", self.nodes[1].joinpsbts, [psbt1, updated])

        # Join two distinct PSBTs
        addr4 = self.nodes[1].getnewaddress("", "p2sh-segwit")
        txid4 = self.nodes[0].sendtoaddress(addr4, 5)
        vout4 = find_output(self.nodes[0], txid4, 5)
        self.nodes[0].generate(6)
        self.sync_all()
        psbt2 = self.nodes[1].createpsbt([{"txid":txid4, "vout":vout4}], {self.nodes[0].getnewaddress():Decimal('4.999')})
        psbt2 = self.nodes[1].walletprocesspsbt(psbt2)['psbt']
        psbt2_decoded = self.nodes[0].decodepsbt(psbt2)
        assert "final_scriptwitness" in psbt2_decoded['inputs'][0] and "final_scriptSig" in psbt2_decoded['inputs'][0]
        joined = self.nodes[0].joinpsbts([psbt, psbt2])
        joined_decoded = self.nodes[0].decodepsbt(joined)
        assert len(joined_decoded['inputs']) == 4 and len(joined_decoded['outputs']) == 2 and "final_scriptwitness" not in joined_decoded['inputs'][3] and "final_scriptSig" not in joined_decoded['inputs'][3]

        # Check that joining shuffles the inputs and outputs
        # 10 attempts should be enough to get a shuffled join
        shuffled = False
        for i in range(0, 10):
            shuffled_joined = self.nodes[0].joinpsbts([psbt, psbt2])
            shuffled |= joined != shuffled_joined
            if shuffled:
                break
        assert shuffled

        # Newly created PSBT needs UTXOs and updating
        addr = self.nodes[1].getnewaddress("", "p2sh-segwit")
        txid = self.nodes[0].sendtoaddress(addr, 7)
        addrinfo = self.nodes[1].getaddressinfo(addr)
        blockhash = self.nodes[0].generate(6)[0]
        self.sync_all()
        vout = find_output(self.nodes[0], txid, 7, blockhash=blockhash)
        psbt = self.nodes[1].createpsbt([{"txid":txid, "vout":vout}], {self.nodes[0].getnewaddress("", "p2sh-segwit"):Decimal('6.999')})
        analyzed = self.nodes[0].analyzepsbt(psbt)
        assert not analyzed['inputs'][0]['has_utxo'] and not analyzed['inputs'][0]['is_final'] and analyzed['inputs'][0]['next'] == 'updater' and analyzed['next'] == 'updater'

        # After update with wallet, only needs signing
        updated = self.nodes[1].walletprocesspsbt(psbt, False, 'ALL', True)['psbt']
        analyzed = self.nodes[0].analyzepsbt(updated)
        assert analyzed['inputs'][0]['has_utxo'] and not analyzed['inputs'][0]['is_final'] and analyzed['inputs'][0]['next'] == 'signer' and analyzed['next'] == 'signer' and analyzed['inputs'][0]['missing']['signatures'][0] == addrinfo['embedded']['witness_program']

        # Check fee and size things
        assert_equal(analyzed['fee']['bitcoin'], Decimal('0.001'))
        assert_equal(analyzed['estimated_vsize'], 170)
        assert_equal(analyzed['estimated_feerate'], Decimal('0.00588235'))

        # After signing and finalizing, needs extracting
        signed = self.nodes[1].walletprocesspsbt(updated)['psbt']
        analyzed = self.nodes[0].analyzepsbt(signed)
        assert analyzed['inputs'][0]['has_utxo'] and analyzed['inputs'][0]['is_final'] and analyzed['next'] == 'extractor'

        self.log.info("PSBT spending unspendable outputs should have error message and Creator as next")
        analysis = self.nodes[0].analyzepsbt('cHNldP8BALsCAAAAAAJY6HohtW2vDCO+jnBwRWwzb3y6pch1eST1RYh7sqvddQAAAAAA/////4ONBCfQ7GUKaKpGuwsJiupEIsBxssp4NSoHeVnQfOodAQAAAAD/////AgEAAAAAAAAAAAAAAAAAAAAAAAAAAAAAAAAAAAAAAAAAAAEAAAAACPCqcAADAAAAAQAAAAAAAAAAAAAAAAAAAAAAAAAAAAAAAAAAAAAAAAAAAQAAAAAF9eEAAAP/UQAAAAAAAAEBQwEAAAAAAAAAAAAAAAAAAAAAAAAAAAAAAAAAAAAAAAAAAAEAAAAAC+vCAAAXahS39fr0QuN5fadOh/59nXSX47ICiQMBBwkDAQcQAAEAAIAAAQFDAQAAAAAAAAAAAAAAAAAAAAAAAAAAAAAAAAAAAAAAAAAAAQAAAAAL68IAABdqFLf1+vRC43l9p06H/n2ddJfjsgKJAwEHCQMBBxDZDGpPAAAAAA==')
        assert_equal(analysis['next'], 'creator')
        assert_equal(analysis['error'], 'PSBT is not valid. Input 0 spends unspendable output')

        self.log.info("PSBT with invalid values should have error message and Creator as next")
        analysis = self.nodes[0].analyzepsbt('cHNldP8BALgCAAAAAAHwNNARYAJurafOkaMMB+gTCJkDS+c11HE0/e16Cxs9AQAAAAAA/////wIBAAAAAAAAAAAAAAAAAAAAAAAAAAAAAAAAAAAAAAAAAAABAAAAAJUC+QAAFgAUKNw0x8HRctAgmvoevm4u1SbN7XIBAAAAAAAAAAAAAAAAAAAAAAAAAAAAAAAAAAAAAAAAAAABAAAAAJUC7fwAFgAU9yTiAXuIvg0vjC19EAqBBuCGJNQAAAAAAAEBQgEAAAAAAAAAAAAAAAAAAAAAAAAAAAAAAAAAAAAAAAAAAAEAB9DjaoGAAAAWABSVA7cX9jx6OuNRxDgTgCLxTDU69gAAAA==')
        assert_equal(analysis['next'], 'creator')
        assert_equal(analysis['error'], 'PSBT is not valid. Input 0 has invalid value')

        analysis = self.nodes[0].analyzepsbt('cHNldP8BALgCAAAAAAHwNNARYAJurafOkaMMB+gTCJkDS+c11HE0/e16Cxs9AQAAAAAA/////wIBAAAAAAAAAAAAAAAAAAAAAAAAAAAAAAAAAAAAAAAAAAABAAfQ42qBgAAAFgAUKNw0x8HRctAgmvoevm4u1SbN7XIBAAAAAAAAAAAAAAAAAAAAAAAAAAAAAAAAAAAAAAAAAAABAAAAAJUC7fwAFgAU9yTiAXuIvg0vjC19EAqBBuCGJNQAAAAAAAEBQgEAAAAAAAAAAAAAAAAAAAAAAAAAAAAAAAAAAAAAAAAAAAEAAAABKgXyAAAWABSVA7cX9jx6OuNRxDgTgCLxTDU69gAAAA==')
        assert_equal(analysis['next'], 'creator')
        assert_equal(analysis['error'], 'PSBT is not valid. Output amount invalid')

        analysis = self.nodes[0].analyzepsbt('cHNldP8BAOECAAAAAAK2GUhaoOw0nV0BJhZg0a8G7vb9PQvlTds8GA/N+l+peAMAAAAA/////7YZSFqg7DSdXQEmFmDRrwbu9v09C+VN2zwYD836X6l4AQAAAAD/////AgEAAAAAAAAAAAAAAAAAAAAAAAAAAAAAAAAAAAAAAAAAAAEAAAAAlQK2wAAWABSNJKzjaUb3uOxixsvh1GGE3fW7zQEAAAAAAAAAAAAAAAAAAAAAAAAAAAAAAAAAAAAAAAAAAAEAAAAAlQL5AAAWABQo3DTHwdFy0CCa+h6+bi7VJs3tcgAAAAAAAQDhAgAAAAACczMa321tVHuN4GKWKRncycI22aX3uXgwSFUKM2orjRsBAAAAAP////9zMxrfbW1Ue43gYpYpGdzJwjbZpfe5eDBIVQozaiuNGwAAAAAA/////wIBAAAAAAAAAAAAAAAAAAAAAAAAAAAAAAAAAAAAAAAAAAABAAAAAJUC+QAAFgAU/c11FQPC7OYlaspyx3uf70ntV8kBAAAAAAAAAAAAAAAAAAAAAAAAAAAAAAAAAAAAAAAAAAABAAAAAJUCzUAAFgAUZlkFHI0o4IUPP7h+AZ/85GpMC7QAAAAAAAEBQgEAAAAAAAAAAAAAAAAAAAAAAAAAAAAAAAAAAAAAAAAAAAEAAAAAlQLNQAAWABRmWQUcjSjghQ8/uH4Bn/zkakwLtAAAAA==')
        assert_equal(analysis['next'], 'creator')
        assert_equal(analysis['error'], 'PSBT is not valid. Input 0 specifies invalid prevout')

        assert_raises_rpc_error(-25, 'Missing inputs', self.nodes[0].walletprocesspsbt, 'cHNldP8BAOECAAAAAAK2GUhaoOw0nV0BJhZg0a8G7vb9PQvlTds8GA/N+l+peAMAAAAA/////7YZSFqg7DSdXQEmFmDRrwbu9v09C+VN2zwYD836X6l4AQAAAAD/////AgEAAAAAAAAAAAAAAAAAAAAAAAAAAAAAAAAAAAAAAAAAAAEAAAAAlQK2wAAWABSNJKzjaUb3uOxixsvh1GGE3fW7zQEAAAAAAAAAAAAAAAAAAAAAAAAAAAAAAAAAAAAAAAAAAAEAAAAAlQL5AAAWABQo3DTHwdFy0CCa+h6+bi7VJs3tcgAAAAAAAQDhAgAAAAACczMa321tVHuN4GKWKRncycI22aX3uXgwSFUKM2orjRsBAAAAAP////9zMxrfbW1Ue43gYpYpGdzJwjbZpfe5eDBIVQozaiuNGwAAAAAA/////wIBAAAAAAAAAAAAAAAAAAAAAAAAAAAAAAAAAAAAAAAAAAABAAAAAJUC+QAAFgAU/c11FQPC7OYlaspyx3uf70ntV8kBAAAAAAAAAAAAAAAAAAAAAAAAAAAAAAAAAAAAAAAAAAABAAAAAJUCzUAAFgAUZlkFHI0o4IUPP7h+AZ/85GpMC7QAAAAAAAEBQgEAAAAAAAAAAAAAAAAAAAAAAAAAAAAAAAAAAAAAAAAAAAEAAAAAlQLNQAAWABRmWQUcjSjghQ8/uH4Bn/zkakwLtAAAAA==')

if __name__ == '__main__':
    PSBTTest().main()<|MERGE_RESOLUTION|>--- conflicted
+++ resolved
@@ -264,29 +264,6 @@
         txid2 = self.nodes[0].sendrawtransaction(rt2['hex'])
         rt2 = self.nodes[0].decoderawtransaction(rt2['hex'])
 
-<<<<<<< HEAD
-=======
-        # Update psbts, should only have data for one input and not the other
-        psbt1 = self.nodes[1].walletprocesspsbt(psbt_orig, False, "ALL")['psbt']
-        psbt1_decoded = self.nodes[0].decodepsbt(psbt1)
-        assert psbt1_decoded['inputs'][0] and not psbt1_decoded['inputs'][1]
-        # Check that BIP32 path was added
-        assert "bip32_derivs" in psbt1_decoded['inputs'][0]
-        psbt2 = self.nodes[2].walletprocesspsbt(psbt_orig, False, "ALL", False)['psbt']
-        psbt2_decoded = self.nodes[0].decodepsbt(psbt2)
-        assert not psbt2_decoded['inputs'][0] and psbt2_decoded['inputs'][1]
-        # Check that BIP32 paths were not added
-        assert "bip32_derivs" not in psbt2_decoded['inputs'][1]
-
-        # Sign PSBTs (workaround issue #18039)
-        psbt1 = self.nodes[1].walletprocesspsbt(psbt_orig)['psbt']
-        psbt2 = self.nodes[2].walletprocesspsbt(psbt_orig)['psbt']
-
-        # Combine, finalize, and send the psbts
-        combined = self.nodes[0].combinepsbt([psbt1, psbt2])
-        finalized = self.nodes[0].finalizepsbt(combined)['hex']
-        self.nodes[0].sendrawtransaction(finalized)
->>>>>>> 31c0006a
         self.nodes[0].generate(6)
         self.sync_all()
 
@@ -308,19 +285,26 @@
             psbt_orig = self.nodes[0].createpsbt([{"txid":txid1,  "vout":vout1}, {"txid":txid2, "vout":vout2}], [{self.get_address(confidential, 0):25.999}, {"fee":0.001}])
 
             # Update psbts, should only have data for one input and not the other
-            psbt1 = self.nodes[1].walletprocesspsbt(psbt_orig)['psbt']
+            psbt1 = self.nodes[1].walletprocesspsbt(psbt_orig, False, "ALL")['psbt']
             psbt1_decoded = self.nodes[0].decodepsbt(psbt1)
             assert psbt1_decoded['inputs'][0] and not psbt1_decoded['inputs'][1]
-            psbt1 = self.nodes[1].walletsignpsbt(psbt1, "ALL", True)['psbt'] # Allow signing incomplete tx
-            psbt2 = self.nodes[2].walletprocesspsbt(psbt_orig)['psbt']
+            # Check that BIP32 path was added
+            assert "bip32_derivs" in psbt1_decoded['inputs'][0]
+            psbt2 = self.nodes[2].walletprocesspsbt(psbt_orig, False, "ALL", False)['psbt']
             psbt2_decoded = self.nodes[0].decodepsbt(psbt2)
             assert not psbt2_decoded['inputs'][0] and psbt2_decoded['inputs'][1]
-            psbt2 = self.nodes[2].walletsignpsbt(psbt2, "ALL", True)['psbt'] # Allow signing incomplete tx
+            # Check that BIP32 paths were not added
+            assert "bip32_derivs" not in psbt2_decoded['inputs'][1]
+
+            # Sign PSBTs (workaround issue #18039)
+            psbt1 = self.nodes[1].walletprocesspsbt(psbt_orig)['psbt']
+            psbt2 = self.nodes[2].walletprocesspsbt(psbt_orig)['psbt']
 
             # Combine, finalize, and send the psbts
             combined = self.nodes[0].combinepsbt([psbt1, psbt2])
             finalized = self.nodes[0].finalizepsbt(combined)['hex']
             self.nodes[0].sendrawtransaction(finalized)
+
             self.nodes[0].generate(6)
             self.sync_all()
 
