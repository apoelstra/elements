--- conflicted
+++ resolved
@@ -246,18 +246,11 @@
             fee_rate_sb = 10000
 
         self.log.info("Test walletcreatefundedpsbt fee rate of 10000 sat/vB and 0.1 BTC/kvB produces a total fee at or slightly below -maxtxfee (~0.05290000)")
-<<<<<<< HEAD
         res1 = self.nodes[1].walletcreatefundedpsbt(inputs, outputs, 0, {"fee_rate": fee_rate_sb, "add_inputs": True})
         #assert_approx(res1["fee"], 0.055, 0.005) # ELEMENTS: no "fee" field
         res2 = self.nodes[1].walletcreatefundedpsbt(inputs, outputs, 0, {"feeRate": fee_rate_sb / 100000.0, "add_inputs": True})
         #assert_approx(res2["fee"], 0.055, 0.005) # ELEMENTS: no "fee" field
-=======
-        res1 = self.nodes[1].walletcreatefundedpsbt(inputs, outputs, 0, {"fee_rate": 10000, "add_inputs": True})
-        assert_approx(res1["fee"], 0.055, 0.005)
-        res2 = self.nodes[1].walletcreatefundedpsbt(inputs, outputs, 0, {"feeRate": 0.1, "add_inputs": True})
-        assert_approx(res2["fee"], 0.055, 0.005)
-
->>>>>>> 816132e6
+
         self.log.info("Test min fee rate checks with walletcreatefundedpsbt are bypassed, e.g. a fee_rate under 1 sat/vB is allowed")
         res3 = self.nodes[1].walletcreatefundedpsbt(inputs, outputs, 0, {"fee_rate": 0.99999999, "add_inputs": True})
         #assert_approx(res3["fee"], 0.00000381, 0.0000001) # ELEMENTS: no "fee" field
