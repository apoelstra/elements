#!/usr/bin/env python3
# Copyright (c) 2018-2019 The Bitcoin Core developers
# Distributed under the MIT software license, see the accompanying
# file COPYING or http://www.opensource.org/licenses/mit-license.php.
"""Test the Partially Signed Transaction RPCs.
"""

from test_framework.test_framework import BitcoinTestFramework
<<<<<<< HEAD
from test_framework.util import (
    assert_equal,
    assert_greater_than,
    assert_raises_rpc_error,
    connect_nodes_bi,
    disconnect_nodes,
    find_output,
)
=======
from test_framework.util import assert_equal, assert_raises_rpc_error, connect_nodes_bi, disconnect_nodes, sync_blocks
>>>>>>> c67ef293

# These imports are used by commented-out tests.
"""
from decimal import Decimal
from test_framework.util import find_output
import json
import os
"""

MAX_BIP125_RBF_SEQUENCE = 0xfffffffd

# Create one-input, one-output, no-fee transaction:
class PSBTTest(BitcoinTestFramework):

    def set_test_params(self):
        self.setup_clean_chain = False
        self.num_nodes = 3

    def skip_test_if_missing_module(self):
        self.skip_if_no_wallet()

    def test_utxo_conversion(self):
        mining_node = self.nodes[2]
        offline_node = self.nodes[0]
        online_node = self.nodes[1]

        # Disconnect offline node from others
        disconnect_nodes(offline_node, 1)
        disconnect_nodes(online_node, 0)
        disconnect_nodes(offline_node, 2)
        disconnect_nodes(mining_node, 0)

        # Mine a transaction that credits the offline address
        offline_addr = offline_node.getnewaddress(address_type="p2sh-segwit")
        online_addr = online_node.getnewaddress(address_type="p2sh-segwit")
        online_node.importaddress(offline_addr, "", False)
        mining_node.sendtoaddress(address=offline_addr, amount=1.0)
        mining_node.generate(nblocks=1)
        self.sync_blocks([mining_node, online_node])

        # Construct an unsigned PSBT on the online node (who doesn't know the output is Segwit, so will include a non-witness UTXO)
        utxos = online_node.listunspent(addresses=[offline_addr])
        raw = online_node.createrawtransaction([{"txid":utxos[0]["txid"], "vout":utxos[0]["vout"]}],[{online_addr:0.9999}])
        psbt = online_node.walletprocesspsbt(online_node.converttopsbt(raw))["psbt"]
        assert "non_witness_utxo" in mining_node.decodepsbt(psbt)["inputs"][0]

        # Have the offline node sign the PSBT (which will update the UTXO to segwit)
        signed_psbt = offline_node.walletprocesspsbt(psbt)["psbt"]
        assert "witness_utxo" in mining_node.decodepsbt(signed_psbt)["inputs"][0]

        # Make sure we can mine the resulting transaction
        txid = mining_node.sendrawtransaction(mining_node.finalizepsbt(signed_psbt)["hex"])
        mining_node.generate(1)
        self.sync_blocks([mining_node, online_node])
        assert_equal(online_node.gettxout(txid,0)["confirmations"], 1)

        # Reconnect
        connect_nodes_bi(self.nodes, 0, 1)
        connect_nodes_bi(self.nodes, 0, 2)

    def get_address(self, confidential, node_num, addr_mode=None):
        if (addr_mode):
            addr = self.nodes[node_num].getnewaddress()
        else:
            addr = self.nodes[node_num].getnewaddress("", addr_mode)

        if confidential:
            addr = self.nodes[node_num].getaddressinfo(addr)['confidential']
        else:
            addr = self.nodes[node_num].getaddressinfo(addr)['unconfidential']

        return addr

    def to_unconf_addr(self, node_num, addr):
        return self.nodes[node_num].getaddressinfo(addr)['unconfidential']

    def num_blinded_outputs(self, tx):
        result = 0
        decoded = self.nodes[0].decoderawtransaction(tx)
        for out in decoded["vout"]:
            if out["scriptPubKey"]["type"] == "fee":
                pass
            if "valuecommitment" in out:
                result += 1
        return result

    def run_basic_tests(self, confidential):
        # Create and fund a raw tx for sending 10 BTC
        psbtx1 = self.nodes[0].walletcreatefundedpsbt([], {self.get_address(confidential, 2):10})['psbt']

        # Node 1 should not be able to add anything to it but still return the psbtx same as before
        psbtx = self.nodes[1].walletfillpsbtdata(psbtx1)['psbt']
        assert_equal(psbtx1, psbtx)

        # Sign the transaction and send
        filled_tx = self.nodes[0].walletfillpsbtdata(psbtx)['psbt']
        blinded_tx = self.nodes[0].blindpsbt(filled_tx)
        signed_tx = self.nodes[0].walletsignpsbt(blinded_tx)['psbt']
        final_tx = self.nodes[0].finalizepsbt(signed_tx)['hex']
        if confidential:
            # Can't use assert_equal because there may or may not be change
            assert(self.num_blinded_outputs(final_tx) > 0)
        self.nodes[0].sendrawtransaction(final_tx)

        # Create p2sh, p2wpkh, and p2wsh addresses
        pubkey0 = self.nodes[0].getaddressinfo(self.get_address(confidential, 0))['pubkey']
        pubkey1 = self.nodes[1].getaddressinfo(self.get_address(confidential, 1))['pubkey']
        pubkey2 = self.nodes[2].getaddressinfo(self.get_address(confidential, 2))['pubkey']
        p2sh = self.nodes[1].addmultisigaddress(2, [pubkey0, pubkey1, pubkey2], "", "legacy")['address']
        p2sh_unconf = self.to_unconf_addr(1, p2sh)
        p2wsh = self.nodes[1].addmultisigaddress(2, [pubkey0, pubkey1, pubkey2], "", "bech32")['address']
        p2wsh_unconf = self.to_unconf_addr(1, p2wsh)
        p2sh_p2wsh = self.nodes[1].addmultisigaddress(2, [pubkey0, pubkey1, pubkey2], "", "p2sh-segwit")['address']
        p2sh_p2wsh_unconf = self.to_unconf_addr(1, p2sh_p2wsh)
        p2wpkh = self.get_address(confidential, 1, "bech32")
        p2wpkh_unconf = self.to_unconf_addr(1, p2wpkh)
        p2pkh = self.get_address(confidential, 1, "legacy")
        p2pkh_unconf = self.to_unconf_addr(1, p2pkh)
        p2sh_p2wpkh = self.get_address(confidential, 1, "p2sh-segwit")
        p2sh_p2wpkh_unconf = self.to_unconf_addr(1, p2sh_p2wpkh)

        # fund those addresses
        rawtx = self.nodes[0].createrawtransaction([], {p2sh:10, p2wsh:10, p2wpkh:10, p2sh_p2wsh:10, p2sh_p2wpkh:10, p2pkh:10})
        rawtx = self.nodes[0].fundrawtransaction(rawtx, {"changePosition":3})
        rawtx = self.nodes[0].blindrawtransaction(rawtx['hex'])
        signed_tx = self.nodes[0].signrawtransactionwithwallet(rawtx)['hex']
        txid = self.nodes[0].sendrawtransaction(signed_tx)

        self.nodes[0].generate(6)
        self.sync_all()

        # Find the output pos
        p2sh_pos = -1
        p2wsh_pos = -1
        p2wpkh_pos = -1
        p2pkh_pos = -1
        p2sh_p2wsh_pos = -1
        p2sh_p2wpkh_pos = -1
        decoded = self.nodes[0].decoderawtransaction(signed_tx)
        for out in decoded['vout']:
            if out['scriptPubKey']['type'] == 'fee':
                next
            elif out['scriptPubKey']['addresses'][0] == p2sh_unconf:
                p2sh_pos = out['n']
            elif out['scriptPubKey']['addresses'][0] == p2wsh_unconf:
                p2wsh_pos = out['n']
            elif out['scriptPubKey']['addresses'][0] == p2wpkh_unconf:
                p2wpkh_pos = out['n']
            elif out['scriptPubKey']['addresses'][0] == p2sh_p2wsh_unconf:
                p2sh_p2wsh_pos = out['n']
            elif out['scriptPubKey']['addresses'][0] == p2sh_p2wpkh_unconf:
                p2sh_p2wpkh_pos = out['n']
            elif out['scriptPubKey']['addresses'][0] == p2pkh_unconf:
                p2pkh_pos = out['n']

        # spend single key from node 1
        rawtx = self.nodes[1].walletcreatefundedpsbt([{"txid":txid,"vout":p2wpkh_pos},{"txid":txid,"vout":p2sh_p2wpkh_pos},{"txid":txid,"vout":p2pkh_pos}], {self.get_address(confidential, 1):29.99})['psbt']
        filled = self.nodes[1].walletfillpsbtdata(rawtx)['psbt']
        blinded = self.nodes[1].blindpsbt(filled)
        walletsignpsbt_out = self.nodes[1].walletsignpsbt(blinded)
        assert_equal(walletsignpsbt_out['complete'], True)
        hex_tx = self.nodes[1].finalizepsbt(walletsignpsbt_out['psbt'])['hex']
        if confidential:
            # Can't use assert_equal because there may or may not be change
            assert(self.num_blinded_outputs(hex_tx) > 0)
        self.nodes[1].sendrawtransaction(hex_tx)

        # feeRate of 0.1 BTC / KB produces a total fee slightly below -maxtxfee (~0.05280000):
        res = self.nodes[1].walletcreatefundedpsbt([{"txid":txid,"vout":p2wpkh_pos},{"txid":txid,"vout":p2sh_p2wpkh_pos},{"txid":txid,"vout":p2pkh_pos}], {self.nodes[1].getnewaddress():29.99}, 0, {"feeRate": 0.1})
        assert_greater_than(res["fee"], 0.05)
        assert_greater_than(0.06, res["fee"])

        # feeRate of 10 BTC / KB produces a total fee well above -maxtxfee
        # previously this was silently capped at -maxtxfee
        assert_raises_rpc_error(-4, "Fee exceeds maximum configured by -maxtxfee", self.nodes[1].walletcreatefundedpsbt, [{"txid":txid,"vout":p2wpkh_pos},{"txid":txid,"vout":p2sh_p2wpkh_pos},{"txid":txid,"vout":p2pkh_pos}], {self.nodes[1].getnewaddress():29.99}, 0, {"feeRate": 10})

        # partially sign multisig things with node 1
        psbtx = self.nodes[1].walletcreatefundedpsbt([{"txid":txid,"vout":p2wsh_pos},{"txid":txid,"vout":p2sh_pos},{"txid":txid,"vout":p2sh_p2wsh_pos}], {self.get_address(confidential, 1):29.99})['psbt']
        filled = self.nodes[1].walletfillpsbtdata(psbtx)['psbt']
        # have both nodes fill before we try to blind and sign
        filled = self.nodes[2].walletfillpsbtdata(filled)['psbt']
        blinded = self.nodes[1].blindpsbt(filled)
        walletsignpsbt_out = self.nodes[1].walletsignpsbt(blinded)
        psbtx = walletsignpsbt_out['psbt']
        assert_equal(walletsignpsbt_out['complete'], False)

        # partially sign with node 2. This should be complete and sendable
        walletsignpsbt_out = self.nodes[2].walletsignpsbt(psbtx)
        assert_equal(walletsignpsbt_out['complete'], True)
        hex_tx = self.nodes[2].finalizepsbt(walletsignpsbt_out['psbt'])['hex']
        if confidential:
            # Can't use assert_equal because there may or may not be change
            assert(self.num_blinded_outputs(hex_tx) > 0)
        self.nodes[2].sendrawtransaction(hex_tx)

        # check that walletprocesspsbt fails to decode a non-psbt
        rawtx = self.nodes[1].createrawtransaction([{"txid":txid,"vout":p2wpkh_pos}], {self.get_address(confidential, 1):9.99})
        assert_raises_rpc_error(-22, "TX decode failed", self.nodes[1].walletprocesspsbt, rawtx)

        # Convert a non-psbt to psbt and make sure we can decode it
        rawtx = self.nodes[0].createrawtransaction([], {self.get_address(confidential, 1):10})
        rawtx = self.nodes[0].fundrawtransaction(rawtx)
        new_psbt = self.nodes[0].converttopsbt(rawtx['hex'])
        self.nodes[0].decodepsbt(new_psbt)

        # Make sure that a non-psbt with signatures cannot be converted
        # Error could be either "TX decode failed" (segwit inputs causes parsing to fail) or "Inputs must not have scriptSigs and scriptWitnesses"
        # We must set iswitness=True because the serialized transaction has inputs and is therefore a witness transaction
        signedtx = self.nodes[0].signrawtransactionwithwallet(rawtx['hex'])
<<<<<<< HEAD
        assert_raises_rpc_error(-22, "Inputs must not have scriptWitnesses", self.nodes[0].converttopsbt, hexstring=signedtx['hex'], permitsigdata=False, iswitness=True)
        assert_raises_rpc_error(-22, "Inputs must not have scriptWitnesses", self.nodes[0].converttopsbt, hexstring=signedtx['hex'], iswitness=True)
        assert_raises_rpc_error(-22, "", self.nodes[0].converttopsbt, hexstring=signedtx['hex'], iswitness=True)
        assert_raises_rpc_error(-22, "", self.nodes[0].converttopsbt, hexstring=signedtx['hex'], permitsigdata=False, iswitness=True)
=======
        # Can be either a scriptSig or a scriptWitness that it yells about, depending on which UTXOs are selected for the TX
        assert_raises_rpc_error(-22, "Inputs must not have", self.nodes[0].converttopsbt, signedtx['hex'], False)
        assert_raises_rpc_error(-22, "Inputs must not have", self.nodes[0].converttopsbt, signedtx['hex'])
>>>>>>> c67ef293
        # Unless we allow it to convert and strip signatures
        self.nodes[0].converttopsbt(signedtx['hex'], True)

        # Explicitly allow converting non-empty txs
        new_psbt = self.nodes[0].converttopsbt(rawtx['hex'])
        self.nodes[0].decodepsbt(new_psbt)

        # Create outputs to nodes 1 and 2
        # We do a whole song-and-dance here (instead of calling sendtoaddress) to get access to the unblinded transaction data to find our outputs
        node1_addr = self.get_address(confidential, 1)
        node1_unconf_addr = self.to_unconf_addr(1, node1_addr)
        node2_addr = self.get_address(confidential, 2)
        node2_unconf_addr = self.to_unconf_addr(2, node2_addr)
        rt1 = self.nodes[0].createrawtransaction([], {node1_addr:13})
        rt1 = self.nodes[0].fundrawtransaction(rt1)
        rt1 = self.nodes[0].blindrawtransaction(rt1['hex'])
        rt1 = self.nodes[0].signrawtransactionwithwallet(rt1)
        txid1 = self.nodes[0].sendrawtransaction(rt1['hex'])
        rt1 = self.nodes[0].decoderawtransaction(rt1['hex'])

        rt2 = self.nodes[0].createrawtransaction([], {node2_addr:13})
        rt2 = self.nodes[0].fundrawtransaction(rt2)
        rt2 = self.nodes[0].blindrawtransaction(rt2['hex'])
        rt2 = self.nodes[0].signrawtransactionwithwallet(rt2)
        txid2 = self.nodes[0].sendrawtransaction(rt2['hex'])
        rt2 = self.nodes[0].decoderawtransaction(rt2['hex'])

        self.nodes[0].generate(6)
        self.sync_all()

        for out in rt1['vout']:
            if out['scriptPubKey']['type'] == "fee":
                pass
            elif out['scriptPubKey']['addresses'][0] == node1_unconf_addr:
                vout1 = out['n']

        for out in rt2['vout']:
            if out['scriptPubKey']['type'] == "fee":
                pass
            elif out['scriptPubKey']['addresses'][0] == node2_unconf_addr:
                vout2 = out['n']

        # This test doesn't work with Confidential Assets yet.
        if not confidential:
            # Create a psbt spending outputs from nodes 1 and 2
            psbt_orig = self.nodes[0].createpsbt([{"txid":txid1,  "vout":vout1}, {"txid":txid2, "vout":vout2}], [{self.get_address(confidential, 0):25.999}, {"fee":0.001}])

            # Update psbts, should only have data for one input and not the other
            psbt1 = self.nodes[1].walletprocesspsbt(psbt_orig)['psbt']
            psbt1_decoded = self.nodes[0].decodepsbt(psbt1)
            assert psbt1_decoded['inputs'][0] and not psbt1_decoded['inputs'][1]
            psbt1 = self.nodes[1].walletsignpsbt(psbt1, "ALL", True)['psbt'] # Allow signing incomplete tx
            psbt2 = self.nodes[2].walletprocesspsbt(psbt_orig)['psbt']
            psbt2_decoded = self.nodes[0].decodepsbt(psbt2)
            assert not psbt2_decoded['inputs'][0] and psbt2_decoded['inputs'][1]
            psbt2 = self.nodes[2].walletsignpsbt(psbt2, "ALL", True)['psbt'] # Allow signing incomplete tx

            # Combine, finalize, and send the psbts
            combined = self.nodes[0].combinepsbt([psbt1, psbt2])
            finalized = self.nodes[0].finalizepsbt(combined)['hex']
            self.nodes[0].sendrawtransaction(finalized)
            self.nodes[0].generate(6)
            self.sync_all()

        # Test additional args in walletcreatepsbt
        # Make sure both pre-included and funded inputs
        # have the correct sequence numbers based on
        # replaceable arg
        block_height = self.nodes[0].getblockcount()
        unspent = self.nodes[0].listunspent()[0]
        psbtx_info = self.nodes[0].walletcreatefundedpsbt([{"txid":unspent["txid"], "vout":unspent["vout"]}], [{self.get_address(confidential, 2):unspent["amount"]+1}], block_height+2, {"replaceable":True}, False)
        decoded_psbt = self.nodes[0].decodepsbt(psbtx_info["psbt"])
        for tx_in, psbt_in in zip(decoded_psbt["tx"]["vin"], decoded_psbt["inputs"]):
            assert_equal(tx_in["sequence"], MAX_BIP125_RBF_SEQUENCE)
            assert "bip32_derivs" not in psbt_in
        assert_equal(decoded_psbt["tx"]["locktime"], block_height+2)

        # Same construction with only locktime set
        psbtx_info = self.nodes[0].walletcreatefundedpsbt([{"txid":unspent["txid"], "vout":unspent["vout"]}], [{self.get_address(confidential, 2):unspent["amount"]+1}], block_height, {}, True)
        decoded_psbt = self.nodes[0].decodepsbt(psbtx_info["psbt"])
        for tx_in, psbt_in in zip(decoded_psbt["tx"]["vin"], decoded_psbt["inputs"]):
            assert tx_in["sequence"] > MAX_BIP125_RBF_SEQUENCE
            assert "bip32_derivs" in psbt_in
        assert_equal(decoded_psbt["tx"]["locktime"], block_height)

        # Same construction without optional arguments
        psbtx_info = self.nodes[0].walletcreatefundedpsbt([{"txid":unspent["txid"], "vout":unspent["vout"]}], [{self.get_address(confidential, 2):unspent["amount"]+1}])
        decoded_psbt = self.nodes[0].decodepsbt(psbtx_info["psbt"])
        for tx_in in decoded_psbt["tx"]["vin"]:
            assert tx_in["sequence"] > MAX_BIP125_RBF_SEQUENCE
        assert_equal(decoded_psbt["tx"]["locktime"], 0)

        # Make sure change address wallet does not have P2SH innerscript access to results in success
        # when attempting BnB coin selection
        self.nodes[0].walletcreatefundedpsbt([], [{self.nodes[2].getnewaddress():unspent["amount"]+1}], block_height+2, {"changeAddress":self.nodes[1].getnewaddress()}, False)

        # Regression test for 14473 (mishandling of already-signed witness transaction):
        psbtx_info = self.nodes[0].walletcreatefundedpsbt([{"txid":unspent["txid"], "vout":unspent["vout"]}], [{self.nodes[2].getnewaddress():unspent["amount"]+1}])
        filled = self.nodes[0].walletfillpsbtdata(psbtx_info["psbt"])
        blinded = self.nodes[0].blindpsbt(filled["psbt"])
        signed = self.nodes[0].walletsignpsbt(blinded)
        signed_again = self.nodes[0].walletsignpsbt(signed["psbt"])
        assert_equal(signed, signed_again)
        # We don't care about the decode result, but decoding must succeed.
        self.nodes[0].decodepsbt(signed["psbt"])

        # Test the imbalance_ok argument of walletsignpsbt by manually constructing a psbt that doesn't balance.
        node1_addr = self.get_address(confidential, 1)
        node1_unconf_addr = self.to_unconf_addr(1, node1_addr)
        rt1 = self.nodes[0].createrawtransaction([], {node1_addr:11.11})
        rt1 = self.nodes[0].fundrawtransaction(rt1)
        rt1 = self.nodes[0].blindrawtransaction(rt1['hex'])
        rt1 = self.nodes[0].signrawtransactionwithwallet(rt1)
        txid1 = self.nodes[0].sendrawtransaction(rt1['hex'])
        rt1 = self.nodes[0].decoderawtransaction(rt1['hex'])

        self.nodes[0].generate(6)
        self.sync_all()

        for out in rt1['vout']:
            if out['scriptPubKey']['type'] == "fee":
                pass
            elif out['scriptPubKey']['addresses'][0] == node1_unconf_addr:
                vout1 = out['n']

        psbt = self.nodes[1].createpsbt([{"txid":txid1, "vout":vout1}], [{self.get_address(confidential, 2):1}, {"fee":0.001}])
        psbt = self.nodes[1].walletfillpsbtdata(psbt)
        psbt = self.nodes[1].blindpsbt(psbt["psbt"])
        # If imbalance_ok is false, should fail
        assert_raises_rpc_error(-25, "Transaction values or blinders are not balanced", self.nodes[1].walletsignpsbt, psbt, "ALL", False)
        # If imbalance_ok is true, should succeed
        psbt = self.nodes[1].walletsignpsbt(psbt, "ALL", True)
        psbt = self.nodes[1].finalizepsbt(psbt["psbt"])
        # ... but you still can't send it.
        assert_raises_rpc_error(-26, "bad-txns-in-ne-out, value in != value out (code 16)", self.nodes[1].sendrawtransaction, psbt['hex'])


    # BIP 174 tests are disabled because they don't work with CA yet. Comment the function so it doesn't flag lint as unused.
    """
    def run_bip174_tests(self):
        # BIP 174 Test Vectors

        # Check that unknown values are just passed through
        unknown_psbt = "cHNidP8BAD8CAAAAAf//////////////////////////////////////////AAAAAAD/////AQAAAAAAAAAAA2oBAAAAAAAACg8BAgMEBQYHCAkPAQIDBAUGBwgJCgsMDQ4PAAA="
        unknown_out = self.nodes[0].walletprocesspsbt(unknown_psbt)['psbt']
        assert_equal(unknown_psbt, unknown_out)

        # Open the data file
        with open(os.path.join(os.path.dirname(os.path.realpath(__file__)), 'data/rpc_psbt.json'), encoding='utf-8') as f:
            d = json.load(f)
            invalids = d['invalid']
            valids = d['valid']
            creators = d['creator']
            signers = d['signer']
            combiners = d['combiner']
            finalizers = d['finalizer']
            extractors = d['extractor']

        # Invalid PSBTs
        for invalid in invalids:
            assert_raises_rpc_error(-22, "TX decode failed", self.nodes[0].decodepsbt, invalid)

        # Valid PSBTs
        for valid in valids:
            self.nodes[0].decodepsbt(valid)

        # Creator Tests
        for creator in creators:
            created_tx = self.nodes[0].createpsbt(creator['inputs'], creator['outputs'])
            assert_equal(created_tx, creator['result'])

        # Signer tests
        for i, signer in enumerate(signers):
            self.nodes[2].createwallet("wallet{}".format(i))
            wrpc = self.nodes[2].get_wallet_rpc("wallet{}".format(i))
            for key in signer['privkeys']:
                wrpc.importprivkey(key)
            signed_tx = wrpc.walletprocesspsbt(signer['psbt'])['psbt']
            assert_equal(signed_tx, signer['result'])

        # Combiner test
        for combiner in combiners:
            combined = self.nodes[2].combinepsbt(combiner['combine'])
            assert_equal(combined, combiner['result'])

        # Empty combiner test
        assert_raises_rpc_error(-8, "Parameter 'txs' cannot be empty", self.nodes[0].combinepsbt, [])

        # Finalizer test
        for finalizer in finalizers:
            finalized = self.nodes[2].finalizepsbt(finalizer['finalize'], False)['psbt']
            assert_equal(finalized, finalizer['result'])

        # Extractor test
        for extractor in extractors:
            extracted = self.nodes[2].finalizepsbt(extractor['extract'], True)['hex']
            assert_equal(extracted, extractor['result'])

        # Unload extra wallets
        for i, signer in enumerate(signers):
            self.nodes[2].unloadwallet("wallet{}".format(i))
    """

    def run_ca_tests(self):
        # Confidential Assets tests

        # Start by sending some coins to a nonconf address
        unconf_addr_0 = self.get_address(False, 0)
        unconf_addr_1 = self.get_address(False, 0)
        unconf_addr_4 = self.get_address(False, 0)
        rawtx = self.nodes[0].createrawtransaction([], {unconf_addr_0:50, unconf_addr_1:50, unconf_addr_4:50})
        rawtx = self.nodes[0].fundrawtransaction(rawtx, {"changePosition":3})  # our outputs will be 0, 1, 2
        rawtx = self.nodes[0].blindrawtransaction(rawtx['hex'])
        signed_tx = self.nodes[0].signrawtransactionwithwallet(rawtx)['hex']
        txid_nonconf = self.nodes[0].sendrawtransaction(signed_tx)
        self.nodes[0].generate(1)
        self.sync_all()

        # Now use PSBT to send some coins nonconf->nonconf
        unconf_addr_2 = self.get_address(False, 1)
        psbt = self.nodes[0].createpsbt([{"txid": txid_nonconf, "vout": 0}], [{unconf_addr_2: 49.999}, {"fee": 0.001}])
        psbt = self.nodes[0].walletfillpsbtdata(psbt)['psbt']
        psbt = self.nodes[0].walletsignpsbt(psbt)['psbt']
        tx_hex = self.nodes[0].finalizepsbt(psbt)['hex']
        txid_nonconf_2 = self.nodes[0].sendrawtransaction(tx_hex)
        self.nodes[0].generate(1)
        self.sync_all()

        # Now send nonconf->conf
        conf_addr = self.get_address(True, 2)
        psbt = self.nodes[1].createpsbt([{"txid": txid_nonconf_2, "vout": 0}], [{conf_addr: 49.998}, {"fee": 0.001}])
        psbt = self.nodes[1].walletfillpsbtdata(psbt)['psbt']
        # Currently can't blind a transaction like this, so it fails
        assert_raises_rpc_error(-8, "Unable to blind transaction: Add another output to blind in order to complete the blinding.", self.nodes[1].blindpsbt, psbt, False)
        # Signing without blinding should not work either.
        assert_raises_rpc_error(-25, "Transaction is not yet fully blinded", self.nodes[1].walletsignpsbt, psbt)
        # If we pass "ignore_blind_fail", then it succeeds in this case without blinding.
        psbt = self.nodes[1].blindpsbt(psbt, True)
        psbt = self.nodes[1].walletsignpsbt(psbt)['psbt']
        hex_tx = self.nodes[1].finalizepsbt(psbt)['hex']
        self.nodes[1].sendrawtransaction(hex_tx)
        self.nodes[0].generate(1)
        self.sync_all()

        # Now send nonconf->conf (with two outputs, blinding succeeds)
        conf_addr_1 = self.get_address(True, 2)
        conf_addr_2 = self.get_address(True, 2)
        psbt = self.nodes[0].createpsbt([{"txid": txid_nonconf, "vout": 1}], [{conf_addr_1: 24.999}, {conf_addr_2: 24.999}, {"fee": 0.002}])
        psbt = self.nodes[0].walletfillpsbtdata(psbt)['psbt']
        psbt = self.nodes[0].blindpsbt(psbt, False)
        psbt = self.nodes[0].walletsignpsbt(psbt)['psbt']
        hex_tx = self.nodes[0].finalizepsbt(psbt)['hex']
        assert_equal(self.num_blinded_outputs(hex_tx), 2)
        txid_conf_2 = self.nodes[0].sendrawtransaction(hex_tx)
        self.nodes[0].generate(1)
        self.sync_all()

        # Try to send conf->nonconf: This will fail because we can't balance the blinders
        unconf_addr_3 = self.get_address(False, 0)
        psbt = self.nodes[2].createpsbt([{"txid": txid_conf_2, "vout": 0}], [{unconf_addr_3: 24.998}, {"fee": 0.001}])
        psbt = self.nodes[2].walletfillpsbtdata(psbt)['psbt']
        assert_raises_rpc_error(-8, "Unable to blind transaction: Add another output to blind in order to complete the blinding.", self.nodes[2].blindpsbt, psbt, False)

        # Try to send conf->(nonconf + conf), so we have a conf output to balance blinders
        conf_addr_3 = self.get_address(True, 0)
        psbt = self.nodes[2].createpsbt([{"txid": txid_conf_2, "vout": 0}], [{unconf_addr_3: 10}, {conf_addr_3: 14.998}, {"fee": 0.001}])
        psbt = self.nodes[2].walletfillpsbtdata(psbt)['psbt']
        psbt = self.nodes[2].blindpsbt(psbt, False)
        psbt = self.nodes[2].walletsignpsbt(psbt)['psbt']
        hex_tx = self.nodes[2].finalizepsbt(psbt)['hex']
        assert_equal(self.num_blinded_outputs(hex_tx), 1)
        self.nodes[2].sendrawtransaction(hex_tx)
        self.nodes[0].generate(1)
        self.sync_all()

        # Try to send conf->conf
        conf_addr_4 = self.get_address(True, 0)
        psbt = self.nodes[2].createpsbt([{"txid": txid_conf_2, "vout": 1}], [{conf_addr_4: 24.998}, {"fee": 0.001}])
        psbt = self.nodes[2].walletfillpsbtdata(psbt)['psbt']
        psbt = self.nodes[2].blindpsbt(psbt, False)
        psbt = self.nodes[2].walletsignpsbt(psbt)['psbt']
        hex_tx = self.nodes[2].finalizepsbt(psbt)['hex']
        assert_equal(self.num_blinded_outputs(hex_tx), 1)
        self.nodes[2].sendrawtransaction(hex_tx)
        self.nodes[0].generate(1)
        self.sync_all()

        # Try to send nonconf->(nonconf + conf + conf) -- two conf to make blinders balance
        nonconf_addr_5 = self.get_address(False, 1)
        conf_addr_5 = self.get_address(True, 1)
        conf_addr_6 = self.get_address(True, 2)
        psbt = self.nodes[0].createpsbt([{"txid": txid_nonconf, "vout": 2}], [{nonconf_addr_5: 24.999}, {conf_addr_5: 14.999}, {conf_addr_6: 10}, {"fee": 0.002}])
        psbt = self.nodes[0].walletfillpsbtdata(psbt)['psbt']
        psbt = self.nodes[0].blindpsbt(psbt, False)
        psbt = self.nodes[0].walletsignpsbt(psbt)['psbt']
        hex_tx = self.nodes[0].finalizepsbt(psbt)['hex']
        assert_equal(self.num_blinded_outputs(hex_tx), 2)
        self.nodes[0].sendrawtransaction(hex_tx)
        self.nodes[0].generate(1)
        self.sync_all()

    def run_test(self):
        self.nodes[0].generate(200)
        self.sync_all()

        # Run all the pre-Elements, tests first with non-confidential addresses, then again with confidential addresses
        self.run_basic_tests(False)
        self.run_basic_tests(True)

        # BIP 174 test vectors are disabled, because they have embedded serialized CTransactions, and
        #   the transaction serialization format changed in Elements so none of them work
        #self.run_bip174_tests()

        # Some Confidential-Assets-specific tests
        self.run_ca_tests()

        # Tests added in the 0.18 rebase don't pass on Elements yet.

        """
        self.test_utxo_conversion()

        # Test that psbts with p2pkh outputs are created properly
        p2pkh = self.nodes[0].getnewaddress(address_type='legacy')
        psbt = self.nodes[1].walletcreatefundedpsbt([], [{p2pkh : 1}], 0, {"includeWatching" : True}, True)
        self.nodes[0].decodepsbt(psbt['psbt'])

        # Test decoding error: invalid base64
        assert_raises_rpc_error(-22, "TX decode failed invalid base64", self.nodes[0].decodepsbt, ";definitely not base64;")

        # Send to all types of addresses
        addr1 = self.nodes[1].getnewaddress("", "bech32")
        txid1 = self.nodes[0].sendtoaddress(addr1, 11)
        vout1 = find_output(self.nodes[0], txid1, 11)
        addr2 = self.nodes[1].getnewaddress("", "legacy")
        txid2 = self.nodes[0].sendtoaddress(addr2, 11)
        vout2 = find_output(self.nodes[0], txid2, 11)
        addr3 = self.nodes[1].getnewaddress("", "p2sh-segwit")
        txid3 = self.nodes[0].sendtoaddress(addr3, 11)
        vout3 = find_output(self.nodes[0], txid3, 11)
        self.sync_all()

        def test_psbt_input_keys(psbt_input, keys):
            """Check that the psbt input has only the expected keys."""
            assert_equal(set(keys), set(psbt_input.keys()))

        # Create a PSBT. None of the inputs are filled initially
        psbt = self.nodes[1].createpsbt([{"txid":txid1, "vout":vout1},{"txid":txid2, "vout":vout2},{"txid":txid3, "vout":vout3}], {self.nodes[0].getnewaddress():32.999})
        decoded = self.nodes[1].decodepsbt(psbt)
        test_psbt_input_keys(decoded['inputs'][0], [])
        test_psbt_input_keys(decoded['inputs'][1], [])
        test_psbt_input_keys(decoded['inputs'][2], [])

        # Update a PSBT with UTXOs from the node
        # Bech32 inputs should be filled with witness UTXO. Other inputs should not be filled because they are non-witness
        updated = self.nodes[1].utxoupdatepsbt(psbt)
        decoded = self.nodes[1].decodepsbt(updated)
        test_psbt_input_keys(decoded['inputs'][0], ['witness_utxo'])
        test_psbt_input_keys(decoded['inputs'][1], [])
        test_psbt_input_keys(decoded['inputs'][2], [])

        # Try again, now while providing descriptors, making P2SH-segwit work, and causing bip32_derivs and redeem_script to be filled in
        descs = [self.nodes[1].getaddressinfo(addr)['desc'] for addr in [addr1,addr2,addr3]]
        updated = self.nodes[1].utxoupdatepsbt(psbt=psbt, descriptors=descs)
        decoded = self.nodes[1].decodepsbt(updated)
        test_psbt_input_keys(decoded['inputs'][0], ['witness_utxo', 'bip32_derivs'])
        test_psbt_input_keys(decoded['inputs'][1], [])
        test_psbt_input_keys(decoded['inputs'][2], ['witness_utxo', 'bip32_derivs', 'redeem_script'])

        # Two PSBTs with a common input should not be joinable
        psbt1 = self.nodes[1].createpsbt([{"txid":txid1, "vout":vout1}], {self.nodes[0].getnewaddress():Decimal('10.999')})
        assert_raises_rpc_error(-8, "exists in multiple PSBTs", self.nodes[1].joinpsbts, [psbt1, updated])

        # Join two distinct PSBTs
        addr4 = self.nodes[1].getnewaddress("", "p2sh-segwit")
        txid4 = self.nodes[0].sendtoaddress(addr4, 5)
        vout4 = find_output(self.nodes[0], txid4, 5)
        self.nodes[0].generate(6)
        self.sync_all()
        psbt2 = self.nodes[1].createpsbt([{"txid":txid4, "vout":vout4}], {self.nodes[0].getnewaddress():Decimal('4.999')})
        psbt2 = self.nodes[1].walletprocesspsbt(psbt2)['psbt']
        psbt2_decoded = self.nodes[0].decodepsbt(psbt2)
        assert "final_scriptwitness" in psbt2_decoded['inputs'][0] and "final_scriptSig" in psbt2_decoded['inputs'][0]
        joined = self.nodes[0].joinpsbts([psbt, psbt2])
        joined_decoded = self.nodes[0].decodepsbt(joined)
        assert len(joined_decoded['inputs']) == 4 and len(joined_decoded['outputs']) == 2 and "final_scriptwitness" not in joined_decoded['inputs'][3] and "final_scriptSig" not in joined_decoded['inputs'][3]

        # Newly created PSBT needs UTXOs and updating
        addr = self.nodes[1].getnewaddress("", "p2sh-segwit")
        txid = self.nodes[0].sendtoaddress(addr, 7)
        addrinfo = self.nodes[1].getaddressinfo(addr)
        blockhash = self.nodes[0].generate(6)[0]
        self.sync_all()
        vout = find_output(self.nodes[0], txid, 7, blockhash=blockhash)
        psbt = self.nodes[1].createpsbt([{"txid":txid, "vout":vout}], {self.nodes[0].getnewaddress("", "p2sh-segwit"):Decimal('6.999')})
        analyzed = self.nodes[0].analyzepsbt(psbt)
        assert not analyzed['inputs'][0]['has_utxo'] and not analyzed['inputs'][0]['is_final'] and analyzed['inputs'][0]['next'] == 'updater' and analyzed['next'] == 'updater'

        # After update with wallet, only needs signing
        updated = self.nodes[1].walletprocesspsbt(psbt, False, 'ALL', True)['psbt']
        analyzed = self.nodes[0].analyzepsbt(updated)
        assert analyzed['inputs'][0]['has_utxo'] and not analyzed['inputs'][0]['is_final'] and analyzed['inputs'][0]['next'] == 'signer' and analyzed['next'] == 'signer' and analyzed['inputs'][0]['missing']['signatures'][0] == addrinfo['embedded']['witness_program']

        # Check fee and size things
        assert analyzed['fee'] == Decimal('0.001') and analyzed['estimated_vsize'] == 134 and analyzed['estimated_feerate'] == Decimal('0.00746268')

        # After signing and finalizing, needs extracting
        signed = self.nodes[1].walletprocesspsbt(updated)['psbt']
        analyzed = self.nodes[0].analyzepsbt(signed)
        assert analyzed['inputs'][0]['has_utxo'] and analyzed['inputs'][0]['is_final'] and analyzed['next'] == 'extractor'
        """

if __name__ == '__main__':
    PSBTTest().main()<|MERGE_RESOLUTION|>--- conflicted
+++ resolved
@@ -6,7 +6,6 @@
 """
 
 from test_framework.test_framework import BitcoinTestFramework
-<<<<<<< HEAD
 from test_framework.util import (
     assert_equal,
     assert_greater_than,
@@ -15,14 +14,10 @@
     disconnect_nodes,
     find_output,
 )
-=======
-from test_framework.util import assert_equal, assert_raises_rpc_error, connect_nodes_bi, disconnect_nodes, sync_blocks
->>>>>>> c67ef293
+from decimal import Decimal
 
 # These imports are used by commented-out tests.
 """
-from decimal import Decimal
-from test_framework.util import find_output
 import json
 import os
 """
@@ -60,7 +55,7 @@
 
         # Construct an unsigned PSBT on the online node (who doesn't know the output is Segwit, so will include a non-witness UTXO)
         utxos = online_node.listunspent(addresses=[offline_addr])
-        raw = online_node.createrawtransaction([{"txid":utxos[0]["txid"], "vout":utxos[0]["vout"]}],[{online_addr:0.9999}])
+        raw = online_node.createrawtransaction([{"txid":utxos[0]["txid"], "vout":utxos[0]["vout"]}],[{online_addr:0.9999},{"fee":0.0001}])
         psbt = online_node.walletprocesspsbt(online_node.converttopsbt(raw))["psbt"]
         assert "non_witness_utxo" in mining_node.decodepsbt(psbt)["inputs"][0]
 
@@ -185,8 +180,12 @@
             assert(self.num_blinded_outputs(hex_tx) > 0)
         self.nodes[1].sendrawtransaction(hex_tx)
 
-        # feeRate of 0.1 BTC / KB produces a total fee slightly below -maxtxfee (~0.05280000):
-        res = self.nodes[1].walletcreatefundedpsbt([{"txid":txid,"vout":p2wpkh_pos},{"txid":txid,"vout":p2sh_p2wpkh_pos},{"txid":txid,"vout":p2pkh_pos}], {self.nodes[1].getnewaddress():29.99}, 0, {"feeRate": 0.1})
+        # feeRate of 0.085 BTC / KB produces a total fee slightly below -maxtxfee (~0.05210000):
+        if confidential:
+            fee_rate = 0.04
+        else:
+            fee_rate = 0.085
+        res = self.nodes[1].walletcreatefundedpsbt([{"txid":txid,"vout":p2wpkh_pos},{"txid":txid,"vout":p2sh_p2wpkh_pos},{"txid":txid,"vout":p2pkh_pos}], {self.nodes[1].getnewaddress():29.99}, 0, {"feeRate": fee_rate})
         assert_greater_than(res["fee"], 0.05)
         assert_greater_than(0.06, res["fee"])
 
@@ -227,16 +226,11 @@
         # Error could be either "TX decode failed" (segwit inputs causes parsing to fail) or "Inputs must not have scriptSigs and scriptWitnesses"
         # We must set iswitness=True because the serialized transaction has inputs and is therefore a witness transaction
         signedtx = self.nodes[0].signrawtransactionwithwallet(rawtx['hex'])
-<<<<<<< HEAD
-        assert_raises_rpc_error(-22, "Inputs must not have scriptWitnesses", self.nodes[0].converttopsbt, hexstring=signedtx['hex'], permitsigdata=False, iswitness=True)
-        assert_raises_rpc_error(-22, "Inputs must not have scriptWitnesses", self.nodes[0].converttopsbt, hexstring=signedtx['hex'], iswitness=True)
-        assert_raises_rpc_error(-22, "", self.nodes[0].converttopsbt, hexstring=signedtx['hex'], iswitness=True)
-        assert_raises_rpc_error(-22, "", self.nodes[0].converttopsbt, hexstring=signedtx['hex'], permitsigdata=False, iswitness=True)
-=======
         # Can be either a scriptSig or a scriptWitness that it yells about, depending on which UTXOs are selected for the TX
         assert_raises_rpc_error(-22, "Inputs must not have", self.nodes[0].converttopsbt, signedtx['hex'], False)
         assert_raises_rpc_error(-22, "Inputs must not have", self.nodes[0].converttopsbt, signedtx['hex'])
->>>>>>> c67ef293
+        assert_raises_rpc_error(-22, "", self.nodes[0].converttopsbt, hexstring=signedtx['hex'], iswitness=True)
+        assert_raises_rpc_error(-22, "", self.nodes[0].converttopsbt, hexstring=signedtx['hex'], permitsigdata=False, iswitness=True)
         # Unless we allow it to convert and strip signatures
         self.nodes[0].converttopsbt(signedtx['hex'], True)
 
@@ -553,9 +547,6 @@
         # Some Confidential-Assets-specific tests
         self.run_ca_tests()
 
-        # Tests added in the 0.18 rebase don't pass on Elements yet.
-
-        """
         self.test_utxo_conversion()
 
         # Test that psbts with p2pkh outputs are created properly
@@ -640,13 +631,14 @@
         assert analyzed['inputs'][0]['has_utxo'] and not analyzed['inputs'][0]['is_final'] and analyzed['inputs'][0]['next'] == 'signer' and analyzed['next'] == 'signer' and analyzed['inputs'][0]['missing']['signatures'][0] == addrinfo['embedded']['witness_program']
 
         # Check fee and size things
-        assert analyzed['fee'] == Decimal('0.001') and analyzed['estimated_vsize'] == 134 and analyzed['estimated_feerate'] == Decimal('0.00746268')
+        assert_equal(analyzed['fee']['bitcoin'], Decimal('0.001'))
+        assert_equal(analyzed['estimated_vsize'], 170)
+        assert_equal(analyzed['estimated_feerate'], Decimal('0.00588235'))
 
         # After signing and finalizing, needs extracting
         signed = self.nodes[1].walletprocesspsbt(updated)['psbt']
         analyzed = self.nodes[0].analyzepsbt(signed)
         assert analyzed['inputs'][0]['has_utxo'] and analyzed['inputs'][0]['is_final'] and analyzed['next'] == 'extractor'
-        """
 
 if __name__ == '__main__':
     PSBTTest().main()