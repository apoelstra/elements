#!/usr/bin/env python3
# Copyright (c) 2017-2020 The Bitcoin Core developers
# Distributed under the MIT software license, see the accompanying
# file COPYING or http://www.opensource.org/licenses/mit-license.php.
"""Test mempool acceptance of raw transactions."""

from decimal import Decimal
from io import BytesIO
from decimal import Decimal
import math

from test_framework.test_framework import BitcoinTestFramework
from test_framework.key import ECKey
from test_framework.messages import (
    BIP125_SEQUENCE_NUMBER,
    COIN,
    COutPoint,
    CTransaction,
    CTxOut,
    CTxOutValue,
    MAX_BLOCK_BASE_SIZE,
    MAX_MONEY,
)
from test_framework.script import (
    hash160,
    CScript,
    OP_0,
    OP_2,
    OP_3,
    OP_CHECKMULTISIG,
    OP_EQUAL,
    OP_HASH160,
    OP_RETURN,
)
from test_framework.util import (
    assert_equal,
    assert_raises_rpc_error,
    hex_str_to_bytes,
)


class MempoolAcceptanceTest(BitcoinTestFramework):
    def set_test_params(self):
        self.num_nodes = 1
        self.extra_args = [[
            '-txindex',
            '-txindex','-permitbaremultisig=0',
            '-multi_data_permitted=1', # Elements test
        ]] * self.num_nodes
        self.supports_cli = False

    def skip_test_if_missing_module(self):
        self.skip_if_no_wallet()

    def check_mempool_result(self, result_expected, *args, **kwargs):
        """Wrapper to check result of testmempoolaccept on node_0's mempool"""
        result_test = self.nodes[0].testmempoolaccept(*args, **kwargs)
        assert_equal(result_expected, result_test)
        assert_equal(self.nodes[0].getmempoolinfo()['size'], self.mempool_size)  # Must not change mempool state

    def run_test(self):
        node = self.nodes[0]

        self.log.info('Start with empty mempool, and 200 blocks')
        self.mempool_size = 0
        assert_equal(node.getblockcount(), 200)
        assert_equal(node.getmempoolinfo()['size'], self.mempool_size)
        coins = node.listunspent()

        self.log.info('Should not accept garbage to testmempoolaccept')
        assert_raises_rpc_error(-3, 'Expected type array, got string', lambda: node.testmempoolaccept(rawtxs='ff00baar'))
        assert_raises_rpc_error(-8, 'Array must contain exactly one raw transaction for now', lambda: node.testmempoolaccept(rawtxs=['ff00baar', 'ff22']))
        assert_raises_rpc_error(-22, 'TX decode failed', lambda: node.testmempoolaccept(rawtxs=['ff00baar']))

        self.log.info('A transaction already in the blockchain')
        coin = coins.pop()  # Pick a random coin(base) to spend
        raw_tx_in_block = node.signrawtransactionwithwallet(node.createrawtransaction(
            inputs=[{'txid': coin['txid'], 'vout': coin['vout']}],
            outputs=[{node.getnewaddress(): 0.3}, {node.getnewaddress(): 49}, {"fee": coin["amount"] - Decimal('49.3')}],
        ))['hex']
        txid_in_block = node.sendrawtransaction(hexstring=raw_tx_in_block, maxfeerate=0)
        node.generate(1)
        self.mempool_size = 0
        self.check_mempool_result(
            result_expected=[{'txid': txid_in_block, 'allowed': False, 'reject-reason': 'txn-already-known'}],
            rawtxs=[raw_tx_in_block],
        )

        self.log.info('A transaction not in the mempool')
        fee = Decimal('0.000007')
        raw_tx_0 = node.signrawtransactionwithwallet(node.createrawtransaction(
            inputs=[{"txid": txid_in_block, "vout": 0, "sequence": BIP125_SEQUENCE_NUMBER}],  # RBF is used later
<<<<<<< HEAD
            outputs=[{node.getnewaddress(): 0.3 - fee}, {"fee": fee}],
=======
            outputs=[{node.getnewaddress(): Decimal('0.3') - fee}],
>>>>>>> 1cb4e339
        ))['hex']
        tx = CTransaction()
        tx.deserialize(BytesIO(hex_str_to_bytes(raw_tx_0)))
        txid_0 = tx.rehash()
        self.check_mempool_result(
            result_expected=[{'txid': txid_0, 'allowed': True, 'vsize': tx.get_vsize(), 'fees': {'base': fee}}],
            rawtxs=[raw_tx_0],
        )

        self.log.info('A final transaction not in the mempool')
        coin = coins.pop()  # Pick a random coin(base) to spend
        output_amount = Decimal('0.025')
        raw_tx_final = node.signrawtransactionwithwallet(node.createrawtransaction(
            inputs=[{'txid': coin['txid'], 'vout': coin['vout'], "sequence": 0xffffffff}],  # SEQUENCE_FINAL
            outputs=[{node.getnewaddress(): output_amount}, {"fee": coin["amount"] - Decimal(str(output_amount))}],
            locktime=node.getblockcount() + 2000,  # Can be anything
        ))['hex']
        tx.deserialize(BytesIO(hex_str_to_bytes(raw_tx_final)))
        fee_expected = coin['amount'] - output_amount
        self.check_mempool_result(
            result_expected=[{'txid': tx.rehash(), 'allowed': True, 'vsize': tx.get_vsize(), 'fees': {'base': fee_expected}}],
            rawtxs=[tx.serialize().hex()],
            maxfeerate=0,
        )
        node.sendrawtransaction(hexstring=raw_tx_final, maxfeerate=0)
        self.mempool_size += 1

        self.log.info('A transaction in the mempool')
        node.sendrawtransaction(hexstring=raw_tx_0)
        self.mempool_size += 1
        self.check_mempool_result(
            result_expected=[{'txid': txid_0, 'allowed': False, 'reject-reason': 'txn-already-in-mempool'}],
            rawtxs=[raw_tx_0],
        )

        self.log.info('A transaction that replaces a mempool transaction')
        tx.deserialize(BytesIO(hex_str_to_bytes(raw_tx_0)))
        tx.vout[0].nValue.setToAmount(tx.vout[0].nValue.getAmount() - int(fee * COIN))  # Double the fee
        txid_0_out = tx.vout[0].nValue.getAmount()
        tx.vout[1].nValue.setToAmount(tx.vout[1].nValue.getAmount() + int(fee * COIN))
        tx.vin[0].nSequence = BIP125_SEQUENCE_NUMBER + 1  # Now, opt out of RBF
        raw_tx_0 = node.signrawtransactionwithwallet(tx.serialize().hex())['hex']
        tx.deserialize(BytesIO(hex_str_to_bytes(raw_tx_0)))
        txid_0 = tx.rehash()
        self.check_mempool_result(
            result_expected=[{'txid': txid_0, 'allowed': True, 'vsize': tx.get_vsize(), 'fees': {'base': (2 * fee)}}],
            rawtxs=[raw_tx_0],
        )

        self.log.info('A transaction that conflicts with an unconfirmed tx')
        # Send the transaction that replaces the mempool transaction and opts out of replaceability
        node.sendrawtransaction(hexstring=tx.serialize().hex(), maxfeerate=0)
        # take original raw_tx_0
        tx.deserialize(BytesIO(hex_str_to_bytes(raw_tx_0)))
        tx.vout[0].nValue.setToAmount(tx.vout[0].nValue.getAmount() - int(4 * fee * COIN))  # Set more fee
        tx.vout[1].nValue.setToAmount(tx.vout[1].nValue.getAmount() + int(4 * fee * COIN))
        # skip re-signing the tx
        self.check_mempool_result(
            result_expected=[{'txid': tx.rehash(), 'allowed': False, 'reject-reason': 'txn-mempool-conflict'}],
            rawtxs=[tx.serialize().hex()],
            maxfeerate=0,
        )

        self.log.info('A transaction with missing inputs, that never existed')
        tx.deserialize(BytesIO(hex_str_to_bytes(raw_tx_0)))
        tx.vin[0].prevout = COutPoint(hash=int('ff' * 32, 16), n=14)
        # skip re-signing the tx
        self.check_mempool_result(
            result_expected=[{'txid': tx.rehash(), 'allowed': False, 'reject-reason': 'missing-inputs'}],
            rawtxs=[tx.serialize().hex()],
        )

        self.log.info('A transaction with missing inputs, that existed once in the past')
        tx.deserialize(BytesIO(hex_str_to_bytes(raw_tx_0)))
        tx.vin[0].prevout.n = 1  # Set vout to 1, to spend the other outpoint (49 coins) of the in-chain-tx we want to double spend
        tx.vout[1].nValue.setToAmount(49*COIN - tx.vout[0].nValue.getAmount()) # fee
        txid_1_out = tx.vout[0].nValue.getAmount()
        raw_tx_1 = node.signrawtransactionwithwallet(tx.serialize().hex())['hex']
        txid_1 = node.sendrawtransaction(hexstring=raw_tx_1, maxfeerate=0)
        # Now spend both to "clearly hide" the outputs, ie. remove the coins from the utxo set by spending them
        raw_tx_spend_both = node.signrawtransactionwithwallet(node.createrawtransaction(
            inputs=[
                {'txid': txid_0, 'vout': 0},
                {'txid': txid_1, 'vout': 0},
            ],
            outputs=[{node.getnewaddress(): 0.1}, {"fee": Decimal(txid_0_out + txid_1_out)/Decimal(COIN) - Decimal('0.1')}]
        ))['hex']
        txid_spend_both = node.sendrawtransaction(hexstring=raw_tx_spend_both, maxfeerate=0)
        node.generate(1)
        self.mempool_size = 0
        # Now see if we can add the coins back to the utxo set by sending the exact txs again
        self.check_mempool_result(
            result_expected=[{'txid': txid_0, 'allowed': False, 'reject-reason': 'missing-inputs'}],
            rawtxs=[raw_tx_0],
        )
        self.check_mempool_result(
            result_expected=[{'txid': txid_1, 'allowed': False, 'reject-reason': 'missing-inputs'}],
            rawtxs=[raw_tx_1],
        )

        self.log.info('Create a signed "reference" tx for later use')
        raw_tx_reference = node.signrawtransactionwithwallet(node.createrawtransaction(
            inputs=[{'txid': txid_spend_both, 'vout': 0}],
            outputs=[{node.getnewaddress(): 0.05}, {"fee": Decimal('0.1') - Decimal('0.05')}],
        ))['hex']
        tx.deserialize(BytesIO(hex_str_to_bytes(raw_tx_reference)))
        # Reference tx should be valid on itself
        self.check_mempool_result(
            result_expected=[{'txid': tx.rehash(), 'allowed': True, 'vsize': tx.get_vsize(), 'fees': { 'base': Decimal('0.1') - Decimal('0.05')}}],
            rawtxs=[tx.serialize().hex()],
            maxfeerate=0,
        )

        self.log.info('A transaction with no outputs')
        tx.deserialize(BytesIO(hex_str_to_bytes(raw_tx_reference)))
        tx.vout = []
        # Skip re-signing the transaction for context independent checks from now on
        # tx.deserialize(BytesIO(hex_str_to_bytes(node.signrawtransactionwithwallet(tx.serialize().hex())['hex'])))
        self.check_mempool_result(
            result_expected=[{'txid': tx.rehash(), 'allowed': False, 'reject-reason': 'bad-txns-vout-empty'}],
            rawtxs=[tx.serialize().hex()],
        )

        self.log.info('A really large transaction')
        tx.deserialize(BytesIO(hex_str_to_bytes(raw_tx_reference)))
        tx.vin = [tx.vin[0]] * math.ceil(MAX_BLOCK_BASE_SIZE / len(tx.vin[0].serialize()))
        self.check_mempool_result(
            result_expected=[{'txid': tx.rehash(), 'allowed': False, 'reject-reason': 'bad-txns-oversize'}],
            rawtxs=[tx.serialize().hex()],
        )

        self.log.info('A transaction with negative output value')
        tx.deserialize(BytesIO(hex_str_to_bytes(raw_tx_reference)))
        tx.vout[0].nValue.setToAmount(tx.vout[0].nValue.getAmount() * -1)
        self.check_mempool_result(
            result_expected=[{'txid': tx.rehash(), 'allowed': False, 'reject-reason': 'bad-txns-vout-negative'}],
            rawtxs=[tx.serialize().hex()],
        )

        # The following two validations prevent overflow of the output amounts (see CVE-2010-5139).
        self.log.info('A transaction with too large output value')
        tx.deserialize(BytesIO(hex_str_to_bytes(raw_tx_reference)))
        tx.vout[0].nValue = CTxOutValue(MAX_MONEY + 1)
        self.check_mempool_result(
            result_expected=[{'txid': tx.rehash(), 'allowed': False, 'reject-reason': 'bad-txns-vout-toolarge'}],
            rawtxs=[tx.serialize().hex()],
        )

        self.log.info('A transaction with too large sum of output values')
        tx.deserialize(BytesIO(hex_str_to_bytes(raw_tx_reference)))
        tx.vout = [tx.vout[0]] * 2
        tx.vout[0].nValue = CTxOutValue(MAX_MONEY)
        self.check_mempool_result(
            result_expected=[{'txid': tx.rehash(), 'allowed': False, 'reject-reason': 'bad-txns-txouttotal-toolarge'}],
            rawtxs=[tx.serialize().hex()],
        )

        self.log.info('A transaction with duplicate inputs')
        tx.deserialize(BytesIO(hex_str_to_bytes(raw_tx_reference)))
        tx.vin = [tx.vin[0]] * 2
        self.check_mempool_result(
            result_expected=[{'txid': tx.rehash(), 'allowed': False, 'reject-reason': 'bad-txns-inputs-duplicate'}],
            rawtxs=[tx.serialize().hex()],
        )

        self.log.info('A coinbase transaction')
        # Pick the input of the first tx we signed, so it has to be a coinbase tx
        raw_tx_coinbase_spent = node.getrawtransaction(txid=node.decoderawtransaction(hexstring=raw_tx_in_block)['vin'][0]['txid'])
        tx.deserialize(BytesIO(hex_str_to_bytes(raw_tx_coinbase_spent)))
        self.check_mempool_result(
            result_expected=[{'txid': tx.rehash(), 'allowed': False, 'reject-reason': 'coinbase'}],
            rawtxs=[tx.serialize().hex()],
        )

        self.log.info('Some nonstandard transactions')
        tx.deserialize(BytesIO(hex_str_to_bytes(raw_tx_reference)))
        tx.nVersion = 3  # A version currently non-standard
        self.check_mempool_result(
            result_expected=[{'txid': tx.rehash(), 'allowed': False, 'reject-reason': 'version'}],
            rawtxs=[tx.serialize().hex()],
        )
        tx.deserialize(BytesIO(hex_str_to_bytes(raw_tx_reference)))
        tx.vout[0].scriptPubKey = CScript([OP_0])  # Some non-standard script
        self.check_mempool_result(
            result_expected=[{'txid': tx.rehash(), 'allowed': False, 'reject-reason': 'scriptpubkey'}],
            rawtxs=[tx.serialize().hex()],
        )
        tx.deserialize(BytesIO(hex_str_to_bytes(raw_tx_reference)))
        key = ECKey()
        key.generate()
        pubkey = key.get_pubkey().get_bytes()
        tx.vout[0].scriptPubKey = CScript([OP_2, pubkey, pubkey, pubkey, OP_3, OP_CHECKMULTISIG])  # Some bare multisig script (2-of-3)
        self.check_mempool_result(
            result_expected=[{'txid': tx.rehash(), 'allowed': False, 'reject-reason': 'bare-multisig'}],
            rawtxs=[tx.serialize().hex()],
        )
        tx.deserialize(BytesIO(hex_str_to_bytes(raw_tx_reference)))
        tx.vin[0].scriptSig = CScript([OP_HASH160])  # Some not-pushonly scriptSig
        self.check_mempool_result(
            result_expected=[{'txid': tx.rehash(), 'allowed': False, 'reject-reason': 'scriptsig-not-pushonly'}],
            rawtxs=[tx.serialize().hex()],
        )
        tx.deserialize(BytesIO(hex_str_to_bytes(raw_tx_reference)))
        tx.vin[0].scriptSig = CScript([b'a' * 1648]) # Some too large scriptSig (>1650 bytes)
        self.check_mempool_result(
            result_expected=[{'txid': tx.rehash(), 'allowed': False, 'reject-reason': 'scriptsig-size'}],
            rawtxs=[tx.serialize().hex()],
        )
        tx.deserialize(BytesIO(hex_str_to_bytes(raw_tx_reference)))
        output_p2sh_burn = CTxOut(nValue=540, scriptPubKey=CScript([OP_HASH160, hash160(b'burn'), OP_EQUAL]))
        num_scripts = 100000 // len(output_p2sh_burn.serialize())  # Use enough outputs to make the tx too large for our policy
        tx.vout = [output_p2sh_burn] * num_scripts
        self.check_mempool_result(
            result_expected=[{'txid': tx.rehash(), 'allowed': False, 'reject-reason': 'tx-size'}],
            rawtxs=[tx.serialize().hex()],
        )
        tx.deserialize(BytesIO(hex_str_to_bytes(raw_tx_reference)))
        tx.vout[0] = output_p2sh_burn
        tx.vout[0].nValue.setToAmount(tx.vout[0].nValue.getAmount() - 1)  # Make output smaller, such that it is dust for our policy
        self.check_mempool_result(
            result_expected=[{'txid': tx.rehash(), 'allowed': False, 'reject-reason': 'dust'}],
            rawtxs=[tx.serialize().hex()],
        )
        # Elements: We allow multi op_return outputs by default. This still fails because relay fee isn't met
        tx.deserialize(BytesIO(hex_str_to_bytes(raw_tx_reference)))
        tx.vout[0].scriptPubKey = CScript([OP_RETURN, b'\xff'])
        tx.vout = [tx.vout[0]] * 2
        self.check_mempool_result(
            result_expected=[{'txid': tx.rehash(), 'allowed': False, 'reject-reason': 'min relay fee not met'}],
            rawtxs=[tx.serialize().hex()],
        )

        self.log.info('A timelocked transaction')
        tx.deserialize(BytesIO(hex_str_to_bytes(raw_tx_reference)))
        tx.vin[0].nSequence -= 1  # Should be non-max, so locktime is not ignored
        tx.nLockTime = node.getblockcount() + 1
        self.check_mempool_result(
            result_expected=[{'txid': tx.rehash(), 'allowed': False, 'reject-reason': 'non-final'}],
            rawtxs=[tx.serialize().hex()],
        )

        self.log.info('A transaction that is locked by BIP68 sequence logic')
        tx.deserialize(BytesIO(hex_str_to_bytes(raw_tx_reference)))
        tx.vin[0].nSequence = 2  # We could include it in the second block mined from now, but not the very next one
        # Can skip re-signing the tx because of early rejection
        self.check_mempool_result(
            result_expected=[{'txid': tx.rehash(), 'allowed': False, 'reject-reason': 'non-BIP68-final'}],
            rawtxs=[tx.serialize().hex()],
            maxfeerate=0,
        )


if __name__ == '__main__':
    MempoolAcceptanceTest().main()<|MERGE_RESOLUTION|>--- conflicted
+++ resolved
@@ -90,11 +90,7 @@
         fee = Decimal('0.000007')
         raw_tx_0 = node.signrawtransactionwithwallet(node.createrawtransaction(
             inputs=[{"txid": txid_in_block, "vout": 0, "sequence": BIP125_SEQUENCE_NUMBER}],  # RBF is used later
-<<<<<<< HEAD
-            outputs=[{node.getnewaddress(): 0.3 - fee}, {"fee": fee}],
-=======
-            outputs=[{node.getnewaddress(): Decimal('0.3') - fee}],
->>>>>>> 1cb4e339
+            outputs=[{node.getnewaddress(): Decimal('0.3') - fee}, {"fee": fee}],
         ))['hex']
         tx = CTransaction()
         tx.deserialize(BytesIO(hex_str_to_bytes(raw_tx_0)))
