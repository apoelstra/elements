--- conflicted
+++ resolved
@@ -38,12 +38,7 @@
         self.num_nodes = 1
         self.extra_args = [[
             '-txindex',
-<<<<<<< HEAD
-=======
-            '-reindex',  # Need reindex for txindex
-            '-acceptnonstdtxn=0',  # Try to mimic main-net
             '-multi_data_permitted=1', # Elements test
->>>>>>> 5b2fe556
         ]] * self.num_nodes
 
     def skip_test_if_missing_module(self):
