--- conflicted
+++ resolved
@@ -156,13 +156,9 @@
         self.log.info('A transaction with missing inputs, that existed once in the past')
         tx.deserialize(BytesIO(hex_str_to_bytes(raw_tx_0)))
         tx.vin[0].prevout.n = 1  # Set vout to 1, to spend the other outpoint (49 coins) of the in-chain-tx we want to double spend
-<<<<<<< HEAD
         tx.vout[1].nValue.setToAmount(49*COIN - tx.vout[0].nValue.getAmount()) # fee
         txid_1_out = tx.vout[0].nValue.getAmount()
-        raw_tx_1 = node.signrawtransactionwithwallet(bytes_to_hex_str(tx.serialize()))['hex']
-=======
         raw_tx_1 = node.signrawtransactionwithwallet(tx.serialize().hex())['hex']
->>>>>>> a74d588f
         txid_1 = node.sendrawtransaction(hexstring=raw_tx_1, allowhighfees=True)
         # Now spend both to "clearly hide" the outputs, ie. remove the coins from the utxo set by spending them
         raw_tx_spend_both = node.signrawtransactionwithwallet(node.createrawtransaction(
@@ -296,13 +292,8 @@
         tx.vout[0].scriptPubKey = CScript([OP_RETURN, b'\xff'])
         tx.vout = [tx.vout[0]] * 2
         self.check_mempool_result(
-<<<<<<< HEAD
                 result_expected=[{'txid': tx.rehash(), 'allowed': False, 'reject-reason': '66: min relay fee not met'}],
-                rawtxs=[bytes_to_hex_str(tx.serialize())],
-=======
-            result_expected=[{'txid': tx.rehash(), 'allowed': False, 'reject-reason': '64: multi-op-return'}],
-            rawtxs=[tx.serialize().hex()],
->>>>>>> a74d588f
+                rawtxs=[tx.serialize().hex()],
         )
 
         self.log.info('A timelocked transaction')
