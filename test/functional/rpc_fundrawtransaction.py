#!/usr/bin/env python3
# Copyright (c) 2014-2019 The Bitcoin Core developers
# Distributed under the MIT software license, see the accompanying
# file COPYING or http://www.opensource.org/licenses/mit-license.php.
"""Test the fundrawtransaction RPC."""

from decimal import Decimal
from test_framework.test_framework import BitcoinTestFramework
from test_framework.util import (
    assert_equal,
    assert_fee_amount,
    assert_greater_than,
    assert_greater_than_or_equal,
    assert_raises_rpc_error,
    connect_nodes,
    count_bytes,
    find_vout_for_address,
)


def get_unspent(listunspent, amount):
    for utx in listunspent:
        if utx['amount'] == amount:
            return utx
    raise AssertionError('Could not find unspent with amount={}'.format(amount))

class RawTransactionsTest(BitcoinTestFramework):
    def set_test_params(self):
        self.num_nodes = 4
        self.setup_clean_chain = True
        # This test isn't testing tx relay. Set whitelist on the peers for
        # instant tx relay.
        self.extra_args = [['-blindedaddresses=1', '-whitelist=127.0.0.1']] * self.num_nodes

    def skip_test_if_missing_module(self):
        self.skip_if_no_wallet()

    def setup_network(self):
        self.setup_nodes()

        connect_nodes(self.nodes[0], 1)
        connect_nodes(self.nodes[1], 2)
        connect_nodes(self.nodes[0], 2)
        connect_nodes(self.nodes[0], 3)

    def run_test(self):
        self.log.info("Connect nodes, set fees, generate blocks, and sync")
        self.min_relay_tx_fee = self.nodes[0].getnetworkinfo()['relayfee']
        # This test is not meant to test fee estimation and we'd like
        # to be sure all txs are sent at a consistent desired feerate
        for node in self.nodes:
            node.settxfee(self.min_relay_tx_fee)

        # if the fee's positive delta is higher than this value tests will fail,
        # neg. delta always fail the tests.
        # The size of the signature of every input may be at most 2 bytes larger
        # than a minimum sized signature.

        #            = 2 bytes * minRelayTxFeePerByte
        self.fee_tolerance = 2 * self.min_relay_tx_fee/1000
        # ELEMENTS NOTE: fee deltas will be negative due to blinding and no blinding in rawtransaction

        self.nodes[2].generate(1)
        self.sync_all()
        self.nodes[0].generate(121)
        self.sync_all()

        self.test_change_position()
        self.test_simple()
        self.test_simple_two_coins()
        self.test_simple_two_outputs()
        self.test_change()
        self.test_no_change()
        self.test_invalid_option()
        self.test_invalid_change_address()
        self.test_valid_change_address()
        self.test_change_type()
        self.test_coin_selection()
        self.test_two_vin()
        self.test_two_vin_two_vout()
        self.test_invalid_input()
        self.test_fee_p2pkh()
        self.test_fee_p2pkh_multi_out()
        self.test_fee_p2sh()
        self.test_fee_4of5()
        self.test_spend_2of2()
        self.test_locked_wallet()
        self.test_many_inputs_fee()
        self.test_many_inputs_send()
        self.test_op_return()
        self.test_watchonly()
        self.test_all_watched_funds()
        self.test_option_feerate()
        self.test_address_reuse()
        self.test_option_subtract_fee_from_outputs()
        self.test_subtract_fee_with_presets()

    def test_change_position(self):
        """Ensure setting changePosition in fundraw with an exact match is handled properly."""
        self.log.info("Test fundrawtxn changePosition option")
        rawmatch = self.nodes[2].createrawtransaction([], {self.nodes[2].getnewaddress():50})
        rawmatch = self.nodes[2].fundrawtransaction(rawmatch, {"changePosition":1, "subtractFeeFromOutputs":[0]})
        assert_equal(rawmatch["changepos"], -1)

        watchonly_address = self.nodes[0].getnewaddress()
        watchonly_pubkey = self.nodes[0].getaddressinfo(watchonly_address)["pubkey"]
        watchonly_blindingkey = self.nodes[0].dumpblindingkey(watchonly_address)
        self.watchonly_amount = Decimal(200)
        self.nodes[3].importpubkey(watchonly_pubkey, "", True)
        self.nodes[3].importblindingkey(watchonly_address, watchonly_blindingkey)
        self.watchonly_txid = self.nodes[0].sendtoaddress(watchonly_address, self.watchonly_amount)

        # Lock UTXO so nodes[0] doesn't accidentally spend it
        self.watchonly_vout = find_vout_for_address(self.nodes[0], self.watchonly_txid, watchonly_address)
        self.nodes[0].lockunspent(False, [{"txid": self.watchonly_txid, "vout": self.watchonly_vout}])

        self.nodes[0].sendtoaddress(self.nodes[3].getnewaddress(), self.watchonly_amount / 10)

        self.nodes[0].sendtoaddress(self.nodes[2].getnewaddress(), 1.5)
        self.nodes[0].sendtoaddress(self.nodes[2].getnewaddress(), 1.0)
        self.nodes[0].sendtoaddress(self.nodes[2].getnewaddress(), 5.0)

        self.nodes[0].generate(1)
        self.sync_all()

    def test_simple(self):
        self.log.info("Test fundrawtxn")
        inputs  = [ ]
        outputs = { self.nodes[0].getnewaddress() : 1.0 }
        rawtx   = self.nodes[2].createrawtransaction(inputs, outputs)
        dec_tx  = self.nodes[2].decoderawtransaction(rawtx)
        rawtxfund = self.nodes[2].fundrawtransaction(rawtx)
        dec_tx  = self.nodes[2].decoderawtransaction(rawtxfund['hex'])
        assert len(dec_tx['vin']) > 0  #test that we have enough inputs

    def test_simple_two_coins(self):
        self.log.info("Test fundrawtxn with 2 coins")
        inputs  = [ ]
        outputs = { self.nodes[0].getnewaddress() : 2.2 }
        rawtx   = self.nodes[2].createrawtransaction(inputs, outputs)
        dec_tx  = self.nodes[2].decoderawtransaction(rawtx)

        rawtxfund = self.nodes[2].fundrawtransaction(rawtx)
        dec_tx  = self.nodes[2].decoderawtransaction(rawtxfund['hex'])
        assert len(dec_tx['vin']) > 0  #test if we have enough inputs
        assert_equal(dec_tx['vin'][0]['scriptSig']['hex'], '')

    def test_simple_two_outputs(self):
        self.log.info("Test fundrawtxn with 2 outputs")

        inputs  = [ ]
        outputs = { self.nodes[0].getnewaddress() : 2.6, self.nodes[1].getnewaddress() : 2.5 }
        rawtx   = self.nodes[2].createrawtransaction(inputs, outputs)
        dec_tx  = self.nodes[2].decoderawtransaction(rawtx)

        rawtxfund = self.nodes[2].fundrawtransaction(rawtx)
        dec_tx  = self.nodes[2].decoderawtransaction(rawtxfund['hex'])
        totalOut = 0
        for out in dec_tx['vout']:
            totalOut += out['value']

        assert len(dec_tx['vin']) > 0
        assert_equal(dec_tx['vin'][0]['scriptSig']['hex'], '')

    def test_change(self):
        self.log.info("Test fundrawtxn with a vin > required amount")
        utx = get_unspent(self.nodes[2].listunspent(), 5)

        inputs  = [ {'txid' : utx['txid'], 'vout' : utx['vout']}]
        outputs = { self.nodes[0].getnewaddress() : 1.0 }
        rawtx   = self.nodes[2].createrawtransaction(inputs, outputs)
        dec_tx  = self.nodes[2].decoderawtransaction(rawtx)
        assert_equal(utx['txid'], dec_tx['vin'][0]['txid'])

        rawtxfund = self.nodes[2].fundrawtransaction(rawtx)
        fee = rawtxfund['fee']
        self.test_no_change_fee = fee  # Use the same fee for the next tx
        dec_tx  = self.nodes[2].decoderawtransaction(rawtxfund['hex'])
        totalOut = 0
        for out in dec_tx['vout']:
            if out["scriptPubKey"]["type"] == "fee":
                continue
            totalOut += out['value']

        assert_equal(fee + totalOut, utx['amount']) #compare vin total and totalout+fee

    def test_no_change(self):
        self.log.info("Test fundrawtxn not having a change output")
        utx = get_unspent(self.nodes[2].listunspent(), 5)

        inputs  = [ {'txid' : utx['txid'], 'vout' : utx['vout']}]
        outputs = {self.nodes[0].getnewaddress(): Decimal(5.0) - self.test_no_change_fee - self.fee_tolerance}
        rawtx   = self.nodes[2].createrawtransaction(inputs, outputs)
        dec_tx  = self.nodes[2].decoderawtransaction(rawtx)
        assert_equal(utx['txid'], dec_tx['vin'][0]['txid'])

        rawtxfund = self.nodes[2].fundrawtransaction(rawtx)
        fee = rawtxfund['fee']
        dec_tx  = self.nodes[2].decoderawtransaction(rawtxfund['hex'])
        totalOut = 0
        for out in dec_tx['vout']:
            if out["scriptPubKey"]["type"] == "fee":
                continue
            totalOut += out['value']

        assert_equal(rawtxfund['changepos'], -1)
        assert_equal(fee + totalOut, utx['amount']) #compare vin total and totalout+fee

    def test_invalid_option(self):
        self.log.info("Test fundrawtxn with an invalid option")
        utx = get_unspent(self.nodes[2].listunspent(), 5)

        inputs  = [ {'txid' : utx['txid'], 'vout' : utx['vout']} ]
        outputs = { self.nodes[0].getnewaddress() : Decimal(4.0) }
        rawtx   = self.nodes[2].createrawtransaction(inputs, outputs)
        dec_tx  = self.nodes[2].decoderawtransaction(rawtx)
        assert_equal(utx['txid'], dec_tx['vin'][0]['txid'])

        assert_raises_rpc_error(-3, "Unexpected key foo", self.nodes[2].fundrawtransaction, rawtx, {'foo':'bar'})

        # reserveChangeKey was deprecated and is now removed
        assert_raises_rpc_error(-3, "Unexpected key reserveChangeKey", lambda: self.nodes[2].fundrawtransaction(hexstring=rawtx, options={'reserveChangeKey': True}))

    def test_invalid_change_address(self):
        self.log.info("Test fundrawtxn with an invalid change address")
        utx = get_unspent(self.nodes[2].listunspent(), 5)

        inputs  = [ {'txid' : utx['txid'], 'vout' : utx['vout']} ]
        outputs = { self.nodes[0].getnewaddress() : Decimal(4.0) }
        rawtx   = self.nodes[2].createrawtransaction(inputs, outputs)
        dec_tx  = self.nodes[2].decoderawtransaction(rawtx)
        assert_equal(utx['txid'], dec_tx['vin'][0]['txid'])

        assert_raises_rpc_error(-5, "changeAddress must be a valid address", self.nodes[2].fundrawtransaction, rawtx, {'changeAddress':'foobar'})

    def test_valid_change_address(self):
        self.log.info("Test fundrawtxn with a provided change address")
        utx = get_unspent(self.nodes[2].listunspent(), 5)

        inputs  = [ {'txid' : utx['txid'], 'vout' : utx['vout']} ]
        outputs = { self.nodes[0].getnewaddress() : Decimal(4.0) }
        rawtx   = self.nodes[2].createrawtransaction(inputs, outputs)
        dec_tx  = self.nodes[2].decoderawtransaction(rawtx)
        assert_equal(utx['txid'], dec_tx['vin'][0]['txid'])

        change = self.nodes[2].getnewaddress()
        change = self.nodes[2].getaddressinfo(change)["unconfidential"]
        assert_raises_rpc_error(-8, "changePosition out of bounds", self.nodes[2].fundrawtransaction, rawtx, {'changeAddress':change, 'changePosition':2})
        rawtxfund = self.nodes[2].fundrawtransaction(rawtx, {'changeAddress': change, 'changePosition': 0})
        dec_tx  = self.nodes[2].decoderawtransaction(rawtxfund['hex'])
        out = dec_tx['vout'][0]
        assert_equal(change, out['scriptPubKey']['addresses'][0])

    def test_change_type(self):
        self.log.info("Test fundrawtxn with a provided change type")
        utx = get_unspent(self.nodes[2].listunspent(), 5)

        inputs  = [ {'txid' : utx['txid'], 'vout' : utx['vout']} ]
        outputs = { self.nodes[0].getnewaddress() : Decimal(4.0) }
        rawtx   = self.nodes[2].createrawtransaction(inputs, outputs)
        assert_raises_rpc_error(-1, "JSON value is not a string as expected", self.nodes[2].fundrawtransaction, rawtx, {'change_type': None})
        assert_raises_rpc_error(-5, "Unknown change type ''", self.nodes[2].fundrawtransaction, rawtx, {'change_type': ''})
        rawtx = self.nodes[2].fundrawtransaction(rawtx, {'change_type': 'bech32'})
        dec_tx = self.nodes[2].decoderawtransaction(rawtx['hex'])
        assert_equal('witness_v0_keyhash', dec_tx['vout'][rawtx['changepos']]['scriptPubKey']['type'])

    def test_coin_selection(self):
        self.log.info("Test fundrawtxn with a vin < required amount")
        utx = get_unspent(self.nodes[2].listunspent(), 1)

        inputs  = [ {'txid' : utx['txid'], 'vout' : utx['vout']}]
        outputs = { self.nodes[0].getnewaddress() : 1.0 }
        output_addrs = [ self.nodes[0].getaddressinfo(addr)["unconfidential"] for addr in outputs.keys() ]
        rawtx   = self.nodes[2].createrawtransaction(inputs, outputs)

        # 4-byte version + 1-byte vin count + 36-byte prevout then script_len
        rawtx = rawtx[:84] + "0100" + rawtx[86:]

        dec_tx  = self.nodes[2].decoderawtransaction(rawtx)
        assert_equal(utx['txid'], dec_tx['vin'][0]['txid'])
        assert_equal("00", dec_tx['vin'][0]['scriptSig']['hex'])

        rawtxfund = self.nodes[2].fundrawtransaction(rawtx)
        dec_tx  = self.nodes[2].decoderawtransaction(rawtxfund['hex'])
        totalOut = 0
        matchingOuts = 0
        for i, out in enumerate(dec_tx['vout']):
            if out["scriptPubKey"]["type"] == "fee":
                continue
            totalOut += out['value']
            if out['scriptPubKey']['addresses'][0] in output_addrs:
                matchingOuts+=1
            else:
                assert_equal(i, rawtxfund['changepos'])

        assert_equal(utx['txid'], dec_tx['vin'][0]['txid'])
        assert_equal("00", dec_tx['vin'][0]['scriptSig']['hex'])

        assert_equal(matchingOuts, 1)
        assert_equal(len(dec_tx['vout']), 3)

    def test_two_vin(self):
        self.log.info("Test fundrawtxn with 2 vins")
        utx = get_unspent(self.nodes[2].listunspent(), 1)
        utx2 = get_unspent(self.nodes[2].listunspent(), 5)

        inputs  = [ {'txid' : utx['txid'], 'vout' : utx['vout']},{'txid' : utx2['txid'], 'vout' : utx2['vout']} ]
        outputs = { self.nodes[0].getnewaddress() : 6.0 }
        output_addrs = [ self.nodes[0].getaddressinfo(addr)["unconfidential"] for addr in outputs.keys() ]
        rawtx   = self.nodes[2].createrawtransaction(inputs, outputs)
        dec_tx  = self.nodes[2].decoderawtransaction(rawtx)
        assert_equal(utx['txid'], dec_tx['vin'][0]['txid'])

        rawtxfund = self.nodes[2].fundrawtransaction(rawtx)
        dec_tx  = self.nodes[2].decoderawtransaction(rawtxfund['hex'])
        totalOut = 0
        matchingOuts = 0
        for out in dec_tx['vout']:
            if out["scriptPubKey"]["type"] == "fee":
                continue
            totalOut += out['value']
            if out['scriptPubKey']['addresses'][0] in output_addrs:
                matchingOuts+=1

        assert_equal(matchingOuts, 1)
        assert_equal(len(dec_tx['vout']), 3)

        matchingIns = 0
        for vinOut in dec_tx['vin']:
            for vinIn in inputs:
                if vinIn['txid'] == vinOut['txid']:
                    matchingIns+=1

        assert_equal(matchingIns, 2) #we now must see two vins identical to vins given as params

    def test_two_vin_two_vout(self):
        self.log.info("Test fundrawtxn with 2 vins and 2 vouts")
        utx = get_unspent(self.nodes[2].listunspent(), 1)
        utx2 = get_unspent(self.nodes[2].listunspent(), 5)

        inputs  = [ {'txid' : utx['txid'], 'vout' : utx['vout']},{'txid' : utx2['txid'], 'vout' : utx2['vout']} ]
        outputs = { self.nodes[0].getnewaddress() : 6.0, self.nodes[0].getnewaddress() : 1.0 }
        output_addrs = [ self.nodes[0].getaddressinfo(addr)["unconfidential"] for addr in outputs.keys() ]
        rawtx   = self.nodes[2].createrawtransaction(inputs, outputs)
        dec_tx  = self.nodes[2].decoderawtransaction(rawtx)
        assert_equal(utx['txid'], dec_tx['vin'][0]['txid'])

        rawtxfund = self.nodes[2].fundrawtransaction(rawtx)
        dec_tx  = self.nodes[2].decoderawtransaction(rawtxfund['hex'])
        totalOut = 0
        matchingOuts = 0
        for out in dec_tx['vout']:
            if out["scriptPubKey"]["type"] == "fee":
                continue
            totalOut += out['value']
            if out['scriptPubKey']['addresses'][0] in output_addrs:
                matchingOuts+=1

        assert_equal(matchingOuts, 2)
        assert_equal(len(dec_tx['vout']), 4)

    def test_invalid_input(self):
        self.log.info("Test fundrawtxn with an invalid vin")
        inputs  = [ {'txid' : "1c7f966dab21119bac53213a2bc7532bff1fa844c124fd750a7d0b1332440bd1", 'vout' : 0} ] #invalid vin!
        outputs = { self.nodes[0].getnewaddress() : 1.0}
        rawtx   = self.nodes[2].createrawtransaction(inputs, outputs)
        assert_raises_rpc_error(-4, "Insufficient funds", self.nodes[2].fundrawtransaction, rawtx)

    def test_fee_p2pkh(self):
        """Compare fee of a standard pubkeyhash transaction."""
        self.log.info("Test fundrawtxn p2pkh fee")
        inputs = []
        outputs = {self.nodes[1].getnewaddress():1.1}
        rawtx = self.nodes[0].createrawtransaction(inputs, outputs)
        fundedTx = self.nodes[0].fundrawtransaction(rawtx)

        # Create same transaction over sendtoaddress.
        txId = self.nodes[0].sendtoaddress(self.nodes[1].getnewaddress(), 1.1)
        signedFee = self.nodes[0].getrawmempool(True)[txId]['fee']

        # Compare fee.
        feeDelta = Decimal(fundedTx['fee']) - Decimal(signedFee)
        assert feeDelta <= self.fee_tolerance 

    def test_fee_p2pkh_multi_out(self):
        """Compare fee of a standard pubkeyhash transaction with multiple outputs."""
        self.log.info("Test fundrawtxn p2pkh fee with multiple outputs")
        inputs = []
        outputs = {
            self.nodes[1].getnewaddress():1.1,
            self.nodes[1].getnewaddress():1.2,
            self.nodes[1].getnewaddress():0.1,
            self.nodes[1].getnewaddress():1.3,
            self.nodes[1].getnewaddress():0.2,
            self.nodes[1].getnewaddress():0.3,
        }
        rawtx = self.nodes[0].createrawtransaction(inputs, outputs)
        fundedTx = self.nodes[0].fundrawtransaction(rawtx)

        # Create same transaction over sendtoaddress.
        txId = self.nodes[0].sendmany("", outputs)
        signedFee = self.nodes[0].getrawmempool(True)[txId]['fee']

        # Compare fee.
        feeDelta = Decimal(fundedTx['fee']) - Decimal(signedFee)
        assert feeDelta <= self.fee_tolerance 

    def test_fee_p2sh(self):
        """Compare fee of a 2-of-2 multisig p2sh transaction."""
        # Create 2-of-2 addr.
        addr1 = self.nodes[1].getnewaddress()
        addr2 = self.nodes[1].getnewaddress()

        addr1Obj = self.nodes[1].getaddressinfo(addr1)
        addr2Obj = self.nodes[1].getaddressinfo(addr2)

        mSigObj = self.nodes[1].addmultisigaddress(2, [addr1Obj['pubkey'], addr2Obj['pubkey']])['address']

        inputs = []
        outputs = {mSigObj:1.1}
        rawtx = self.nodes[0].createrawtransaction(inputs, outputs)
        fundedTx = self.nodes[0].fundrawtransaction(rawtx)

        # Create same transaction over sendtoaddress.
        txId = self.nodes[0].sendtoaddress(mSigObj, 1.1)
        signedFee = self.nodes[0].getrawmempool(True)[txId]['fee']

        # Compare fee.
        feeDelta = Decimal(fundedTx['fee']) - Decimal(signedFee)
        assert feeDelta <= self.fee_tolerance 

    def test_fee_4of5(self):
        """Compare fee of a standard pubkeyhash transaction."""
        self.log.info("Test fundrawtxn fee with 4-of-5 addresses")

        # Create 4-of-5 addr.
        addr1 = self.nodes[1].getnewaddress()
        addr2 = self.nodes[1].getnewaddress()
        addr3 = self.nodes[1].getnewaddress()
        addr4 = self.nodes[1].getnewaddress()
        addr5 = self.nodes[1].getnewaddress()

        addr1Obj = self.nodes[1].getaddressinfo(addr1)
        addr2Obj = self.nodes[1].getaddressinfo(addr2)
        addr3Obj = self.nodes[1].getaddressinfo(addr3)
        addr4Obj = self.nodes[1].getaddressinfo(addr4)
        addr5Obj = self.nodes[1].getaddressinfo(addr5)

        mSigObj = self.nodes[1].addmultisigaddress(
            4,
            [
                addr1Obj['pubkey'],
                addr2Obj['pubkey'],
                addr3Obj['pubkey'],
                addr4Obj['pubkey'],
                addr5Obj['pubkey'],
            ]
        )['address']

        inputs = []
        outputs = {mSigObj:1.1}
        rawtx = self.nodes[0].createrawtransaction(inputs, outputs)
        fundedTx = self.nodes[0].fundrawtransaction(rawtx)

        # Create same transaction over sendtoaddress.
        txId = self.nodes[0].sendtoaddress(mSigObj, 1.1)
        signedFee = self.nodes[0].getrawmempool(True)[txId]['fee']

        # Compare fee.
        feeDelta = Decimal(fundedTx['fee']) - Decimal(signedFee)
        assert feeDelta <= self.fee_tolerance 

    def test_spend_2of2(self):
        """Spend a 2-of-2 multisig transaction over fundraw."""
        self.log.info("Test fundrawtxn spending 2-of-2 multisig")

        # Create 2-of-2 addr.
        addr1 = self.nodes[2].getnewaddress()
        addr2 = self.nodes[2].getnewaddress()

        addr1Obj = self.nodes[2].getaddressinfo(addr1)
        addr2Obj = self.nodes[2].getaddressinfo(addr2)

        mSigObj = self.nodes[2].addmultisigaddress(
            2,
            [
                addr1Obj['pubkey'],
                addr2Obj['pubkey'],
            ]
        )['address']

        # Send 1.2 BTC to msig addr.
        self.nodes[0].sendtoaddress(mSigObj, 1.2)
        self.nodes[0].generate(1)
        self.sync_all()

        oldBalance = self.nodes[1].getbalance()['bitcoin']
        inputs = []
        outputs = {self.nodes[1].getnewaddress():1.1}
        rawtx = self.nodes[2].createrawtransaction(inputs, outputs)
        fundedTx = self.nodes[2].fundrawtransaction(rawtx)

        blindedTx = self.nodes[2].blindrawtransaction(fundedTx['hex'])
        signedTx = self.nodes[2].signrawtransactionwithwallet(blindedTx)
        self.nodes[2].sendrawtransaction(signedTx['hex'])
        self.nodes[2].generate(1)
        self.sync_all()

        # make sure funds are received at node1.
        assert_equal(oldBalance+Decimal('1.10000000'), self.nodes[1].getbalance()['bitcoin'])

    def test_locked_wallet(self):
        self.log.info("Test fundrawtxn with locked wallet")

        self.nodes[1].encryptwallet("test")

        # Drain the keypool.
        self.nodes[1].getnewaddress()
        self.nodes[1].getrawchangeaddress()
        inputs = []
        outputs = {self.nodes[0].getnewaddress():1.1}
        rawtx = self.nodes[1].createrawtransaction(inputs, outputs)
        # fund a transaction that requires a new key for the change output
        # creating the key must be impossible because the wallet is locked
        assert_raises_rpc_error(-4, "Keypool ran out, please call keypoolrefill first", self.nodes[1].fundrawtransaction, rawtx)

        # Refill the keypool.
        self.nodes[1].walletpassphrase("test", 100)
        self.nodes[1].keypoolrefill(8) #need to refill the keypool to get an internal change address
        self.nodes[1].walletlock()

        assert_raises_rpc_error(-13, "walletpassphrase", self.nodes[1].sendtoaddress, self.nodes[0].getnewaddress(), 1.2)

        oldBalance = self.nodes[0].getbalance()['bitcoin']

        inputs = []
        outputs = {self.nodes[0].getnewaddress():1.1}
        rawtx = self.nodes[1].createrawtransaction(inputs, outputs)
        fundedTx = self.nodes[1].fundrawtransaction(rawtx)
        blindedTx = self.nodes[1].blindrawtransaction(fundedTx['hex'])

        # Now we need to unlock.
        self.nodes[1].walletpassphrase("test", 600)
        signedTx = self.nodes[1].signrawtransactionwithwallet(blindedTx)
        self.nodes[1].sendrawtransaction(signedTx['hex'])
        self.nodes[1].generate(1)
        self.sync_all()

        # make sure funds are received at node1.
        assert_equal(oldBalance+Decimal('51.10000000'), self.nodes[0].getbalance()['bitcoin'])

    def test_many_inputs_fee(self):
        """Multiple (~19) inputs tx test | Compare fee."""
        self.log.info("Test fundrawtxn fee with many inputs")

        # Empty node1, send some small coins from node0 to node1.
        self.nodes[1].sendtoaddress(self.nodes[0].getnewaddress(), self.nodes[1].getbalance()['bitcoin'], "", "", True)
        self.nodes[0].generate(1)
        self.sync_all()

        for i in range(0,20):
            self.nodes[0].sendtoaddress(self.nodes[1].getnewaddress(), 0.01)
        self.nodes[0].generate(1)
        self.sync_all()

        # Fund a tx with ~20 small inputs.
        inputs = []
        outputs = {self.nodes[0].getnewaddress():0.15,self.nodes[0].getnewaddress():0.04}
        rawtx = self.nodes[1].createrawtransaction(inputs, outputs)
        fundedTx = self.nodes[1].fundrawtransaction(rawtx)
        blindedTx = self.nodes[1].blindrawtransaction(fundedTx['hex'])

        # Create same transaction over sendtoaddress.
        txId = self.nodes[1].sendmany("", outputs)
        signedFee = self.nodes[1].getrawmempool(True)[txId]['fee']

        # Compare fee.
        feeDelta = Decimal(fundedTx['fee']) - Decimal(signedFee)
        assert feeDelta <= self.fee_tolerance * 19  #~19 inputs

    def test_many_inputs_send(self):
        """Multiple (~19) inputs tx test | sign/send."""
        self.log.info("Test fundrawtxn sign+send with many inputs")

        # Again, empty node1, send some small coins from node0 to node1.
        self.nodes[1].sendtoaddress(self.nodes[0].getnewaddress(), self.nodes[1].getbalance()['bitcoin'], "", "", True)
        self.nodes[0].generate(1)
        self.sync_all()

        for i in range(0,20):
            self.nodes[0].sendtoaddress(self.nodes[1].getnewaddress(), 0.01)
        self.nodes[0].generate(1)
        self.sync_all()

        # Fund a tx with ~20 small inputs.
        oldBalance = self.nodes[0].getbalance()['bitcoin']

        inputs = []
        outputs = {self.nodes[0].getnewaddress():0.15,self.nodes[0].getnewaddress():0.04}
        rawtx = self.nodes[1].createrawtransaction(inputs, outputs)
        fundedTx = self.nodes[1].fundrawtransaction(rawtx)
        blindedTx = self.nodes[1].blindrawtransaction(fundedTx['hex'])
        fundedAndSignedTx = self.nodes[1].signrawtransactionwithwallet(blindedTx)
        self.nodes[1].sendrawtransaction(fundedAndSignedTx['hex'])
        self.nodes[1].generate(1)
        self.sync_all()
        assert_equal(oldBalance+Decimal('50.19000000'), self.nodes[0].getbalance()['bitcoin']) #0.19+block reward

    def test_op_return(self):
        self.log.info("Test fundrawtxn with OP_RETURN and no vin")

        # pre-segwit
        #rawtx   = "0100000000010000000000000000066a047465737400000000"
        rawtx   = "0100000000000101ac2e6a47e85fdc2a5a27334544440f2f5135553a7476f4f5e3b9792da6a58fe001000000000000000000066a047465737400000000"
        dec_tx  = self.nodes[2].decoderawtransaction(rawtx)

        assert_equal(len(dec_tx['vin']), 0)
        assert_equal(len(dec_tx['vout']), 1)

        rawtxfund = self.nodes[2].fundrawtransaction(rawtx)
        dec_tx  = self.nodes[2].decoderawtransaction(rawtxfund['hex'])

        assert_greater_than(len(dec_tx['vin']), 0) # at least one vin
        assert_equal(len(dec_tx['vout']), 3) # one change output added

    def test_watchonly(self):
        self.log.info("Test fundrawtxn using only watchonly")

        inputs = []
        outputs = {self.nodes[2].getnewaddress(): self.watchonly_amount / 2}
        rawtx = self.nodes[3].createrawtransaction(inputs, outputs)

        result = self.nodes[3].fundrawtransaction(rawtx, {'includeWatching': True })
        res_dec = self.nodes[0].decoderawtransaction(result["hex"])
        assert_equal(len(res_dec["vin"]), 1)
        assert_equal(res_dec["vin"][0]["txid"], self.watchonly_txid)

        assert "fee" in result.keys()
        assert_greater_than(result["changepos"], -1)

    def test_all_watched_funds(self):
        self.log.info("Test fundrawtxn using entirety of watched funds")

        inputs = []
        outputs = {self.nodes[2].getnewaddress(): self.watchonly_amount}
        rawtx = self.nodes[3].createrawtransaction(inputs, outputs)

        # Backward compatibility test (2nd param is includeWatching).
        result = self.nodes[3].fundrawtransaction(rawtx, True)
        blinded_result = self.nodes[3].blindrawtransaction(result['hex'])
        unblinded_result = self.nodes[3].unblindrawtransaction(blinded_result)
        #res_dec = self.nodes[0].decoderawtransaction(blinded_result)
        res_dec = self.nodes[0].decoderawtransaction(unblinded_result['hex'])
        assert_equal(len(res_dec["vin"]), 2)
        assert res_dec["vin"][0]["txid"] == self.watchonly_txid or res_dec["vin"][1]["txid"] == self.watchonly_txid

        assert_greater_than(result["fee"], 0)
        assert_greater_than(result["changepos"], -1)
        assert_equal(result["fee"] + res_dec["vout"][result["changepos"]]["value"], self.watchonly_amount / 10)

        signedtx = self.nodes[3].signrawtransactionwithwallet(blinded_result)
        assert not signedtx["complete"] 
        signedtx = self.nodes[0].signrawtransactionwithwallet(signedtx["hex"])
        assert signedtx["complete"]
        self.nodes[0].sendrawtransaction(signedtx["hex"])
        self.nodes[0].generate(1)
        self.sync_all()

    def test_option_feerate(self):
        self.log.info("Test fundrawtxn feeRate option")

        # Make sure there is exactly one input so coin selection can't skew the result.
        assert_equal(len(self.nodes[3].listunspent(1)), 1)

        inputs = []
        outputs = {self.nodes[3].getnewaddress() : 1}
        rawtx = self.nodes[3].createrawtransaction(inputs, outputs)
        result = self.nodes[3].fundrawtransaction(rawtx)  # uses self.min_relay_tx_fee (set by settxfee)
        result2 = self.nodes[3].fundrawtransaction(rawtx, {"feeRate": 2 * self.min_relay_tx_fee})
        result3 = self.nodes[3].fundrawtransaction(rawtx, {"feeRate": 10 * self.min_relay_tx_fee})
        assert_raises_rpc_error(-4, "Fee exceeds maximum configured by -maxtxfee", self.nodes[3].fundrawtransaction, rawtx, {"feeRate": 1})
        result_fee_rate = result['fee'] * 1000 / count_bytes(result['hex'])
        assert_fee_amount(result2['fee'], count_bytes(result2['hex']), 2 * result_fee_rate)
        assert_fee_amount(result3['fee'], count_bytes(result3['hex']), 10 * result_fee_rate)

    def test_address_reuse(self):
        """Test no address reuse occurs."""
        self.log.info("Test fundrawtxn does not reuse addresses")

        rawtx = self.nodes[3].createrawtransaction(inputs=[], outputs={self.nodes[3].getnewaddress(): 1})
        result3 = self.nodes[3].fundrawtransaction(rawtx)
        res_dec = self.nodes[0].decoderawtransaction(result3["hex"])
        changeaddress = ""
        for out in res_dec['vout']:
            if out['value'] > 1.0:
                changeaddress += out['scriptPubKey']['addresses'][0]
        assert changeaddress != ""
        nextaddr = self.nodes[3].getnewaddress()
        # Now the change address key should be removed from the keypool.
        assert changeaddress != nextaddr

    def test_option_subtract_fee_from_outputs(self):
        self.log.info("Test fundrawtxn subtractFeeFromOutputs option")

        # Make sure there is exactly one input so coin selection can't skew the result.
        assert_equal(len(self.nodes[3].listunspent(1)), 1)

        inputs = []
        outputs = {self.nodes[2].getnewaddress(): 1}
        rawtx = self.nodes[3].createrawtransaction(inputs, outputs)

        result = [self.nodes[3].fundrawtransaction(rawtx),  # uses self.min_relay_tx_fee (set by settxfee)
            self.nodes[3].fundrawtransaction(rawtx, {"subtractFeeFromOutputs": []}),  # empty subtraction list
            self.nodes[3].fundrawtransaction(rawtx, {"subtractFeeFromOutputs": [0]}),  # uses self.min_relay_tx_fee (set by settxfee)
            self.nodes[3].fundrawtransaction(rawtx, {"feeRate": 2 * self.min_relay_tx_fee}),
            self.nodes[3].fundrawtransaction(rawtx, {"feeRate": 2 * self.min_relay_tx_fee, "subtractFeeFromOutputs": [0]}),]

        dec_tx = [self.nodes[3].decoderawtransaction(tx_['hex']) for tx_ in result]
        output = [d['vout'][1 - r['changepos']]['value'] for d, r in zip(dec_tx, result)]
        change = [d['vout'][r['changepos']]['value'] for d, r in zip(dec_tx, result)]

        assert_equal(result[0]['fee'], result[1]['fee'], result[2]['fee'])
        assert_equal(result[3]['fee'], result[4]['fee'])
        assert_equal(change[0], change[1])
        assert_equal(output[0], output[1])
        assert_equal(output[0], output[2] + result[2]['fee'])
        assert_equal(change[0] + result[0]['fee'], change[2])
        assert_equal(output[3], output[4] + result[4]['fee'])
        assert_equal(change[3] + result[3]['fee'], change[4])

        inputs = []
        outputs = {self.nodes[2].getnewaddress(): value for value in (1.0, 1.1, 1.2, 1.3)}
        rawtx = self.nodes[3].createrawtransaction(inputs, outputs)

        result = [self.nodes[3].fundrawtransaction(rawtx),
                  # Split the fee between outputs 0, 2, and 3, but not output 1.
                  self.nodes[3].fundrawtransaction(rawtx, {"subtractFeeFromOutputs": [0, 2, 3]})]

        dec_tx = [self.nodes[3].decoderawtransaction(result[0]['hex']),
                  self.nodes[3].decoderawtransaction(result[1]['hex'])]

        # Nested list of non-change output amounts for each transaction.
        output = [[out['value'] for i, out in enumerate(d['vout']) if i != r['changepos']]
                  for d, r in zip(dec_tx, result)]

        # List of differences in output amounts between normal and subtractFee transactions.
        share = [o0 - o1 for o0, o1 in zip(output[0], output[1])]

        # Output 1 is the same in both transactions.
        assert_equal(share[1], 0)

        # The other 3 outputs are smaller as a result of subtractFeeFromOutputs.
        assert_greater_than(share[0], 0)
        assert_greater_than(share[2], 0)
        assert_greater_than(share[3], 0)

        # Outputs 2 and 3 take the same share of the fee.
        assert_equal(share[2], share[3])

        # Output 0 takes at least as much share of the fee, and no more than 2
        # satoshis more, than outputs 2 and 3.
        assert_greater_than_or_equal(share[0], share[2])
        assert_greater_than_or_equal(share[2] + Decimal(2e-8), share[0])

        # The fee is the same in both transactions.
        assert_equal(result[0]['fee'], result[1]['fee'])

        # The total subtracted from the outputs is equal to the fee.
        assert_equal(share[0] + share[2] + share[3], result[0]['fee'])

<<<<<<< HEAD
    def test_subtract_fee_with_presets(self):
        self.log.info("Test fundrawtxn subtract fee from outputs with preset inputs that are sufficient")

        addr = self.nodes[0].getnewaddress()
        txid = self.nodes[0].sendtoaddress(addr, 10)
        vout = find_vout_for_address(self.nodes[0], txid, addr)

        rawtx = self.nodes[0].createrawtransaction([{'txid': txid, 'vout': vout}], [{self.nodes[0].getnewaddress(): 5}])
        fundedtx = self.nodes[0].fundrawtransaction(rawtx, {'subtractFeeFromOutputs': [0]})
        blindedtx = self.nodes[0].blindrawtransaction(fundedtx['hex'])
        signedtx = self.nodes[0].signrawtransactionwithwallet(blindedtx)
        self.nodes[0].sendrawtransaction(signedtx['hex'])
=======
        n0_blind_addr = self.nodes[0].getnewaddress()
        addr_info = self.nodes[0].getaddressinfo(n0_blind_addr)
        txid = self.nodes[2].sendtoaddress(addr_info['unconfidential'], 10)
        self.sync_all()
        vout = find_vout_for_address(self.nodes[0], txid, n0_blind_addr)
        self.nodes[0].generate(1)
        self.sync_all()

        # An external input without solving data should result in an error
        raw_tx = self.nodes[2].createrawtransaction([{"txid": txid, "vout": vout}], {addr_info['unconfidential']: 20})
        assert_raises_rpc_error(-4, "Missing solving data for estimating transaction size", self.nodes[2].fundrawtransaction, raw_tx)

        # But funding should work when the solving data is provided
        funded_tx = self.nodes[2].fundrawtransaction(raw_tx, {}, False, {"pubkeys": [addr_info['pubkey']]})
        signed_tx = self.nodes[2].signrawtransactionwithwallet(funded_tx['hex'])
        assert not signed_tx['complete']
        signed_tx = self.nodes[0].signrawtransactionwithwallet(signed_tx['hex'])
        assert signed_tx['complete']
        # Don't send because we didn't blind it so it's not actually valid.
        # self.nodes[0].sendrawtransaction(signed_tx['hex'])
>>>>>>> 526e802d

if __name__ == '__main__':
    RawTransactionsTest().main()<|MERGE_RESOLUTION|>--- conflicted
+++ resolved
@@ -768,20 +768,6 @@
         # The total subtracted from the outputs is equal to the fee.
         assert_equal(share[0] + share[2] + share[3], result[0]['fee'])
 
-<<<<<<< HEAD
-    def test_subtract_fee_with_presets(self):
-        self.log.info("Test fundrawtxn subtract fee from outputs with preset inputs that are sufficient")
-
-        addr = self.nodes[0].getnewaddress()
-        txid = self.nodes[0].sendtoaddress(addr, 10)
-        vout = find_vout_for_address(self.nodes[0], txid, addr)
-
-        rawtx = self.nodes[0].createrawtransaction([{'txid': txid, 'vout': vout}], [{self.nodes[0].getnewaddress(): 5}])
-        fundedtx = self.nodes[0].fundrawtransaction(rawtx, {'subtractFeeFromOutputs': [0]})
-        blindedtx = self.nodes[0].blindrawtransaction(fundedtx['hex'])
-        signedtx = self.nodes[0].signrawtransactionwithwallet(blindedtx)
-        self.nodes[0].sendrawtransaction(signedtx['hex'])
-=======
         n0_blind_addr = self.nodes[0].getnewaddress()
         addr_info = self.nodes[0].getaddressinfo(n0_blind_addr)
         txid = self.nodes[2].sendtoaddress(addr_info['unconfidential'], 10)
@@ -802,7 +788,19 @@
         assert signed_tx['complete']
         # Don't send because we didn't blind it so it's not actually valid.
         # self.nodes[0].sendrawtransaction(signed_tx['hex'])
->>>>>>> 526e802d
+
+    def test_subtract_fee_with_presets(self):
+        self.log.info("Test fundrawtxn subtract fee from outputs with preset inputs that are sufficient")
+
+        addr = self.nodes[0].getnewaddress()
+        txid = self.nodes[0].sendtoaddress(addr, 10)
+        vout = find_vout_for_address(self.nodes[0], txid, addr)
+
+        rawtx = self.nodes[0].createrawtransaction([{'txid': txid, 'vout': vout}], [{self.nodes[0].getnewaddress(): 5}])
+        fundedtx = self.nodes[0].fundrawtransaction(rawtx, {'subtractFeeFromOutputs': [0]})
+        blindedtx = self.nodes[0].blindrawtransaction(fundedtx['hex'])
+        signedtx = self.nodes[0].signrawtransactionwithwallet(blindedtx)
+        self.nodes[0].sendrawtransaction(signedtx['hex'])
 
 if __name__ == '__main__':
     RawTransactionsTest().main()