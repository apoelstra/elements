--- conflicted
+++ resolved
@@ -231,11 +231,7 @@
         dec_tx  = self.nodes[2].decoderawtransaction(rawtx)
         assert_equal(utx['txid'], dec_tx['vin'][0]['txid'])
 
-<<<<<<< HEAD
-        assert_raises_rpc_error(-5, "changeAddress must be a valid address", self.nodes[2].fundrawtransaction, rawtx, {'changeAddress':'foobar'})
-=======
-        assert_raises_rpc_error(-5, "Change address must be a valid bitcoin address", self.nodes[2].fundrawtransaction, rawtx, {'changeAddress':'foobar'})
->>>>>>> ffaac6e6
+        assert_raises_rpc_error(-5, "Change address must be a valid address", self.nodes[2].fundrawtransaction, rawtx, {'changeAddress':'foobar'})
 
     def test_valid_change_address(self):
         self.log.info("Test fundrawtxn with a provided change address")
