#!/usr/bin/env python3
# Copyright (c) 2014-2019 The Bitcoin Core developers
# Distributed under the MIT software license, see the accompanying
# file COPYING or http://www.opensource.org/licenses/mit-license.php.
"""Test the fundrawtransaction RPC."""

from decimal import Decimal
from test_framework.test_framework import BitcoinTestFramework
from test_framework.util import (
    assert_equal,
    assert_fee_amount,
    assert_greater_than,
    assert_greater_than_or_equal,
    assert_raises_rpc_error,
    connect_nodes,
    count_bytes,
    find_vout_for_address,
)


def get_unspent(listunspent, amount):
    for utx in listunspent:
        if utx['amount'] == amount:
            return utx
    raise AssertionError('Could not find unspent with amount={}'.format(amount))

class RawTransactionsTest(BitcoinTestFramework):
    def set_test_params(self):
        self.num_nodes = 4
        self.setup_clean_chain = True
        # This test isn't testing tx relay. Set whitelist on the peers for
        # instant tx relay.
<<<<<<< HEAD
        self.extra_args = [['-blindedaddresses=1', '-whitelist=127.0.0.1']] * self.num_nodes
        self.supports_cli = False
=======
        self.extra_args = [['-whitelist=127.0.0.1']] * self.num_nodes
>>>>>>> 3f1966ea

    def skip_test_if_missing_module(self):
        self.skip_if_no_wallet()

    def setup_network(self):
        self.setup_nodes()

        connect_nodes(self.nodes[0], 1)
        connect_nodes(self.nodes[1], 2)
        connect_nodes(self.nodes[0], 2)
        connect_nodes(self.nodes[0], 3)

    def run_test(self):
        self.log.info("Connect nodes, set fees, generate blocks, and sync")
        self.min_relay_tx_fee = self.nodes[0].getnetworkinfo()['relayfee']
        # This test is not meant to test fee estimation and we'd like
        # to be sure all txs are sent at a consistent desired feerate
        for node in self.nodes:
            node.settxfee(self.min_relay_tx_fee)

        # if the fee's positive delta is higher than this value tests will fail,
        # neg. delta always fail the tests.
        # The size of the signature of every input may be at most 2 bytes larger
        # than a minimum sized signature.

        #            = 2 bytes * minRelayTxFeePerByte
        self.fee_tolerance = 2 * self.min_relay_tx_fee/1000
        # ELEMENTS NOTE: fee deltas will be negative due to blinding and no blinding in rawtransaction

        self.nodes[2].generate(1)
        self.sync_all()
        self.nodes[0].generate(121)
        self.sync_all()

        self.test_change_position()
        self.test_simple()
        self.test_simple_two_coins()
        self.test_simple_two_outputs()
        self.test_change()
        self.test_no_change()
        self.test_invalid_option()
        self.test_invalid_change_address()
        self.test_valid_change_address()
        self.test_change_type()
        self.test_coin_selection()
        self.test_two_vin()
        self.test_two_vin_two_vout()
        self.test_invalid_input()
        self.test_fee_p2pkh()
        self.test_fee_p2pkh_multi_out()
        self.test_fee_p2sh()
        self.test_fee_4of5()
        self.test_spend_2of2()
        self.test_locked_wallet()
        self.test_many_inputs_fee()
        self.test_many_inputs_send()
        self.test_op_return()
        self.test_watchonly()
        self.test_all_watched_funds()
        self.test_option_feerate()
        self.test_address_reuse()
        self.test_option_subtract_fee_from_outputs()
        self.test_subtract_fee_with_presets()

    def test_change_position(self):
        """Ensure setting changePosition in fundraw with an exact match is handled properly."""
        self.log.info("Test fundrawtxn changePosition option")
        rawmatch = self.nodes[2].createrawtransaction([], {self.nodes[2].getnewaddress():50})
        rawmatch = self.nodes[2].fundrawtransaction(rawmatch, {"changePosition":1, "subtractFeeFromOutputs":[0]})
        assert_equal(rawmatch["changepos"], -1)

        watchonly_address = self.nodes[0].getnewaddress()
        watchonly_pubkey = self.nodes[0].getaddressinfo(watchonly_address)["pubkey"]
        watchonly_blindingkey = self.nodes[0].dumpblindingkey(watchonly_address)
        self.watchonly_amount = Decimal(200)
        self.nodes[3].importpubkey(watchonly_pubkey, "", True)
        self.nodes[3].importblindingkey(watchonly_address, watchonly_blindingkey)
        self.watchonly_txid = self.nodes[0].sendtoaddress(watchonly_address, self.watchonly_amount)

        # Lock UTXO so nodes[0] doesn't accidentally spend it
        self.watchonly_vout = find_vout_for_address(self.nodes[0], self.watchonly_txid, watchonly_address)
        self.nodes[0].lockunspent(False, [{"txid": self.watchonly_txid, "vout": self.watchonly_vout}])

        self.nodes[0].sendtoaddress(self.nodes[3].getnewaddress(), self.watchonly_amount / 10)

        self.nodes[0].sendtoaddress(self.nodes[2].getnewaddress(), 1.5)
        self.nodes[0].sendtoaddress(self.nodes[2].getnewaddress(), 1.0)
        self.nodes[0].sendtoaddress(self.nodes[2].getnewaddress(), 5.0)

        self.nodes[0].generate(1)
        self.sync_all()

    def test_simple(self):
        self.log.info("Test fundrawtxn")
        inputs  = [ ]
        outputs = { self.nodes[0].getnewaddress() : 1.0 }
        rawtx   = self.nodes[2].createrawtransaction(inputs, outputs)
        dec_tx  = self.nodes[2].decoderawtransaction(rawtx)
        rawtxfund = self.nodes[2].fundrawtransaction(rawtx)
        dec_tx  = self.nodes[2].decoderawtransaction(rawtxfund['hex'])
        assert len(dec_tx['vin']) > 0  #test that we have enough inputs

    def test_simple_two_coins(self):
        self.log.info("Test fundrawtxn with 2 coins")
        inputs  = [ ]
        outputs = { self.nodes[0].getnewaddress() : 2.2 }
        rawtx   = self.nodes[2].createrawtransaction(inputs, outputs)
        dec_tx  = self.nodes[2].decoderawtransaction(rawtx)

        rawtxfund = self.nodes[2].fundrawtransaction(rawtx)
        dec_tx  = self.nodes[2].decoderawtransaction(rawtxfund['hex'])
        assert len(dec_tx['vin']) > 0  #test if we have enough inputs
        assert_equal(dec_tx['vin'][0]['scriptSig']['hex'], '')

    def test_simple_two_outputs(self):
        self.log.info("Test fundrawtxn with 2 outputs")

        inputs  = [ ]
        outputs = { self.nodes[0].getnewaddress() : 2.6, self.nodes[1].getnewaddress() : 2.5 }
        rawtx   = self.nodes[2].createrawtransaction(inputs, outputs)
        dec_tx  = self.nodes[2].decoderawtransaction(rawtx)

        rawtxfund = self.nodes[2].fundrawtransaction(rawtx)
        dec_tx  = self.nodes[2].decoderawtransaction(rawtxfund['hex'])
        totalOut = 0
        for out in dec_tx['vout']:
            totalOut += out['value']

        assert len(dec_tx['vin']) > 0
        assert_equal(dec_tx['vin'][0]['scriptSig']['hex'], '')

    def test_change(self):
        self.log.info("Test fundrawtxn with a vin > required amount")
        utx = get_unspent(self.nodes[2].listunspent(), 5)

        inputs  = [ {'txid' : utx['txid'], 'vout' : utx['vout']}]
        outputs = { self.nodes[0].getnewaddress() : 1.0 }
        rawtx   = self.nodes[2].createrawtransaction(inputs, outputs)
        dec_tx  = self.nodes[2].decoderawtransaction(rawtx)
        assert_equal(utx['txid'], dec_tx['vin'][0]['txid'])

        rawtxfund = self.nodes[2].fundrawtransaction(rawtx)
        fee = rawtxfund['fee']
        self.test_no_change_fee = fee  # Use the same fee for the next tx
        dec_tx  = self.nodes[2].decoderawtransaction(rawtxfund['hex'])
        totalOut = 0
        for out in dec_tx['vout']:
            if out["scriptPubKey"]["type"] == "fee":
                continue
            totalOut += out['value']

        assert_equal(fee + totalOut, utx['amount']) #compare vin total and totalout+fee

    def test_no_change(self):
        self.log.info("Test fundrawtxn not having a change output")
        utx = get_unspent(self.nodes[2].listunspent(), 5)

        inputs  = [ {'txid' : utx['txid'], 'vout' : utx['vout']}]
        outputs = {self.nodes[0].getnewaddress(): Decimal(5.0) - self.test_no_change_fee - self.fee_tolerance}
        rawtx   = self.nodes[2].createrawtransaction(inputs, outputs)
        dec_tx  = self.nodes[2].decoderawtransaction(rawtx)
        assert_equal(utx['txid'], dec_tx['vin'][0]['txid'])

        rawtxfund = self.nodes[2].fundrawtransaction(rawtx)
        fee = rawtxfund['fee']
        dec_tx  = self.nodes[2].decoderawtransaction(rawtxfund['hex'])
        totalOut = 0
        for out in dec_tx['vout']:
            if out["scriptPubKey"]["type"] == "fee":
                continue
            totalOut += out['value']

        assert_equal(rawtxfund['changepos'], -1)
        assert_equal(fee + totalOut, utx['amount']) #compare vin total and totalout+fee

    def test_invalid_option(self):
        self.log.info("Test fundrawtxn with an invalid option")
        utx = get_unspent(self.nodes[2].listunspent(), 5)

        inputs  = [ {'txid' : utx['txid'], 'vout' : utx['vout']} ]
        outputs = { self.nodes[0].getnewaddress() : Decimal(4.0) }
        rawtx   = self.nodes[2].createrawtransaction(inputs, outputs)
        dec_tx  = self.nodes[2].decoderawtransaction(rawtx)
        assert_equal(utx['txid'], dec_tx['vin'][0]['txid'])

        assert_raises_rpc_error(-3, "Unexpected key foo", self.nodes[2].fundrawtransaction, rawtx, {'foo':'bar'})

        # reserveChangeKey was deprecated and is now removed
        assert_raises_rpc_error(-3, "Unexpected key reserveChangeKey", lambda: self.nodes[2].fundrawtransaction(hexstring=rawtx, options={'reserveChangeKey': True}))

    def test_invalid_change_address(self):
        self.log.info("Test fundrawtxn with an invalid change address")
        utx = get_unspent(self.nodes[2].listunspent(), 5)

        inputs  = [ {'txid' : utx['txid'], 'vout' : utx['vout']} ]
        outputs = { self.nodes[0].getnewaddress() : Decimal(4.0) }
        rawtx   = self.nodes[2].createrawtransaction(inputs, outputs)
        dec_tx  = self.nodes[2].decoderawtransaction(rawtx)
        assert_equal(utx['txid'], dec_tx['vin'][0]['txid'])

        assert_raises_rpc_error(-5, "changeAddress must be a valid address", self.nodes[2].fundrawtransaction, rawtx, {'changeAddress':'foobar'})

    def test_valid_change_address(self):
        self.log.info("Test fundrawtxn with a provided change address")
        utx = get_unspent(self.nodes[2].listunspent(), 5)

        inputs  = [ {'txid' : utx['txid'], 'vout' : utx['vout']} ]
        outputs = { self.nodes[0].getnewaddress() : Decimal(4.0) }
        rawtx   = self.nodes[2].createrawtransaction(inputs, outputs)
        dec_tx  = self.nodes[2].decoderawtransaction(rawtx)
        assert_equal(utx['txid'], dec_tx['vin'][0]['txid'])

        change = self.nodes[2].getnewaddress()
        change = self.nodes[2].getaddressinfo(change)["unconfidential"]
        assert_raises_rpc_error(-8, "changePosition out of bounds", self.nodes[2].fundrawtransaction, rawtx, {'changeAddress':change, 'changePosition':2})
        rawtxfund = self.nodes[2].fundrawtransaction(rawtx, {'changeAddress': change, 'changePosition': 0})
        dec_tx  = self.nodes[2].decoderawtransaction(rawtxfund['hex'])
        out = dec_tx['vout'][0]
        assert_equal(change, out['scriptPubKey']['addresses'][0])

    def test_change_type(self):
        self.log.info("Test fundrawtxn with a provided change type")
        utx = get_unspent(self.nodes[2].listunspent(), 5)

        inputs  = [ {'txid' : utx['txid'], 'vout' : utx['vout']} ]
        outputs = { self.nodes[0].getnewaddress() : Decimal(4.0) }
        rawtx   = self.nodes[2].createrawtransaction(inputs, outputs)
        assert_raises_rpc_error(-1, "JSON value is not a string as expected", self.nodes[2].fundrawtransaction, rawtx, {'change_type': None})
        assert_raises_rpc_error(-5, "Unknown change type ''", self.nodes[2].fundrawtransaction, rawtx, {'change_type': ''})
        rawtx = self.nodes[2].fundrawtransaction(rawtx, {'change_type': 'bech32'})
        dec_tx = self.nodes[2].decoderawtransaction(rawtx['hex'])
        assert_equal('witness_v0_keyhash', dec_tx['vout'][rawtx['changepos']]['scriptPubKey']['type'])

    def test_coin_selection(self):
        self.log.info("Test fundrawtxn with a vin < required amount")
        utx = get_unspent(self.nodes[2].listunspent(), 1)

        inputs  = [ {'txid' : utx['txid'], 'vout' : utx['vout']}]
        outputs = { self.nodes[0].getnewaddress() : 1.0 }
        output_addrs = [ self.nodes[0].getaddressinfo(addr)["unconfidential"] for addr in outputs.keys() ]
        rawtx   = self.nodes[2].createrawtransaction(inputs, outputs)

        # 4-byte version + 1-byte vin count + 36-byte prevout then script_len
        rawtx = rawtx[:84] + "0100" + rawtx[86:]

        dec_tx  = self.nodes[2].decoderawtransaction(rawtx)
        assert_equal(utx['txid'], dec_tx['vin'][0]['txid'])
        assert_equal("00", dec_tx['vin'][0]['scriptSig']['hex'])

        rawtxfund = self.nodes[2].fundrawtransaction(rawtx)
        dec_tx  = self.nodes[2].decoderawtransaction(rawtxfund['hex'])
        totalOut = 0
        matchingOuts = 0
        for i, out in enumerate(dec_tx['vout']):
            if out["scriptPubKey"]["type"] == "fee":
                continue
            totalOut += out['value']
            if out['scriptPubKey']['addresses'][0] in output_addrs:
                matchingOuts+=1
            else:
                assert_equal(i, rawtxfund['changepos'])

        assert_equal(utx['txid'], dec_tx['vin'][0]['txid'])
        assert_equal("00", dec_tx['vin'][0]['scriptSig']['hex'])

        assert_equal(matchingOuts, 1)
        assert_equal(len(dec_tx['vout']), 3)

    def test_two_vin(self):
        self.log.info("Test fundrawtxn with 2 vins")
        utx = get_unspent(self.nodes[2].listunspent(), 1)
        utx2 = get_unspent(self.nodes[2].listunspent(), 5)

        inputs  = [ {'txid' : utx['txid'], 'vout' : utx['vout']},{'txid' : utx2['txid'], 'vout' : utx2['vout']} ]
        outputs = { self.nodes[0].getnewaddress() : 6.0 }
        output_addrs = [ self.nodes[0].getaddressinfo(addr)["unconfidential"] for addr in outputs.keys() ]
        rawtx   = self.nodes[2].createrawtransaction(inputs, outputs)
        dec_tx  = self.nodes[2].decoderawtransaction(rawtx)
        assert_equal(utx['txid'], dec_tx['vin'][0]['txid'])

        rawtxfund = self.nodes[2].fundrawtransaction(rawtx)
        dec_tx  = self.nodes[2].decoderawtransaction(rawtxfund['hex'])
        totalOut = 0
        matchingOuts = 0
        for out in dec_tx['vout']:
            if out["scriptPubKey"]["type"] == "fee":
                continue
            totalOut += out['value']
            if out['scriptPubKey']['addresses'][0] in output_addrs:
                matchingOuts+=1

        assert_equal(matchingOuts, 1)
        assert_equal(len(dec_tx['vout']), 3)

        matchingIns = 0
        for vinOut in dec_tx['vin']:
            for vinIn in inputs:
                if vinIn['txid'] == vinOut['txid']:
                    matchingIns+=1

        assert_equal(matchingIns, 2) #we now must see two vins identical to vins given as params

    def test_two_vin_two_vout(self):
        self.log.info("Test fundrawtxn with 2 vins and 2 vouts")
        utx = get_unspent(self.nodes[2].listunspent(), 1)
        utx2 = get_unspent(self.nodes[2].listunspent(), 5)

        inputs  = [ {'txid' : utx['txid'], 'vout' : utx['vout']},{'txid' : utx2['txid'], 'vout' : utx2['vout']} ]
        outputs = { self.nodes[0].getnewaddress() : 6.0, self.nodes[0].getnewaddress() : 1.0 }
        output_addrs = [ self.nodes[0].getaddressinfo(addr)["unconfidential"] for addr in outputs.keys() ]
        rawtx   = self.nodes[2].createrawtransaction(inputs, outputs)
        dec_tx  = self.nodes[2].decoderawtransaction(rawtx)
        assert_equal(utx['txid'], dec_tx['vin'][0]['txid'])

        rawtxfund = self.nodes[2].fundrawtransaction(rawtx)
        dec_tx  = self.nodes[2].decoderawtransaction(rawtxfund['hex'])
        totalOut = 0
        matchingOuts = 0
        for out in dec_tx['vout']:
            if out["scriptPubKey"]["type"] == "fee":
                continue
            totalOut += out['value']
            if out['scriptPubKey']['addresses'][0] in output_addrs:
                matchingOuts+=1

        assert_equal(matchingOuts, 2)
        assert_equal(len(dec_tx['vout']), 4)

    def test_invalid_input(self):
        self.log.info("Test fundrawtxn with an invalid vin")
        inputs  = [ {'txid' : "1c7f966dab21119bac53213a2bc7532bff1fa844c124fd750a7d0b1332440bd1", 'vout' : 0} ] #invalid vin!
        outputs = { self.nodes[0].getnewaddress() : 1.0}
        rawtx   = self.nodes[2].createrawtransaction(inputs, outputs)
        assert_raises_rpc_error(-4, "Insufficient funds", self.nodes[2].fundrawtransaction, rawtx)

    def test_fee_p2pkh(self):
        """Compare fee of a standard pubkeyhash transaction."""
        self.log.info("Test fundrawtxn p2pkh fee")
        inputs = []
        outputs = {self.nodes[1].getnewaddress():1.1}
        rawtx = self.nodes[0].createrawtransaction(inputs, outputs)
        fundedTx = self.nodes[0].fundrawtransaction(rawtx)

        # Create same transaction over sendtoaddress.
        txId = self.nodes[0].sendtoaddress(self.nodes[1].getnewaddress(), 1.1)
        signedFee = self.nodes[0].getrawmempool(True)[txId]['fee']

        # Compare fee.
        feeDelta = Decimal(fundedTx['fee']) - Decimal(signedFee)
        assert feeDelta <= self.fee_tolerance 

    def test_fee_p2pkh_multi_out(self):
        """Compare fee of a standard pubkeyhash transaction with multiple outputs."""
        self.log.info("Test fundrawtxn p2pkh fee with multiple outputs")
        inputs = []
        outputs = {
            self.nodes[1].getnewaddress():1.1,
            self.nodes[1].getnewaddress():1.2,
            self.nodes[1].getnewaddress():0.1,
            self.nodes[1].getnewaddress():1.3,
            self.nodes[1].getnewaddress():0.2,
            self.nodes[1].getnewaddress():0.3,
        }
        rawtx = self.nodes[0].createrawtransaction(inputs, outputs)
        fundedTx = self.nodes[0].fundrawtransaction(rawtx)

        # Create same transaction over sendtoaddress.
        txId = self.nodes[0].sendmany("", outputs)
        signedFee = self.nodes[0].getrawmempool(True)[txId]['fee']

        # Compare fee.
        feeDelta = Decimal(fundedTx['fee']) - Decimal(signedFee)
        assert feeDelta <= self.fee_tolerance 

    def test_fee_p2sh(self):
        """Compare fee of a 2-of-2 multisig p2sh transaction."""
        # Create 2-of-2 addr.
        addr1 = self.nodes[1].getnewaddress()
        addr2 = self.nodes[1].getnewaddress()

        addr1Obj = self.nodes[1].getaddressinfo(addr1)
        addr2Obj = self.nodes[1].getaddressinfo(addr2)

        mSigObj = self.nodes[1].addmultisigaddress(2, [addr1Obj['pubkey'], addr2Obj['pubkey']])['address']

        inputs = []
        outputs = {mSigObj:1.1}
        rawtx = self.nodes[0].createrawtransaction(inputs, outputs)
        fundedTx = self.nodes[0].fundrawtransaction(rawtx)

        # Create same transaction over sendtoaddress.
        txId = self.nodes[0].sendtoaddress(mSigObj, 1.1)
        signedFee = self.nodes[0].getrawmempool(True)[txId]['fee']

        # Compare fee.
        feeDelta = Decimal(fundedTx['fee']) - Decimal(signedFee)
        assert feeDelta <= self.fee_tolerance 

    def test_fee_4of5(self):
        """Compare fee of a standard pubkeyhash transaction."""
        self.log.info("Test fundrawtxn fee with 4-of-5 addresses")

        # Create 4-of-5 addr.
        addr1 = self.nodes[1].getnewaddress()
        addr2 = self.nodes[1].getnewaddress()
        addr3 = self.nodes[1].getnewaddress()
        addr4 = self.nodes[1].getnewaddress()
        addr5 = self.nodes[1].getnewaddress()

        addr1Obj = self.nodes[1].getaddressinfo(addr1)
        addr2Obj = self.nodes[1].getaddressinfo(addr2)
        addr3Obj = self.nodes[1].getaddressinfo(addr3)
        addr4Obj = self.nodes[1].getaddressinfo(addr4)
        addr5Obj = self.nodes[1].getaddressinfo(addr5)

        mSigObj = self.nodes[1].addmultisigaddress(
            4,
            [
                addr1Obj['pubkey'],
                addr2Obj['pubkey'],
                addr3Obj['pubkey'],
                addr4Obj['pubkey'],
                addr5Obj['pubkey'],
            ]
        )['address']

        inputs = []
        outputs = {mSigObj:1.1}
        rawtx = self.nodes[0].createrawtransaction(inputs, outputs)
        fundedTx = self.nodes[0].fundrawtransaction(rawtx)

        # Create same transaction over sendtoaddress.
        txId = self.nodes[0].sendtoaddress(mSigObj, 1.1)
        signedFee = self.nodes[0].getrawmempool(True)[txId]['fee']

        # Compare fee.
        feeDelta = Decimal(fundedTx['fee']) - Decimal(signedFee)
        assert feeDelta <= self.fee_tolerance 

    def test_spend_2of2(self):
        """Spend a 2-of-2 multisig transaction over fundraw."""
        self.log.info("Test fundrawtxn spending 2-of-2 multisig")

        # Create 2-of-2 addr.
        addr1 = self.nodes[2].getnewaddress()
        addr2 = self.nodes[2].getnewaddress()

        addr1Obj = self.nodes[2].getaddressinfo(addr1)
        addr2Obj = self.nodes[2].getaddressinfo(addr2)

        mSigObj = self.nodes[2].addmultisigaddress(
            2,
            [
                addr1Obj['pubkey'],
                addr2Obj['pubkey'],
            ]
        )['address']

        # Send 1.2 BTC to msig addr.
        self.nodes[0].sendtoaddress(mSigObj, 1.2)
        self.nodes[0].generate(1)
        self.sync_all()

        oldBalance = self.nodes[1].getbalance()['bitcoin']
        inputs = []
        outputs = {self.nodes[1].getnewaddress():1.1}
        rawtx = self.nodes[2].createrawtransaction(inputs, outputs)
        fundedTx = self.nodes[2].fundrawtransaction(rawtx)

        blindedTx = self.nodes[2].blindrawtransaction(fundedTx['hex'])
        signedTx = self.nodes[2].signrawtransactionwithwallet(blindedTx)
        self.nodes[2].sendrawtransaction(signedTx['hex'])
        self.nodes[2].generate(1)
        self.sync_all()

        # make sure funds are received at node1.
        assert_equal(oldBalance+Decimal('1.10000000'), self.nodes[1].getbalance()['bitcoin'])

    def test_locked_wallet(self):
        self.log.info("Test fundrawtxn with locked wallet")

        self.nodes[1].encryptwallet("test")

        # Drain the keypool.
        self.nodes[1].getnewaddress()
        self.nodes[1].getrawchangeaddress()
        inputs = []
        outputs = {self.nodes[0].getnewaddress():1.1}
        rawtx = self.nodes[1].createrawtransaction(inputs, outputs)
        # fund a transaction that requires a new key for the change output
        # creating the key must be impossible because the wallet is locked
        assert_raises_rpc_error(-4, "Keypool ran out, please call keypoolrefill first", self.nodes[1].fundrawtransaction, rawtx)

        # Refill the keypool.
        self.nodes[1].walletpassphrase("test", 100)
        self.nodes[1].keypoolrefill(8) #need to refill the keypool to get an internal change address
        self.nodes[1].walletlock()

        assert_raises_rpc_error(-13, "walletpassphrase", self.nodes[1].sendtoaddress, self.nodes[0].getnewaddress(), 1.2)

        oldBalance = self.nodes[0].getbalance()['bitcoin']

        inputs = []
        outputs = {self.nodes[0].getnewaddress():1.1}
        rawtx = self.nodes[1].createrawtransaction(inputs, outputs)
        fundedTx = self.nodes[1].fundrawtransaction(rawtx)
        blindedTx = self.nodes[1].blindrawtransaction(fundedTx['hex'])

        # Now we need to unlock.
        self.nodes[1].walletpassphrase("test", 600)
        signedTx = self.nodes[1].signrawtransactionwithwallet(blindedTx)
        self.nodes[1].sendrawtransaction(signedTx['hex'])
        self.nodes[1].generate(1)
        self.sync_all()

        # make sure funds are received at node1.
        assert_equal(oldBalance+Decimal('51.10000000'), self.nodes[0].getbalance()['bitcoin'])

    def test_many_inputs_fee(self):
        """Multiple (~19) inputs tx test | Compare fee."""
        self.log.info("Test fundrawtxn fee with many inputs")

        # Empty node1, send some small coins from node0 to node1.
        self.nodes[1].sendtoaddress(self.nodes[0].getnewaddress(), self.nodes[1].getbalance()['bitcoin'], "", "", True)
        self.nodes[0].generate(1)
        self.sync_all()

        for i in range(0,20):
            self.nodes[0].sendtoaddress(self.nodes[1].getnewaddress(), 0.01)
        self.nodes[0].generate(1)
        self.sync_all()

        # Fund a tx with ~20 small inputs.
        inputs = []
        outputs = {self.nodes[0].getnewaddress():0.15,self.nodes[0].getnewaddress():0.04}
        rawtx = self.nodes[1].createrawtransaction(inputs, outputs)
        fundedTx = self.nodes[1].fundrawtransaction(rawtx)
        blindedTx = self.nodes[1].blindrawtransaction(fundedTx['hex'])

        # Create same transaction over sendtoaddress.
        txId = self.nodes[1].sendmany("", outputs)
        signedFee = self.nodes[1].getrawmempool(True)[txId]['fee']

        # Compare fee.
        feeDelta = Decimal(fundedTx['fee']) - Decimal(signedFee)
        assert feeDelta <= self.fee_tolerance * 19  #~19 inputs

    def test_many_inputs_send(self):
        """Multiple (~19) inputs tx test | sign/send."""
        self.log.info("Test fundrawtxn sign+send with many inputs")

        # Again, empty node1, send some small coins from node0 to node1.
        self.nodes[1].sendtoaddress(self.nodes[0].getnewaddress(), self.nodes[1].getbalance()['bitcoin'], "", "", True)
        self.nodes[0].generate(1)
        self.sync_all()

        for i in range(0,20):
            self.nodes[0].sendtoaddress(self.nodes[1].getnewaddress(), 0.01)
        self.nodes[0].generate(1)
        self.sync_all()

        # Fund a tx with ~20 small inputs.
        oldBalance = self.nodes[0].getbalance()['bitcoin']

        inputs = []
        outputs = {self.nodes[0].getnewaddress():0.15,self.nodes[0].getnewaddress():0.04}
        rawtx = self.nodes[1].createrawtransaction(inputs, outputs)
        fundedTx = self.nodes[1].fundrawtransaction(rawtx)
        blindedTx = self.nodes[1].blindrawtransaction(fundedTx['hex'])
        fundedAndSignedTx = self.nodes[1].signrawtransactionwithwallet(blindedTx)
        self.nodes[1].sendrawtransaction(fundedAndSignedTx['hex'])
        self.nodes[1].generate(1)
        self.sync_all()
        assert_equal(oldBalance+Decimal('50.19000000'), self.nodes[0].getbalance()['bitcoin']) #0.19+block reward

    def test_op_return(self):
        self.log.info("Test fundrawtxn with OP_RETURN and no vin")

        # pre-segwit
        #rawtx   = "0100000000010000000000000000066a047465737400000000"
        rawtx   = "0100000000000101ac2e6a47e85fdc2a5a27334544440f2f5135553a7476f4f5e3b9792da6a58fe001000000000000000000066a047465737400000000"
        dec_tx  = self.nodes[2].decoderawtransaction(rawtx)

        assert_equal(len(dec_tx['vin']), 0)
        assert_equal(len(dec_tx['vout']), 1)

        rawtxfund = self.nodes[2].fundrawtransaction(rawtx)
        dec_tx  = self.nodes[2].decoderawtransaction(rawtxfund['hex'])

        assert_greater_than(len(dec_tx['vin']), 0) # at least one vin
        assert_equal(len(dec_tx['vout']), 3) # one change output added

    def test_watchonly(self):
        self.log.info("Test fundrawtxn using only watchonly")

        inputs = []
        outputs = {self.nodes[2].getnewaddress(): self.watchonly_amount / 2}
        rawtx = self.nodes[3].createrawtransaction(inputs, outputs)

        result = self.nodes[3].fundrawtransaction(rawtx, {'includeWatching': True })
        res_dec = self.nodes[0].decoderawtransaction(result["hex"])
        assert_equal(len(res_dec["vin"]), 1)
        assert_equal(res_dec["vin"][0]["txid"], self.watchonly_txid)

        assert "fee" in result.keys()
        assert_greater_than(result["changepos"], -1)

    def test_all_watched_funds(self):
        self.log.info("Test fundrawtxn using entirety of watched funds")

        inputs = []
        outputs = {self.nodes[2].getnewaddress(): self.watchonly_amount}
        rawtx = self.nodes[3].createrawtransaction(inputs, outputs)

        # Backward compatibility test (2nd param is includeWatching).
        result = self.nodes[3].fundrawtransaction(rawtx, True)
        blinded_result = self.nodes[3].blindrawtransaction(result['hex'])
        unblinded_result = self.nodes[3].unblindrawtransaction(blinded_result)
        #res_dec = self.nodes[0].decoderawtransaction(blinded_result)
        res_dec = self.nodes[0].decoderawtransaction(unblinded_result['hex'])
        assert_equal(len(res_dec["vin"]), 2)
        assert res_dec["vin"][0]["txid"] == self.watchonly_txid or res_dec["vin"][1]["txid"] == self.watchonly_txid

        assert_greater_than(result["fee"], 0)
        assert_greater_than(result["changepos"], -1)
        assert_equal(result["fee"] + res_dec["vout"][result["changepos"]]["value"], self.watchonly_amount / 10)

        signedtx = self.nodes[3].signrawtransactionwithwallet(blinded_result)
        assert not signedtx["complete"] 
        signedtx = self.nodes[0].signrawtransactionwithwallet(signedtx["hex"])
        assert signedtx["complete"]
        self.nodes[0].sendrawtransaction(signedtx["hex"])
        self.nodes[0].generate(1)
        self.sync_all()

    def test_option_feerate(self):
        self.log.info("Test fundrawtxn feeRate option")

        # Make sure there is exactly one input so coin selection can't skew the result.
        assert_equal(len(self.nodes[3].listunspent(1)), 1)

        inputs = []
        outputs = {self.nodes[3].getnewaddress() : 1}
        rawtx = self.nodes[3].createrawtransaction(inputs, outputs)
        result = self.nodes[3].fundrawtransaction(rawtx)  # uses self.min_relay_tx_fee (set by settxfee)
        result2 = self.nodes[3].fundrawtransaction(rawtx, {"feeRate": 2 * self.min_relay_tx_fee})
        result3 = self.nodes[3].fundrawtransaction(rawtx, {"feeRate": 10 * self.min_relay_tx_fee})
        assert_raises_rpc_error(-4, "Fee exceeds maximum configured by -maxtxfee", self.nodes[3].fundrawtransaction, rawtx, {"feeRate": 1})
        result_fee_rate = result['fee'] * 1000 / count_bytes(result['hex'])
        assert_fee_amount(result2['fee'], count_bytes(result2['hex']), 2 * result_fee_rate)
        assert_fee_amount(result3['fee'], count_bytes(result3['hex']), 10 * result_fee_rate)

    def test_address_reuse(self):
        """Test no address reuse occurs."""
        self.log.info("Test fundrawtxn does not reuse addresses")

        rawtx = self.nodes[3].createrawtransaction(inputs=[], outputs={self.nodes[3].getnewaddress(): 1})
        result3 = self.nodes[3].fundrawtransaction(rawtx)
        res_dec = self.nodes[0].decoderawtransaction(result3["hex"])
        changeaddress = ""
        for out in res_dec['vout']:
            if out['value'] > 1.0:
                changeaddress += out['scriptPubKey']['addresses'][0]
        assert changeaddress != ""
        nextaddr = self.nodes[3].getnewaddress()
        # Now the change address key should be removed from the keypool.
        assert changeaddress != nextaddr

    def test_option_subtract_fee_from_outputs(self):
        self.log.info("Test fundrawtxn subtractFeeFromOutputs option")

        # Make sure there is exactly one input so coin selection can't skew the result.
        assert_equal(len(self.nodes[3].listunspent(1)), 1)

        inputs = []
        outputs = {self.nodes[2].getnewaddress(): 1}
        rawtx = self.nodes[3].createrawtransaction(inputs, outputs)

        result = [self.nodes[3].fundrawtransaction(rawtx),  # uses self.min_relay_tx_fee (set by settxfee)
            self.nodes[3].fundrawtransaction(rawtx, {"subtractFeeFromOutputs": []}),  # empty subtraction list
            self.nodes[3].fundrawtransaction(rawtx, {"subtractFeeFromOutputs": [0]}),  # uses self.min_relay_tx_fee (set by settxfee)
            self.nodes[3].fundrawtransaction(rawtx, {"feeRate": 2 * self.min_relay_tx_fee}),
            self.nodes[3].fundrawtransaction(rawtx, {"feeRate": 2 * self.min_relay_tx_fee, "subtractFeeFromOutputs": [0]}),]

        dec_tx = [self.nodes[3].decoderawtransaction(tx_['hex']) for tx_ in result]
        output = [d['vout'][1 - r['changepos']]['value'] for d, r in zip(dec_tx, result)]
        change = [d['vout'][r['changepos']]['value'] for d, r in zip(dec_tx, result)]

        assert_equal(result[0]['fee'], result[1]['fee'], result[2]['fee'])
        assert_equal(result[3]['fee'], result[4]['fee'])
        assert_equal(change[0], change[1])
        assert_equal(output[0], output[1])
        assert_equal(output[0], output[2] + result[2]['fee'])
        assert_equal(change[0] + result[0]['fee'], change[2])
        assert_equal(output[3], output[4] + result[4]['fee'])
        assert_equal(change[3] + result[3]['fee'], change[4])

        inputs = []
        outputs = {self.nodes[2].getnewaddress(): value for value in (1.0, 1.1, 1.2, 1.3)}
        rawtx = self.nodes[3].createrawtransaction(inputs, outputs)

        result = [self.nodes[3].fundrawtransaction(rawtx),
                  # Split the fee between outputs 0, 2, and 3, but not output 1.
                  self.nodes[3].fundrawtransaction(rawtx, {"subtractFeeFromOutputs": [0, 2, 3]})]

        dec_tx = [self.nodes[3].decoderawtransaction(result[0]['hex']),
                  self.nodes[3].decoderawtransaction(result[1]['hex'])]

        # Nested list of non-change output amounts for each transaction.
        output = [[out['value'] for i, out in enumerate(d['vout']) if i != r['changepos']]
                  for d, r in zip(dec_tx, result)]

        # List of differences in output amounts between normal and subtractFee transactions.
        share = [o0 - o1 for o0, o1 in zip(output[0], output[1])]

        # Output 1 is the same in both transactions.
        assert_equal(share[1], 0)

        # The other 3 outputs are smaller as a result of subtractFeeFromOutputs.
        assert_greater_than(share[0], 0)
        assert_greater_than(share[2], 0)
        assert_greater_than(share[3], 0)

        # Outputs 2 and 3 take the same share of the fee.
        assert_equal(share[2], share[3])

        # Output 0 takes at least as much share of the fee, and no more than 2
        # satoshis more, than outputs 2 and 3.
        assert_greater_than_or_equal(share[0], share[2])
        assert_greater_than_or_equal(share[2] + Decimal(2e-8), share[0])

        # The fee is the same in both transactions.
        assert_equal(result[0]['fee'], result[1]['fee'])

        # The total subtracted from the outputs is equal to the fee.
        assert_equal(share[0] + share[2] + share[3], result[0]['fee'])

        n0_blind_addr = self.nodes[0].getnewaddress()
        addr_info = self.nodes[0].getaddressinfo(n0_blind_addr)
        txid = self.nodes[2].sendtoaddress(addr_info['unconfidential'], 10)
        self.sync_all()
        vout = find_vout_for_address(self.nodes[0], txid, n0_blind_addr)
        self.nodes[0].generate(1)
        self.sync_all()

        # An external input without solving data should result in an error
        raw_tx = self.nodes[2].createrawtransaction([{"txid": txid, "vout": vout}], {addr_info['unconfidential']: 20})
        assert_raises_rpc_error(-4, "Missing solving data for estimating transaction size", self.nodes[2].fundrawtransaction, raw_tx)

        # But funding should work when the solving data is provided
        funded_tx = self.nodes[2].fundrawtransaction(raw_tx, {}, False, {"pubkeys": [addr_info['pubkey']]})
        signed_tx = self.nodes[2].signrawtransactionwithwallet(funded_tx['hex'])
        assert not signed_tx['complete']
        signed_tx = self.nodes[0].signrawtransactionwithwallet(signed_tx['hex'])
        assert signed_tx['complete']
        # Don't send because we didn't blind it so it's not actually valid.
        # self.nodes[0].sendrawtransaction(signed_tx['hex'])

    def test_subtract_fee_with_presets(self):
        self.log.info("Test fundrawtxn subtract fee from outputs with preset inputs that are sufficient")

        addr = self.nodes[0].getnewaddress()
        txid = self.nodes[0].sendtoaddress(addr, 10)
        vout = find_vout_for_address(self.nodes[0], txid, addr)

        rawtx = self.nodes[0].createrawtransaction([{'txid': txid, 'vout': vout}], [{self.nodes[0].getnewaddress(): 5}])
        fundedtx = self.nodes[0].fundrawtransaction(rawtx, {'subtractFeeFromOutputs': [0]})
        blindedtx = self.nodes[0].blindrawtransaction(fundedtx['hex'])
        signedtx = self.nodes[0].signrawtransactionwithwallet(blindedtx)
        self.nodes[0].sendrawtransaction(signedtx['hex'])

if __name__ == '__main__':
    RawTransactionsTest().main()<|MERGE_RESOLUTION|>--- conflicted
+++ resolved
@@ -30,12 +30,7 @@
         self.setup_clean_chain = True
         # This test isn't testing tx relay. Set whitelist on the peers for
         # instant tx relay.
-<<<<<<< HEAD
         self.extra_args = [['-blindedaddresses=1', '-whitelist=127.0.0.1']] * self.num_nodes
-        self.supports_cli = False
-=======
-        self.extra_args = [['-whitelist=127.0.0.1']] * self.num_nodes
->>>>>>> 3f1966ea
 
     def skip_test_if_missing_module(self):
         self.skip_if_no_wallet()
