#!/usr/bin/env python3
# Copyright (c) 2014-2018 The Bitcoin Core developers
# Distributed under the MIT software license, see the accompanying
# file COPYING or http://www.opensource.org/licenses/mit-license.php.
"""Test the importmulti RPC.

Test importmulti by generating keys on node0, importing the scriptPubKeys and
addresses on node1 and then testing the address info for the different address
variants.

- `get_key()` and `get_multisig()` are called to generate keys on node0 and
  return the privkeys, pubkeys and all variants of scriptPubKey and address.
- `test_importmulti()` is called to send an importmulti call to node1, test
  success, and (if unsuccessful) test the error code and error message returned.
- `test_address()` is called to call getaddressinfo for an address on node1
  and test the values returned."""

from test_framework.script import (
    CScript,
    OP_NOP,
)
from test_framework.test_framework import BitcoinTestFramework
from test_framework.descriptors import descsum_create
from test_framework.util import (
    assert_equal,
    assert_greater_than,
    assert_raises_rpc_error,
    bytes_to_hex_str,
)
from test_framework.wallet_util import (
    get_key,
    get_multisig,
    test_address,
)

class ImportMultiTest(BitcoinTestFramework):
    def set_test_params(self):
        self.num_nodes = 2
        self.extra_args = [["-addresstype=legacy"], ["-addresstype=legacy"]]
        self.setup_clean_chain = True

    def skip_test_if_missing_module(self):
        self.skip_if_no_wallet()

    def setup_network(self):
        self.setup_nodes()

    def test_importmulti(self, req, success, error_code=None, error_message=None, warnings=[]):
        """Run importmulti and assert success"""
        result = self.nodes[1].importmulti([req])
        observed_warnings = []
        if 'warnings' in result[0]:
           observed_warnings = result[0]['warnings']
        assert_equal("\n".join(sorted(warnings)), "\n".join(sorted(observed_warnings)))
        assert_equal(result[0]['success'], success)
        if error_code is not None:
            assert_equal(result[0]['error']['code'], error_code)
            assert_equal(result[0]['error']['message'], error_message)

    def run_test(self):
        self.log.info("Mining blocks...")
        self.nodes[0].generate(1)
        self.nodes[1].generate(1)
        timestamp = self.nodes[1].getblock(self.nodes[1].getbestblockhash())['mediantime']

        node0_address1 = self.nodes[0].getaddressinfo(self.nodes[0].getnewaddress())

        # Check only one address
        assert_equal(node0_address1['ismine'], True)

        # Node 1 sync test
        assert_equal(self.nodes[1].getblockcount(), 1)

        # Address Test - before import
        address_info = self.nodes[1].getaddressinfo(node0_address1['address'])
        assert_equal(address_info['iswatchonly'], False)
        assert_equal(address_info['ismine'], False)

        # RPC importmulti -----------------------------------------------

        # Bitcoin Address (implicit non-internal)
        self.log.info("Should import an address")
<<<<<<< HEAD
        address = self.nodes[0].getaddressinfo(self.nodes[0].getnewaddress())
        result = self.nodes[1].importmulti([{
            "scriptPubKey": {
                "address": address['address']
            },
            "timestamp": "now",
            # ELEMENTS: Also import blinding key
            "blinding_privkey": self.nodes[0].dumpblindingkey(address["confidential"]),
        }])
        assert_equal(result[0]['success'], True)
        address_assert = self.nodes[1].getaddressinfo(address['address'])
        assert_equal(address_assert['iswatchonly'], True)
        assert_equal(address_assert['ismine'], False)
        assert_equal(address_assert['timestamp'], timestamp)
        assert_equal(address_assert['ischange'], False)
        watchonly_address = address['address']
=======
        key = get_key(self.nodes[0])
        self.test_importmulti({"scriptPubKey": {"address": key.p2pkh_addr},
                               "timestamp": "now"},
                              success=True)
        test_address(self.nodes[1],
                     key.p2pkh_addr,
                     iswatchonly=True,
                     ismine=False,
                     timestamp=timestamp,
                     ischange=False)
        watchonly_address = key.p2pkh_addr
>>>>>>> 519b0bc5
        watchonly_timestamp = timestamp

        self.log.info("Should not import an invalid address")
        self.test_importmulti({"scriptPubKey": {"address": "not valid address"},
                               "timestamp": "now"},
                              success=False,
                              error_code=-5,
                              error_message='Invalid address \"not valid address\"')

        # ScriptPubKey + internal
        self.log.info("Should import a scriptPubKey with internal flag")
<<<<<<< HEAD
        address = self.nodes[0].getaddressinfo(self.nodes[0].getnewaddress())
        result = self.nodes[1].importmulti([{
            "scriptPubKey": address['scriptPubKey'],
            "timestamp": "now",
            "internal": True,
            # ELEMENTS: Also import blinding key
            "blinding_privkey": self.nodes[0].dumpblindingkey(address["confidential"]),
        }])
        assert_equal(result[0]['success'], True)
        address_assert = self.nodes[1].getaddressinfo(address['address'])
        assert_equal(address_assert['iswatchonly'], True)
        assert_equal(address_assert['ismine'], False)
        assert_equal(address_assert['timestamp'], timestamp)
        assert_equal(address_assert['ischange'], True)
=======
        key = get_key(self.nodes[0])
        self.test_importmulti({"scriptPubKey": key.p2pkh_script,
                               "timestamp": "now",
                               "internal": True},
                              success=True)
        test_address(self.nodes[1],
                     key.p2pkh_addr,
                     iswatchonly=True,
                     ismine=False,
                     timestamp=timestamp,
                     ischange=True)
>>>>>>> 519b0bc5

        # ScriptPubKey + internal + label
        self.log.info("Should not allow a label to be specified when internal is true")
        key = get_key(self.nodes[0])
        self.test_importmulti({"scriptPubKey": key.p2pkh_script,
                               "timestamp": "now",
                               "internal": True,
                               "label": "Example label"},
                              success=False,
                              error_code=-8,
                              error_message='Internal addresses should not have a label')

        # Nonstandard scriptPubKey + !internal
        self.log.info("Should not import a nonstandard scriptPubKey without internal flag")
<<<<<<< HEAD
        nonstandardScriptPubKey = address['scriptPubKey'] + bytes_to_hex_str(script.CScript([script.OP_NOP]))
        address = self.nodes[0].getaddressinfo(self.nodes[0].getnewaddress())
        result = self.nodes[1].importmulti([{
            "scriptPubKey": nonstandardScriptPubKey,
            "timestamp": "now",
            # ELEMENTS: Also import blinding key
            "blinding_privkey": self.nodes[0].dumpblindingkey(address["confidential"]),
        }])
        assert_equal(result[0]['success'], False)
        assert_equal(result[0]['error']['code'], -8)
        assert_equal(result[0]['error']['message'], 'Internal must be set to true for nonstandard scriptPubKey imports.')
        address_assert = self.nodes[1].getaddressinfo(address['address'])
        assert_equal(address_assert['iswatchonly'], False)
        assert_equal(address_assert['ismine'], False)
        assert_equal('timestamp' in address_assert, False)


        # Address + Public key + !Internal(explicit)
        self.log.info("Should import an address with public key")
        address = self.nodes[0].getaddressinfo(self.nodes[0].getnewaddress())
        result = self.nodes[1].importmulti([{
            "scriptPubKey": {
                "address": address['address']
            },
            "timestamp": "now",
            "pubkeys": [ address['pubkey'] ],
            # ELEMENTS: Also import blinding key
            "blinding_privkey": self.nodes[0].dumpblindingkey(address["confidential"]),
            "internal": False
        }])
        assert_equal(result[0]['success'], True)
        address_assert = self.nodes[1].getaddressinfo(address['address'])
        assert_equal(address_assert['iswatchonly'], True)
        assert_equal(address_assert['ismine'], False)
        assert_equal(address_assert['timestamp'], timestamp)


        # ScriptPubKey + Public key + internal
        self.log.info("Should import a scriptPubKey with internal and with public key")
        address = self.nodes[0].getaddressinfo(self.nodes[0].getnewaddress())
        request = [{
            "scriptPubKey": address['scriptPubKey'],
            "timestamp": "now",
            "pubkeys": [ address['pubkey'] ],
            "internal": True,
            # ELEMENTS: Also import blinding key
            "blinding_privkey": self.nodes[0].dumpblindingkey(address["confidential"]),
        }]
        result = self.nodes[1].importmulti(request)
        assert_equal(result[0]['success'], True)
        address_assert = self.nodes[1].getaddressinfo(address['address'])
        assert_equal(address_assert['iswatchonly'], True)
        assert_equal(address_assert['ismine'], False)
        assert_equal(address_assert['timestamp'], timestamp)
=======
        nonstandardScriptPubKey = key.p2pkh_script + bytes_to_hex_str(CScript([OP_NOP]))
        key = get_key(self.nodes[0])
        self.test_importmulti({"scriptPubKey": nonstandardScriptPubKey,
                               "timestamp": "now"},
                              success=False,
                              error_code=-8,
                              error_message='Internal must be set to true for nonstandard scriptPubKey imports.')
        test_address(self.nodes[1],
                     key.p2pkh_addr,
                     iswatchonly=False,
                     ismine=False,
                     timestamp=None)

        # Address + Public key + !Internal(explicit)
        self.log.info("Should import an address with public key")
        key = get_key(self.nodes[0])
        self.test_importmulti({"scriptPubKey": {"address": key.p2pkh_addr},
                               "timestamp": "now",
                               "pubkeys": [key.pubkey],
                               "internal": False},
                              success=True,
                              warnings=["Some private keys are missing, outputs will be considered watchonly. If this is intentional, specify the watchonly flag."])
        test_address(self.nodes[1],
                     key.p2pkh_addr,
                     iswatchonly=True,
                     ismine=False,
                     timestamp=timestamp)

        # ScriptPubKey + Public key + internal
        self.log.info("Should import a scriptPubKey with internal and with public key")
        key = get_key(self.nodes[0])
        self.test_importmulti({"scriptPubKey": key.p2pkh_script,
                               "timestamp": "now",
                               "pubkeys": [key.pubkey],
                               "internal": True},
                              success=True,
                              warnings=["Some private keys are missing, outputs will be considered watchonly. If this is intentional, specify the watchonly flag."])
        test_address(self.nodes[1],
                     key.p2pkh_addr,
                     iswatchonly=True,
                     ismine=False,
                     timestamp=timestamp)
>>>>>>> 519b0bc5

        # Nonstandard scriptPubKey + Public key + !internal
        self.log.info("Should not import a nonstandard scriptPubKey without internal and with public key")
        key = get_key(self.nodes[0])
        self.test_importmulti({"scriptPubKey": nonstandardScriptPubKey,
                               "timestamp": "now",
                               "pubkeys": [key.pubkey]},
                              success=False,
                              error_code=-8,
                              error_message='Internal must be set to true for nonstandard scriptPubKey imports.')
        test_address(self.nodes[1],
                     key.p2pkh_addr,
                     iswatchonly=False,
                     ismine=False,
                     timestamp=None)

        # Address + Private key + !watchonly
        self.log.info("Should import an address with private key")
<<<<<<< HEAD
        address = self.nodes[0].getaddressinfo(self.nodes[0].getnewaddress())
        result = self.nodes[1].importmulti([{
            "scriptPubKey": {
                "address": address['address']
            },
            "timestamp": "now",
            "keys": [ self.nodes[0].dumpprivkey(address['address']) ],
            # ELEMENTS: Also import blinding key
            "blinding_privkey": self.nodes[0].dumpblindingkey(address["confidential"]),
        }])
        assert_equal(result[0]['success'], True)
        address_assert = self.nodes[1].getaddressinfo(address['address'])
        assert_equal(address_assert['iswatchonly'], False)
        assert_equal(address_assert['ismine'], True)
        assert_equal(address_assert['timestamp'], timestamp)

        self.log.info("Should not import an address with private key if is already imported")
        result = self.nodes[1].importmulti([{
            "scriptPubKey": {
                "address": address['address']
            },
            "timestamp": "now",
            "keys": [ self.nodes[0].dumpprivkey(address['address']) ],
            # ELEMENTS: Also import blinding key
            "blinding_privkey": self.nodes[0].dumpblindingkey(address["confidential"]),
        }])
        assert_equal(result[0]['success'], False)
        assert_equal(result[0]['error']['code'], -4)
        assert_equal(result[0]['error']['message'], 'The wallet already contains the private key for this address or script')

        # Address + Private key + watchonly
        self.log.info("Should not import an address with private key and with watchonly")
        address = self.nodes[0].getaddressinfo(self.nodes[0].getnewaddress())
        result = self.nodes[1].importmulti([{
            "scriptPubKey": {
                "address": address['address']
            },
            "timestamp": "now",
            "keys": [ self.nodes[0].dumpprivkey(address['address']) ],
            "watchonly": True,
            # ELEMENTS: Also import blinding key
            "blinding_privkey": self.nodes[0].dumpblindingkey(address["confidential"]),
        }])
        assert_equal(result[0]['success'], False)
        assert_equal(result[0]['error']['code'], -8)
        assert_equal(result[0]['error']['message'], 'Watch-only addresses should not include private keys')
        address_assert = self.nodes[1].getaddressinfo(address['address'])
        assert_equal(address_assert['iswatchonly'], False)
        assert_equal(address_assert['ismine'], False)
        assert_equal('timestamp' in address_assert, False)

        # ScriptPubKey + Private key + internal
        self.log.info("Should import a scriptPubKey with internal and with private key")
        address = self.nodes[0].getaddressinfo(self.nodes[0].getnewaddress())
        result = self.nodes[1].importmulti([{
            "scriptPubKey": address['scriptPubKey'],
            "timestamp": "now",
            "keys": [ self.nodes[0].dumpprivkey(address['address']) ],
            "internal": True,
            # ELEMENTS: Also import blinding key
            "blinding_privkey": self.nodes[0].dumpblindingkey(address["confidential"]),
        }])
        assert_equal(result[0]['success'], True)
        address_assert = self.nodes[1].getaddressinfo(address['address'])
        assert_equal(address_assert['iswatchonly'], False)
        assert_equal(address_assert['ismine'], True)
        assert_equal(address_assert['timestamp'], timestamp)
=======
        key = get_key(self.nodes[0])
        self.test_importmulti({"scriptPubKey": {"address": key.p2pkh_addr},
                               "timestamp": "now",
                               "keys": [key.privkey]},
                              success=True)
        test_address(self.nodes[1],
                     key.p2pkh_addr,
                     iswatchonly=False,
                     ismine=True,
                     timestamp=timestamp)

        self.log.info("Should not import an address with private key if is already imported")
        self.test_importmulti({"scriptPubKey": {"address": key.p2pkh_addr},
                               "timestamp": "now",
                               "keys": [key.privkey]},
                              success=False,
                              error_code=-4,
                              error_message='The wallet already contains the private key for this address or script ("' + key.p2pkh_script + '")')

        # Address + Private key + watchonly
        self.log.info("Should import an address with private key and with watchonly")
        key = get_key(self.nodes[0])
        self.test_importmulti({"scriptPubKey": {"address": key.p2pkh_addr},
                               "timestamp": "now",
                               "keys": [key.privkey],
                               "watchonly": True},
                              success=True,
                              warnings=["All private keys are provided, outputs will be considered spendable. If this is intentional, do not specify the watchonly flag."])
        test_address(self.nodes[1],
                     key.p2pkh_addr,
                     iswatchonly=False,
                     ismine=True,
                     timestamp=timestamp)

        # ScriptPubKey + Private key + internal
        self.log.info("Should import a scriptPubKey with internal and with private key")
        key = get_key(self.nodes[0])
        self.test_importmulti({"scriptPubKey": key.p2pkh_script,
                               "timestamp": "now",
                               "keys": [key.privkey],
                               "internal": True},
                              success=True)
        test_address(self.nodes[1],
                     key.p2pkh_addr,
                     iswatchonly=False,
                     ismine=True,
                     timestamp=timestamp)
>>>>>>> 519b0bc5

        # Nonstandard scriptPubKey + Private key + !internal
        self.log.info("Should not import a nonstandard scriptPubKey without internal and with private key")
        key = get_key(self.nodes[0])
        self.test_importmulti({"scriptPubKey": nonstandardScriptPubKey,
                               "timestamp": "now",
                               "keys": [key.privkey]},
                              success=False,
                              error_code=-8,
                              error_message='Internal must be set to true for nonstandard scriptPubKey imports.')
        test_address(self.nodes[1],
                     key.p2pkh_addr,
                     iswatchonly=False,
                     ismine=False,
                     timestamp=None)

        # P2SH address
        multisig = get_multisig(self.nodes[0])
        self.nodes[1].generate(100)
        self.nodes[1].sendtoaddress(multisig.p2sh_addr, 10.00)
        self.nodes[1].generate(1)
        timestamp = self.nodes[1].getblock(self.nodes[1].getbestblockhash())['mediantime']

        self.log.info("Should import a p2sh")
        self.test_importmulti({"scriptPubKey": {"address": multisig.p2sh_addr},
                               "timestamp": "now"},
                              success=True)
        test_address(self.nodes[1],
                     multisig.p2sh_addr,
                     isscript=True,
                     iswatchonly=True,
                     timestamp=timestamp)
        p2shunspent = self.nodes[1].listunspent(0, 999999, [multisig.p2sh_addr])[0]
        assert_equal(p2shunspent['spendable'], False)
        assert_equal(p2shunspent['solvable'], False)

        # P2SH + Redeem script
        multisig = get_multisig(self.nodes[0])
        self.nodes[1].generate(100)
        self.nodes[1].sendtoaddress(multisig.p2sh_addr, 10.00)
        self.nodes[1].generate(1)
        timestamp = self.nodes[1].getblock(self.nodes[1].getbestblockhash())['mediantime']

        self.log.info("Should import a p2sh with respective redeem script")
        self.test_importmulti({"scriptPubKey": {"address": multisig.p2sh_addr},
                               "timestamp": "now",
                               "redeemscript": multisig.redeem_script},
                              success=True,
                              warnings=["Some private keys are missing, outputs will be considered watchonly. If this is intentional, specify the watchonly flag."])
        test_address(self.nodes[1],
                     multisig.p2sh_addr, timestamp=timestamp, iswatchonly=True, ismine=False, solvable=True)

        p2shunspent = self.nodes[1].listunspent(0, 999999, [multisig.p2sh_addr])[0]
        assert_equal(p2shunspent['spendable'], False)
        assert_equal(p2shunspent['solvable'], True)

        # P2SH + Redeem script + Private Keys + !Watchonly
        multisig = get_multisig(self.nodes[0])
        self.nodes[1].generate(100)
        self.nodes[1].sendtoaddress(multisig.p2sh_addr, 10.00)
        self.nodes[1].generate(1)
        timestamp = self.nodes[1].getblock(self.nodes[1].getbestblockhash())['mediantime']

        self.log.info("Should import a p2sh with respective redeem script and private keys")
        self.test_importmulti({"scriptPubKey": {"address": multisig.p2sh_addr},
                               "timestamp": "now",
                               "redeemscript": multisig.redeem_script,
                               "keys": multisig.privkeys[0:2]},
                              success=True,
                              warnings=["Some private keys are missing, outputs will be considered watchonly. If this is intentional, specify the watchonly flag."])
        test_address(self.nodes[1],
                     multisig.p2sh_addr,
                     timestamp=timestamp,
                     ismine=False,
                     iswatchonly=True,
                     solvable=True)

        p2shunspent = self.nodes[1].listunspent(0, 999999, [multisig.p2sh_addr])[0]
        assert_equal(p2shunspent['spendable'], False)
        assert_equal(p2shunspent['solvable'], True)

        # P2SH + Redeem script + Private Keys + Watchonly
        multisig = get_multisig(self.nodes[0])
        self.nodes[1].generate(100)
        self.nodes[1].sendtoaddress(multisig.p2sh_addr, 10.00)
        self.nodes[1].generate(1)
        timestamp = self.nodes[1].getblock(self.nodes[1].getbestblockhash())['mediantime']

        self.log.info("Should import a p2sh with respective redeem script and private keys")
        self.test_importmulti({"scriptPubKey": {"address": multisig.p2sh_addr},
                               "timestamp": "now",
                               "redeemscript": multisig.redeem_script,
                               "keys": multisig.privkeys[0:2],
                               "watchonly": True},
                              success=True)
        test_address(self.nodes[1],
                     multisig.p2sh_addr,
                     iswatchonly=True,
                     ismine=False,
                     solvable=True,
                     timestamp=timestamp)

        # Address + Public key + !Internal + Wrong pubkey
        self.log.info("Should not import an address with the wrong public key as non-solvable")
        key = get_key(self.nodes[0])
        wrong_key = get_key(self.nodes[0]).pubkey
        self.test_importmulti({"scriptPubKey": {"address": key.p2pkh_addr},
                               "timestamp": "now",
                               "pubkeys": [wrong_key]},
                              success=True,
                              warnings=["Importing as non-solvable: some required keys are missing. If this is intentional, don't provide any keys, pubkeys, witnessscript, or redeemscript.", "Some private keys are missing, outputs will be considered watchonly. If this is intentional, specify the watchonly flag."])
        test_address(self.nodes[1],
                     key.p2pkh_addr,
                     iswatchonly=True,
                     ismine=False,
                     solvable=False,
                     timestamp=timestamp)

        # ScriptPubKey + Public key + internal + Wrong pubkey
        self.log.info("Should import a scriptPubKey with internal and with a wrong public key as non-solvable")
        key = get_key(self.nodes[0])
        wrong_key = get_key(self.nodes[0]).pubkey
        self.test_importmulti({"scriptPubKey": key.p2pkh_script,
                               "timestamp": "now",
                               "pubkeys": [wrong_key],
                               "internal": True},
                              success=True,
                              warnings=["Importing as non-solvable: some required keys are missing. If this is intentional, don't provide any keys, pubkeys, witnessscript, or redeemscript.", "Some private keys are missing, outputs will be considered watchonly. If this is intentional, specify the watchonly flag."])
        test_address(self.nodes[1],
                     key.p2pkh_addr,
                     iswatchonly=True,
                     ismine=False,
                     solvable=False,
                     timestamp=timestamp)

        # Address + Private key + !watchonly + Wrong private key
        self.log.info("Should import an address with a wrong private key as non-solvable")
        key = get_key(self.nodes[0])
        wrong_privkey = get_key(self.nodes[0]).privkey
        self.test_importmulti({"scriptPubKey": {"address": key.p2pkh_addr},
                               "timestamp": "now",
                               "keys": [wrong_privkey]},
                               success=True,
                               warnings=["Importing as non-solvable: some required keys are missing. If this is intentional, don't provide any keys, pubkeys, witnessscript, or redeemscript.", "Some private keys are missing, outputs will be considered watchonly. If this is intentional, specify the watchonly flag."])
        test_address(self.nodes[1],
                     key.p2pkh_addr,
                     iswatchonly=True,
                     ismine=False,
                     solvable=False,
                     timestamp=timestamp)

        # ScriptPubKey + Private key + internal + Wrong private key
        self.log.info("Should import a scriptPubKey with internal and with a wrong private key as non-solvable")
        key = get_key(self.nodes[0])
        wrong_privkey = get_key(self.nodes[0]).privkey
        self.test_importmulti({"scriptPubKey": key.p2pkh_script,
                               "timestamp": "now",
                               "keys": [wrong_privkey],
                               "internal": True},
                              success=True,
                              warnings=["Importing as non-solvable: some required keys are missing. If this is intentional, don't provide any keys, pubkeys, witnessscript, or redeemscript.", "Some private keys are missing, outputs will be considered watchonly. If this is intentional, specify the watchonly flag."])
        test_address(self.nodes[1],
                     key.p2pkh_addr,
                     iswatchonly=True,
                     ismine=False,
                     solvable=False,
                     timestamp=timestamp)

        # Importing existing watch only address with new timestamp should replace saved timestamp.
        assert_greater_than(timestamp, watchonly_timestamp)
        self.log.info("Should replace previously saved watch only timestamp.")
        self.test_importmulti({"scriptPubKey": {"address": watchonly_address},
                               "timestamp": "now"},
                              success=True)
        test_address(self.nodes[1],
                     watchonly_address,
                     iswatchonly=True,
                     ismine=False,
                     timestamp=timestamp)
        watchonly_timestamp = timestamp

        # restart nodes to check for proper serialization/deserialization of watch only address
        self.stop_nodes()
        self.start_nodes()
        test_address(self.nodes[1],
                     watchonly_address,
                     iswatchonly=True,
                     ismine=False,
                     timestamp=watchonly_timestamp)

        # Bad or missing timestamps
        self.log.info("Should throw on invalid or missing timestamp values")
        assert_raises_rpc_error(-3, 'Missing required timestamp field for key',
                                self.nodes[1].importmulti, [{"scriptPubKey": key.p2pkh_script}])
        assert_raises_rpc_error(-3, 'Expected number or "now" timestamp value for key. got type string',
                                self.nodes[1].importmulti, [{
                                    "scriptPubKey": key.p2pkh_script,
                                    "timestamp": ""
                                }])

        # Import P2WPKH address as watch only
        self.log.info("Should import a P2WPKH address as watch only")
        key = get_key(self.nodes[0])
        self.test_importmulti({"scriptPubKey": {"address": key.p2wpkh_addr},
                               "timestamp": "now"},
                              success=True)
        test_address(self.nodes[1],
                     key.p2wpkh_addr,
                     iswatchonly=True,
                     solvable=False)

        # Import P2WPKH address with public key but no private key
        self.log.info("Should import a P2WPKH address and public key as solvable but not spendable")
        key = get_key(self.nodes[0])
        self.test_importmulti({"scriptPubKey": {"address": key.p2wpkh_addr},
                               "timestamp": "now",
                               "pubkeys": [key.pubkey]},
                              success=True,
                              warnings=["Some private keys are missing, outputs will be considered watchonly. If this is intentional, specify the watchonly flag."])
        test_address(self.nodes[1],
                     key.p2wpkh_addr,
                     ismine=False,
                     solvable=True)

        # Import P2WPKH address with key and check it is spendable
        self.log.info("Should import a P2WPKH address with key")
        key = get_key(self.nodes[0])
        self.test_importmulti({"scriptPubKey": {"address": key.p2wpkh_addr},
                               "timestamp": "now",
                               "keys": [key.privkey]},
                              success=True)
        test_address(self.nodes[1],
                     key.p2wpkh_addr,
                     iswatchonly=False,
                     ismine=True)

        # P2WSH multisig address without scripts or keys
        multisig = get_multisig(self.nodes[0])
        self.log.info("Should import a p2wsh multisig as watch only without respective redeem script and private keys")
        self.test_importmulti({"scriptPubKey": {"address": multisig.p2wsh_addr},
                               "timestamp": "now"},
                              success=True)
        test_address(self.nodes[1],
                     multisig.p2sh_addr,
                     solvable=False)

        # Same P2WSH multisig address as above, but now with witnessscript + private keys
        self.log.info("Should import a p2wsh with respective witness script and private keys")
        self.test_importmulti({"scriptPubKey": {"address": multisig.p2wsh_addr},
                               "timestamp": "now",
                               "witnessscript": multisig.redeem_script,
                               "keys": multisig.privkeys},
                              success=True)
        test_address(self.nodes[1],
                     multisig.p2sh_addr,
                     solvable=True,
                     ismine=True,
                     sigsrequired=2)

        # P2SH-P2WPKH address with no redeemscript or public or private key
        key = get_key(self.nodes[0])
        self.log.info("Should import a p2sh-p2wpkh without redeem script or keys")
        self.test_importmulti({"scriptPubKey": {"address": key.p2sh_p2wpkh_addr},
                               "timestamp": "now"},
                              success=True)
        test_address(self.nodes[1],
                     key.p2sh_p2wpkh_addr,
                     solvable=False,
                     ismine=False)

        # P2SH-P2WPKH address + redeemscript + public key with no private key
        self.log.info("Should import a p2sh-p2wpkh with respective redeem script and pubkey as solvable")
        self.test_importmulti({"scriptPubKey": {"address": key.p2sh_p2wpkh_addr},
                               "timestamp": "now",
                               "redeemscript": key.p2sh_p2wpkh_redeem_script,
                               "pubkeys": [key.pubkey]},
                              success=True,
                              warnings=["Some private keys are missing, outputs will be considered watchonly. If this is intentional, specify the watchonly flag."])
        test_address(self.nodes[1],
                     key.p2sh_p2wpkh_addr,
                     solvable=True,
                     ismine=False)

        # P2SH-P2WPKH address + redeemscript + private key
        key = get_key(self.nodes[0])
        self.log.info("Should import a p2sh-p2wpkh with respective redeem script and private keys")
        self.test_importmulti({"scriptPubKey": {"address": key.p2sh_p2wpkh_addr},
                               "timestamp": "now",
                               "redeemscript": key.p2sh_p2wpkh_redeem_script,
                               "keys": [key.privkey]},
                              success=True)
        test_address(self.nodes[1],
                     key.p2sh_p2wpkh_addr,
                     solvable=True,
                     ismine=True)

        # P2SH-P2WSH multisig + redeemscript with no private key
        multisig = get_multisig(self.nodes[0])
        self.log.info("Should import a p2sh-p2wsh with respective redeem script but no private key")
        self.test_importmulti({"scriptPubKey": {"address": multisig.p2sh_p2wsh_addr},
                               "timestamp": "now",
                               "redeemscript": multisig.p2wsh_script,
                               "witnessscript": multisig.redeem_script},
                              success=True,
                              warnings=["Some private keys are missing, outputs will be considered watchonly. If this is intentional, specify the watchonly flag."])
        test_address(self.nodes[1],
                     multisig.p2sh_p2wsh_addr,
                     solvable=True,
                     ismine=False)

        # Test importing of a P2SH-P2WPKH address via descriptor + private key
        key = get_key(self.nodes[0])
        self.log.info("Should not import a p2sh-p2wpkh address from descriptor without checksum and private key")
        self.test_importmulti({"desc": "sh(wpkh(" + key.pubkey + "))",
                               "timestamp": "now",
                               "label": "Descriptor import test",
                               "keys": [key.privkey]},
                              success=False,
                              error_code=-5,
                              error_message="Descriptor is invalid")

        # Test importing of a P2SH-P2WPKH address via descriptor + private key
        key = get_key(self.nodes[0])
        self.log.info("Should import a p2sh-p2wpkh address from descriptor and private key")
        self.test_importmulti({"desc": descsum_create("sh(wpkh(" + key.pubkey + "))"),
                               "timestamp": "now",
                               "label": "Descriptor import test",
                               "keys": [key.privkey]},
                              success=True)
        test_address(self.nodes[1],
                     key.p2sh_p2wpkh_addr,
                     solvable=True,
                     ismine=True,
                     label="Descriptor import test")

        # Test ranged descriptor fails if range is not specified
        xpriv = "tprv8ZgxMBicQKsPeuVhWwi6wuMQGfPKi9Li5GtX35jVNknACgqe3CY4g5xgkfDDJcmtF7o1QnxWDRYw4H5P26PXq7sbcUkEqeR4fg3Kxp2tigg"
        addresses = ["2N7yv4p8G8yEaPddJxY41kPihnWvs39qCMf", "2MsHxyb2JS3pAySeNUsJ7mNnurtpeenDzLA"] # hdkeypath=m/0'/0'/0' and 1'
        desc = "sh(wpkh(" + xpriv + "/0'/0'/*'" + "))"
        self.log.info("Ranged descriptor import should fail without a specified range")
        self.test_importmulti({"desc": descsum_create(desc),
                               "timestamp": "now"},
                              success=False,
                              error_code=-8,
                              error_message='Descriptor is ranged, please specify the range')

        # Test importing of a ranged descriptor without keys
        self.log.info("Should import the ranged descriptor with specified range as solvable")
        self.test_importmulti({"desc": descsum_create(desc),
                               "timestamp": "now",
                               "range": {"end": 1}},
                              success=True,
                              warnings=["Some private keys are missing, outputs will be considered watchonly. If this is intentional, specify the watchonly flag."])
        for address in addresses:
            test_address(self.nodes[1],
                         key.p2sh_p2wpkh_addr,
                         solvable=True)

        # Test importing of a P2PKH address via descriptor
        key = get_key(self.nodes[0])
        self.log.info("Should import a p2pkh address from descriptor")
        self.test_importmulti({"desc": descsum_create("pkh(" + key.pubkey + ")"),
                               "timestamp": "now",
                               "label": "Descriptor import test"},
                              True,
                              warnings=["Some private keys are missing, outputs will be considered watchonly. If this is intentional, specify the watchonly flag."])
        test_address(self.nodes[1],
                     key.p2pkh_addr,
                     solvable=True,
                     ismine=False,
                     label="Descriptor import test")

        # Test import fails if both desc and scriptPubKey are provided
        key = get_key(self.nodes[0])
        self.log.info("Import should fail if both scriptPubKey and desc are provided")
        self.test_importmulti({"desc": descsum_create("pkh(" + key.pubkey + ")"),
                               "scriptPubKey": {"address": key.p2pkh_addr},
                               "timestamp": "now"},
                              success=False,
                              error_code=-8,
                              error_message='Both a descriptor and a scriptPubKey should not be provided.')

        # Test import fails if neither desc nor scriptPubKey are present
        key = get_key(self.nodes[0])
        self.log.info("Import should fail if neither a descriptor nor a scriptPubKey are provided")
        self.test_importmulti({"timestamp": "now"},
                              success=False,
                              error_code=-8,
                              error_message='Either a descriptor or scriptPubKey must be provided.')

        # Test importing of a multisig via descriptor
        key1 = get_key(self.nodes[0])
        key2 = get_key(self.nodes[0])
        self.log.info("Should import a 1-of-2 bare multisig from descriptor")
        self.test_importmulti({"desc": descsum_create("multi(1," + key1.pubkey + "," + key2.pubkey + ")"),
                               "timestamp": "now"},
                              success=True)
        self.log.info("Should not treat individual keys from the imported bare multisig as watchonly")
        test_address(self.nodes[1],
                     key1.p2pkh_addr,
                     ismine=False,
                     iswatchonly=False)

        # Import pubkeys with key origin info
        self.log.info("Addresses should have hd keypath and master key id after import with key origin")
        pub_addr = self.nodes[1].getnewaddress()
        pub_addr = self.nodes[1].getnewaddress()
        info = self.nodes[1].getaddressinfo(pub_addr)
        pub = info['pubkey']
        pub_keypath = info['hdkeypath']
        pub_fpr = info['hdmasterfingerprint']
        result = self.nodes[0].importmulti(
            [{
                'desc' : descsum_create("wpkh([" + pub_fpr + pub_keypath[1:] +"]" + pub + ")"),
                "timestamp": "now",
            }]
        )
        assert result[0]['success']
        pub_import_info = self.nodes[0].getaddressinfo(pub_addr)
        assert_equal(pub_import_info['hdmasterfingerprint'], pub_fpr)
        assert_equal(pub_import_info['pubkey'], pub)
        assert_equal(pub_import_info['hdkeypath'], pub_keypath)

        # Import privkeys with key origin info
        priv_addr = self.nodes[1].getnewaddress()
        info = self.nodes[1].getaddressinfo(priv_addr)
        priv = self.nodes[1].dumpprivkey(priv_addr)
        priv_keypath = info['hdkeypath']
        priv_fpr = info['hdmasterfingerprint']
        result = self.nodes[0].importmulti(
            [{
                'desc' : descsum_create("wpkh([" + priv_fpr + priv_keypath[1:] + "]" + priv + ")"),
                "timestamp": "now",
            }]
        )
        assert result[0]['success']
        priv_import_info = self.nodes[0].getaddressinfo(priv_addr)
        assert_equal(priv_import_info['hdmasterfingerprint'], priv_fpr)
        assert_equal(priv_import_info['hdkeypath'], priv_keypath)

        # Make sure the key origin info are still there after a restart
        self.stop_nodes()
        self.start_nodes()
        import_info = self.nodes[0].getaddressinfo(pub_addr)
        assert_equal(import_info['hdmasterfingerprint'], pub_fpr)
        assert_equal(import_info['hdkeypath'], pub_keypath)
        import_info = self.nodes[0].getaddressinfo(priv_addr)
        assert_equal(import_info['hdmasterfingerprint'], priv_fpr)
        assert_equal(import_info['hdkeypath'], priv_keypath)

        # Check legacy import does not import key origin info
        self.log.info("Legacy imports don't have key origin info")
        pub_addr = self.nodes[1].getnewaddress()
        info = self.nodes[1].getaddressinfo(pub_addr)
        pub = info['pubkey']
        result = self.nodes[0].importmulti(
            [{
                'scriptPubKey': {'address': pub_addr},
                'pubkeys': [pub],
                "timestamp": "now",
            }]
        )
        assert result[0]['success']
        pub_import_info = self.nodes[0].getaddressinfo(pub_addr)
        assert_equal(pub_import_info['pubkey'], pub)
        assert 'hdmasterfingerprint' not in pub_import_info
        assert 'hdkeypath' not in pub_import_info

        # Import some public keys to the keypool of a no privkey wallet
        self.log.info("Adding pubkey to keypool of disableprivkey wallet")
        self.nodes[1].createwallet(wallet_name="noprivkeys", disable_private_keys=True)
        wrpc = self.nodes[1].get_wallet_rpc("noprivkeys")

        addr1 = self.nodes[0].getnewaddress()
        addr2 = self.nodes[0].getnewaddress()
        pub1 = self.nodes[0].getaddressinfo(addr1)['pubkey']
        pub2 = self.nodes[0].getaddressinfo(addr2)['pubkey']
        result = wrpc.importmulti(
            [{
                'desc': descsum_create('wpkh(' + pub1 + ')'),
                'keypool': True,
                "timestamp": "now",
            },
            {
                'desc': descsum_create('wpkh(' + pub2 + ')'),
                'keypool': True,
                "timestamp": "now",
            }]
        )
        assert result[0]['success']
        assert result[1]['success']
        assert_equal(wrpc.getwalletinfo()["keypoolsize"], 2)
        newaddr1 = wrpc.getnewaddress()
        assert_equal(addr1, newaddr1)
        newaddr2 = wrpc.getnewaddress()
        assert_equal(addr2, newaddr2)

        # Import some public keys to the internal keypool of a no privkey wallet
        self.log.info("Adding pubkey to internal keypool of disableprivkey wallet")
        addr1 = self.nodes[0].getnewaddress()
        addr2 = self.nodes[0].getnewaddress()
        pub1 = self.nodes[0].getaddressinfo(addr1)['pubkey']
        pub2 = self.nodes[0].getaddressinfo(addr2)['pubkey']
        result = wrpc.importmulti(
            [{
                'desc': descsum_create('wpkh(' + pub1 + ')'),
                'keypool': True,
                'internal': True,
                "timestamp": "now",
            },
            {
                'desc': descsum_create('wpkh(' + pub2 + ')'),
                'keypool': True,
                'internal': True,
                "timestamp": "now",
            }]
        )
        assert result[0]['success']
        assert result[1]['success']
        assert_equal(wrpc.getwalletinfo()["keypoolsize_hd_internal"], 2)
        newaddr1 = wrpc.getrawchangeaddress()
        assert_equal(addr1, newaddr1)
        newaddr2 = wrpc.getrawchangeaddress()
        assert_equal(addr2, newaddr2)

        # Import a multisig and make sure the keys don't go into the keypool
        self.log.info('Imported scripts with pubkeys shoud not have their pubkeys go into the keypool')
        addr1 = self.nodes[0].getnewaddress()
        addr2 = self.nodes[0].getnewaddress()
        pub1 = self.nodes[0].getaddressinfo(addr1)['pubkey']
        pub2 = self.nodes[0].getaddressinfo(addr2)['pubkey']
        result = wrpc.importmulti(
            [{
                'desc': descsum_create('wsh(multi(2,' + pub1 + ',' + pub2 + '))'),
                'keypool': True,
                "timestamp": "now",
            }]
        )
        assert result[0]['success']
        assert_equal(wrpc.getwalletinfo()["keypoolsize"], 0)

        # Cannot import those pubkeys to keypool of wallet with privkeys
        self.log.info("Pubkeys cannot be added to the keypool of a wallet with private keys")
        wrpc = self.nodes[1].get_wallet_rpc("")
        assert wrpc.getwalletinfo()['private_keys_enabled']
        result = wrpc.importmulti(
            [{
                'desc': descsum_create('wpkh(' + pub1 + ')'),
                'keypool': True,
                "timestamp": "now",
            }]
        )
        assert_equal(result[0]['error']['code'], -8)
        assert_equal(result[0]['error']['message'], "Keys can only be imported to the keypool when private keys are disabled")

        # Make sure ranged imports import keys in order
        self.log.info('Key ranges should be imported in order')
        wrpc = self.nodes[1].get_wallet_rpc("noprivkeys")
        assert_equal(wrpc.getwalletinfo()["keypoolsize"], 0)
        assert_equal(wrpc.getwalletinfo()["private_keys_enabled"], False)
        xpub = "tpubDAXcJ7s7ZwicqjprRaEWdPoHKrCS215qxGYxpusRLLmJuT69ZSicuGdSfyvyKpvUNYBW1s2U3NSrT6vrCYB9e6nZUEvrqnwXPF8ArTCRXMY"
        addresses = [
            'bcrt1qtmp74ayg7p24uslctssvjm06q5phz4yrxucgnv', # m/0'/0'/0
            'bcrt1q8vprchan07gzagd5e6v9wd7azyucksq2xc76k8', # m/0'/0'/1
            'bcrt1qtuqdtha7zmqgcrr26n2rqxztv5y8rafjp9lulu', # m/0'/0'/2
            'bcrt1qau64272ymawq26t90md6an0ps99qkrse58m640', # m/0'/0'/3
            'bcrt1qsg97266hrh6cpmutqen8s4s962aryy77jp0fg0', # m/0'/0'/4
        ]
        result = wrpc.importmulti(
            [{
                'desc': descsum_create('wpkh([80002067/0h/0h]' + xpub + '/*)'),
                'keypool': True,
                'timestamp': 'now',
                'range' : {'start': 0, 'end': 4}
            }]
        )
        for i in range(0, 5):
            addr = wrpc.getnewaddress('', 'bech32')
            assert_equal(addr, addresses[i])

if __name__ == '__main__':
    ImportMultiTest().main()<|MERGE_RESOLUTION|>--- conflicted
+++ resolved
@@ -80,27 +80,12 @@
 
         # Bitcoin Address (implicit non-internal)
         self.log.info("Should import an address")
-<<<<<<< HEAD
-        address = self.nodes[0].getaddressinfo(self.nodes[0].getnewaddress())
-        result = self.nodes[1].importmulti([{
-            "scriptPubKey": {
-                "address": address['address']
-            },
-            "timestamp": "now",
-            # ELEMENTS: Also import blinding key
-            "blinding_privkey": self.nodes[0].dumpblindingkey(address["confidential"]),
-        }])
-        assert_equal(result[0]['success'], True)
-        address_assert = self.nodes[1].getaddressinfo(address['address'])
-        assert_equal(address_assert['iswatchonly'], True)
-        assert_equal(address_assert['ismine'], False)
-        assert_equal(address_assert['timestamp'], timestamp)
-        assert_equal(address_assert['ischange'], False)
-        watchonly_address = address['address']
-=======
         key = get_key(self.nodes[0])
         self.test_importmulti({"scriptPubKey": {"address": key.p2pkh_addr},
-                               "timestamp": "now"},
+                               "timestamp": "now"
+                               # ELEMENTS: Also import blinding key
+                               "blinding_privkey": key.blinding_privkey,
+                               },
                               success=True)
         test_address(self.nodes[1],
                      key.p2pkh_addr,
@@ -109,7 +94,6 @@
                      timestamp=timestamp,
                      ischange=False)
         watchonly_address = key.p2pkh_addr
->>>>>>> 519b0bc5
         watchonly_timestamp = timestamp
 
         self.log.info("Should not import an invalid address")
@@ -121,26 +105,13 @@
 
         # ScriptPubKey + internal
         self.log.info("Should import a scriptPubKey with internal flag")
-<<<<<<< HEAD
-        address = self.nodes[0].getaddressinfo(self.nodes[0].getnewaddress())
-        result = self.nodes[1].importmulti([{
-            "scriptPubKey": address['scriptPubKey'],
-            "timestamp": "now",
-            "internal": True,
-            # ELEMENTS: Also import blinding key
-            "blinding_privkey": self.nodes[0].dumpblindingkey(address["confidential"]),
-        }])
-        assert_equal(result[0]['success'], True)
-        address_assert = self.nodes[1].getaddressinfo(address['address'])
-        assert_equal(address_assert['iswatchonly'], True)
-        assert_equal(address_assert['ismine'], False)
-        assert_equal(address_assert['timestamp'], timestamp)
-        assert_equal(address_assert['ischange'], True)
-=======
         key = get_key(self.nodes[0])
         self.test_importmulti({"scriptPubKey": key.p2pkh_script,
                                "timestamp": "now",
-                               "internal": True},
+                               "internal": True,
+                               # ELEMENTS: Also import blinding key
+                               "blinding_privkey": key.blinding_privkey,
+                               },
                               success=True)
         test_address(self.nodes[1],
                      key.p2pkh_addr,
@@ -148,7 +119,6 @@
                      ismine=False,
                      timestamp=timestamp,
                      ischange=True)
->>>>>>> 519b0bc5
 
         # ScriptPubKey + internal + label
         self.log.info("Should not allow a label to be specified when internal is true")
@@ -163,66 +133,61 @@
 
         # Nonstandard scriptPubKey + !internal
         self.log.info("Should not import a nonstandard scriptPubKey without internal flag")
-<<<<<<< HEAD
-        nonstandardScriptPubKey = address['scriptPubKey'] + bytes_to_hex_str(script.CScript([script.OP_NOP]))
-        address = self.nodes[0].getaddressinfo(self.nodes[0].getnewaddress())
-        result = self.nodes[1].importmulti([{
-            "scriptPubKey": nonstandardScriptPubKey,
-            "timestamp": "now",
-            # ELEMENTS: Also import blinding key
-            "blinding_privkey": self.nodes[0].dumpblindingkey(address["confidential"]),
-        }])
-        assert_equal(result[0]['success'], False)
-        assert_equal(result[0]['error']['code'], -8)
-        assert_equal(result[0]['error']['message'], 'Internal must be set to true for nonstandard scriptPubKey imports.')
-        address_assert = self.nodes[1].getaddressinfo(address['address'])
-        assert_equal(address_assert['iswatchonly'], False)
-        assert_equal(address_assert['ismine'], False)
-        assert_equal('timestamp' in address_assert, False)
-
+        nonstandardScriptPubKey = key.p2pkh_script + bytes_to_hex_str(CScript([OP_NOP]))
+        key = get_key(self.nodes[0])
+        self.test_importmulti({"scriptPubKey": nonstandardScriptPubKey,
+                               "timestamp": "now",
+                               "blinding_privkey": key.blinding_privkey,
+                               },
+                              success=False,
+                              error_code=-8,
+                              error_message='Internal must be set to true for nonstandard scriptPubKey imports.')
+        test_address(self.nodes[1],
+                     key.p2pkh_addr,
+                     iswatchonly=False,
+                     ismine=False,
+                     timestamp=None)
 
         # Address + Public key + !Internal(explicit)
         self.log.info("Should import an address with public key")
-        address = self.nodes[0].getaddressinfo(self.nodes[0].getnewaddress())
-        result = self.nodes[1].importmulti([{
-            "scriptPubKey": {
-                "address": address['address']
-            },
-            "timestamp": "now",
-            "pubkeys": [ address['pubkey'] ],
-            # ELEMENTS: Also import blinding key
-            "blinding_privkey": self.nodes[0].dumpblindingkey(address["confidential"]),
-            "internal": False
-        }])
-        assert_equal(result[0]['success'], True)
-        address_assert = self.nodes[1].getaddressinfo(address['address'])
-        assert_equal(address_assert['iswatchonly'], True)
-        assert_equal(address_assert['ismine'], False)
-        assert_equal(address_assert['timestamp'], timestamp)
-
+        key = get_key(self.nodes[0])
+        self.test_importmulti({"scriptPubKey": {"address": key.p2pkh_addr},
+                               "timestamp": "now",
+                               "pubkeys": [key.pubkey],
+                               "internal": False,
+                               "blinding_privkey": key.blinding_privkey,
+                               },
+                              success=True,
+                              warnings=["Some private keys are missing, outputs will be considered watchonly. If this is intentional, specify the watchonly flag."])
+        test_address(self.nodes[1],
+                     key.p2pkh_addr,
+                     iswatchonly=True,
+                     ismine=False,
+                     timestamp=timestamp)
 
         # ScriptPubKey + Public key + internal
         self.log.info("Should import a scriptPubKey with internal and with public key")
-        address = self.nodes[0].getaddressinfo(self.nodes[0].getnewaddress())
-        request = [{
-            "scriptPubKey": address['scriptPubKey'],
-            "timestamp": "now",
-            "pubkeys": [ address['pubkey'] ],
-            "internal": True,
-            # ELEMENTS: Also import blinding key
-            "blinding_privkey": self.nodes[0].dumpblindingkey(address["confidential"]),
-        }]
-        result = self.nodes[1].importmulti(request)
-        assert_equal(result[0]['success'], True)
-        address_assert = self.nodes[1].getaddressinfo(address['address'])
-        assert_equal(address_assert['iswatchonly'], True)
-        assert_equal(address_assert['ismine'], False)
-        assert_equal(address_assert['timestamp'], timestamp)
-=======
-        nonstandardScriptPubKey = key.p2pkh_script + bytes_to_hex_str(CScript([OP_NOP]))
+        key = get_key(self.nodes[0])
+        self.test_importmulti({"scriptPubKey": key.p2pkh_script,
+                               "timestamp": "now",
+                               "pubkeys": [key.pubkey],
+                               "internal": True,
+                               "blinding_privkey": key.blinding_privkey,
+                               },
+                              success=True,
+                              warnings=["Some private keys are missing, outputs will be considered watchonly. If this is intentional, specify the watchonly flag."])
+        test_address(self.nodes[1],
+                     key.p2pkh_addr,
+                     iswatchonly=True,
+                     ismine=False,
+                     timestamp=timestamp)
+
+        # Nonstandard scriptPubKey + Public key + !internal
+        self.log.info("Should not import a nonstandard scriptPubKey without internal and with public key")
         key = get_key(self.nodes[0])
         self.test_importmulti({"scriptPubKey": nonstandardScriptPubKey,
-                               "timestamp": "now"},
+                               "timestamp": "now",
+                               "pubkeys": [key.pubkey]},
                               success=False,
                               error_code=-8,
                               error_message='Internal must be set to true for nonstandard scriptPubKey imports.')
@@ -232,171 +197,63 @@
                      ismine=False,
                      timestamp=None)
 
-        # Address + Public key + !Internal(explicit)
-        self.log.info("Should import an address with public key")
-        key = get_key(self.nodes[0])
-        self.test_importmulti({"scriptPubKey": {"address": key.p2pkh_addr},
-                               "timestamp": "now",
-                               "pubkeys": [key.pubkey],
-                               "internal": False},
-                              success=True,
-                              warnings=["Some private keys are missing, outputs will be considered watchonly. If this is intentional, specify the watchonly flag."])
-        test_address(self.nodes[1],
-                     key.p2pkh_addr,
-                     iswatchonly=True,
-                     ismine=False,
-                     timestamp=timestamp)
-
-        # ScriptPubKey + Public key + internal
-        self.log.info("Should import a scriptPubKey with internal and with public key")
-        key = get_key(self.nodes[0])
-        self.test_importmulti({"scriptPubKey": key.p2pkh_script,
-                               "timestamp": "now",
-                               "pubkeys": [key.pubkey],
-                               "internal": True},
-                              success=True,
-                              warnings=["Some private keys are missing, outputs will be considered watchonly. If this is intentional, specify the watchonly flag."])
-        test_address(self.nodes[1],
-                     key.p2pkh_addr,
-                     iswatchonly=True,
-                     ismine=False,
-                     timestamp=timestamp)
->>>>>>> 519b0bc5
-
-        # Nonstandard scriptPubKey + Public key + !internal
-        self.log.info("Should not import a nonstandard scriptPubKey without internal and with public key")
-        key = get_key(self.nodes[0])
-        self.test_importmulti({"scriptPubKey": nonstandardScriptPubKey,
-                               "timestamp": "now",
-                               "pubkeys": [key.pubkey]},
-                              success=False,
-                              error_code=-8,
-                              error_message='Internal must be set to true for nonstandard scriptPubKey imports.')
-        test_address(self.nodes[1],
-                     key.p2pkh_addr,
-                     iswatchonly=False,
-                     ismine=False,
-                     timestamp=None)
-
         # Address + Private key + !watchonly
         self.log.info("Should import an address with private key")
-<<<<<<< HEAD
-        address = self.nodes[0].getaddressinfo(self.nodes[0].getnewaddress())
-        result = self.nodes[1].importmulti([{
-            "scriptPubKey": {
-                "address": address['address']
-            },
-            "timestamp": "now",
-            "keys": [ self.nodes[0].dumpprivkey(address['address']) ],
-            # ELEMENTS: Also import blinding key
-            "blinding_privkey": self.nodes[0].dumpblindingkey(address["confidential"]),
-        }])
-        assert_equal(result[0]['success'], True)
-        address_assert = self.nodes[1].getaddressinfo(address['address'])
-        assert_equal(address_assert['iswatchonly'], False)
-        assert_equal(address_assert['ismine'], True)
-        assert_equal(address_assert['timestamp'], timestamp)
+        key = get_key(self.nodes[0])
+        self.test_importmulti({"scriptPubKey": {"address": key.p2pkh_addr},
+                               "timestamp": "now",
+                               "keys": [key.privkey],
+                               "blinding_privkey": key.blinding_privkey,
+                               },
+                              success=True)
+        test_address(self.nodes[1],
+                     key.p2pkh_addr,
+                     iswatchonly=False,
+                     ismine=True,
+                     timestamp=timestamp)
 
         self.log.info("Should not import an address with private key if is already imported")
-        result = self.nodes[1].importmulti([{
-            "scriptPubKey": {
-                "address": address['address']
-            },
-            "timestamp": "now",
-            "keys": [ self.nodes[0].dumpprivkey(address['address']) ],
-            # ELEMENTS: Also import blinding key
-            "blinding_privkey": self.nodes[0].dumpblindingkey(address["confidential"]),
-        }])
-        assert_equal(result[0]['success'], False)
-        assert_equal(result[0]['error']['code'], -4)
-        assert_equal(result[0]['error']['message'], 'The wallet already contains the private key for this address or script')
+        self.test_importmulti({"scriptPubKey": {"address": key.p2pkh_addr},
+                               "timestamp": "now",
+                               "keys": [key.privkey],
+                               "blinding_privkey": key.blinding_privkey,
+                               },
+                              success=False,
+                              error_code=-4,
+                              error_message='The wallet already contains the private key for this address or script ("' + key.p2pkh_script + '")')
 
         # Address + Private key + watchonly
-        self.log.info("Should not import an address with private key and with watchonly")
-        address = self.nodes[0].getaddressinfo(self.nodes[0].getnewaddress())
-        result = self.nodes[1].importmulti([{
-            "scriptPubKey": {
-                "address": address['address']
-            },
-            "timestamp": "now",
-            "keys": [ self.nodes[0].dumpprivkey(address['address']) ],
-            "watchonly": True,
-            # ELEMENTS: Also import blinding key
-            "blinding_privkey": self.nodes[0].dumpblindingkey(address["confidential"]),
-        }])
-        assert_equal(result[0]['success'], False)
-        assert_equal(result[0]['error']['code'], -8)
-        assert_equal(result[0]['error']['message'], 'Watch-only addresses should not include private keys')
-        address_assert = self.nodes[1].getaddressinfo(address['address'])
-        assert_equal(address_assert['iswatchonly'], False)
-        assert_equal(address_assert['ismine'], False)
-        assert_equal('timestamp' in address_assert, False)
+        self.log.info("Should import an address with private key and with watchonly")
+        key = get_key(self.nodes[0])
+        self.test_importmulti({"scriptPubKey": {"address": key.p2pkh_addr},
+                               "timestamp": "now",
+                               "keys": [key.privkey],
+                               "watchonly": True,
+                               "blinding_privkey": key.blinding_privkey,
+                               },
+                              success=True,
+                              warnings=["All private keys are provided, outputs will be considered spendable. If this is intentional, do not specify the watchonly flag."])
+        test_address(self.nodes[1],
+                     key.p2pkh_addr,
+                     iswatchonly=False,
+                     ismine=True,
+                     timestamp=timestamp)
 
         # ScriptPubKey + Private key + internal
         self.log.info("Should import a scriptPubKey with internal and with private key")
-        address = self.nodes[0].getaddressinfo(self.nodes[0].getnewaddress())
-        result = self.nodes[1].importmulti([{
-            "scriptPubKey": address['scriptPubKey'],
-            "timestamp": "now",
-            "keys": [ self.nodes[0].dumpprivkey(address['address']) ],
-            "internal": True,
-            # ELEMENTS: Also import blinding key
-            "blinding_privkey": self.nodes[0].dumpblindingkey(address["confidential"]),
-        }])
-        assert_equal(result[0]['success'], True)
-        address_assert = self.nodes[1].getaddressinfo(address['address'])
-        assert_equal(address_assert['iswatchonly'], False)
-        assert_equal(address_assert['ismine'], True)
-        assert_equal(address_assert['timestamp'], timestamp)
-=======
-        key = get_key(self.nodes[0])
-        self.test_importmulti({"scriptPubKey": {"address": key.p2pkh_addr},
-                               "timestamp": "now",
-                               "keys": [key.privkey]},
+        key = get_key(self.nodes[0])
+        self.test_importmulti({"scriptPubKey": key.p2pkh_script,
+                               "timestamp": "now",
+                               "keys": [key.privkey],
+                               "internal": True,
+                               "blinding_privkey": key.blinding_privkey,
+                               },
                               success=True)
         test_address(self.nodes[1],
                      key.p2pkh_addr,
                      iswatchonly=False,
                      ismine=True,
                      timestamp=timestamp)
-
-        self.log.info("Should not import an address with private key if is already imported")
-        self.test_importmulti({"scriptPubKey": {"address": key.p2pkh_addr},
-                               "timestamp": "now",
-                               "keys": [key.privkey]},
-                              success=False,
-                              error_code=-4,
-                              error_message='The wallet already contains the private key for this address or script ("' + key.p2pkh_script + '")')
-
-        # Address + Private key + watchonly
-        self.log.info("Should import an address with private key and with watchonly")
-        key = get_key(self.nodes[0])
-        self.test_importmulti({"scriptPubKey": {"address": key.p2pkh_addr},
-                               "timestamp": "now",
-                               "keys": [key.privkey],
-                               "watchonly": True},
-                              success=True,
-                              warnings=["All private keys are provided, outputs will be considered spendable. If this is intentional, do not specify the watchonly flag."])
-        test_address(self.nodes[1],
-                     key.p2pkh_addr,
-                     iswatchonly=False,
-                     ismine=True,
-                     timestamp=timestamp)
-
-        # ScriptPubKey + Private key + internal
-        self.log.info("Should import a scriptPubKey with internal and with private key")
-        key = get_key(self.nodes[0])
-        self.test_importmulti({"scriptPubKey": key.p2pkh_script,
-                               "timestamp": "now",
-                               "keys": [key.privkey],
-                               "internal": True},
-                              success=True)
-        test_address(self.nodes[1],
-                     key.p2pkh_addr,
-                     iswatchonly=False,
-                     ismine=True,
-                     timestamp=timestamp)
->>>>>>> 519b0bc5
 
         # Nonstandard scriptPubKey + Private key + !internal
         self.log.info("Should not import a nonstandard scriptPubKey without internal and with private key")
