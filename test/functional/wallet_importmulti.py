#!/usr/bin/env python3
# Copyright (c) 2014-2018 The Bitcoin Core developers
# Distributed under the MIT software license, see the accompanying
# file COPYING or http://www.opensource.org/licenses/mit-license.php.
"""Test the importmulti RPC."""

from test_framework import script
from test_framework.test_framework import BitcoinTestFramework
from test_framework.util import (
    assert_equal,
    assert_greater_than,
    assert_raises_rpc_error,
    bytes_to_hex_str,
    hex_str_to_bytes
)
from test_framework.script import (
    CScript,
    OP_0,
    hash160
)
from test_framework.messages import sha256

class ImportMultiTest(BitcoinTestFramework):
    def set_test_params(self):
        self.num_nodes = 2
        self.extra_args = [["-addresstype=legacy"], ["-addresstype=legacy"]]
        self.setup_clean_chain = True

    def skip_test_if_missing_module(self):
        self.skip_if_no_wallet()

    def setup_network(self):
        self.setup_nodes()

    def run_test (self):
        self.log.info("Mining blocks...")
        self.nodes[0].generate(1)
        self.nodes[1].generate(1)
        timestamp = self.nodes[1].getblock(self.nodes[1].getbestblockhash())['mediantime']

        node0_address1 = self.nodes[0].getaddressinfo(self.nodes[0].getnewaddress())

        #Check only one address
        assert_equal(node0_address1['ismine'], True)

        #Node 1 sync test
        assert_equal(self.nodes[1].getblockcount(),1)

        #Address Test - before import
        address_info = self.nodes[1].getaddressinfo(node0_address1['address'])
        assert_equal(address_info['iswatchonly'], False)
        assert_equal(address_info['ismine'], False)


        # RPC importmulti -----------------------------------------------

        # Bitcoin Address (implicit non-internal)
        self.log.info("Should import an address")
        address = self.nodes[0].getaddressinfo(self.nodes[0].getnewaddress())
        result = self.nodes[1].importmulti([{
            "scriptPubKey": {
                "address": address['address']
            },
            "timestamp": "now",
            # ELEMENTS: Also import blinding key
            "blinding_privkey": self.nodes[0].dumpblindingkey(address["confidential"]),
        }])
        assert_equal(result[0]['success'], True)
        address_assert = self.nodes[1].getaddressinfo(address['address'])
        assert_equal(address_assert['iswatchonly'], True)
        assert_equal(address_assert['ismine'], False)
        assert_equal(address_assert['timestamp'], timestamp)
        assert_equal(address_assert['ischange'], False)
        watchonly_address = address['address']
        watchonly_timestamp = timestamp

        self.log.info("Should not import an invalid address")
        result = self.nodes[1].importmulti([{
            "scriptPubKey": {
                "address": "not valid address",
            },
            "timestamp": "now",
        }])
        assert_equal(result[0]['success'], False)
        assert_equal(result[0]['error']['code'], -5)
        assert_equal(result[0]['error']['message'], 'Invalid address')

        # ScriptPubKey + internal
        self.log.info("Should import a scriptPubKey with internal flag")
        address = self.nodes[0].getaddressinfo(self.nodes[0].getnewaddress())
        result = self.nodes[1].importmulti([{
            "scriptPubKey": address['scriptPubKey'],
            "timestamp": "now",
            "internal": True,
            # ELEMENTS: Also import blinding key
            "blinding_privkey": self.nodes[0].dumpblindingkey(address["confidential"]),
        }])
        assert_equal(result[0]['success'], True)
        address_assert = self.nodes[1].getaddressinfo(address['address'])
        assert_equal(address_assert['iswatchonly'], True)
        assert_equal(address_assert['ismine'], False)
        assert_equal(address_assert['timestamp'], timestamp)
        assert_equal(address_assert['ischange'], True)

        # ScriptPubKey + internal + label
        self.log.info("Should not allow a label to be specified when internal is true")
        address = self.nodes[0].getaddressinfo(self.nodes[0].getnewaddress())
        result = self.nodes[1].importmulti([{
            "scriptPubKey": address['scriptPubKey'],
            "timestamp": "now",
            "internal": True,
            "label": "Example label"
        }])
        assert_equal(result[0]['success'], False)
        assert_equal(result[0]['error']['code'], -8)
        assert_equal(result[0]['error']['message'], 'Internal addresses should not have a label')

        # Nonstandard scriptPubKey + !internal
        self.log.info("Should not import a nonstandard scriptPubKey without internal flag")
        nonstandardScriptPubKey = address['scriptPubKey'] + bytes_to_hex_str(script.CScript([script.OP_NOP]))
        address = self.nodes[0].getaddressinfo(self.nodes[0].getnewaddress())
        result = self.nodes[1].importmulti([{
            "scriptPubKey": nonstandardScriptPubKey,
            "timestamp": "now",
            # ELEMENTS: Also import blinding key
            "blinding_privkey": self.nodes[0].dumpblindingkey(address["confidential"]),
        }])
        assert_equal(result[0]['success'], False)
        assert_equal(result[0]['error']['code'], -8)
        assert_equal(result[0]['error']['message'], 'Internal must be set to true for nonstandard scriptPubKey imports.')
        address_assert = self.nodes[1].getaddressinfo(address['address'])
        assert_equal(address_assert['iswatchonly'], False)
        assert_equal(address_assert['ismine'], False)
        assert_equal('timestamp' in address_assert, False)


        # Address + Public key + !Internal(explicit)
        self.log.info("Should import an address with public key")
        address = self.nodes[0].getaddressinfo(self.nodes[0].getnewaddress())
        result = self.nodes[1].importmulti([{
            "scriptPubKey": {
                "address": address['address']
            },
            "timestamp": "now",
            "pubkeys": [ address['pubkey'] ],
<<<<<<< HEAD
            # ELEMENTS: Also import blinding key
            "blinding_privkey": self.nodes[0].dumpblindingkey(address["confidential"]),
=======
            "internal": False
>>>>>>> f617e05c
        }])
        assert_equal(result[0]['success'], True)
        address_assert = self.nodes[1].getaddressinfo(address['address'])
        assert_equal(address_assert['iswatchonly'], True)
        assert_equal(address_assert['ismine'], False)
        assert_equal(address_assert['timestamp'], timestamp)


        # ScriptPubKey + Public key + internal
        self.log.info("Should import a scriptPubKey with internal and with public key")
        address = self.nodes[0].getaddressinfo(self.nodes[0].getnewaddress())
        request = [{
            "scriptPubKey": address['scriptPubKey'],
            "timestamp": "now",
            "pubkeys": [ address['pubkey'] ],
            "internal": True,
            # ELEMENTS: Also import blinding key
            "blinding_privkey": self.nodes[0].dumpblindingkey(address["confidential"]),
        }]
        result = self.nodes[1].importmulti(request)
        assert_equal(result[0]['success'], True)
        address_assert = self.nodes[1].getaddressinfo(address['address'])
        assert_equal(address_assert['iswatchonly'], True)
        assert_equal(address_assert['ismine'], False)
        assert_equal(address_assert['timestamp'], timestamp)

        # Nonstandard scriptPubKey + Public key + !internal
        self.log.info("Should not import a nonstandard scriptPubKey without internal and with public key")
        address = self.nodes[0].getaddressinfo(self.nodes[0].getnewaddress())
        request = [{
            "scriptPubKey": nonstandardScriptPubKey,
            "timestamp": "now",
            "pubkeys": [ address['pubkey'] ]
        }]
        result = self.nodes[1].importmulti(request)
        assert_equal(result[0]['success'], False)
        assert_equal(result[0]['error']['code'], -8)
        assert_equal(result[0]['error']['message'], 'Internal must be set to true for nonstandard scriptPubKey imports.')
        address_assert = self.nodes[1].getaddressinfo(address['address'])
        assert_equal(address_assert['iswatchonly'], False)
        assert_equal(address_assert['ismine'], False)
        assert_equal('timestamp' in address_assert, False)

        # Address + Private key + !watchonly
        self.log.info("Should import an address with private key")
        address = self.nodes[0].getaddressinfo(self.nodes[0].getnewaddress())
        result = self.nodes[1].importmulti([{
            "scriptPubKey": {
                "address": address['address']
            },
            "timestamp": "now",
            "keys": [ self.nodes[0].dumpprivkey(address['address']) ],
            # ELEMENTS: Also import blinding key
            "blinding_privkey": self.nodes[0].dumpblindingkey(address["confidential"]),
        }])
        assert_equal(result[0]['success'], True)
        address_assert = self.nodes[1].getaddressinfo(address['address'])
        assert_equal(address_assert['iswatchonly'], False)
        assert_equal(address_assert['ismine'], True)
        assert_equal(address_assert['timestamp'], timestamp)

        self.log.info("Should not import an address with private key if is already imported")
        result = self.nodes[1].importmulti([{
            "scriptPubKey": {
                "address": address['address']
            },
            "timestamp": "now",
            "keys": [ self.nodes[0].dumpprivkey(address['address']) ],
            # ELEMENTS: Also import blinding key
            "blinding_privkey": self.nodes[0].dumpblindingkey(address["confidential"]),
        }])
        assert_equal(result[0]['success'], False)
        assert_equal(result[0]['error']['code'], -4)
        assert_equal(result[0]['error']['message'], 'The wallet already contains the private key for this address or script')

        # Address + Private key + watchonly
        self.log.info("Should not import an address with private key and with watchonly")
        address = self.nodes[0].getaddressinfo(self.nodes[0].getnewaddress())
        result = self.nodes[1].importmulti([{
            "scriptPubKey": {
                "address": address['address']
            },
            "timestamp": "now",
            "keys": [ self.nodes[0].dumpprivkey(address['address']) ],
            "watchonly": True,
            # ELEMENTS: Also import blinding key
            "blinding_privkey": self.nodes[0].dumpblindingkey(address["confidential"]),
        }])
        assert_equal(result[0]['success'], False)
        assert_equal(result[0]['error']['code'], -8)
        assert_equal(result[0]['error']['message'], 'Watch-only addresses should not include private keys')
        address_assert = self.nodes[1].getaddressinfo(address['address'])
        assert_equal(address_assert['iswatchonly'], False)
        assert_equal(address_assert['ismine'], False)
        assert_equal('timestamp' in address_assert, False)

        # ScriptPubKey + Private key + internal
        self.log.info("Should import a scriptPubKey with internal and with private key")
        address = self.nodes[0].getaddressinfo(self.nodes[0].getnewaddress())
        result = self.nodes[1].importmulti([{
            "scriptPubKey": address['scriptPubKey'],
            "timestamp": "now",
            "keys": [ self.nodes[0].dumpprivkey(address['address']) ],
            "internal": True,
            # ELEMENTS: Also import blinding key
            "blinding_privkey": self.nodes[0].dumpblindingkey(address["confidential"]),
        }])
        assert_equal(result[0]['success'], True)
        address_assert = self.nodes[1].getaddressinfo(address['address'])
        assert_equal(address_assert['iswatchonly'], False)
        assert_equal(address_assert['ismine'], True)
        assert_equal(address_assert['timestamp'], timestamp)

        # Nonstandard scriptPubKey + Private key + !internal
        self.log.info("Should not import a nonstandard scriptPubKey without internal and with private key")
        address = self.nodes[0].getaddressinfo(self.nodes[0].getnewaddress())
        result = self.nodes[1].importmulti([{
            "scriptPubKey": nonstandardScriptPubKey,
            "timestamp": "now",
            "keys": [ self.nodes[0].dumpprivkey(address['address']) ]
        }])
        assert_equal(result[0]['success'], False)
        assert_equal(result[0]['error']['code'], -8)
        assert_equal(result[0]['error']['message'], 'Internal must be set to true for nonstandard scriptPubKey imports.')
        address_assert = self.nodes[1].getaddressinfo(address['address'])
        assert_equal(address_assert['iswatchonly'], False)
        assert_equal(address_assert['ismine'], False)
        assert_equal('timestamp' in address_assert, False)


        # P2SH address
        sig_address_1 = self.nodes[0].getaddressinfo(self.nodes[0].getnewaddress())
        sig_address_2 = self.nodes[0].getaddressinfo(self.nodes[0].getnewaddress())
        sig_address_3 = self.nodes[0].getaddressinfo(self.nodes[0].getnewaddress())
        multi_sig_script = self.nodes[0].createmultisig(2, [sig_address_1['pubkey'], sig_address_2['pubkey'], sig_address_3['pubkey']])
        self.nodes[1].generate(100)
        self.nodes[1].sendtoaddress(multi_sig_script['address'], 10.00)
        self.nodes[1].generate(1)
        timestamp = self.nodes[1].getblock(self.nodes[1].getbestblockhash())['mediantime']

        self.log.info("Should import a p2sh")
        result = self.nodes[1].importmulti([{
            "scriptPubKey": {
                "address": multi_sig_script['address']
            },
            "timestamp": "now",
        }])
        assert_equal(result[0]['success'], True)
        address_assert = self.nodes[1].getaddressinfo(multi_sig_script['address'])
        assert_equal(address_assert['isscript'], True)
        assert_equal(address_assert['iswatchonly'], True)
        assert_equal(address_assert['timestamp'], timestamp)
        p2shunspent = self.nodes[1].listunspent(0,999999, [multi_sig_script['address']])[0]
        assert_equal(p2shunspent['spendable'], False)
        assert_equal(p2shunspent['solvable'], False)


        # P2SH + Redeem script
        sig_address_1 = self.nodes[0].getaddressinfo(self.nodes[0].getnewaddress())
        sig_address_2 = self.nodes[0].getaddressinfo(self.nodes[0].getnewaddress())
        sig_address_3 = self.nodes[0].getaddressinfo(self.nodes[0].getnewaddress())
        multi_sig_script = self.nodes[0].createmultisig(2, [sig_address_1['pubkey'], sig_address_2['pubkey'], sig_address_3['pubkey']])
        self.nodes[1].generate(100)
        self.nodes[1].sendtoaddress(multi_sig_script['address'], 10.00)
        self.nodes[1].generate(1)
        timestamp = self.nodes[1].getblock(self.nodes[1].getbestblockhash())['mediantime']

        self.log.info("Should import a p2sh with respective redeem script")
        result = self.nodes[1].importmulti([{
            "scriptPubKey": {
                "address": multi_sig_script['address']
            },
            "timestamp": "now",
            "redeemscript": multi_sig_script['redeemScript']
        }])
        assert_equal(result[0]['success'], True)
        address_assert = self.nodes[1].getaddressinfo(multi_sig_script['address'])
        assert_equal(address_assert['timestamp'], timestamp)

        p2shunspent = self.nodes[1].listunspent(0,999999, [multi_sig_script['address']])[0]
        assert_equal(p2shunspent['spendable'], False)
        assert_equal(p2shunspent['solvable'], True)


        # P2SH + Redeem script + Private Keys + !Watchonly
        sig_address_1 = self.nodes[0].getaddressinfo(self.nodes[0].getnewaddress())
        sig_address_2 = self.nodes[0].getaddressinfo(self.nodes[0].getnewaddress())
        sig_address_3 = self.nodes[0].getaddressinfo(self.nodes[0].getnewaddress())
        multi_sig_script = self.nodes[0].createmultisig(2, [sig_address_1['pubkey'], sig_address_2['pubkey'], sig_address_3['pubkey']])
        self.nodes[1].generate(100)
        self.nodes[1].sendtoaddress(multi_sig_script['address'], 10.00)
        self.nodes[1].generate(1)
        timestamp = self.nodes[1].getblock(self.nodes[1].getbestblockhash())['mediantime']

        self.log.info("Should import a p2sh with respective redeem script and private keys")
        result = self.nodes[1].importmulti([{
            "scriptPubKey": {
                "address": multi_sig_script['address']
            },
            "timestamp": "now",
            "redeemscript": multi_sig_script['redeemScript'],
            "keys": [ self.nodes[0].dumpprivkey(sig_address_1['address']), self.nodes[0].dumpprivkey(sig_address_2['address'])]
        }])
        assert_equal(result[0]['success'], True)
        address_assert = self.nodes[1].getaddressinfo(multi_sig_script['address'])
        assert_equal(address_assert['timestamp'], timestamp)

        p2shunspent = self.nodes[1].listunspent(0,999999, [multi_sig_script['address']])[0]
        assert_equal(p2shunspent['spendable'], False)
        assert_equal(p2shunspent['solvable'], True)

        # P2SH + Redeem script + Private Keys + Watchonly
        sig_address_1 = self.nodes[0].getaddressinfo(self.nodes[0].getnewaddress())
        sig_address_2 = self.nodes[0].getaddressinfo(self.nodes[0].getnewaddress())
        sig_address_3 = self.nodes[0].getaddressinfo(self.nodes[0].getnewaddress())
        multi_sig_script = self.nodes[0].createmultisig(2, [sig_address_1['pubkey'], sig_address_2['pubkey'], sig_address_3['pubkey']])
        self.nodes[1].generate(100)
        self.nodes[1].sendtoaddress(multi_sig_script['address'], 10.00)
        self.nodes[1].generate(1)
        timestamp = self.nodes[1].getblock(self.nodes[1].getbestblockhash())['mediantime']

        self.log.info("Should import a p2sh with respective redeem script and private keys")
        result = self.nodes[1].importmulti([{
            "scriptPubKey": {
                "address": multi_sig_script['address']
            },
            "timestamp": "now",
            "redeemscript": multi_sig_script['redeemScript'],
            "keys": [ self.nodes[0].dumpprivkey(sig_address_1['address']), self.nodes[0].dumpprivkey(sig_address_2['address'])],
            "watchonly": True
        }])
        assert_equal(result[0]['success'], False)
        assert_equal(result[0]['error']['code'], -8)
        assert_equal(result[0]['error']['message'], 'Watch-only addresses should not include private keys')


        # Address + Public key + !Internal + Wrong pubkey
        self.log.info("Should not import an address with a wrong public key")
        address = self.nodes[0].getaddressinfo(self.nodes[0].getnewaddress())
        address2 = self.nodes[0].getaddressinfo(self.nodes[0].getnewaddress())
        result = self.nodes[1].importmulti([{
            "scriptPubKey": {
                "address": address['address']
            },
            "timestamp": "now",
            "pubkeys": [ address2['pubkey'] ]
        }])
        assert_equal(result[0]['success'], False)
        assert_equal(result[0]['error']['code'], -5)
        assert_equal(result[0]['error']['message'], 'Key does not match address destination')
        address_assert = self.nodes[1].getaddressinfo(address['address'])
        assert_equal(address_assert['iswatchonly'], False)
        assert_equal(address_assert['ismine'], False)
        assert_equal('timestamp' in address_assert, False)


        # ScriptPubKey + Public key + internal + Wrong pubkey
        self.log.info("Should not import a scriptPubKey with internal and with a wrong public key")
        address = self.nodes[0].getaddressinfo(self.nodes[0].getnewaddress())
        address2 = self.nodes[0].getaddressinfo(self.nodes[0].getnewaddress())
        request = [{
            "scriptPubKey": address['scriptPubKey'],
            "timestamp": "now",
            "pubkeys": [ address2['pubkey'] ],
            "internal": True
        }]
        result = self.nodes[1].importmulti(request)
        assert_equal(result[0]['success'], False)
        assert_equal(result[0]['error']['code'], -5)
        assert_equal(result[0]['error']['message'], 'Key does not match address destination')
        address_assert = self.nodes[1].getaddressinfo(address['address'])
        assert_equal(address_assert['iswatchonly'], False)
        assert_equal(address_assert['ismine'], False)
        assert_equal('timestamp' in address_assert, False)


        # Address + Private key + !watchonly + Wrong private key
        self.log.info("Should not import an address with a wrong private key")
        address = self.nodes[0].getaddressinfo(self.nodes[0].getnewaddress())
        address2 = self.nodes[0].getaddressinfo(self.nodes[0].getnewaddress())
        result = self.nodes[1].importmulti([{
            "scriptPubKey": {
                "address": address['address']
            },
            "timestamp": "now",
            "keys": [ self.nodes[0].dumpprivkey(address2['address']) ]
        }])
        assert_equal(result[0]['success'], False)
        assert_equal(result[0]['error']['code'], -5)
        assert_equal(result[0]['error']['message'], 'Key does not match address destination')
        address_assert = self.nodes[1].getaddressinfo(address['address'])
        assert_equal(address_assert['iswatchonly'], False)
        assert_equal(address_assert['ismine'], False)
        assert_equal('timestamp' in address_assert, False)


        # ScriptPubKey + Private key + internal + Wrong private key
        self.log.info("Should not import a scriptPubKey with internal and with a wrong private key")
        address = self.nodes[0].getaddressinfo(self.nodes[0].getnewaddress())
        address2 = self.nodes[0].getaddressinfo(self.nodes[0].getnewaddress())
        result = self.nodes[1].importmulti([{
            "scriptPubKey": address['scriptPubKey'],
            "timestamp": "now",
            "keys": [ self.nodes[0].dumpprivkey(address2['address']) ],
            "internal": True
        }])
        assert_equal(result[0]['success'], False)
        assert_equal(result[0]['error']['code'], -5)
        assert_equal(result[0]['error']['message'], 'Key does not match address destination')
        address_assert = self.nodes[1].getaddressinfo(address['address'])
        assert_equal(address_assert['iswatchonly'], False)
        assert_equal(address_assert['ismine'], False)
        assert_equal('timestamp' in address_assert, False)


        # Importing existing watch only address with new timestamp should replace saved timestamp.
        assert_greater_than(timestamp, watchonly_timestamp)
        self.log.info("Should replace previously saved watch only timestamp.")
        result = self.nodes[1].importmulti([{
            "scriptPubKey": {
                "address": watchonly_address,
            },
            "timestamp": "now",
        }])
        assert_equal(result[0]['success'], True)
        address_assert = self.nodes[1].getaddressinfo(watchonly_address)
        assert_equal(address_assert['iswatchonly'], True)
        assert_equal(address_assert['ismine'], False)
        assert_equal(address_assert['timestamp'], timestamp)
        watchonly_timestamp = timestamp


        # restart nodes to check for proper serialization/deserialization of watch only address
        self.stop_nodes()
        self.start_nodes()
        address_assert = self.nodes[1].getaddressinfo(watchonly_address)
        assert_equal(address_assert['iswatchonly'], True)
        assert_equal(address_assert['ismine'], False)
        assert_equal(address_assert['timestamp'], watchonly_timestamp)

        # Bad or missing timestamps
        self.log.info("Should throw on invalid or missing timestamp values")
        assert_raises_rpc_error(-3, 'Missing required timestamp field for key',
            self.nodes[1].importmulti, [{
                "scriptPubKey": address['scriptPubKey'],
            }])
        assert_raises_rpc_error(-3, 'Expected number or "now" timestamp value for key. got type string',
            self.nodes[1].importmulti, [{
                "scriptPubKey": address['scriptPubKey'],
                "timestamp": "",
            }])

        # Import P2WPKH address as watch only
        self.log.info("Should import a P2WPKH address as watch only")
        address = self.nodes[0].getaddressinfo(self.nodes[0].getnewaddress(address_type="bech32"))
        result = self.nodes[1].importmulti([{
            "scriptPubKey": {
                "address": address['address']
            },
            "timestamp": "now",
        }])
        assert_equal(result[0]['success'], True)
        address_assert = self.nodes[1].getaddressinfo(address['address'])
        assert_equal(address_assert['iswatchonly'], True)
        assert_equal(address_assert['solvable'], False)

        # Import P2WPKH address with public key but no private key
        self.log.info("Should import a P2WPKH address and public key as solvable but not spendable")
        address = self.nodes[0].getaddressinfo(self.nodes[0].getnewaddress(address_type="bech32"))
        result = self.nodes[1].importmulti([{
            "scriptPubKey": {
                "address": address['address']
            },
            "timestamp": "now",
            "pubkeys": [ address['pubkey'] ]
        }])
        assert_equal(result[0]['success'], True)
        address_assert = self.nodes[1].getaddressinfo(address['address'])
        assert_equal(address_assert['ismine'], False)
        assert_equal(address_assert['solvable'], True)

        # Import P2WPKH address with key and check it is spendable
        self.log.info("Should import a P2WPKH address with key")
        address = self.nodes[0].getaddressinfo(self.nodes[0].getnewaddress(address_type="bech32"))
        result = self.nodes[1].importmulti([{
            "scriptPubKey": {
                "address": address['address']
            },
            "timestamp": "now",
            "keys": [self.nodes[0].dumpprivkey(address['address'])]
        }])
        assert_equal(result[0]['success'], True)
        address_assert = self.nodes[1].getaddressinfo(address['address'])
        assert_equal(address_assert['iswatchonly'], False)
        assert_equal(address_assert['ismine'], True)

        # P2WSH multisig address without scripts or keys
        sig_address_1 = self.nodes[0].getaddressinfo(self.nodes[0].getnewaddress())
        sig_address_2 = self.nodes[0].getaddressinfo(self.nodes[0].getnewaddress())
        multi_sig_script = self.nodes[0].addmultisigaddress(2, [sig_address_1['pubkey'], sig_address_2['pubkey']], "", "bech32")
        self.log.info("Should import a p2wsh multisig as watch only without respective redeem script and private keys")
        result = self.nodes[1].importmulti([{
            "scriptPubKey": {
                "address": multi_sig_script['address']
            },
            "timestamp": "now"
        }])
        assert_equal(result[0]['success'], True)
        address_assert = self.nodes[1].getaddressinfo(multi_sig_script['address'])
        assert_equal(address_assert['solvable'], False)

        # Same P2WSH multisig address as above, but now with witnessscript + private keys
        self.log.info("Should import a p2wsh with respective redeem script and private keys")
        result = self.nodes[1].importmulti([{
            "scriptPubKey": {
                "address": multi_sig_script['address']
            },
            "timestamp": "now",
            "witnessscript": multi_sig_script['redeemScript'],
            "keys": [ self.nodes[0].dumpprivkey(sig_address_1['address']), self.nodes[0].dumpprivkey(sig_address_2['address']) ]
        }])
        assert_equal(result[0]['success'], True)
        address_assert = self.nodes[1].getaddressinfo(multi_sig_script['address'])
        assert_equal(address_assert['solvable'], True)
        assert_equal(address_assert['ismine'], True)
        assert_equal(address_assert['sigsrequired'], 2)

        # P2SH-P2WPKH address with no redeemscript or public or private key
        sig_address_1 = self.nodes[0].getaddressinfo(self.nodes[0].getnewaddress(address_type="p2sh-segwit"))
        pubkeyhash = hash160(hex_str_to_bytes(sig_address_1['pubkey']))
        pkscript = CScript([OP_0, pubkeyhash])
        self.log.info("Should import a p2sh-p2wpkh without redeem script or keys")
        result = self.nodes[1].importmulti([{
            "scriptPubKey": {
                "address": sig_address_1['address']
            },
            "timestamp": "now"
        }])
        assert_equal(result[0]['success'], True)
        address_assert = self.nodes[1].getaddressinfo(sig_address_1['address'])
        assert_equal(address_assert['solvable'], False)
        assert_equal(address_assert['ismine'], False)

        # P2SH-P2WPKH address + redeemscript + public key with no private key
        self.log.info("Should import a p2sh-p2wpkh with respective redeem script and pubkey as solvable")
        result = self.nodes[1].importmulti([{
            "scriptPubKey": {
                "address": sig_address_1['address']
            },
            "timestamp": "now",
            "redeemscript": bytes_to_hex_str(pkscript),
            "pubkeys": [ sig_address_1['pubkey'] ]
        }])
        assert_equal(result[0]['success'], True)
        address_assert = self.nodes[1].getaddressinfo(sig_address_1['address'])
        assert_equal(address_assert['solvable'], True)
        assert_equal(address_assert['ismine'], False)

        # P2SH-P2WPKH address + redeemscript + private key
        sig_address_1 = self.nodes[0].getaddressinfo(self.nodes[0].getnewaddress(address_type="p2sh-segwit"))
        pubkeyhash = hash160(hex_str_to_bytes(sig_address_1['pubkey']))
        pkscript = CScript([OP_0, pubkeyhash])
        self.log.info("Should import a p2sh-p2wpkh with respective redeem script and private keys")
        result = self.nodes[1].importmulti([{
            "scriptPubKey": {
                "address": sig_address_1['address']
            },
            "timestamp": "now",
            "redeemscript": bytes_to_hex_str(pkscript),
            "keys": [ self.nodes[0].dumpprivkey(sig_address_1['address'])]
        }])
        assert_equal(result[0]['success'], True)
        address_assert = self.nodes[1].getaddressinfo(sig_address_1['address'])
        assert_equal(address_assert['solvable'], True)
        assert_equal(address_assert['ismine'], True)

        # P2SH-P2WSH 1-of-1 multisig + redeemscript with no private key
        sig_address_1 = self.nodes[0].getaddressinfo(self.nodes[0].getnewaddress())
        multi_sig_script = self.nodes[0].addmultisigaddress(1, [sig_address_1['pubkey']], "", "p2sh-segwit")
        scripthash = sha256(hex_str_to_bytes(multi_sig_script['redeemScript']))
        redeem_script = CScript([OP_0, scripthash])
        self.log.info("Should import a p2sh-p2wsh with respective redeem script but no private key")
        result = self.nodes[1].importmulti([{
            "scriptPubKey": {
                "address": multi_sig_script['address']
            },
            "timestamp": "now",
            "redeemscript": bytes_to_hex_str(redeem_script),
            "witnessscript": multi_sig_script['redeemScript']
        }])
        assert_equal(result[0]['success'], True)
        address_assert = self.nodes[1].getaddressinfo(multi_sig_script['address'])
        assert_equal(address_assert['solvable'], True)

if __name__ == '__main__':
    ImportMultiTest ().main ()<|MERGE_RESOLUTION|>--- conflicted
+++ resolved
@@ -143,12 +143,9 @@
             },
             "timestamp": "now",
             "pubkeys": [ address['pubkey'] ],
-<<<<<<< HEAD
-            # ELEMENTS: Also import blinding key
-            "blinding_privkey": self.nodes[0].dumpblindingkey(address["confidential"]),
-=======
+            # ELEMENTS: Also import blinding key
+            "blinding_privkey": self.nodes[0].dumpblindingkey(address["confidential"]),
             "internal": False
->>>>>>> f617e05c
         }])
         assert_equal(result[0]['success'], True)
         address_assert = self.nodes[1].getaddressinfo(address['address'])
