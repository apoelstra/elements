--- conflicted
+++ resolved
@@ -99,9 +99,10 @@
         return tx
 
 
-<<<<<<< HEAD
 # ELEMENTS: disabled because we don't want to increase the minimal tx size and
 # the value and asset size crosses the minimum value
+# The following check prevents exploit of lack of merkle
+# tree depth commitment (CVE-2017-12842)
 #class SizeTooSmall(BadTxTemplate):
 #    reject_reason = "tx-size-small"
 #    expect_disconnect = False
@@ -113,21 +114,6 @@
 #        tx.vout.append(CTxOut(0, sc.CScript([sc.OP_TRUE])))
 #        tx.calc_sha256()
 #        return tx
-=======
-# The following check prevents exploit of lack of merkle
-# tree depth commitment (CVE-2017-12842)
-class SizeTooSmall(BadTxTemplate):
-    reject_reason = "tx-size-small"
-    expect_disconnect = False
-    valid_in_block = True
-
-    def get_tx(self):
-        tx = CTransaction()
-        tx.vin.append(self.valid_txin)
-        tx.vout.append(CTxOut(0, sc.CScript([sc.OP_TRUE])))
-        tx.calc_sha256()
-        return tx
->>>>>>> 9bf5768d
 
 
 class BadInputOutpointIndex(BadTxTemplate):
