#!/usr/bin/env python3
# Copyright (c) 2016-2019 The Bitcoin Core developers
# Distributed under the MIT software license, see the accompanying
# file COPYING or http://www.opensource.org/licenses/mit-license.php.
"""Test Hierarchical Deterministic wallet function."""

import os
import shutil

from test_framework.test_framework import BitcoinTestFramework
from test_framework.util import (
    assert_equal,
<<<<<<< HEAD
    connect_nodes_bi,
    assert_raises_rpc_error,
=======
    connect_nodes,
    assert_raises_rpc_error
>>>>>>> 59c138d2
)


class WalletHDTest(BitcoinTestFramework):
    def set_test_params(self):
        self.setup_clean_chain = True
        self.num_nodes = 2
        self.extra_args = [[], ['-keypool=0']]

    def skip_test_if_missing_module(self):
        self.skip_if_no_wallet()

    def run_test(self):
        # Make sure we use hd, keep masterkeyid
        masterkeyid = self.nodes[1].getwalletinfo()['hdseedid']
        assert_equal(len(masterkeyid), 40)

        # create an internal key
        change_addr = self.nodes[1].getrawchangeaddress()
        change_addrV= self.nodes[1].getaddressinfo(change_addr)
        assert_equal(change_addrV["hdkeypath"], "m/0'/1'/0'") #first internal child key

        # Import a non-HD private key in the HD wallet
        non_hd_add = self.nodes[0].getnewaddress()
        self.nodes[1].importprivkey(self.nodes[0].dumpprivkey(non_hd_add))

        # This should be enough to keep the master key and the non-HD key
        self.nodes[1].backupwallet(os.path.join(self.nodes[1].datadir, "hd.bak"))
        #self.nodes[1].dumpwallet(os.path.join(self.nodes[1].datadir, "hd.dump"))

        # Derive some HD addresses and remember the last
        # Also send funds to each add
        self.nodes[0].generate(101)
        hd_add = None
        NUM_HD_ADDS = 10
        for i in range(NUM_HD_ADDS):
            hd_add = self.nodes[1].getnewaddress()
            hd_info = self.nodes[1].getaddressinfo(hd_add)
            assert_equal(hd_info["hdkeypath"], "m/0'/0'/"+str(i)+"'")
            assert_equal(hd_info["hdseedid"], masterkeyid)
            self.nodes[0].sendtoaddress(hd_add, 1)
            self.nodes[0].generate(1)
        self.nodes[0].sendtoaddress(non_hd_add, 1)
        self.nodes[0].generate(1)

        # create an internal key (again)
        change_addr = self.nodes[1].getrawchangeaddress()
        change_addrV= self.nodes[1].getaddressinfo(change_addr)
        assert_equal(change_addrV["hdkeypath"], "m/0'/1'/1'") #second internal child key

        self.sync_all()
        assert_equal(self.nodes[1].getbalance()['bitcoin'], NUM_HD_ADDS + 1)

        self.log.info("Restore backup ...")
        self.stop_node(1)
        # we need to delete the complete chain directory
        # otherwise node1 would auto-recover all funds in flag the keypool keys as used
        shutil.rmtree(os.path.join(self.nodes[1].datadir, self.chain, "blocks"))
        shutil.rmtree(os.path.join(self.nodes[1].datadir, self.chain, "chainstate"))
        shutil.copyfile(os.path.join(self.nodes[1].datadir, "hd.bak"), os.path.join(self.nodes[1].datadir, self.chain, "wallets", "wallet.dat"))
        self.start_node(1)

        # Assert that derivation is deterministic
        hd_add_2 = None
        for i in range(NUM_HD_ADDS):
            hd_add_2 = self.nodes[1].getnewaddress()
            hd_info_2 = self.nodes[1].getaddressinfo(hd_add_2)
            assert_equal(hd_info_2["hdkeypath"], "m/0'/0'/"+str(i)+"'")
            assert_equal(hd_info_2["hdseedid"], masterkeyid)
        assert_equal(hd_add, hd_add_2)
        connect_nodes(self.nodes[0], 1)
        self.sync_all()

        # Needs rescan
        self.stop_node(1)
        self.start_node(1, extra_args=self.extra_args[1] + ['-rescan'])
        assert_equal(self.nodes[1].getbalance()['bitcoin'], NUM_HD_ADDS + 1)

        # Try a RPC based rescan
        self.stop_node(1)
        shutil.rmtree(os.path.join(self.nodes[1].datadir, self.chain, "blocks"))
        shutil.rmtree(os.path.join(self.nodes[1].datadir, self.chain, "chainstate"))
        shutil.copyfile(os.path.join(self.nodes[1].datadir, "hd.bak"), os.path.join(self.nodes[1].datadir, self.chain, "wallets", "wallet.dat"))
        self.start_node(1, extra_args=self.extra_args[1])
        connect_nodes(self.nodes[0], 1)
        self.sync_all()
        # Wallet automatically scans blocks older than key on startup
        assert_equal(self.nodes[1].getbalance()['bitcoin'], NUM_HD_ADDS + 1)
        out = self.nodes[1].rescanblockchain(0, 1)
        assert_equal(out['start_height'], 0)
        assert_equal(out['stop_height'], 1)
        out = self.nodes[1].rescanblockchain()
        assert_equal(out['start_height'], 0)
        assert_equal(out['stop_height'], self.nodes[1].getblockcount())
        assert_equal(self.nodes[1].getbalance()['bitcoin'], NUM_HD_ADDS + 1)

        # send a tx and make sure its using the internal chain for the changeoutput
        txid = self.nodes[1].sendtoaddress(self.nodes[0].getnewaddress(), 1)
        outs = self.nodes[1].decoderawtransaction(self.nodes[1].gettransaction(txid)['hex'])['vout']
        keypath = ""
        for out in outs:
            if out["scriptPubKey"]["type"] == "fee":
                continue
            if out['value'] != 1:
                keypath = self.nodes[1].getaddressinfo(out['scriptPubKey']['addresses'][0])['hdkeypath']

        assert_equal(keypath[0:7], "m/0'/1'")

        # Generate a new HD seed on node 1 and make sure it is set
        orig_masterkeyid = self.nodes[1].getwalletinfo()['hdseedid']
        self.nodes[1].sethdseed()
        new_masterkeyid = self.nodes[1].getwalletinfo()['hdseedid']
        assert orig_masterkeyid != new_masterkeyid
        addr = self.nodes[1].getnewaddress()
        assert_equal(self.nodes[1].getaddressinfo(addr)['hdkeypath'], 'm/0\'/0\'/0\'') # Make sure the new address is the first from the keypool
        self.nodes[1].keypoolrefill(1) # Fill keypool with 1 key

        # Set a new HD seed on node 1 without flushing the keypool
        new_seed = self.nodes[0].dumpprivkey(self.nodes[0].getnewaddress())
        orig_masterkeyid = new_masterkeyid
        self.nodes[1].sethdseed(False, new_seed)
        new_masterkeyid = self.nodes[1].getwalletinfo()['hdseedid']
        assert orig_masterkeyid != new_masterkeyid
        addr = self.nodes[1].getnewaddress()
        assert_equal(orig_masterkeyid, self.nodes[1].getaddressinfo(addr)['hdseedid'])
        assert_equal(self.nodes[1].getaddressinfo(addr)['hdkeypath'], 'm/0\'/0\'/1\'') # Make sure the new address continues previous keypool

        # Check that the next address is from the new seed
        self.nodes[1].keypoolrefill(1)
        next_addr = self.nodes[1].getnewaddress()
        assert_equal(new_masterkeyid, self.nodes[1].getaddressinfo(next_addr)['hdseedid'])
        assert_equal(self.nodes[1].getaddressinfo(next_addr)['hdkeypath'], 'm/0\'/0\'/0\'') # Make sure the new address is not from previous keypool
        assert next_addr != addr

        # Sethdseed parameter validity
        assert_raises_rpc_error(-1, 'sethdseed', self.nodes[0].sethdseed, False, new_seed, 0)
        assert_raises_rpc_error(-5, "Invalid private key", self.nodes[1].sethdseed, False, "not_wif")
        assert_raises_rpc_error(-1, "JSON value is not a boolean as expected", self.nodes[1].sethdseed, "Not_bool")
        assert_raises_rpc_error(-1, "JSON value is not a string as expected", self.nodes[1].sethdseed, False, True)
        assert_raises_rpc_error(-5, "Already have this key", self.nodes[1].sethdseed, False, new_seed)
        assert_raises_rpc_error(-5, "Already have this key", self.nodes[1].sethdseed, False, self.nodes[1].dumpprivkey(self.nodes[1].getnewaddress()))

if __name__ == '__main__':
    WalletHDTest().main ()<|MERGE_RESOLUTION|>--- conflicted
+++ resolved
@@ -10,13 +10,8 @@
 from test_framework.test_framework import BitcoinTestFramework
 from test_framework.util import (
     assert_equal,
-<<<<<<< HEAD
-    connect_nodes_bi,
-    assert_raises_rpc_error,
-=======
     connect_nodes,
     assert_raises_rpc_error
->>>>>>> 59c138d2
 )
 
 
