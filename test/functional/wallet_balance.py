--- conflicted
+++ resolved
@@ -11,17 +11,10 @@
 from test_framework.util import (
     assert_equal,
     assert_raises_rpc_error,
-<<<<<<< HEAD
+    connect_nodes_bi,
+    sync_blocks,
     BITCOIN_ASSET,
 )
-
-RANDOM_COINBASE_ADDRESS = 'XSUuFy4upmMmBo75Gpw3RPXsKJp81FpVVi'
-=======
-    connect_nodes_bi,
-    sync_blocks,
-)
-
->>>>>>> 2eb8c5d7
 
 def create_transactions(node, address, amt, fees):
     # Create and sign raw transactions from node to address for amt.
@@ -86,19 +79,12 @@
         assert_equal(self.nodes[1].getbalance()['bitcoin'], 50)
 
         self.log.info("Test getbalance with different arguments")
-<<<<<<< HEAD
         assert_equal(self.nodes[0].getbalance("*")['bitcoin'], 50)
         assert_equal(self.nodes[0].getbalance("*", 1)['bitcoin'], 50)
-        assert_equal(self.nodes[0].getbalance("*", 1, True)['bitcoin'], 50)
+        assert_equal(self.nodes[0].getbalance("*", 1, True)['bitcoin'], 100)
         assert_equal(self.nodes[0].getbalance(minconf=1)['bitcoin'], 50)
-=======
-        assert_equal(self.nodes[0].getbalance("*"), 50)
-        assert_equal(self.nodes[0].getbalance("*", 1), 50)
-        assert_equal(self.nodes[0].getbalance("*", 1, True), 100)
-        assert_equal(self.nodes[0].getbalance(minconf=1), 50)
-        assert_equal(self.nodes[0].getbalance(minconf=0, include_watchonly=True), 100)
-        assert_equal(self.nodes[1].getbalance(minconf=0, include_watchonly=True), 50)
->>>>>>> 2eb8c5d7
+        assert_equal(self.nodes[0].getbalance(minconf=0, include_watchonly=True)['bitcoin'], 100)
+        assert_equal(self.nodes[1].getbalance(minconf=0, include_watchonly=True)['bitcoin'], 50)
 
         # Send 40 BTC from 0 to 1 and 60 BTC from 1 to 0.
         txs = create_transactions(self.nodes[0], self.nodes[1].getnewaddress(), 40, [Decimal('0.01')])
@@ -116,40 +102,24 @@
 
         self.log.info("Test getbalance and getunconfirmedbalance with unconfirmed inputs")
 
-<<<<<<< HEAD
-        # getbalance without any arguments includes unconfirmed transactions, but not untrusted transactions
-        assert_equal(self.nodes[0].getbalance()['bitcoin'], Decimal('9.99'))  # change from node 0's send
-        assert_equal(self.nodes[1].getbalance()['bitcoin'], Decimal('29.99'))  # change from node 1's send
-        # Same with minconf=0
-        assert_equal(self.nodes[0].getbalance(minconf=0)['bitcoin'], Decimal('9.99'))
-        assert_equal(self.nodes[1].getbalance(minconf=0)['bitcoin'], Decimal('29.99'))
-        # getbalance with a minconf incorrectly excludes coins that have been spent more recently than the minconf blocks ago
-        # TODO: fix getbalance tracking of coin spentness depth
-        assert_equal(self.nodes[0].getbalance(minconf=1)['bitcoin'], Decimal('0'))
-        assert_equal(self.nodes[1].getbalance(minconf=1)['bitcoin'], Decimal('0'))
-        # getunconfirmedbalance
-        assert_equal(self.nodes[0].getunconfirmedbalance()['bitcoin'], Decimal('60'))  # output of node 1's spend
-        assert_equal(self.nodes[1].getunconfirmedbalance()['bitcoin'], Decimal('0'))  # Doesn't include output of node 0's send since it was spent
-=======
         def test_balances(*, fee_node_1=0):
             # getbalance without any arguments includes unconfirmed transactions, but not untrusted transactions
-            assert_equal(self.nodes[0].getbalance(), Decimal('9.99'))  # change from node 0's send
-            assert_equal(self.nodes[1].getbalance(), Decimal('30') - fee_node_1)  # change from node 1's send
+            assert_equal(self.nodes[0].getbalance()['bitcoin'], Decimal('9.99'))  # change from node 0's send
+            assert_equal(self.nodes[1].getbalance()['bitcoin'], Decimal('30') - fee_node_1)  # change from node 1's send
             # Same with minconf=0
-            assert_equal(self.nodes[0].getbalance(minconf=0), Decimal('9.99'))
-            assert_equal(self.nodes[1].getbalance(minconf=0), Decimal('30') - fee_node_1)
+            assert_equal(self.nodes[0].getbalance(minconf=0)['bitcoin'], Decimal('9.99'))
+            assert_equal(self.nodes[1].getbalance(minconf=0)['bitcoin'], Decimal('30') - fee_node_1)
             # getbalance with a minconf incorrectly excludes coins that have been spent more recently than the minconf blocks ago
             # TODO: fix getbalance tracking of coin spentness depth
-            assert_equal(self.nodes[0].getbalance(minconf=1), Decimal('0'))
-            assert_equal(self.nodes[1].getbalance(minconf=1), Decimal('0'))
+            assert_equal(self.nodes[0].getbalance(minconf=1)['bitcoin'], Decimal('0'))
+            assert_equal(self.nodes[1].getbalance(minconf=1)['bitcoin'], Decimal('0'))
             # getunconfirmedbalance
-            assert_equal(self.nodes[0].getunconfirmedbalance(), Decimal('60'))  # output of node 1's spend
-            assert_equal(self.nodes[0].getwalletinfo()["unconfirmed_balance"], Decimal('60'))
-            assert_equal(self.nodes[1].getunconfirmedbalance(), Decimal('0'))  # Doesn't include output of node 0's send since it was spent
-            assert_equal(self.nodes[1].getwalletinfo()["unconfirmed_balance"], Decimal('0'))
+            assert_equal(self.nodes[0].getunconfirmedbalance()['bitcoin'], Decimal('60'))  # output of node 1's spend
+            assert_equal(self.nodes[0].getwalletinfo()["unconfirmed_balance"]['bitcoin'], Decimal('60'))
+            assert_equal(self.nodes[1].getunconfirmedbalance()['bitcoin'], Decimal('0'))  # Doesn't include output of node 0's send since it was spent
+            assert_equal(self.nodes[1].getwalletinfo()["unconfirmed_balance"]['bitcoin'], Decimal('0'))
 
         test_balances(fee_node_1=Decimal('0.01'))
->>>>>>> 2eb8c5d7
 
         # Node 1 bumps the transaction fee and resends
         self.nodes[1].sendrawtransaction(txs[1]['hex'])
@@ -159,16 +129,7 @@
         self.log.info("Test getbalance and getunconfirmedbalance with conflicted unconfirmed inputs")
         test_balances(fee_node_1=Decimal('0.02'))
 
-<<<<<<< HEAD
-        assert_equal(self.nodes[0].getwalletinfo()["unconfirmed_balance"]['bitcoin'], Decimal('60'))  # output of node 1's send
-        assert_equal(self.nodes[0].getunconfirmedbalance()['bitcoin'], Decimal('60'))
-        assert_equal(self.nodes[1].getwalletinfo()["unconfirmed_balance"]['bitcoin'], Decimal('0'))  # Doesn't include output of node 0's send since it was spent
-        assert_equal(self.nodes[1].getunconfirmedbalance()['bitcoin'], Decimal('0'))
-
-        self.nodes[1].generatetoaddress(1, RANDOM_COINBASE_ADDRESS)
-=======
         self.nodes[1].generatetoaddress(1, ADDRESS_WATCHONLY)
->>>>>>> 2eb8c5d7
         self.sync_all()
 
         # balances are correct after the transactions are confirmed
@@ -209,32 +170,36 @@
         self.log.info('Check that wallet txs not in the mempool are untrusted')
         assert txid not in self.nodes[0].getrawmempool()
         assert_equal(self.nodes[0].gettransaction(txid)['trusted'], False)
-        assert_equal(self.nodes[0].getbalance(minconf=0), 0)
+        assert_equal(self.nodes[0].getbalance(minconf=0)['bitcoin'], 0)
 
         self.log.info("Test replacement and reorg of non-mempool tx")
         tx_orig = self.nodes[0].gettransaction(txid)['hex']
         # Increase fee by 1 coin
         tx_replace = tx_orig.replace(
-            struct.pack("<q", 99 * 10**8).hex(),
-            struct.pack("<q", 98 * 10**8).hex(),
+            struct.pack(">q", 99 * 10**8).hex(),
+            struct.pack(">q", 98 * 10**8).hex(),
+        )
+        tx_replace = tx_replace.replace( ## is there something less fragile we can do here?
+            struct.pack(">q", 7480).hex(),
+            struct.pack(">q", 7480 + 10**8).hex(),
         )
         tx_replace = self.nodes[0].signrawtransactionwithwallet(tx_replace)['hex']
         # Total balance is given by the sum of outputs of the tx
-        total_amount = sum([o['value'] for o in self.nodes[0].decoderawtransaction(tx_replace)['vout']])
+        total_amount = sum([o['value'] for o in self.nodes[0].decoderawtransaction(tx_replace)['vout'] if o['scriptPubKey']['type'] != 'fee'])
         self.sync_all()
         self.nodes[1].sendrawtransaction(hexstring=tx_replace, maxfeerate=0)
 
         # Now confirm tx_replace
         block_reorg = self.nodes[1].generatetoaddress(1, ADDRESS_WATCHONLY)[0]
         self.sync_all()
-        assert_equal(self.nodes[0].getbalance(minconf=0), total_amount)
+        assert_equal(self.nodes[0].getbalance(minconf=0)['bitcoin'], total_amount)
 
         self.log.info('Put txs back into mempool of node 1 (not node 0)')
         self.nodes[0].invalidateblock(block_reorg)
         self.nodes[1].invalidateblock(block_reorg)
-        assert_equal(self.nodes[0].getbalance(minconf=0), 0)  # wallet txs not in the mempool are untrusted
+        assert_equal(self.nodes[0].getbalance(minconf=0)['bitcoin'], 0)  # wallet txs not in the mempool are untrusted
         self.nodes[0].generatetoaddress(1, ADDRESS_WATCHONLY)
-        assert_equal(self.nodes[0].getbalance(minconf=0), 0)  # wallet txs not in the mempool are untrusted
+        assert_equal(self.nodes[0].getbalance(minconf=0)['bitcoin'], 0)  # wallet txs not in the mempool are untrusted
 
         # Now confirm tx_orig
         self.restart_node(1, ['-persistmempool=0'])
@@ -243,7 +208,7 @@
         self.nodes[1].sendrawtransaction(tx_orig)
         self.nodes[1].generatetoaddress(1, ADDRESS_WATCHONLY)
         self.sync_all()
-        assert_equal(self.nodes[0].getbalance(minconf=0), total_amount + 1)  # The reorg recovered our fee of 1 coin
+        assert_equal(self.nodes[0].getbalance(minconf=0)['bitcoin'], total_amount + 1)  # The reorg recovered our fee of 1 coin
 
 
 if __name__ == '__main__':
