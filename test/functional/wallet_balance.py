--- conflicted
+++ resolved
@@ -221,13 +221,8 @@
         self.nodes[1].unloadwallet(self.default_wallet_name)
         self.nodes[0].sendtoaddress(dst, 0.1)
         self.sync_all()
-<<<<<<< HEAD
-        self.nodes[1].loadwallet('')
+        self.nodes[1].loadwallet(self.default_wallet_name)
         after = self.nodes[1].getbalances()['mine']['untrusted_pending']['bitcoin']
-=======
-        self.nodes[1].loadwallet(self.default_wallet_name)
-        after = self.nodes[1].getbalances()['mine']['untrusted_pending']
->>>>>>> 171cd05a
         assert_equal(before + Decimal('0.1'), after)
 
         # Create 3 more wallet txs, where the last is not accepted to the
