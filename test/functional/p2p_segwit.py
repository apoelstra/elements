--- conflicted
+++ resolved
@@ -8,13 +8,8 @@
 import struct
 import time
 
-<<<<<<< HEAD
 from test_framework.blocktools import create_block, create_coinbase, add_witness_commitment, WITNESS_COMMITMENT_HEADER
-from test_framework.key import CECKey, CPubKey
-=======
-from test_framework.blocktools import create_block, create_coinbase, add_witness_commitment, get_witness_script, WITNESS_COMMITMENT_HEADER
 from test_framework.key import ECKey
->>>>>>> 08bd21a3
 from test_framework.messages import (
     COIN,
     BIP125_SEQUENCE_NUMBER,
@@ -109,13 +104,8 @@
 
 def sign_p2pk_witness_input(script, tx_to, in_idx, hashtype, value, key):
     """Add signature for a P2PK witness program."""
-<<<<<<< HEAD
     tx_hash = SegwitVersion1SignatureHash(script, tx_to, in_idx, hashtype, CTxOutValue(value))
-    signature = key.sign(tx_hash) + chr(hashtype).encode('latin-1')
-=======
-    tx_hash = SegwitVersion1SignatureHash(script, tx_to, in_idx, hashtype, value)
     signature = key.sign_ecdsa(tx_hash) + chr(hashtype).encode('latin-1')
->>>>>>> 08bd21a3
     tx_to.wit.vtxinwit[in_idx].scriptWitness.stack = [signature, script]
     tx_to.rehash()
 
