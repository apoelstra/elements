#!/usr/bin/env python3
# Copyright (c) 2016-2020 The Bitcoin Core developers
# Distributed under the MIT software license, see the accompanying
# file COPYING or http://www.opensource.org/licenses/mit-license.php.
"""Test segwit transactions and blocks on P2P network."""
import math
import random
import struct
import time

from test_framework.blocktools import create_block, create_coinbase, add_witness_commitment, WITNESS_COMMITMENT_HEADER
from test_framework.key import ECKey
from test_framework.messages import (
    COIN,
    BIP125_SEQUENCE_NUMBER,
    CBlockHeader,
    CInv,
    COutPoint,
    CTransaction,
    CTxIn,
    CTxInWitness,
    CTxOut,
    CTxOutValue,
    CTxOutWitness,
    CTxWitness,
    MAX_BLOCK_BASE_SIZE,
    MSG_BLOCK,
    MSG_TX,
    MSG_WITNESS_FLAG,
    MSG_WTX,
    NODE_NETWORK,
    NODE_WITNESS,
    msg_no_witness_block,
    msg_getdata,
    msg_headers,
    msg_inv,
    msg_tx,
    msg_block,
    msg_no_witness_tx,
    msg_verack,
    ser_uint256,
    ser_vector,
    sha256,
    uint256_from_str,
    FromHex,
)
from test_framework.mininode import (
    P2PInterface,
    mininode_lock,
)
from test_framework.script import (
    CScript,
    CScriptNum,
    CScriptOp,
    MAX_SCRIPT_ELEMENT_SIZE,
    OP_0,
    OP_1,
    OP_16,
    OP_2DROP,
    OP_CHECKMULTISIG,
    OP_CHECKSIG,
    OP_DROP,
    OP_DUP,
    OP_ELSE,
    OP_ENDIF,
    OP_EQUAL,
    OP_EQUALVERIFY,
    OP_HASH160,
    OP_IF,
    OP_RETURN,
    OP_TRUE,
    SIGHASH_ALL,
    SIGHASH_ANYONECANPAY,
    SIGHASH_NONE,
    SIGHASH_SINGLE,
    SegwitV0SignatureHash,
    LegacySignatureHash,
    hash160,
)
from test_framework.test_framework import BitcoinTestFramework
from test_framework.util import (
    assert_equal,
    connect_nodes,
    disconnect_nodes,
    softfork_active,
    hex_str_to_bytes,
    assert_raises_rpc_error,
    wait_until,
)
from test_framework import util

# The versionbit bit used to signal activation of SegWit
VB_WITNESS_BIT = 1
VB_PERIOD = 144
VB_TOP_BITS = 0x20000000

MAX_SIGOP_COST = 80000

SEGWIT_HEIGHT = 120

class UTXO():
    """Used to keep track of anyone-can-spend outputs that we can use in the tests."""
    def __init__(self, sha256, n, value):
        self.sha256 = sha256
        self.n = n
        self.nValue = value

def get_p2pkh_script(pubkeyhash):
    """Get the script associated with a P2PKH."""
    return CScript([CScriptOp(OP_DUP), CScriptOp(OP_HASH160), pubkeyhash, CScriptOp(OP_EQUALVERIFY), CScriptOp(OP_CHECKSIG)])

def sign_p2pk_witness_input(script, tx_to, in_idx, hashtype, value, key):
    """Add signature for a P2PK witness program."""
    tx_hash = SegwitV0SignatureHash(script, tx_to, in_idx, hashtype, CTxOutValue(value))
    signature = key.sign_ecdsa(tx_hash) + chr(hashtype).encode('latin-1')
    tx_to.wit.vtxinwit[in_idx].scriptWitness.stack = [signature, script]
    tx_to.rehash()

def get_virtual_size(witness_block):
    """Calculate the virtual size of a witness block.

    Virtual size is base + witness/4."""
    base_size = len(witness_block.serialize(with_witness=False))
    total_size = len(witness_block.serialize())
    # the "+3" is so we round up
    vsize = int((3 * base_size + total_size + 3) / 4)
    return vsize

def test_transaction_acceptance(node, p2p, tx, with_witness, accepted, reason=None):
    """Send a transaction to the node and check that it's accepted to the mempool

    - Submit the transaction over the p2p interface
    - use the getrawmempool rpc to check for acceptance."""
    reason = [reason] if reason else []
    with node.assert_debug_log(expected_msgs=reason):
        p2p.send_and_ping(msg_tx(tx) if with_witness else msg_no_witness_tx(tx))
        assert_equal(tx.hash in node.getrawmempool(), accepted)


def test_witness_block(node, p2p, block, accepted, with_witness=True, reason=None):
    """Send a block to the node and check that it's accepted

    - Submit the block over the p2p interface
    - use the getbestblockhash rpc to check for acceptance."""
    reason = [reason] if reason else []
    with node.assert_debug_log(expected_msgs=reason):
        p2p.send_and_ping(msg_block(block) if with_witness else msg_no_witness_block(block))
        assert_equal(node.getbestblockhash() == block.hash, accepted)


class TestP2PConn(P2PInterface):
    def __init__(self, wtxidrelay=False):
        super().__init__()
        self.getdataset = set()
        self.last_wtxidrelay = []
        self.lastgetdata = []
        self.wtxidrelay = wtxidrelay

    # Avoid sending out msg_getdata in the mininode thread as a reply to invs.
    # They are not needed and would only lead to races because we send msg_getdata out in the test thread
    def on_inv(self, message):
        pass

    def on_version(self, message):
        if self.wtxidrelay:
            super().on_version(message)
        else:
            self.send_message(msg_verack())
            self.nServices = message.nServices

    def on_getdata(self, message):
        self.lastgetdata = message.inv
        for inv in message.inv:
            self.getdataset.add(inv.hash)

    def on_wtxidrelay(self, message):
        self.last_wtxidrelay.append(message)

    def announce_tx_and_wait_for_getdata(self, tx, timeout=60, success=True, use_wtxid=False):
        with mininode_lock:
            self.last_message.pop("getdata", None)
        if use_wtxid:
            wtxid = tx.calc_sha256(True)
            self.send_message(msg_inv(inv=[CInv(MSG_WTX, wtxid)]))
        else:
            self.send_message(msg_inv(inv=[CInv(MSG_TX, tx.sha256)]))

        if success:
            if use_wtxid:
                self.wait_for_getdata([wtxid], timeout)
            else:
                self.wait_for_getdata([tx.sha256], timeout)
        else:
            time.sleep(timeout)
            assert not self.last_message.get("getdata")

    def announce_block_and_wait_for_getdata(self, block, use_header, timeout=60):
        with mininode_lock:
            self.last_message.pop("getdata", None)
            self.last_message.pop("getheaders", None)
        msg = msg_headers()
        msg.headers = [CBlockHeader(block)]
        if use_header:
            self.send_message(msg)
        else:
            self.send_message(msg_inv(inv=[CInv(MSG_BLOCK, block.sha256)]))
            self.wait_for_getheaders()
            self.send_message(msg)
        self.wait_for_getdata([block.sha256])

    def request_block(self, blockhash, inv_type, timeout=60):
        with mininode_lock:
            self.last_message.pop("block", None)
        self.send_message(msg_getdata(inv=[CInv(inv_type, blockhash)]))
        self.wait_for_block(blockhash, timeout)
        return self.last_message["block"].block

class SegWitTest(BitcoinTestFramework):
    def set_test_params(self):
        self.setup_clean_chain = True
        self.num_nodes = 3
        # This test tests SegWit both pre and post-activation, so use the normal BIP9 activation.
        self.extra_args = [
            ["-acceptnonstdtxn=1", "-segwitheight={}".format(SEGWIT_HEIGHT), "-whitelist=noban@127.0.0.1"],
            ["-acceptnonstdtxn=0", "-segwitheight={}".format(SEGWIT_HEIGHT)],
            ["-acceptnonstdtxn=1", "-segwitheight=-1"],
        ]
        self.supports_cli = False

    def skip_test_if_missing_module(self):
        self.skip_if_no_wallet()

    def setup_network(self):
        self.setup_nodes()
        connect_nodes(self.nodes[0], 1)
        connect_nodes(self.nodes[0], 2)
        self.sync_all()

    # Helper functions

    def build_next_block(self, version=4):
        """Build a block on top of node0's tip."""
        tip = self.nodes[0].getbestblockhash()
        height = self.nodes[0].getblockcount() + 1
        block_time = self.nodes[0].getblockheader(tip)["mediantime"] + 1
        block = create_block(int(tip, 16), create_coinbase(height), block_time)
        block.nVersion = version
        block.rehash()
        return block

    def update_witness_block_with_transactions(self, block, tx_list, nonce=0):
        """Add list of transactions to block, adds witness commitment, then solves."""
        block.vtx.extend(tx_list)
        add_witness_commitment(block, nonce)
        block.solve()

    def run_test(self):
        util.node_fastmerkle = self.nodes[0]
        # Setup the p2p connections
        # self.test_node sets NODE_WITNESS|NODE_NETWORK
        self.test_node = self.nodes[0].add_p2p_connection(TestP2PConn(), services=NODE_NETWORK | NODE_WITNESS)
        # self.old_node sets only NODE_NETWORK
        self.old_node = self.nodes[0].add_p2p_connection(TestP2PConn(), services=NODE_NETWORK)
        # self.std_node is for testing node1 (fRequireStandard=true)
        self.std_node = self.nodes[1].add_p2p_connection(TestP2PConn(), services=NODE_NETWORK | NODE_WITNESS)

        assert self.test_node.nServices & NODE_WITNESS != 0

        # Keep a place to store utxo's that can be used in later tests
        self.utxo = []

        self.log.info("Starting tests before segwit activation")
        self.segwit_active = False

        self.test_non_witness_transaction()
        self.test_v0_outputs_arent_spendable()
        self.test_block_relay()
        self.test_getblocktemplate_before_lockin()
        self.test_unnecessary_witness_before_segwit_activation()
        self.test_witness_tx_relay_before_segwit_activation()
        self.test_standardness_v0()

        self.log.info("Advancing to segwit activation")
        self.advance_to_segwit_active()

        # Segwit status 'active'

        self.test_p2sh_witness()
        self.test_witness_commitments()
        self.test_block_malleability()
        self.test_witness_block_size()
        self.test_submit_block()
        self.test_extra_witness_data()
        self.test_max_witness_push_length()
        self.test_max_witness_program_length()
        self.test_witness_input_length()
        self.test_block_relay()
        self.test_tx_relay_after_segwit_activation()
        self.test_standardness_v0()
        self.test_segwit_versions()
        self.test_premature_coinbase_witness_spend()
        self.test_uncompressed_pubkey()
        self.test_signature_version_1()
        self.test_non_standard_witness_blinding()
        self.test_non_standard_witness()
        self.test_upgrade_after_activation()
        self.test_witness_sigops()
        self.test_superfluous_witness()
        self.test_wtxid_relay()

    # Individual tests

    def subtest(func):  # noqa: N805
        """Wraps the subtests for logging and state assertions."""
        def func_wrapper(self, *args, **kwargs):
            self.log.info("Subtest: {} (Segwit active = {})".format(func.__name__, self.segwit_active))
            # Assert segwit status is as expected
            assert_equal(softfork_active(self.nodes[0], 'segwit'), self.segwit_active)
            func(self, *args, **kwargs)
            # Each subtest should leave some utxos for the next subtest
            assert self.utxo
            self.sync_blocks()
            # Assert segwit status is as expected at end of subtest
            assert_equal(softfork_active(self.nodes[0], 'segwit'), self.segwit_active)

        return func_wrapper

    @subtest  # type: ignore
    def test_non_witness_transaction(self):
        """See if sending a regular transaction works, and create a utxo to use in later tests."""
        # Mine a block with an anyone-can-spend coinbase,
        # let it mature, then try to spend it.

        block = self.build_next_block(version=1)
        block.solve()
        self.test_node.send_and_ping(msg_no_witness_block(block))  # make sure the block was processed
        txid = block.vtx[0].sha256

        self.nodes[0].generate(99)  # let the block mature

        # Create a transaction that spends the coinbase
        tx = CTransaction()
        tx.vin.append(CTxIn(COutPoint(txid, 0), b""))
        tx.vout.append(CTxOut(49 * 100000000, CScript([OP_TRUE, OP_DROP] * 15 + [OP_TRUE])))
        tx.vout.append(CTxOut(50*COIN - 49*COIN)) # fee
        tx.calc_sha256()

        # Check that serializing it with or without witness is the same
        # This is a sanity check of our testing framework.
        assert_equal(msg_no_witness_tx(tx).serialize(), msg_tx(tx).serialize())

        self.test_node.send_and_ping(msg_tx(tx))  # make sure the block was processed
        assert tx.hash in self.nodes[0].getrawmempool()
        # Save this transaction for later
        self.utxo.append(UTXO(tx.sha256, 0, 49 * 100000000))
        self.nodes[0].generate(1)

    @subtest  # type: ignore
    def test_unnecessary_witness_before_segwit_activation(self):
        """Verify that blocks with witnesses are rejected before activation."""

        tx = CTransaction()
        tx.vin.append(CTxIn(COutPoint(self.utxo[0].sha256, self.utxo[0].n), b""))
        tx.vout.append(CTxOut(self.utxo[0].nValue - 1000, CScript([OP_TRUE])))
        tx.vout.append(CTxOut(1000)) # fee
        tx.wit.vtxinwit.append(CTxInWitness())
        tx.wit.vtxinwit[0].scriptWitness.stack = [CScript([CScriptNum(1)])]

        # Verify the hash with witness differs from the txid
        # (otherwise our testing framework must be broken!)
        tx.rehash()
        assert tx.sha256 != tx.calc_sha256(with_witness=True)

        # Construct a segwit-signaling block that includes the transaction.
        block = self.build_next_block(version=(VB_TOP_BITS | (1 << VB_WITNESS_BIT)))
        self.update_witness_block_with_transactions(block, [tx])
        # Sending witness data before activation is not allowed (anti-spam
        # rule).
        test_witness_block(self.nodes[0], self.test_node, block, accepted=False, reason='unexpected-witness')

        # But it should not be permanently marked bad...
        # Resend without witness information.
        self.test_node.send_and_ping(msg_no_witness_block(block))  # make sure the block was processed
        assert_equal(self.nodes[0].getbestblockhash(), block.hash)

        # Update our utxo list; we spent the first entry.
        self.utxo.pop(0)
        self.utxo.append(UTXO(tx.sha256, 0, tx.vout[0].nValue.getAmount()))

    @subtest  # type: ignore
    def test_block_relay(self):
        """Test that block requests to NODE_WITNESS peer are with MSG_WITNESS_FLAG.

        This is true regardless of segwit activation.
        Also test that we don't ask for blocks from unupgraded peers."""

        blocktype = 2 | MSG_WITNESS_FLAG

        # test_node has set NODE_WITNESS, so all getdata requests should be for
        # witness blocks.
        # Test announcing a block via inv results in a getdata, and that
        # announcing a version 4 or random VB block with a header results in a getdata
        block1 = self.build_next_block()
        block1.solve()

        self.test_node.announce_block_and_wait_for_getdata(block1, use_header=False)
        assert self.test_node.last_message["getdata"].inv[0].type == blocktype
        test_witness_block(self.nodes[0], self.test_node, block1, True)

        block2 = self.build_next_block(version=4)
        block2.solve()

        self.test_node.announce_block_and_wait_for_getdata(block2, use_header=True)
        assert self.test_node.last_message["getdata"].inv[0].type == blocktype
        test_witness_block(self.nodes[0], self.test_node, block2, True)

        block3 = self.build_next_block(version=(VB_TOP_BITS | (1 << 15)))
        block3.solve()
        self.test_node.announce_block_and_wait_for_getdata(block3, use_header=True)
        assert self.test_node.last_message["getdata"].inv[0].type == blocktype
        test_witness_block(self.nodes[0], self.test_node, block3, True)

        # Check that we can getdata for witness blocks or regular blocks,
        # and the right thing happens.
        if not self.segwit_active:
            # Before activation, we should be able to request old blocks with
            # or without witness, and they should be the same.
            chain_height = self.nodes[0].getblockcount()
            # Pick 10 random blocks on main chain, and verify that getdata's
            # for MSG_BLOCK, MSG_WITNESS_BLOCK, and rpc getblock() are equal.
            all_heights = list(range(chain_height + 1))
            random.shuffle(all_heights)
            all_heights = all_heights[0:10]
            for height in all_heights:
                block_hash = self.nodes[0].getblockhash(height)
                rpc_block = self.nodes[0].getblock(block_hash, False)
                block_hash = int(block_hash, 16)
                block = self.test_node.request_block(block_hash, 2)
                wit_block = self.test_node.request_block(block_hash, 2 | MSG_WITNESS_FLAG)
                assert_equal(block.serialize(), wit_block.serialize())
                assert_equal(block.serialize(), hex_str_to_bytes(rpc_block))
        else:
            # After activation, witness blocks and non-witness blocks should
            # be different.  Verify rpc getblock() returns witness blocks, while
            # getdata respects the requested type.
            block = self.build_next_block()
            self.update_witness_block_with_transactions(block, [])
            # This gives us a witness commitment.
            assert len(block.vtx[0].wit.vtxinwit) == 1
            assert len(block.vtx[0].wit.vtxinwit[0].scriptWitness.stack) == 1
            test_witness_block(self.nodes[0], self.test_node, block, accepted=True)
            # Now try to retrieve it...
            rpc_block = self.nodes[0].getblock(block.hash, False)
            non_wit_block = self.test_node.request_block(block.sha256, 2)
            wit_block = self.test_node.request_block(block.sha256, 2 | MSG_WITNESS_FLAG)
            assert_equal(wit_block.serialize(), hex_str_to_bytes(rpc_block))
            assert_equal(wit_block.serialize(False), non_wit_block.serialize())
            assert_equal(wit_block.serialize(), block.serialize())

            # Test size, vsize, weight
            rpc_details = self.nodes[0].getblock(block.hash, True)
            assert_equal(rpc_details["size"], len(block.serialize()))
            assert_equal(rpc_details["strippedsize"], len(block.serialize(False)))
            weight = 3 * len(block.serialize(False)) + len(block.serialize())
            assert_equal(rpc_details["weight"], weight)

            # Upgraded node should not ask for blocks from unupgraded
            block4 = self.build_next_block(version=4)
            block4.solve()
            self.old_node.getdataset = set()

            # Blocks can be requested via direct-fetch (immediately upon processing the announcement)
            # or via parallel download (with an indeterminate delay from processing the announcement)
            # so to test that a block is NOT requested, we could guess a time period to sleep for,
            # and then check. We can avoid the sleep() by taking advantage of transaction getdata's
            # being processed after block getdata's, and announce a transaction as well,
            # and then check to see if that particular getdata has been received.
            # Since 0.14, inv's will only be responded to with a getheaders, so send a header
            # to announce this block.
            msg = msg_headers()
            msg.headers = [CBlockHeader(block4)]
            self.old_node.send_message(msg)
            self.old_node.announce_tx_and_wait_for_getdata(block4.vtx[0])
            assert block4.sha256 not in self.old_node.getdataset

    @subtest  # type: ignore
    def test_v0_outputs_arent_spendable(self):
        """Test that v0 outputs aren't spendable before segwit activation.

        ~6 months after segwit activation, the SCRIPT_VERIFY_WITNESS flag was
        backdated so that it applies to all blocks, going back to the genesis
        block.

        Consequently, version 0 witness outputs are never spendable without
        witness, and so can't be spent before segwit activation (the point at which
        blocks are permitted to contain witnesses)."""

        # node2 doesn't need to be connected for this test.
        # (If it's connected, node0 may propagate an invalid block to it over
        # compact blocks and the nodes would have inconsistent tips.)
        disconnect_nodes(self.nodes[0], 2)

        # Create two outputs, a p2wsh and p2sh-p2wsh
        witness_program = CScript([OP_TRUE])
        witness_hash = sha256(witness_program)
        script_pubkey = CScript([OP_0, witness_hash])

        p2sh_pubkey = hash160(script_pubkey)
        p2sh_script_pubkey = CScript([OP_HASH160, p2sh_pubkey, OP_EQUAL])

        value = self.utxo[0].nValue // 3

        tx = CTransaction()
        tx.vin = [CTxIn(COutPoint(self.utxo[0].sha256, self.utxo[0].n), b'')]
        tx.vout = [CTxOut(value, script_pubkey), CTxOut(value, p2sh_script_pubkey)]
        tx.vout.append(CTxOut(value, CScript([OP_TRUE])))
        if self.utxo[0].nValue % 3 > 0:
            tx.vout.append(CTxOut(self.utxo[0].nValue - 3*value))
        tx.rehash()
        txid = tx.sha256

        # Add it to a block
        block = self.build_next_block()
        self.update_witness_block_with_transactions(block, [tx])
        # Verify that segwit isn't activated. A block serialized with witness
        # should be rejected prior to activation.
        test_witness_block(self.nodes[0], self.test_node, block, accepted=False, with_witness=True, reason='unexpected-witness')
        # Now send the block without witness. It should be accepted
        test_witness_block(self.nodes[0], self.test_node, block, accepted=True, with_witness=False)

        # Now try to spend the outputs. This should fail since SCRIPT_VERIFY_WITNESS is always enabled.
        p2wsh_tx = CTransaction()
        p2wsh_tx.vin = [CTxIn(COutPoint(txid, 0), b'')]
        p2wsh_tx.vout = [CTxOut(value, CScript([OP_TRUE]))]
        p2wsh_tx.wit.vtxinwit.append(CTxInWitness())
        p2wsh_tx.wit.vtxinwit[0].scriptWitness.stack = [CScript([OP_TRUE])]
        p2wsh_tx.rehash()

        p2sh_p2wsh_tx = CTransaction()
        p2sh_p2wsh_tx.vin = [CTxIn(COutPoint(txid, 1), CScript([script_pubkey]))]
        p2sh_p2wsh_tx.vout = [CTxOut(value, CScript([OP_TRUE]))]
        p2sh_p2wsh_tx.wit.vtxinwit.append(CTxInWitness())
        p2sh_p2wsh_tx.wit.vtxinwit[0].scriptWitness.stack = [CScript([OP_TRUE])]
        p2sh_p2wsh_tx.rehash()

        for tx in [p2wsh_tx, p2sh_p2wsh_tx]:

            block = self.build_next_block()
            self.update_witness_block_with_transactions(block, [tx])

            # When the block is serialized with a witness, the block will be rejected because witness
            # data isn't allowed in blocks that don't commit to witness data.
            test_witness_block(self.nodes[0], self.test_node, block, accepted=False, with_witness=True, reason='unexpected-witness')

            # When the block is serialized without witness, validation fails because the transaction is
            # invalid (transactions are always validated with SCRIPT_VERIFY_WITNESS so a segwit v0 transaction
            # without a witness is invalid).
            # Note: The reject reason for this failure could be
            # 'block-validation-failed' (if script check threads > 1) or
            # 'non-mandatory-script-verify-flag (Witness program was passed an
            # empty witness)' (otherwise).
            # TODO: support multiple acceptable reject reasons.
            test_witness_block(self.nodes[0], self.test_node, block, accepted=False, with_witness=False)

        connect_nodes(self.nodes[0], 2)

        self.utxo.pop(0)
        self.utxo.append(UTXO(txid, 2, value))

    @subtest  # type: ignore
    def test_getblocktemplate_before_lockin(self):
        #txid = int(self.nodes[0].sendtoaddress(self.nodes[0].getnewaddress(), 1), 16)
        int(self.nodes[0].sendtoaddress(self.nodes[0].getnewaddress(), 1), 16)

        for node in [self.nodes[0], self.nodes[2]]:
            gbt_results = node.getblocktemplate({"rules": ["segwit"]})
            if node == self.nodes[2]:
                # If this is a non-segwit node, we should not get a witness
                # commitment.
                assert 'default_witness_commitment' not in gbt_results
            else:
                # For segwit-aware nodes, check the version bit and the witness
                # commitment are correct.
                assert 'default_witness_commitment' in gbt_results 
                # ELEMENTS: disabled
                #witness_commitment = gbt_results['default_witness_commitment']

                # Check that default_witness_commitment is present.
                #witness_root = CBlock.get_merkle_root([ser_uint256(0),
                #                                       ser_uint256(txid)])
                #script = get_witness_script(witness_root, 0)
                #assert_equal(witness_commitment, script.hex())

        # Clear out the mempool
        self.nodes[0].generate(1)
        self.sync_blocks()

    @subtest  # type: ignore
    def test_witness_tx_relay_before_segwit_activation(self):

        # Generate a transaction that doesn't require a witness, but send it
        # with a witness.  Should be rejected for premature-witness, but should
        # not be added to recently rejected list.
        tx = CTransaction()
        tx.vin.append(CTxIn(COutPoint(self.utxo[0].sha256, self.utxo[0].n), b""))
        tx.vout.append(CTxOut(self.utxo[0].nValue - 1000, CScript([OP_TRUE, OP_DROP] * 15 + [OP_TRUE])))
        tx.vout.append(CTxOut(1000)) # fee
        tx.wit.vtxinwit.append(CTxInWitness())
        tx.wit.vtxinwit[0].scriptWitness.stack = [b'a']
        tx.rehash()

        tx_hash = tx.sha256
        tx_value = tx.vout[0].nValue.getAmount()

        # Verify that if a peer doesn't set nServices to include NODE_WITNESS,
        # the getdata is just for the non-witness portion.
        self.old_node.announce_tx_and_wait_for_getdata(tx)
        assert self.old_node.last_message["getdata"].inv[0].type == MSG_TX

        # Since we haven't delivered the tx yet, inv'ing the same tx from
        # a witness transaction ought not result in a getdata.
        self.test_node.announce_tx_and_wait_for_getdata(tx, timeout=2, success=False)

        # Delivering this transaction with witness should fail (no matter who
        # its from)
        assert_equal(len(self.nodes[0].getrawmempool()), 0)
        assert_equal(len(self.nodes[1].getrawmempool()), 0)
        test_transaction_acceptance(self.nodes[0], self.old_node, tx, with_witness=True, accepted=False)
        test_transaction_acceptance(self.nodes[0], self.test_node, tx, with_witness=True, accepted=False)

        # But eliminating the witness should fix it
        test_transaction_acceptance(self.nodes[0], self.test_node, tx, with_witness=False, accepted=True)

        # Cleanup: mine the first transaction and update utxo
        self.nodes[0].generate(1)
        assert_equal(len(self.nodes[0].getrawmempool()), 0)

        self.utxo.pop(0)
        self.utxo.append(UTXO(tx_hash, 0, tx_value))

    @subtest  # type: ignore
    def test_standardness_v0(self):
        """Test V0 txout standardness.

        V0 segwit outputs and inputs are always standard.
        V0 segwit inputs may only be mined after activation, but not before."""

        witness_program = CScript([OP_TRUE])
        witness_hash = sha256(witness_program)
        script_pubkey = CScript([OP_0, witness_hash])

        p2sh_pubkey = hash160(witness_program)
        p2sh_script_pubkey = CScript([OP_HASH160, p2sh_pubkey, OP_EQUAL])

        # First prepare a p2sh output (so that spending it will pass standardness)
        p2sh_tx = CTransaction()
        p2sh_tx.vin = [CTxIn(COutPoint(self.utxo[0].sha256, self.utxo[0].n), b"")]
        p2sh_tx.vout = [CTxOut(self.utxo[0].nValue - 1000, p2sh_script_pubkey)]
        p2sh_tx.vout.append(CTxOut(1000)) # fee
        p2sh_tx.rehash()

        # Mine it on test_node to create the confirmed output.
        test_transaction_acceptance(self.nodes[0], self.test_node, p2sh_tx, with_witness=True, accepted=True)
        self.nodes[0].generate(1)
        self.sync_blocks()

        # Now test standardness of v0 P2WSH outputs.
        # Start by creating a transaction with two outputs.
        tx = CTransaction()
        tx.vin = [CTxIn(COutPoint(p2sh_tx.sha256, 0), CScript([witness_program]))]
        tx.vout = [CTxOut(p2sh_tx.vout[0].nValue.getAmount() - 10000, script_pubkey)]
        tx.vout.append(CTxOut(8000, script_pubkey))  # Might burn this later
        tx.vout.append(CTxOut(2000)) # fee
        tx.vin[0].nSequence = BIP125_SEQUENCE_NUMBER  # Just to have the option to bump this tx from the mempool
        tx.rehash()

        # This is always accepted, since the mempool policy is to consider segwit as always active
        # and thus allow segwit outputs
        test_transaction_acceptance(self.nodes[1], self.std_node, tx, with_witness=True, accepted=True)

        # Now create something that looks like a P2PKH output. This won't be spendable.
        script_pubkey = CScript([OP_0, hash160(witness_hash)])
        tx2 = CTransaction()
        # tx was accepted, so we spend the second output.
        tx2.vin = [CTxIn(COutPoint(tx.sha256, 1), b"")]
        tx2.vout = [CTxOut(7000, script_pubkey)]
        tx2.vout.append(CTxOut(1000)) # fee
        tx2.wit.vtxinwit.append(CTxInWitness())
        tx2.wit.vtxinwit[0].scriptWitness.stack = [witness_program]
        tx2.rehash()

        test_transaction_acceptance(self.nodes[1], self.std_node, tx2, with_witness=True, accepted=True)

        # Now update self.utxo for later tests.
        tx3 = CTransaction()
        # tx and tx2 were both accepted.  Don't bother trying to reclaim the
        # P2PKH output; just send tx's first output back to an anyone-can-spend.
        self.sync_mempools([self.nodes[0], self.nodes[1]])
        tx3.vin = [CTxIn(COutPoint(tx.sha256, 0), b"")]
        tx3.vout = [CTxOut(tx.vout[0].nValue.getAmount() - 1000, CScript([OP_TRUE, OP_DROP] * 15 + [OP_TRUE]))]
        tx3.vout.append(CTxOut(1000)) # fee
        tx3.wit.vtxinwit.append(CTxInWitness())
        tx3.wit.vtxinwit[0].scriptWitness.stack = [witness_program]
        tx3.rehash()
        if not self.segwit_active:
            # Just check mempool acceptance, but don't add the transaction to the mempool, since witness is disallowed
            # in blocks and the tx is impossible to mine right now.
            assert_equal(self.nodes[0].testmempoolaccept([tx3.serialize_with_witness().hex()]), [{'txid': tx3.hash, 'allowed': True}])
            # Create the same output as tx3, but by replacing tx
            tx3_out = tx3.vout[0]
            tx3 = tx
            tx3.vout = [tx3_out]
            tx3.vout.append(CTxOut(p2sh_tx.vout[0].nValue.getAmount() - tx3.vout[0].nValue.getAmount())) # fee
            tx3.rehash()
            assert_equal(self.nodes[0].testmempoolaccept([tx3.serialize_with_witness().hex()]), [{'txid': tx3.hash, 'allowed': True}])
        test_transaction_acceptance(self.nodes[0], self.test_node, tx3, with_witness=True, accepted=True)

        self.nodes[0].generate(1)
        self.sync_blocks()
        self.utxo.pop(0)
        self.utxo.append(UTXO(tx3.sha256, 0, tx3.vout[0].nValue.getAmount()))
        assert_equal(len(self.nodes[1].getrawmempool()), 0)

    @subtest  # type: ignore
    def advance_to_segwit_active(self):
        """Mine enough blocks to activate segwit."""
        assert not softfork_active(self.nodes[0], 'segwit')
        height = self.nodes[0].getblockcount()
        self.nodes[0].generate(SEGWIT_HEIGHT - height - 2)
        assert not softfork_active(self.nodes[0], 'segwit')
        self.nodes[0].generate(1)
        assert softfork_active(self.nodes[0], 'segwit')
        self.segwit_active = True

    @subtest  # type: ignore
    def test_p2sh_witness(self):
        """Test P2SH wrapped witness programs."""

        # Prepare the p2sh-wrapped witness output
        witness_program = CScript([OP_DROP, OP_TRUE])
        witness_hash = sha256(witness_program)
        p2wsh_pubkey = CScript([OP_0, witness_hash])
        p2sh_witness_hash = hash160(p2wsh_pubkey)
        script_pubkey = CScript([OP_HASH160, p2sh_witness_hash, OP_EQUAL])
        script_sig = CScript([p2wsh_pubkey])  # a push of the redeem script

        # Fund the P2SH output
        tx = CTransaction()
        tx.vin.append(CTxIn(COutPoint(self.utxo[0].sha256, self.utxo[0].n), b""))
        tx.vout.append(CTxOut(self.utxo[0].nValue - 1000, script_pubkey))
        tx.vout.append(CTxOut(1000)) # fee
        tx.rehash()

        # Verify mempool acceptance and block validity
        test_transaction_acceptance(self.nodes[0], self.test_node, tx, with_witness=False, accepted=True)
        block = self.build_next_block()
        self.update_witness_block_with_transactions(block, [tx])
        test_witness_block(self.nodes[0], self.test_node, block, accepted=True, with_witness=True)
        self.sync_blocks()

        # Now test attempts to spend the output.
        spend_tx = CTransaction()
        spend_tx.vin.append(CTxIn(COutPoint(tx.sha256, 0), script_sig))
        spend_tx.vout.append(CTxOut(tx.vout[0].nValue.getAmount() - 1000, CScript([OP_TRUE])))
        spend_tx.vout.append(CTxOut(1000)) # fee
        spend_tx.rehash()

        # This transaction should not be accepted into the mempool pre- or
        # post-segwit.  Mempool acceptance will use SCRIPT_VERIFY_WITNESS which
        # will require a witness to spend a witness program regardless of
        # segwit activation.  Note that older bitcoind's that are not
        # segwit-aware would also reject this for failing CLEANSTACK.
        with self.nodes[0].assert_debug_log(
                expected_msgs=(spend_tx.hash, 'was not accepted: non-mandatory-script-verify-flag (Witness program was passed an empty witness)')):
            test_transaction_acceptance(self.nodes[0], self.test_node, spend_tx, with_witness=False, accepted=False)

        # Try to put the witness script in the scriptSig, should also fail.
        spend_tx.vin[0].scriptSig = CScript([p2wsh_pubkey, b'a'])
        spend_tx.rehash()
        with self.nodes[0].assert_debug_log(
                expected_msgs=(spend_tx.hash, 'was not accepted: mandatory-script-verify-flag-failed (Script evaluated without error but finished with a false/empty top stack element)')):
            test_transaction_acceptance(self.nodes[0], self.test_node, spend_tx, with_witness=False, accepted=False)

        # Now put the witness script in the witness, should succeed after
        # segwit activates.
        spend_tx.vin[0].scriptSig = script_sig
        spend_tx.rehash()
        spend_tx.wit.vtxinwit.append(CTxInWitness())
        spend_tx.wit.vtxinwit[0].scriptWitness.stack = [b'a', witness_program]

        # Verify mempool acceptance
        test_transaction_acceptance(self.nodes[0], self.test_node, spend_tx, with_witness=True, accepted=True)
        block = self.build_next_block()
        self.update_witness_block_with_transactions(block, [spend_tx])

        # If we're after activation, then sending this with witnesses should be valid.
        # This no longer works before activation, because SCRIPT_VERIFY_WITNESS
        # is always set.
        # TODO: rewrite this test to make clear that it only works after activation.
        test_witness_block(self.nodes[0], self.test_node, block, accepted=True)

        # Update self.utxo
        self.utxo.pop(0)
        self.utxo.append(UTXO(spend_tx.sha256, 0, spend_tx.vout[0].nValue.getAmount()))

    @subtest  # type: ignore
    def test_witness_commitments(self):
        """Test witness commitments.

        This test can only be run after segwit has activated."""

        # First try a correct witness commitment.
        block = self.build_next_block()
        add_witness_commitment(block)
        block.solve()

        # Test the test -- witness serialization should be different
        assert msg_block(block).serialize() != msg_no_witness_block(block).serialize()

        # This empty block should be valid.
        test_witness_block(self.nodes[0], self.test_node, block, accepted=True)

        # Try to tweak the nonce
        block_2 = self.build_next_block()
        add_witness_commitment(block_2, nonce=28)
        block_2.solve()

        # The commitment should have changed!
        assert block_2.vtx[0].vout[-1] != block.vtx[0].vout[-1]

        # This should also be valid.
        test_witness_block(self.nodes[0], self.test_node, block_2, accepted=True)

        # Now test commitments with actual transactions
        tx = CTransaction()
        tx.vin.append(CTxIn(COutPoint(self.utxo[0].sha256, self.utxo[0].n), b""))

        # Let's construct a witness program
        witness_program = CScript([OP_TRUE])
        witness_hash = sha256(witness_program)
        script_pubkey = CScript([OP_0, witness_hash])
        tx.vout.append(CTxOut(self.utxo[0].nValue - 1000, script_pubkey))
        tx.vout.append(CTxOut(1000)) # fee
        tx.rehash()

        # tx2 will spend tx1, and send back to a regular anyone-can-spend address
        tx2 = CTransaction()
        tx2.vin.append(CTxIn(COutPoint(tx.sha256, 0), b""))
        tx2.vout.append(CTxOut(tx.vout[0].nValue.getAmount() - 1000, witness_program))
        tx2.vout.append(CTxOut(1000)) # fee
        tx2.wit.vtxinwit.append(CTxInWitness())
        tx2.wit.vtxinwit[0].scriptWitness.stack = [witness_program]
        tx2.rehash()

        block_3 = self.build_next_block()
        self.update_witness_block_with_transactions(block_3, [tx, tx2], nonce=1)
        # Add an extra OP_RETURN output that matches the witness commitment template,
        # even though it has extra data after the incorrect commitment.
        # This block should fail.
        block_3.vtx[0].vout.append(CTxOut(0, CScript([OP_RETURN, WITNESS_COMMITMENT_HEADER + ser_uint256(2), 10])))
        block_3.vtx[0].rehash()
        block_3.hashMerkleRoot = block_3.calc_merkle_root()
        block_3.rehash()
        block_3.solve()

        test_witness_block(self.nodes[0], self.test_node, block_3, accepted=False)

        # Add a different commitment with different nonce, but in the
        # right location, and with some funds burned(!).
        # This should succeed (nValue shouldn't affect finding the
        # witness commitment).
        add_witness_commitment(block_3, nonce=0)
        block_3.vtx[0].vout[0].nValue.setToAmount(block_3.vtx[0].vout[0].nValue.getAmount() - 1)
        block_3.vtx[0].vout[-1].nValue.setToAmount(block_3.vtx[0].vout[-1].nValue.getAmount() + 1)
        block_3.vtx[0].rehash()
        block_3.hashMerkleRoot = block_3.calc_merkle_root()
        block_3.rehash()
        assert len(block_3.vtx[0].vout) == 4  # 3 OP_returns
        block_3.solve()
        test_witness_block(self.nodes[0], self.test_node, block_3, accepted=True)

        # Finally test that a block with no witness transactions can
        # omit the commitment.
        block_4 = self.build_next_block()
        tx3 = CTransaction()
        tx3.vin.append(CTxIn(COutPoint(tx2.sha256, 0), b""))
        tx3.vout.append(CTxOut(tx.vout[0].nValue.getAmount() - 1000, witness_program))
        tx3.rehash()
        block_4.vtx.append(tx3)
        block_4.hashMerkleRoot = block_4.calc_merkle_root()
        block_4.solve()
        test_witness_block(self.nodes[0], self.test_node, block_4, with_witness=False, accepted=True)

        # Update available utxo's for use in later test.
        self.utxo.pop(0)
        self.utxo.append(UTXO(tx3.sha256, 0, tx3.vout[0].nValue.getAmount()))

    @subtest  # type: ignore
    def test_block_malleability(self):

        # Make sure that a block that has too big a virtual size
        # because of a too-large coinbase witness is not permanently
        # marked bad.
        block = self.build_next_block()
        add_witness_commitment(block)
        block.solve()

        block.vtx[0].wit.vtxinwit[0].scriptWitness.stack.append(b'a' * 5000000)
        assert get_virtual_size(block) > MAX_BLOCK_BASE_SIZE

        # We can't send over the p2p network, because this is too big to relay
        # TODO: repeat this test with a block that can be relayed
        assert_equal('bad-witness-nonce-size', self.nodes[0].submitblock(block.serialize().hex()))

        assert self.nodes[0].getbestblockhash() != block.hash

        block.vtx[0].wit.vtxinwit[0].scriptWitness.stack.pop()
        assert get_virtual_size(block) < MAX_BLOCK_BASE_SIZE
        assert_equal(None, self.nodes[0].submitblock(block.serialize().hex()))

        assert self.nodes[0].getbestblockhash() == block.hash

        # Now make sure that malleating the witness reserved value doesn't
        # result in a block permanently marked bad.
        block = self.build_next_block()
        add_witness_commitment(block)
        block.solve()

        # Change the nonce -- should not cause the block to be permanently
        # failed
        block.vtx[0].wit.vtxinwit[0].scriptWitness.stack = [ser_uint256(1)]
        test_witness_block(self.nodes[0], self.test_node, block, accepted=False)

        # Changing the witness reserved value doesn't change the block hash
        block.vtx[0].wit.vtxinwit[0].scriptWitness.stack = [ser_uint256(0)]
        test_witness_block(self.nodes[0], self.test_node, block, accepted=True)

    @subtest  # type: ignore
    def test_witness_block_size(self):
        # TODO: Test that non-witness carrying blocks can't exceed 1MB
        # Skipping this test for now; this is covered in p2p-fullblocktest.py

        # Test that witness-bearing blocks are limited at ceil(base + wit/4) <= 1MB.
        block = self.build_next_block()

        assert len(self.utxo) > 0

        # Create a P2WSH transaction.
        # The witness program will be a bunch of OP_2DROP's, followed by OP_TRUE.
        # This should give us plenty of room to tweak the spending tx's
        # virtual size.
        NUM_DROPS = 200  # 201 max ops per script!
        NUM_OUTPUTS = 50

        witness_program = CScript([OP_2DROP] * NUM_DROPS + [OP_TRUE])
        witness_hash = uint256_from_str(sha256(witness_program))
        script_pubkey = CScript([OP_0, ser_uint256(witness_hash)])

        prevout = COutPoint(self.utxo[0].sha256, self.utxo[0].n)
        value = self.utxo[0].nValue

        parent_tx = CTransaction()
        parent_tx.vin.append(CTxIn(prevout, b""))
        child_value = int(value / NUM_OUTPUTS)
        for i in range(NUM_OUTPUTS):
            parent_tx.vout.append(CTxOut(child_value, script_pubkey))
        parent_tx.vout[0].nValue.setToAmount(parent_tx.vout[0].nValue.getAmount() - 50000)
        assert parent_tx.vout[0].nValue.getAmount() > 0 
        fee = value - (NUM_OUTPUTS*child_value) + 50000
        if fee > 0:
            parent_tx.vout.append(CTxOut(fee))
        parent_tx.rehash()

        child_tx = CTransaction()
        total_in = 0
        for i in range(NUM_OUTPUTS):
            child_tx.vin.append(CTxIn(COutPoint(parent_tx.sha256, i), b""))
            total_in += parent_tx.vout[i].nValue.getAmount()
        child_tx.vout = [CTxOut(value - 100000, CScript([OP_TRUE]))]
        child_tx.vout.append(CTxOut(total_in - (value - 100000))) # fee
        for i in range(NUM_OUTPUTS):
            child_tx.wit.vtxinwit.append(CTxInWitness())
            child_tx.wit.vtxinwit[-1].scriptWitness.stack = [b'a' * 195] * (2 * NUM_DROPS) + [witness_program]
        child_tx.rehash()
        self.update_witness_block_with_transactions(block, [parent_tx, child_tx])

        vsize = get_virtual_size(block)
        additional_bytes = (MAX_BLOCK_BASE_SIZE - vsize) * 4
        i = 0
        while additional_bytes > 0:
            # Add some more bytes to each input until we hit MAX_BLOCK_BASE_SIZE+1
            # ELEMENTS: mysterious off by 3 difference
            extra_bytes = min(additional_bytes + 4, 55)
            block.vtx[-1].wit.vtxinwit[int(i / (2 * NUM_DROPS))].scriptWitness.stack[i % (2 * NUM_DROPS)] = b'a' * (195 + extra_bytes)
            additional_bytes -= extra_bytes
            i += 1

        block.vtx[0].vout.pop()  # Remove old commitment
        add_witness_commitment(block)
        block.solve()
        vsize = get_virtual_size(block)
        assert_equal(vsize, MAX_BLOCK_BASE_SIZE + 1)
        # Make sure that our test case would exceed the old max-network-message
        # limit
        assert len(block.serialize()) > 2 * 1024 * 1024

        test_witness_block(self.nodes[0], self.test_node, block, accepted=False)

        # Now resize the second transaction to make the block fit.
        cur_length = len(block.vtx[-1].wit.vtxinwit[0].scriptWitness.stack[0])
        block.vtx[-1].wit.vtxinwit[0].scriptWitness.stack[0] = b'a' * (cur_length - 1)
        block.vtx[0].vout.pop()
        add_witness_commitment(block)
        block.solve()
        assert_equal(get_virtual_size(block), MAX_BLOCK_BASE_SIZE)

        test_witness_block(self.nodes[0], self.test_node, block, accepted=True)

        # Update available utxo's
        self.utxo.pop(0)
        self.utxo.append(UTXO(block.vtx[-1].sha256, 0, block.vtx[-1].vout[0].nValue.getAmount()))

    @subtest  # type: ignore
    def test_submit_block(self):
        """Test that submitblock adds the nonce automatically when possible."""
        block = self.build_next_block()

        # Try using a custom nonce and then don't supply it.
        # This shouldn't possibly work.
        add_witness_commitment(block, nonce=1)
        block.vtx[0].wit = CTxWitness()  # drop the nonce
        block.solve()
        assert_equal('bad-witness-merkle-match', self.nodes[0].submitblock(block.serialize().hex()))
        assert self.nodes[0].getbestblockhash() != block.hash

        # Now redo commitment with the standard nonce, but let bitcoind fill it in.
        add_witness_commitment(block, nonce=0)
        block.vtx[0].wit = CTxWitness()
        block.solve()
        assert_equal(None, self.nodes[0].submitblock(block.serialize().hex()))
        assert_equal(self.nodes[0].getbestblockhash(), block.hash)

        # This time, add a tx with non-empty witness, but don't supply
        # the commitment.
        block_2 = self.build_next_block()

        add_witness_commitment(block_2)

        block_2.solve()

        # Drop commitment and nonce -- submitblock should not fill in.
        block_2.vtx[0].vout.pop()
        block_2.vtx[0].wit = CTxWitness()

        assert_equal('bad-txnmrklroot', self.nodes[0].submitblock(block_2.serialize().hex()))
        # Tip should not advance!
        assert self.nodes[0].getbestblockhash() != block_2.hash

    @subtest  # type: ignore
    def test_extra_witness_data(self):
        """Test extra witness data in a transaction."""

        block = self.build_next_block()

        witness_program = CScript([OP_DROP, OP_TRUE])
        witness_hash = sha256(witness_program)
        script_pubkey = CScript([OP_0, witness_hash])

        # First try extra witness data on a tx that doesn't require a witness
        tx = CTransaction()
        tx.vin.append(CTxIn(COutPoint(self.utxo[0].sha256, self.utxo[0].n), b""))
        tx.vout.append(CTxOut(self.utxo[0].nValue - 2000, script_pubkey))
        tx.vout.append(CTxOut(1000, CScript([OP_TRUE])))  # non-witness output
        tx.vout.append(CTxOut(1000)) # fee
        tx.wit.vtxinwit.append(CTxInWitness())
        tx.wit.vtxinwit[0].scriptWitness.stack = [CScript([])]
        tx.rehash()
        self.update_witness_block_with_transactions(block, [tx])

        # Extra witness data should not be allowed.
        test_witness_block(self.nodes[0], self.test_node, block, accepted=False)

        # Try extra signature data.  Ok if we're not spending a witness output.
        block.vtx[1].wit.vtxinwit = []
        block.vtx[1].vin[0].scriptSig = CScript([OP_0])
        block.vtx[1].rehash()
        add_witness_commitment(block)
        block.solve()

        test_witness_block(self.nodes[0], self.test_node, block, accepted=True)

        # Now try extra witness/signature data on an input that DOES require a
        # witness
        tx2 = CTransaction()
        tx2.vin.append(CTxIn(COutPoint(tx.sha256, 0), b""))  # witness output
        tx2.vin.append(CTxIn(COutPoint(tx.sha256, 1), b""))  # non-witness
        tx2.vout.append(CTxOut(tx.vout[0].nValue.getAmount(), CScript([OP_TRUE])))
        tx2.vout.append(CTxOut(tx.vout[1].nValue.getAmount())) # fee
        tx2.wit.vtxinwit.extend([CTxInWitness(), CTxInWitness()])
        tx2.wit.vtxinwit[0].scriptWitness.stack = [CScript([CScriptNum(1)]), CScript([CScriptNum(1)]), witness_program]
        tx2.wit.vtxinwit[1].scriptWitness.stack = [CScript([OP_TRUE])]

        block = self.build_next_block()
        self.update_witness_block_with_transactions(block, [tx2])

        # This has extra witness data, so it should fail.
        test_witness_block(self.nodes[0], self.test_node, block, accepted=False)

        # Now get rid of the extra witness, but add extra scriptSig data
        tx2.vin[0].scriptSig = CScript([OP_TRUE])
        tx2.vin[1].scriptSig = CScript([OP_TRUE])
        tx2.wit.vtxinwit[0].scriptWitness.stack.pop(0)
        tx2.wit.vtxinwit[1].scriptWitness.stack = []
        tx2.rehash()
        add_witness_commitment(block)
        block.solve()

        # This has extra signature data for a witness input, so it should fail.
        test_witness_block(self.nodes[0], self.test_node, block, accepted=False)

        # Now get rid of the extra scriptsig on the witness input, and verify
        # success (even with extra scriptsig data in the non-witness input)
        tx2.vin[0].scriptSig = b""
        tx2.rehash()
        add_witness_commitment(block)
        block.solve()

        test_witness_block(self.nodes[0], self.test_node, block, accepted=True)

        # Update utxo for later tests
        self.utxo.pop(0)
        self.utxo.append(UTXO(tx2.sha256, 0, tx2.vout[0].nValue.getAmount()))

    @subtest  # type: ignore
    def test_max_witness_push_length(self):
        """Test that witness stack can only allow up to 520 byte pushes."""

        block = self.build_next_block()

        witness_program = CScript([OP_DROP, OP_TRUE])
        witness_hash = sha256(witness_program)
        script_pubkey = CScript([OP_0, witness_hash])

        tx = CTransaction()
        tx.vin.append(CTxIn(COutPoint(self.utxo[0].sha256, self.utxo[0].n), b""))
        tx.vout.append(CTxOut(self.utxo[0].nValue - 1000, script_pubkey))
        tx.vout.append(CTxOut(1000)) # fee
        tx.rehash()

        tx2 = CTransaction()
        tx2.vin.append(CTxIn(COutPoint(tx.sha256, 0), b""))
        tx2.vout.append(CTxOut(tx.vout[0].nValue.getAmount() - 1000, CScript([OP_TRUE])))
        tx2.vout.append(CTxOut(1000)) # fee
        tx2.wit.vtxinwit.append(CTxInWitness())
        # First try a 521-byte stack element
        tx2.wit.vtxinwit[0].scriptWitness.stack = [b'a' * (MAX_SCRIPT_ELEMENT_SIZE + 1), witness_program]
        tx2.rehash()

        self.update_witness_block_with_transactions(block, [tx, tx2])
        test_witness_block(self.nodes[0], self.test_node, block, accepted=False)

        # Now reduce the length of the stack element
        tx2.wit.vtxinwit[0].scriptWitness.stack[0] = b'a' * (MAX_SCRIPT_ELEMENT_SIZE)

        add_witness_commitment(block)
        block.solve()
        test_witness_block(self.nodes[0], self.test_node, block, accepted=True)

        # Update the utxo for later tests
        self.utxo.pop()
        self.utxo.append(UTXO(tx2.sha256, 0, tx2.vout[0].nValue.getAmount()))

    @subtest  # type: ignore
    def test_max_witness_program_length(self):
        """Test that witness outputs greater than 10kB can't be spent."""

        MAX_PROGRAM_LENGTH = 10000

        # This program is 19 max pushes (9937 bytes), then 64 more opcode-bytes.
        long_witness_program = CScript([b'a' * MAX_SCRIPT_ELEMENT_SIZE] * 19 + [OP_DROP] * 63 + [OP_TRUE])
        assert len(long_witness_program) == MAX_PROGRAM_LENGTH + 1
        long_witness_hash = sha256(long_witness_program)
        long_script_pubkey = CScript([OP_0, long_witness_hash])

        block = self.build_next_block()

        tx = CTransaction()
        tx.vin.append(CTxIn(COutPoint(self.utxo[0].sha256, self.utxo[0].n), b""))
        tx.vout.append(CTxOut(self.utxo[0].nValue - 1000, long_script_pubkey))
        tx.vout.append(CTxOut(1000)) # fee
        tx.rehash()

        tx2 = CTransaction()
        tx2.vin.append(CTxIn(COutPoint(tx.sha256, 0), b""))
        tx2.vout.append(CTxOut(tx.vout[0].nValue.getAmount() - 1000, CScript([OP_TRUE])))
        tx2.vout.append(CTxOut(1000)) # fee
        tx2.wit.vtxinwit.append(CTxInWitness())
        tx2.wit.vtxinwit[0].scriptWitness.stack = [b'a'] * 44 + [long_witness_program]
        tx2.rehash()

        self.update_witness_block_with_transactions(block, [tx, tx2])

        test_witness_block(self.nodes[0], self.test_node, block, accepted=False)

        # Try again with one less byte in the witness program
        witness_program = CScript([b'a' * MAX_SCRIPT_ELEMENT_SIZE] * 19 + [OP_DROP] * 62 + [OP_TRUE])
        assert len(witness_program) == MAX_PROGRAM_LENGTH
        witness_hash = sha256(witness_program)
        script_pubkey = CScript([OP_0, witness_hash])

        tx.vout[0] = CTxOut(tx.vout[0].nValue.getAmount(), script_pubkey)
        tx.rehash()
        tx2.vin[0].prevout.hash = tx.sha256
        tx2.wit.vtxinwit[0].scriptWitness.stack = [b'a'] * 43 + [witness_program]
        tx2.rehash()
        block.vtx = [block.vtx[0]]
        self.update_witness_block_with_transactions(block, [tx, tx2])
        test_witness_block(self.nodes[0], self.test_node, block, accepted=True)

        self.utxo.pop()
        self.utxo.append(UTXO(tx2.sha256, 0, tx2.vout[0].nValue.getAmount()))

    @subtest  # type: ignore
    def test_witness_input_length(self):
        """Test that vin length must match vtxinwit length."""

        witness_program = CScript([OP_DROP, OP_TRUE])
        witness_hash = sha256(witness_program)
        script_pubkey = CScript([OP_0, witness_hash])

        # Create a transaction that splits our utxo into many outputs
        tx = CTransaction()
        tx.vin.append(CTxIn(COutPoint(self.utxo[0].sha256, self.utxo[0].n), b""))
        value = self.utxo[0].nValue
        for i in range(10):
            tx.vout.append(CTxOut(int(value / 10), script_pubkey))
        tx.vout[0].nValue.setToAmount(tx.vout[0].nValue.getAmount() - 1000)
        assert tx.vout[0].nValue.getAmount() >= 0 
        tx.vout.append(CTxOut(1000 + value - 10 * int(value / 10))) # fee

        block = self.build_next_block()
        self.update_witness_block_with_transactions(block, [tx])
        test_witness_block(self.nodes[0], self.test_node, block, accepted=True)

        # Try various ways to spend tx that should all break.
        # This "broken" transaction serializer will not normalize
        # the length of vtxinwit.
        class BrokenCTransaction(CTransaction):
            def serialize_with_witness(self):
                flags = 0
                if not self.wit.is_null():
                    flags |= 1
                r = b""
                r += struct.pack("<i", self.nVersion)
                r += struct.pack("<B", flags)
                r += ser_vector(self.vin)
                r += ser_vector(self.vout)
                r += struct.pack("<I", self.nLockTime)
                if flags & 1:
                    r += self.wit.serialize()
                return r

        tx2 = BrokenCTransaction()
        total_in = 0
        for i in range(10):
            tx2.vin.append(CTxIn(COutPoint(tx.sha256, i), b""))
            total_in += tx.vout[i].nValue.getAmount()
        tx2.vout.append(CTxOut(value - 3000, CScript([OP_TRUE])))
        tx2.vout.append(CTxOut(total_in - (value-3000))) # fee
        tx2.wit.vtxoutwit = [CTxOutWitness(), CTxOutWitness()]
        tx2.calc_sha256()

        # First try using a too long vtxinwit
        for i in range(11):
            tx2.wit.vtxinwit.append(CTxInWitness())
            tx2.wit.vtxinwit[i].scriptWitness.stack = [b'a', witness_program]

        block = self.build_next_block()
        self.update_witness_block_with_transactions(block, [tx2])
        test_witness_block(self.nodes[0], self.test_node, block, accepted=False)

        # Now try using a too short vtxinwit
        tx2.wit.vtxinwit.pop()
        tx2.wit.vtxinwit.pop()

        block.vtx = [block.vtx[0]]
        self.update_witness_block_with_transactions(block, [tx2])
        test_witness_block(self.nodes[0], self.test_node, block, accepted=False)

        # Now make one of the intermediate witnesses be incorrect
        tx2.wit.vtxinwit.append(CTxInWitness())
        tx2.wit.vtxinwit[-1].scriptWitness.stack = [b'a', witness_program]
        tx2.wit.vtxinwit[5].scriptWitness.stack = [witness_program]

        block.vtx = [block.vtx[0]]
        self.update_witness_block_with_transactions(block, [tx2])
        test_witness_block(self.nodes[0], self.test_node, block, accepted=False)

        # Fix the broken witness and the block should be accepted.
        tx2.wit.vtxinwit[5].scriptWitness.stack = [b'a', witness_program]
        block.vtx = [block.vtx[0]]
        self.update_witness_block_with_transactions(block, [tx2])
        test_witness_block(self.nodes[0], self.test_node, block, accepted=True)

        self.utxo.pop()
        self.utxo.append(UTXO(tx2.sha256, 0, tx2.vout[0].nValue.getAmount()))

    @subtest  # type: ignore
    def test_tx_relay_after_segwit_activation(self):
        """Test transaction relay after segwit activation.

        After segwit activates, verify that mempool:
        - rejects transactions with unnecessary/extra witnesses
        - accepts transactions with valid witnesses
        and that witness transactions are relayed to non-upgraded peers."""

        # Generate a transaction that doesn't require a witness, but send it
        # with a witness.  Should be rejected because we can't use a witness
        # when spending a non-witness output.
        tx = CTransaction()
        tx.vin.append(CTxIn(COutPoint(self.utxo[0].sha256, self.utxo[0].n), b""))
        tx.vout.append(CTxOut(self.utxo[0].nValue - 1000, CScript([OP_TRUE, OP_DROP] * 15 + [OP_TRUE])))
        tx.vout.append(CTxOut(1000)) # fee
        tx.wit.vtxinwit.append(CTxInWitness())
        tx.wit.vtxinwit[0].scriptWitness.stack = [b'a']
        tx.rehash()

        tx_hash = tx.sha256

        # Verify that unnecessary witnesses are rejected.
        self.test_node.announce_tx_and_wait_for_getdata(tx)
        assert_equal(len(self.nodes[0].getrawmempool()), 0)
        test_transaction_acceptance(self.nodes[0], self.test_node, tx, with_witness=True, accepted=False)

        # Verify that removing the witness succeeds.
        test_transaction_acceptance(self.nodes[0], self.test_node, tx, with_witness=False, accepted=True)

        # Now try to add extra witness data to a valid witness tx.
        witness_program = CScript([OP_TRUE])
        witness_hash = sha256(witness_program)
        script_pubkey = CScript([OP_0, witness_hash])
        tx2 = CTransaction()
        tx2.vin.append(CTxIn(COutPoint(tx_hash, 0), b""))
        tx2.vout.append(CTxOut(tx.vout[0].nValue.getAmount() - 1000, script_pubkey))
        tx2.vout.append(CTxOut(1000)) # fee
        tx2.rehash()

        tx3 = CTransaction()
        tx3.vin.append(CTxIn(COutPoint(tx2.sha256, 0), b""))
        tx3.wit.vtxinwit.append(CTxInWitness())

        # Add too-large for IsStandard witness and check that it does not enter reject filter
        p2sh_program = CScript([OP_TRUE])
        p2sh_pubkey = hash160(p2sh_program)
        witness_program2 = CScript([b'a' * 400000])
        tx3.vout.append(CTxOut(tx2.vout[0].nValue.getAmount() - 1000, CScript([OP_HASH160, p2sh_pubkey, OP_EQUAL])))
        tx3.vout.append(CTxOut(1000)) # fee
        tx3.wit.vtxinwit[0].scriptWitness.stack = [witness_program2]
        tx3.rehash()

        # Node will not be blinded to the transaction
        self.std_node.announce_tx_and_wait_for_getdata(tx3)
        test_transaction_acceptance(self.nodes[1], self.std_node, tx3, True, False, 'tx-size')

        # Remove witness stuffing, instead add extra witness push on stack
        tx3.vout[0] = CTxOut(tx2.vout[0].nValue.getAmount() - 1000, CScript([OP_TRUE, OP_DROP] * 15 + [OP_TRUE]))
        tx3.wit.vtxinwit[0].scriptWitness.stack = [CScript([CScriptNum(1)]), witness_program]
        tx3.rehash()

        test_transaction_acceptance(self.nodes[0], self.test_node, tx2, with_witness=True, accepted=True)
        test_transaction_acceptance(self.nodes[0], self.test_node, tx3, with_witness=True, accepted=False)

        # Get rid of the extra witness, and verify acceptance.
        tx3.wit.vtxinwit[0].scriptWitness.stack = [witness_program]
        # Also check that old_node gets a tx announcement, even though this is
        # a witness transaction.
        self.old_node.wait_for_inv([CInv(MSG_TX, tx2.sha256)])  # wait until tx2 was inv'ed
        test_transaction_acceptance(self.nodes[0], self.test_node, tx3, with_witness=True, accepted=True)
        self.old_node.wait_for_inv([CInv(MSG_TX, tx3.sha256)])

        # Test that getrawtransaction returns correct witness information
        # hash, size, vsize
        raw_tx = self.nodes[0].getrawtransaction(tx3.hash, 1)
        assert_equal(int(raw_tx["hash"], 16), tx3.calc_sha256(True))
        assert_equal(raw_tx["size"], len(tx3.serialize_with_witness()))
        weight = len(tx3.serialize_with_witness()) + 3 * len(tx3.serialize_without_witness())
        vsize = math.ceil(weight / 4)
        assert_equal(raw_tx["vsize"], vsize)
        assert_equal(raw_tx["weight"], weight)
        assert_equal(len(raw_tx["vin"][0]["txinwitness"]), 1)
        assert_equal(raw_tx["vin"][0]["txinwitness"][0], witness_program.hex())
        assert vsize != raw_tx["size"]

        # Cleanup: mine the transactions and update utxo for next test
        self.nodes[0].generate(1)
        assert_equal(len(self.nodes[0].getrawmempool()), 0)

        self.utxo.pop(0)
        self.utxo.append(UTXO(tx3.sha256, 0, tx3.vout[0].nValue.getAmount()))

    @subtest  # type: ignore
    def test_segwit_versions(self):
        """Test validity of future segwit version transactions.

        Future segwit versions are non-standard to spend, but valid in blocks.
        Sending to future segwit versions is always allowed.
        Can run this before and after segwit activation."""

        NUM_SEGWIT_VERSIONS = 17  # will test OP_0, OP1, ..., OP_16
        if len(self.utxo) < NUM_SEGWIT_VERSIONS:
            tx = CTransaction()
            tx.vin.append(CTxIn(COutPoint(self.utxo[0].sha256, self.utxo[0].n), b""))
            split_value = (self.utxo[0].nValue - 4000) // NUM_SEGWIT_VERSIONS
            for i in range(NUM_SEGWIT_VERSIONS):
                tx.vout.append(CTxOut(split_value, CScript([OP_TRUE])))
            tx.vout.append(CTxOut(self.utxo[0].nValue - NUM_SEGWIT_VERSIONS*split_value)) # fee
            tx.rehash()
            block = self.build_next_block()
            self.update_witness_block_with_transactions(block, [tx])
            test_witness_block(self.nodes[0], self.test_node, block, accepted=True)
            self.utxo.pop(0)
            for i in range(NUM_SEGWIT_VERSIONS):
                self.utxo.append(UTXO(tx.sha256, i, split_value))

        self.sync_blocks()
        temp_utxo = []
        tx = CTransaction()
        witness_program = CScript([OP_TRUE])
        witness_hash = sha256(witness_program)
        assert_equal(len(self.nodes[1].getrawmempool()), 0)
        for version in list(range(OP_1, OP_16 + 1)) + [OP_0]:
            # First try to spend to a future version segwit script_pubkey.
            script_pubkey = CScript([CScriptOp(version), witness_hash])
            tx.vin = [CTxIn(COutPoint(self.utxo[0].sha256, self.utxo[0].n), b"")]
            tx.vout = [CTxOut(self.utxo[0].nValue - 1000, script_pubkey)]
            tx.vout.append(CTxOut(1000)) # fee
            tx.rehash()
            test_transaction_acceptance(self.nodes[1], self.std_node, tx, with_witness=True, accepted=False)
            test_transaction_acceptance(self.nodes[0], self.test_node, tx, with_witness=True, accepted=True)
            self.utxo.pop(0)
            temp_utxo.append(UTXO(tx.sha256, 0, tx.vout[0].nValue.getAmount()))

        self.nodes[0].generate(1)  # Mine all the transactions
        self.sync_blocks()
        assert len(self.nodes[0].getrawmempool()) == 0

        # Finally, verify that version 0 -> version 1 transactions
        # are standard
        script_pubkey = CScript([CScriptOp(OP_1), witness_hash])
        tx2 = CTransaction()
        tx2.vin = [CTxIn(COutPoint(tx.sha256, 0), b"")]
        tx2.vout = [CTxOut(tx.vout[0].nValue.getAmount() - 1000, script_pubkey)]
        tx2.vout.append(CTxOut(1000)) # fee
        tx2.wit.vtxinwit.append(CTxInWitness())
        tx2.wit.vtxinwit[0].scriptWitness.stack = [witness_program]
        tx2.rehash()
        # Gets accepted to both policy-enforcing nodes and others.
        test_transaction_acceptance(self.nodes[0], self.test_node, tx2, with_witness=True, accepted=True)
        test_transaction_acceptance(self.nodes[1], self.std_node, tx2, with_witness=True, accepted=True)
        temp_utxo.pop()  # last entry in temp_utxo was the output we just spent
        temp_utxo.append(UTXO(tx2.sha256, 0, tx2.vout[0].nValue.getAmount()))

        # Spend everything in temp_utxo into an segwit v1 output.
        tx3 = CTransaction()
        total_value = 0
        for i in temp_utxo:
            tx3.vin.append(CTxIn(COutPoint(i.sha256, i.n), b""))
            tx3.wit.vtxinwit.append(CTxInWitness())
            total_value += i.nValue
        tx3.wit.vtxinwit[-1].scriptWitness.stack = [witness_program]
<<<<<<< HEAD
        tx3.vout.append(CTxOut(total_value - 1000, CScript([OP_TRUE])))
        tx3.vout.append(CTxOut(1000)) # fee
=======
        tx3.vout.append(CTxOut(total_value - 1000, script_pubkey))
>>>>>>> 6d854350
        tx3.rehash()

        # First we test this transaction against fRequireStandard=true node
        # making sure the txid is added to the reject filter
        self.std_node.announce_tx_and_wait_for_getdata(tx3)
        test_transaction_acceptance(self.nodes[1], self.std_node, tx3, with_witness=True, accepted=False, reason="bad-txns-nonstandard-inputs")
        # Now the node will no longer ask for getdata of this transaction when advertised by same txid
        self.std_node.announce_tx_and_wait_for_getdata(tx3, timeout=5, success=False)

        # Spending a higher version witness output is not allowed by policy,
        # even with fRequireStandard=false.
        test_transaction_acceptance(self.nodes[0], self.test_node, tx3, with_witness=True, accepted=False, reason="reserved for soft-fork upgrades")

        # Building a block with the transaction must be valid, however.
        block = self.build_next_block()
        self.update_witness_block_with_transactions(block, [tx2, tx3])
        test_witness_block(self.nodes[0], self.test_node, block, accepted=True)
        self.sync_blocks()

        # Add utxo to our list
        self.utxo.append(UTXO(tx3.sha256, 0, tx3.vout[0].nValue.getAmount()))

    @subtest  # type: ignore
    def test_premature_coinbase_witness_spend(self):

        block = self.build_next_block()
        # Change the output of the block to be a witness output.
        witness_program = CScript([OP_TRUE])
        witness_hash = sha256(witness_program)
        script_pubkey = CScript([OP_0, witness_hash])
        block.vtx[0].vout[0].scriptPubKey = script_pubkey
        # This next line will rehash the coinbase and update the merkle
        # root, and solve.
        self.update_witness_block_with_transactions(block, [])
        test_witness_block(self.nodes[0], self.test_node, block, accepted=True)

        spend_tx = CTransaction()
        spend_tx.vin = [CTxIn(COutPoint(block.vtx[0].sha256, 0), b"")]
        spend_tx.vout = [CTxOut(block.vtx[0].vout[0].nValue.getAmount(), witness_program)]
        spend_tx.wit.vtxinwit.append(CTxInWitness())
        spend_tx.wit.vtxinwit[0].scriptWitness.stack = [witness_program]
        spend_tx.rehash()

        # Now test a premature spend.
        self.nodes[0].generate(98)
        self.sync_blocks()
        block2 = self.build_next_block()
        self.update_witness_block_with_transactions(block2, [spend_tx])
        test_witness_block(self.nodes[0], self.test_node, block2, accepted=False)

        # Advancing one more block should allow the spend.
        self.nodes[0].generate(1)
        block2 = self.build_next_block()
        self.update_witness_block_with_transactions(block2, [spend_tx])
        test_witness_block(self.nodes[0], self.test_node, block2, accepted=True)
        self.sync_blocks()

    @subtest  # type: ignore
    def test_uncompressed_pubkey(self):
        """Test uncompressed pubkey validity in segwit transactions.

        Uncompressed pubkeys are no longer supported in default relay policy,
        but (for now) are still valid in blocks."""

        # Segwit transactions using uncompressed pubkeys are not accepted
        # under default policy, but should still pass consensus.
        key = ECKey()
        key.generate(False)
        pubkey = key.get_pubkey().get_bytes()
        assert_equal(len(pubkey), 65)  # This should be an uncompressed pubkey

        utxo = self.utxo.pop(0)

        # Test 1: P2WPKH
        # First create a P2WPKH output that uses an uncompressed pubkey
        pubkeyhash = hash160(pubkey)
        script_pkh = CScript([OP_0, pubkeyhash])
        tx = CTransaction()
        tx.vin.append(CTxIn(COutPoint(utxo.sha256, utxo.n), b""))
        tx.vout.append(CTxOut(utxo.nValue - 1000, script_pkh))
        tx.vout.append(CTxOut(1000)) # fee
        tx.rehash()

        # Confirm it in a block.
        block = self.build_next_block()
        self.update_witness_block_with_transactions(block, [tx])
        test_witness_block(self.nodes[0], self.test_node, block, accepted=True)

        # Now try to spend it. Send it to a P2WSH output, which we'll
        # use in the next test.
        witness_program = CScript([pubkey, CScriptOp(OP_CHECKSIG)])
        witness_hash = sha256(witness_program)
        script_wsh = CScript([OP_0, witness_hash])

        tx2 = CTransaction()
        tx2.vin.append(CTxIn(COutPoint(tx.sha256, 0), b""))
        tx2.vout.append(CTxOut(tx.vout[0].nValue.getAmount() - 1000, script_wsh))
        tx2.vout.append(CTxOut(1000)) # fee
        script = get_p2pkh_script(pubkeyhash)
        sig_hash = SegwitV0SignatureHash(script, tx2, 0, SIGHASH_ALL, tx.vout[0].nValue)
        signature = key.sign_ecdsa(sig_hash) + b'\x01'  # 0x1 is SIGHASH_ALL
        tx2.wit.vtxinwit.append(CTxInWitness())
        tx2.wit.vtxinwit[0].scriptWitness.stack = [signature, pubkey]
        tx2.rehash()

        # Should fail policy test.
        test_transaction_acceptance(self.nodes[0], self.test_node, tx2, True, False, 'non-mandatory-script-verify-flag (Using non-compressed keys in segwit)')
        # But passes consensus.
        block = self.build_next_block()
        self.update_witness_block_with_transactions(block, [tx2])
        test_witness_block(self.nodes[0], self.test_node, block, accepted=True)

        # Test 2: P2WSH
        # Try to spend the P2WSH output created in last test.
        # Send it to a P2SH(P2WSH) output, which we'll use in the next test.
        p2sh_witness_hash = hash160(script_wsh)
        script_p2sh = CScript([OP_HASH160, p2sh_witness_hash, OP_EQUAL])
        script_sig = CScript([script_wsh])

        tx3 = CTransaction()
        tx3.vin.append(CTxIn(COutPoint(tx2.sha256, 0), b""))
        tx3.vout.append(CTxOut(tx2.vout[0].nValue.getAmount() - 1000, script_p2sh))
        tx3.vout.append(CTxOut(1000)) # fee
        tx3.wit.vtxinwit.append(CTxInWitness())
        sign_p2pk_witness_input(witness_program, tx3, 0, SIGHASH_ALL, tx2.vout[0].nValue.getAmount(), key)

        # Should fail policy test.
        test_transaction_acceptance(self.nodes[0], self.test_node, tx3, True, False, 'non-mandatory-script-verify-flag (Using non-compressed keys in segwit)')
        # But passes consensus.
        block = self.build_next_block()
        self.update_witness_block_with_transactions(block, [tx3])
        test_witness_block(self.nodes[0], self.test_node, block, accepted=True)

        # Test 3: P2SH(P2WSH)
        # Try to spend the P2SH output created in the last test.
        # Send it to a P2PKH output, which we'll use in the next test.
        script_pubkey = get_p2pkh_script(pubkeyhash)
        tx4 = CTransaction()
        tx4.vin.append(CTxIn(COutPoint(tx3.sha256, 0), script_sig))
        tx4.vout.append(CTxOut(tx3.vout[0].nValue.getAmount() - 1000, script_pubkey))
        tx4.vout.append(CTxOut(1000)) # fee
        tx4.wit.vtxinwit.append(CTxInWitness())
        sign_p2pk_witness_input(witness_program, tx4, 0, SIGHASH_ALL, tx3.vout[0].nValue.getAmount(), key)

        # Should fail policy test.
        test_transaction_acceptance(self.nodes[0], self.test_node, tx4, True, False, 'non-mandatory-script-verify-flag (Using non-compressed keys in segwit)')
        block = self.build_next_block()
        self.update_witness_block_with_transactions(block, [tx4])
        test_witness_block(self.nodes[0], self.test_node, block, accepted=True)

        # Test 4: Uncompressed pubkeys should still be valid in non-segwit
        # transactions.
        tx5 = CTransaction()
        tx5.vin.append(CTxIn(COutPoint(tx4.sha256, 0), b""))
        tx5.vout.append(CTxOut(tx4.vout[0].nValue.getAmount() - 1000, CScript([OP_TRUE])))
        tx5.vout.append(CTxOut(1000)) # fee
        (sig_hash, err) = LegacySignatureHash(script_pubkey, tx5, 0, SIGHASH_ALL)
        signature = key.sign_ecdsa(sig_hash) + b'\x01'  # 0x1 is SIGHASH_ALL
        tx5.vin[0].scriptSig = CScript([signature, pubkey])
        tx5.rehash()
        # Should pass policy and consensus.
        test_transaction_acceptance(self.nodes[0], self.test_node, tx5, True, True)
        block = self.build_next_block()
        self.update_witness_block_with_transactions(block, [tx5])
        test_witness_block(self.nodes[0], self.test_node, block, accepted=True)
        self.utxo.append(UTXO(tx5.sha256, 0, tx5.vout[0].nValue.getAmount()))

    @subtest  # type: ignore
    def test_signature_version_1(self):

        key = ECKey()
        key.generate()
        pubkey = key.get_pubkey().get_bytes()

        witness_program = CScript([pubkey, CScriptOp(OP_CHECKSIG)])
        witness_hash = sha256(witness_program)
        script_pubkey = CScript([OP_0, witness_hash])

        # First create a witness output for use in the tests.
        tx = CTransaction()
        tx.vin.append(CTxIn(COutPoint(self.utxo[0].sha256, self.utxo[0].n), b""))
        tx.vout.append(CTxOut(self.utxo[0].nValue - 1000, script_pubkey))
        tx.vout.append(CTxOut(1000)) # fee
        tx.rehash()

        test_transaction_acceptance(self.nodes[0], self.test_node, tx, with_witness=True, accepted=True)
        # Mine this transaction in preparation for following tests.
        block = self.build_next_block()
        self.update_witness_block_with_transactions(block, [tx])
        test_witness_block(self.nodes[0], self.test_node, block, accepted=True)
        self.sync_blocks()
        self.utxo.pop(0)

        # Test each hashtype
        prev_utxo = UTXO(tx.sha256, 0, tx.vout[0].nValue.getAmount())
        for sigflag in [0, SIGHASH_ANYONECANPAY]:
            for hashtype in [SIGHASH_ALL, SIGHASH_NONE, SIGHASH_SINGLE]:
                hashtype |= sigflag
                block = self.build_next_block()
                tx = CTransaction()
                tx.vin.append(CTxIn(COutPoint(prev_utxo.sha256, prev_utxo.n), b""))
                tx.vout.append(CTxOut(prev_utxo.nValue - 1000, script_pubkey))
                tx.vout.append(CTxOut(1000)) # fee
                tx.wit.vtxinwit.append(CTxInWitness())
                # Too-large input value
                sign_p2pk_witness_input(witness_program, tx, 0, hashtype, prev_utxo.nValue + 1, key)
                self.update_witness_block_with_transactions(block, [tx])
                test_witness_block(self.nodes[0], self.test_node, block, accepted=False)

                # Too-small input value
                sign_p2pk_witness_input(witness_program, tx, 0, hashtype, prev_utxo.nValue - 1, key)
                block.vtx.pop()  # remove last tx
                self.update_witness_block_with_transactions(block, [tx])
                test_witness_block(self.nodes[0], self.test_node, block, accepted=False)

                # Now try correct value
                sign_p2pk_witness_input(witness_program, tx, 0, hashtype, prev_utxo.nValue, key)
                block.vtx.pop()
                self.update_witness_block_with_transactions(block, [tx])
                test_witness_block(self.nodes[0], self.test_node, block, accepted=True)

                prev_utxo = UTXO(tx.sha256, 0, tx.vout[0].nValue.getAmount())

        # Test combinations of signature hashes.
        # Split the utxo into a lot of outputs.
        # Randomly choose up to 10 to spend, sign with different hashtypes, and
        # output to a random number of outputs.  Repeat NUM_SIGHASH_TESTS times.
        # Ensure that we've tested a situation where we use SIGHASH_SINGLE with
        # an input index > number of outputs.
        NUM_SIGHASH_TESTS = 500
        temp_utxos = []
        tx = CTransaction()
        tx.vin.append(CTxIn(COutPoint(prev_utxo.sha256, prev_utxo.n), b""))
        split_value = prev_utxo.nValue // NUM_SIGHASH_TESTS
        for i in range(NUM_SIGHASH_TESTS):
            tx.vout.append(CTxOut(split_value, script_pubkey))
        tx.vout.append(CTxOut(prev_utxo.nValue - NUM_SIGHASH_TESTS*split_value)) # fee
        tx.wit.vtxinwit.append(CTxInWitness())
        sign_p2pk_witness_input(witness_program, tx, 0, SIGHASH_ALL, prev_utxo.nValue, key)
        for i in range(NUM_SIGHASH_TESTS):
            temp_utxos.append(UTXO(tx.sha256, i, split_value))

        block = self.build_next_block()
        self.update_witness_block_with_transactions(block, [tx])
        test_witness_block(self.nodes[0], self.test_node, block, accepted=True)

        block = self.build_next_block()
        used_sighash_single_out_of_bounds = False
        for i in range(NUM_SIGHASH_TESTS):
            # Ping regularly to keep the connection alive
            if (not i % 100):
                self.test_node.sync_with_ping()
            # Choose random number of inputs to use.
            num_inputs = random.randint(1, 10)
            # Create a slight bias for producing more utxos
            num_outputs = random.randint(1, 11)
            random.shuffle(temp_utxos)
            assert len(temp_utxos) > num_inputs
            tx = CTransaction()
            total_value = 0
            for i in range(num_inputs):
                tx.vin.append(CTxIn(COutPoint(temp_utxos[i].sha256, temp_utxos[i].n), b""))
                tx.wit.vtxinwit.append(CTxInWitness())
                total_value += temp_utxos[i].nValue
            split_value = total_value // num_outputs
            for i in range(num_outputs):
                tx.vout.append(CTxOut(split_value, script_pubkey))
            if total_value % num_outputs > 0:
                tx.vout.append(CTxOut(total_value - num_outputs*split_value)) # fee
            for i in range(num_inputs):
                # Now try to sign each input, using a random hashtype.
                anyonecanpay = 0
                if random.randint(0, 1):
                    anyonecanpay = SIGHASH_ANYONECANPAY
                hashtype = random.randint(1, 3) | anyonecanpay
                sign_p2pk_witness_input(witness_program, tx, i, hashtype, temp_utxos[i].nValue, key)
                if (hashtype == SIGHASH_SINGLE and i >= num_outputs):
                    used_sighash_single_out_of_bounds = True
            tx.rehash()
            for i in range(num_outputs):
                temp_utxos.append(UTXO(tx.sha256, i, split_value))
            temp_utxos = temp_utxos[num_inputs:]

            block.vtx.append(tx)

            # Test the block periodically, if we're close to maxblocksize
            if (get_virtual_size(block) > MAX_BLOCK_BASE_SIZE - 1000):
                self.update_witness_block_with_transactions(block, [])
                test_witness_block(self.nodes[0], self.test_node, block, accepted=True)
                block = self.build_next_block()

        if (not used_sighash_single_out_of_bounds):
            self.log.info("WARNING: this test run didn't attempt SIGHASH_SINGLE with out-of-bounds index value")
        # Test the transactions we've added to the block
        if (len(block.vtx) > 1):
            self.update_witness_block_with_transactions(block, [])
            test_witness_block(self.nodes[0], self.test_node, block, accepted=True)

        # Now test witness version 0 P2PKH transactions
        pubkeyhash = hash160(pubkey)
        script_pkh = CScript([OP_0, pubkeyhash])
        tx = CTransaction()
        tx.vin.append(CTxIn(COutPoint(temp_utxos[0].sha256, temp_utxos[0].n), b""))
        tx.vout.append(CTxOut(temp_utxos[0].nValue, script_pkh))
        tx.wit.vtxinwit.append(CTxInWitness())
        sign_p2pk_witness_input(witness_program, tx, 0, SIGHASH_ALL, temp_utxos[0].nValue, key)
        tx2 = CTransaction()
        tx2.vin.append(CTxIn(COutPoint(tx.sha256, 0), b""))
        tx2.vout.append(CTxOut(tx.vout[0].nValue.getAmount(), CScript([OP_TRUE])))

        script = get_p2pkh_script(pubkeyhash)
        sig_hash = SegwitV0SignatureHash(script, tx2, 0, SIGHASH_ALL, tx.vout[0].nValue)
        signature = key.sign_ecdsa(sig_hash) + b'\x01'  # 0x1 is SIGHASH_ALL

        # Check that we can't have a scriptSig
        tx2.vin[0].scriptSig = CScript([signature, pubkey])
        block = self.build_next_block()
        self.update_witness_block_with_transactions(block, [tx, tx2])
        test_witness_block(self.nodes[0], self.test_node, block, accepted=False)

        # Move the signature to the witness.
        block.vtx.pop()
        tx2.wit.vtxinwit.append(CTxInWitness())
        tx2.wit.vtxinwit[0].scriptWitness.stack = [signature, pubkey]
        tx2.vin[0].scriptSig = b""
        tx2.rehash()

        self.update_witness_block_with_transactions(block, [tx2])
        test_witness_block(self.nodes[0], self.test_node, block, accepted=True)

        temp_utxos.pop(0)

        # Update self.utxos for later tests by creating two outputs
        # that consolidate all the coins in temp_utxos.
        output_value = sum(i.nValue for i in temp_utxos) // 2

        tx = CTransaction()
        index = 0
        # Just spend to our usual anyone-can-spend output
        tx.vout = [CTxOut(output_value, CScript([OP_TRUE]))] * 2
        total_in = sum(i.nValue for i in temp_utxos)
        if total_in - 2*output_value > 0:
            tx.vout.append(CTxOut(total_in - 2*output_value)) # fee
        for i in temp_utxos:
            # Use SIGHASH_ALL|SIGHASH_ANYONECANPAY so we can build up
            # the signatures as we go.
            tx.vin.append(CTxIn(COutPoint(i.sha256, i.n), b""))
            tx.wit.vtxinwit.append(CTxInWitness())
            sign_p2pk_witness_input(witness_program, tx, index, SIGHASH_ALL | SIGHASH_ANYONECANPAY, i.nValue, key)
            index += 1
        block = self.build_next_block()
        self.update_witness_block_with_transactions(block, [tx])
        test_witness_block(self.nodes[0], self.test_node, block, accepted=True)

        for i in range(len(tx.vout)):
            if tx.vout[i].is_fee():
                continue
            self.utxo.append(UTXO(tx.sha256, i, tx.vout[i].nValue.getAmount()))

    @subtest  # type: ignore
    def test_non_standard_witness_blinding(self):
        """Test behavior of unnecessary witnesses in transactions does not blind the node for the transaction"""

        # Create a p2sh output -- this is so we can pass the standardness
        # rules (an anyone-can-spend OP_TRUE would be rejected, if not wrapped
        # in P2SH).
        p2sh_program = CScript([OP_TRUE])
        p2sh_pubkey = hash160(p2sh_program)
        script_pubkey = CScript([OP_HASH160, p2sh_pubkey, OP_EQUAL])

        # Now check that unnecessary witnesses can't be used to blind a node
        # to a transaction, eg by violating standardness checks.
        tx = CTransaction()
        tx.vin.append(CTxIn(COutPoint(self.utxo[0].sha256, self.utxo[0].n), b""))
        tx.vout.append(CTxOut(self.utxo[0].nValue - 1000, script_pubkey))
        tx.vout.append(CTxOut(1000)) # fee
        tx.rehash()
        test_transaction_acceptance(self.nodes[0], self.test_node, tx, False, True)
        self.nodes[0].generate(1)
        self.sync_blocks()

        # We'll add an unnecessary witness to this transaction that would cause
        # it to be non-standard, to test that violating policy with a witness
        # doesn't blind a node to a transaction.  Transactions
        # rejected for having a witness shouldn't be added
        # to the rejection cache.
        tx2 = CTransaction()
        tx2.vin.append(CTxIn(COutPoint(tx.sha256, 0), CScript([p2sh_program])))
        tx2.vout.append(CTxOut(tx.vout[0].nValue.getAmount() - 1000, script_pubkey))
        tx2.vout.append(CTxOut(1000)) # fee
        tx2.wit.vtxinwit.append(CTxInWitness())
        tx2.wit.vtxinwit[0].scriptWitness.stack = [b'a' * 400]
        tx2.rehash()
        # This will be rejected due to a policy check:
        # No witness is allowed, since it is not a witness program but a p2sh program
        test_transaction_acceptance(self.nodes[1], self.std_node, tx2, True, False, 'bad-witness-nonstandard')

        # If we send without witness, it should be accepted.
        test_transaction_acceptance(self.nodes[1], self.std_node, tx2, False, True)

        # Now create a new anyone-can-spend utxo for the next test.
        tx3 = CTransaction()
        tx3.vin.append(CTxIn(COutPoint(tx2.sha256, 0), CScript([p2sh_program])))
        tx3.vout.append(CTxOut(tx2.vout[0].nValue.getAmount() - 1000, CScript([OP_TRUE, OP_DROP] * 15 + [OP_TRUE])))
        tx3.vout.append(CTxOut(1000)) # fee
        tx3.rehash()
        test_transaction_acceptance(self.nodes[0], self.test_node, tx2, False, True)
        test_transaction_acceptance(self.nodes[0], self.test_node, tx3, False, True)

        self.nodes[0].generate(1)
        self.sync_blocks()

        # Update our utxo list; we spent the first entry.
        self.utxo.pop(0)
        self.utxo.append(UTXO(tx3.sha256, 0, tx3.vout[0].nValue.getAmount()))

    @subtest  # type: ignore
    def test_non_standard_witness(self):
        """Test detection of non-standard P2WSH witness"""
        pad = chr(1).encode('latin-1')

        # Create scripts for tests
        scripts = []
        scripts.append(CScript([OP_DROP] * 100))
        scripts.append(CScript([OP_DROP] * 99))
        scripts.append(CScript([pad * 59] * 59 + [OP_DROP] * 60))
        scripts.append(CScript([pad * 59] * 59 + [OP_DROP] * 61))

        p2wsh_scripts = []

        tx = CTransaction()
        tx.vin.append(CTxIn(COutPoint(self.utxo[0].sha256, self.utxo[0].n), b""))

        # For each script, generate a pair of P2WSH and P2SH-P2WSH output.
        outputvalue = (self.utxo[0].nValue - 1000) // (len(scripts) * 2)
        for i in scripts:
            p2wsh = CScript([OP_0, sha256(i)])
            p2sh = hash160(p2wsh)
            p2wsh_scripts.append(p2wsh)
            tx.vout.append(CTxOut(outputvalue, p2wsh))
            tx.vout.append(CTxOut(outputvalue, CScript([OP_HASH160, p2sh, OP_EQUAL])))
        tx.vout.append(CTxOut(self.utxo[0].nValue - 2*len(scripts)*outputvalue)) # fee
        tx.rehash()
        txid = tx.sha256
        test_transaction_acceptance(self.nodes[0], self.test_node, tx, with_witness=False, accepted=True)

        self.nodes[0].generate(1)
        self.sync_blocks()

        # Creating transactions for tests
        p2wsh_txs = []
        p2sh_txs = []
        for i in range(len(scripts)):
            p2wsh_tx = CTransaction()
            p2wsh_tx.vin.append(CTxIn(COutPoint(txid, i * 2)))
            p2wsh_tx.vout.append(CTxOut(outputvalue - 5000, CScript([OP_0, hash160(hex_str_to_bytes(""))])))
            p2wsh_tx.vout.append(CTxOut(5000)) # fee
            p2wsh_tx.wit.vtxinwit.append(CTxInWitness())
            p2wsh_tx.rehash()
            p2wsh_txs.append(p2wsh_tx)
            p2sh_tx = CTransaction()
            p2sh_tx.vin.append(CTxIn(COutPoint(txid, i * 2 + 1), CScript([p2wsh_scripts[i]])))
            p2sh_tx.vout.append(CTxOut(outputvalue - 5000, CScript([OP_0, hash160(hex_str_to_bytes(""))])))
            p2sh_tx.vout.append(CTxOut(5000)) # fee
            p2sh_tx.wit.vtxinwit.append(CTxInWitness())
            p2sh_tx.rehash()
            p2sh_txs.append(p2sh_tx)

        # Testing native P2WSH
        # Witness stack size, excluding witnessScript, over 100 is non-standard
        p2wsh_txs[0].wit.vtxinwit[0].scriptWitness.stack = [pad] * 101 + [scripts[0]]
        test_transaction_acceptance(self.nodes[1], self.std_node, p2wsh_txs[0], True, False, 'bad-witness-nonstandard')
        # Non-standard nodes should accept
        test_transaction_acceptance(self.nodes[0], self.test_node, p2wsh_txs[0], True, True)

        # Stack element size over 80 bytes is non-standard
        p2wsh_txs[1].wit.vtxinwit[0].scriptWitness.stack = [pad * 81] * 100 + [scripts[1]]
        test_transaction_acceptance(self.nodes[1], self.std_node, p2wsh_txs[1], True, False, 'bad-witness-nonstandard')
        # Non-standard nodes should accept
        test_transaction_acceptance(self.nodes[0], self.test_node, p2wsh_txs[1], True, True)
        # Standard nodes should accept if element size is not over 80 bytes
        p2wsh_txs[1].wit.vtxinwit[0].scriptWitness.stack = [pad * 80] * 100 + [scripts[1]]
        test_transaction_acceptance(self.nodes[1], self.std_node, p2wsh_txs[1], True, True)

        # witnessScript size at 3600 bytes is standard
        p2wsh_txs[2].wit.vtxinwit[0].scriptWitness.stack = [pad, pad, scripts[2]]
        test_transaction_acceptance(self.nodes[0], self.test_node, p2wsh_txs[2], True, True)
        test_transaction_acceptance(self.nodes[1], self.std_node, p2wsh_txs[2], True, True)

        # witnessScript size at 3601 bytes is non-standard
        p2wsh_txs[3].wit.vtxinwit[0].scriptWitness.stack = [pad, pad, pad, scripts[3]]
        test_transaction_acceptance(self.nodes[1], self.std_node, p2wsh_txs[3], True, False, 'bad-witness-nonstandard')
        # Non-standard nodes should accept
        test_transaction_acceptance(self.nodes[0], self.test_node, p2wsh_txs[3], True, True)

        # Repeating the same tests with P2SH-P2WSH
        p2sh_txs[0].wit.vtxinwit[0].scriptWitness.stack = [pad] * 101 + [scripts[0]]
        test_transaction_acceptance(self.nodes[1], self.std_node, p2sh_txs[0], True, False, 'bad-witness-nonstandard')
        test_transaction_acceptance(self.nodes[0], self.test_node, p2sh_txs[0], True, True)
        p2sh_txs[1].wit.vtxinwit[0].scriptWitness.stack = [pad * 81] * 100 + [scripts[1]]
        test_transaction_acceptance(self.nodes[1], self.std_node, p2sh_txs[1], True, False, 'bad-witness-nonstandard')
        test_transaction_acceptance(self.nodes[0], self.test_node, p2sh_txs[1], True, True)
        p2sh_txs[1].wit.vtxinwit[0].scriptWitness.stack = [pad * 80] * 100 + [scripts[1]]
        test_transaction_acceptance(self.nodes[1], self.std_node, p2sh_txs[1], True, True)
        p2sh_txs[2].wit.vtxinwit[0].scriptWitness.stack = [pad, pad, scripts[2]]
        test_transaction_acceptance(self.nodes[0], self.test_node, p2sh_txs[2], True, True)
        test_transaction_acceptance(self.nodes[1], self.std_node, p2sh_txs[2], True, True)
        p2sh_txs[3].wit.vtxinwit[0].scriptWitness.stack = [pad, pad, pad, scripts[3]]
        test_transaction_acceptance(self.nodes[1], self.std_node, p2sh_txs[3], True, False, 'bad-witness-nonstandard')
        test_transaction_acceptance(self.nodes[0], self.test_node, p2sh_txs[3], True, True)

        self.nodes[0].generate(1)  # Mine and clean up the mempool of non-standard node
        # Valid but non-standard transactions in a block should be accepted by standard node
        self.sync_blocks()
        assert_equal(len(self.nodes[0].getrawmempool()), 0)
        assert_equal(len(self.nodes[1].getrawmempool()), 0)

        self.utxo.pop(0)

    @subtest  # type: ignore
    def test_upgrade_after_activation(self):
        """Test the behavior of starting up a segwit-aware node after the softfork has activated."""

        self.restart_node(2, extra_args=["-segwitheight={}".format(SEGWIT_HEIGHT)])
        connect_nodes(self.nodes[0], 2)

        # We reconnect more than 100 blocks, give it plenty of time
        self.sync_blocks(timeout=240)

        # Make sure that this peer thinks segwit has activated.
        assert softfork_active(self.nodes[2], 'segwit')

        # Make sure this peer's blocks match those of node0.
        height = self.nodes[2].getblockcount()
        while height >= 0:
            block_hash = self.nodes[2].getblockhash(height)
            assert_equal(block_hash, self.nodes[0].getblockhash(height))
            assert_equal(self.nodes[0].getblock(block_hash), self.nodes[2].getblock(block_hash))
            height -= 1

    @subtest  # type: ignore
    def test_witness_sigops(self):
        """Test sigop counting is correct inside witnesses."""

        # Keep this under MAX_OPS_PER_SCRIPT (201)
        witness_program = CScript([OP_TRUE, OP_IF, OP_TRUE, OP_ELSE] + [OP_CHECKMULTISIG] * 5 + [OP_CHECKSIG] * 193 + [OP_ENDIF])
        witness_hash = sha256(witness_program)
        script_pubkey = CScript([OP_0, witness_hash])

        sigops_per_script = 20 * 5 + 193 * 1
        # We'll produce 2 extra outputs, one with a program that would take us
        # over max sig ops, and one with a program that would exactly reach max
        # sig ops
        outputs = (MAX_SIGOP_COST // sigops_per_script) + 2
        extra_sigops_available = MAX_SIGOP_COST % sigops_per_script

        # We chose the number of checkmultisigs/checksigs to make this work:
        assert extra_sigops_available < 100  # steer clear of MAX_OPS_PER_SCRIPT

        # This script, when spent with the first
        # N(=MAX_SIGOP_COST//sigops_per_script) outputs of our transaction,
        # would push us just over the block sigop limit.
        witness_program_toomany = CScript([OP_TRUE, OP_IF, OP_TRUE, OP_ELSE] + [OP_CHECKSIG] * (extra_sigops_available + 1) + [OP_ENDIF])
        witness_hash_toomany = sha256(witness_program_toomany)
        script_pubkey_toomany = CScript([OP_0, witness_hash_toomany])

        # If we spend this script instead, we would exactly reach our sigop
        # limit (for witness sigops).
        witness_program_justright = CScript([OP_TRUE, OP_IF, OP_TRUE, OP_ELSE] + [OP_CHECKSIG] * (extra_sigops_available) + [OP_ENDIF])
        witness_hash_justright = sha256(witness_program_justright)
        script_pubkey_justright = CScript([OP_0, witness_hash_justright])

        # First split our available utxo into a bunch of outputs
        split_value = self.utxo[0].nValue // outputs
        tx = CTransaction()
        tx.vin.append(CTxIn(COutPoint(self.utxo[0].sha256, self.utxo[0].n), b""))
        for i in range(outputs):
            tx.vout.append(CTxOut(split_value, script_pubkey))
        tx.vout[-2].scriptPubKey = script_pubkey_toomany
        tx.vout[-1].scriptPubKey = script_pubkey_justright
        if self.utxo[0].nValue % outputs > 0:
            tx.vout.append(CTxOut(self.utxo[0].nValue - outputs*split_value)) # fee
        tx.rehash()

        block_1 = self.build_next_block()
        self.update_witness_block_with_transactions(block_1, [tx])
        test_witness_block(self.nodes[0], self.test_node, block_1, accepted=True)

        tx2 = CTransaction()
        # If we try to spend the first n-1 outputs from tx, that should be
        # too many sigops.
        total_value = 0
        for i in range(outputs - 1):
            tx2.vin.append(CTxIn(COutPoint(tx.sha256, i), b""))
            tx2.wit.vtxinwit.append(CTxInWitness())
            tx2.wit.vtxinwit[-1].scriptWitness.stack = [witness_program]
            total_value += tx.vout[i].nValue.getAmount()
        tx2.wit.vtxinwit[-1].scriptWitness.stack = [witness_program_toomany]
        tx2.vout.append(CTxOut(total_value, CScript([OP_TRUE])))
        tx2.rehash()

        block_2 = self.build_next_block()
        self.update_witness_block_with_transactions(block_2, [tx2])
        test_witness_block(self.nodes[0], self.test_node, block_2, accepted=False)

        # Try dropping the last input in tx2, and add an output that has
        # too many sigops (contributing to legacy sigop count).
        checksig_count = (extra_sigops_available // 4) + 1
        script_pubkey_checksigs = CScript([OP_CHECKSIG] * checksig_count)
        # ELEMENTS: no 0-value transactions allowed for non-OP_RETURN outputs
        tx2.vout.append(CTxOut(1, script_pubkey_checksigs))
        tx2.vout[0].nValue.setToAmount(tx2.vout[0].nValue.getAmount() - 1)
        tx2.vin.pop()
        tx2.wit.vtxinwit.pop()
        tx2.vout[0].nValue.setToAmount(tx2.vout[0].nValue.getAmount() - tx.vout[-2].nValue.getAmount())
        tx2.rehash()
        block_3 = self.build_next_block()
        self.update_witness_block_with_transactions(block_3, [tx2])
        test_witness_block(self.nodes[0], self.test_node, block_3, accepted=False)

        # If we drop the last checksig in this output, the tx should succeed.
        block_4 = self.build_next_block()
        tx2.vout[-1].scriptPubKey = CScript([OP_CHECKSIG] * (checksig_count - 1))
        tx2.rehash()
        self.update_witness_block_with_transactions(block_4, [tx2])
        test_witness_block(self.nodes[0], self.test_node, block_4, accepted=True)

        # Reset the tip back down for the next test
        self.sync_blocks()
        for x in self.nodes:
            x.invalidateblock(block_4.hash)

        # Try replacing the last input of tx2 to be spending the last
        # output of tx
        block_5 = self.build_next_block()
        # ELEMENTS: need to replace extra value with fee
        to_replace = tx2.vout[-1].nValue.getAmount()
        tx2.vout.pop()
        tx2.vin.append(CTxIn(COutPoint(tx.sha256, outputs - 1), b""))
        to_replace +=  tx.vout[outputs-1].nValue.getAmount()
        tx2.vout.append(CTxOut(to_replace)) # fee
        tx2.wit.vtxinwit.append(CTxInWitness())
        tx2.wit.vtxinwit[-1].scriptWitness.stack = [witness_program_justright]
        tx2.rehash()
        self.update_witness_block_with_transactions(block_5, [tx2])
        test_witness_block(self.nodes[0], self.test_node, block_5, accepted=True)

        # TODO: test p2sh sigop counting

        # Cleanup and prep for next test
        self.utxo.pop(0)
        self.utxo.append(UTXO(tx2.sha256, 0, tx2.vout[0].nValue))

    @subtest  # type: ignore
    def test_superfluous_witness(self):
        # Serialization of tx that puts witness flag to 3 always
        def serialize_with_bogus_witness(tx):
            flags = 3
            r = b""
            r += struct.pack("<i", tx.nVersion)
            r += struct.pack("<B", flags)
            r += ser_vector(tx.vin)
            r += ser_vector(tx.vout)
            r += struct.pack("<I", tx.nLockTime)
            if flags & 1:
                if len(tx.wit.vtxinwit) != len(tx.vin):
                    # vtxinwit must have the same length as vin
                    tx.wit.vtxinwit = tx.wit.vtxinwit[:len(tx.vin)]
                    for i in range(len(tx.wit.vtxinwit), len(tx.vin)):
                        tx.wit.vtxinwit.append(CTxInWitness())
                if len(tx.wit.vtxoutwit) != len(tx.vout):
                    # vtxoutwit must have the same length as vout
                    tx.wit.vtxoutwit = tx.wit.vtxoutwit[:len(tx.vout)]
                    for i in range(len(tx.wit.vtxoutwit), len(tx.vout)):
                        tx.wit.vtxoutwit.append(CTxOutWitness())
                r += tx.wit.serialize()
            return r

        class msg_bogus_tx(msg_tx):
            def serialize(self):
                return serialize_with_bogus_witness(self.tx)

        self.nodes[0].sendtoaddress(self.nodes[0].getnewaddress(address_type='bech32'), 5)
        self.nodes[0].generate(1)
        unspent = next(u for u in self.nodes[0].listunspent() if u['spendable'] and u['address'].startswith('ert'))

        raw = self.nodes[0].createrawtransaction([{"txid": unspent['txid'], "vout": unspent['vout']}], {self.nodes[0].getnewaddress(): 1})
        tx = FromHex(CTransaction(), raw)
        assert_raises_rpc_error(-22, "TX decode failed", self.nodes[0].decoderawtransaction, serialize_with_bogus_witness(tx).hex())
        with self.nodes[0].assert_debug_log(['Superfluous witness record']):
            self.nodes[0].p2p.send_and_ping(msg_bogus_tx(tx))
        raw = self.nodes[0].signrawtransactionwithwallet(raw)
        assert raw['complete']
        raw = raw['hex']
        tx = FromHex(CTransaction(), raw)
        assert_raises_rpc_error(-22, "TX decode failed", self.nodes[0].decoderawtransaction, serialize_with_bogus_witness(tx).hex())
        with self.nodes[0].assert_debug_log(['Unknown transaction optional data']):
            self.nodes[0].p2p.send_and_ping(msg_bogus_tx(tx))

    @subtest  # type: ignore
    def test_wtxid_relay(self):
        # Use brand new nodes to avoid contamination from earlier tests
        self.wtx_node = self.nodes[0].add_p2p_connection(TestP2PConn(wtxidrelay=True), services=NODE_NETWORK | NODE_WITNESS)
        self.tx_node = self.nodes[0].add_p2p_connection(TestP2PConn(wtxidrelay=False), services=NODE_NETWORK | NODE_WITNESS)

        # Check wtxidrelay feature negotiation message through connecting a new peer
        def received_wtxidrelay():
            return (len(self.wtx_node.last_wtxidrelay) > 0)
        wait_until(received_wtxidrelay, timeout=60, lock=mininode_lock)

        # Create a Segwit output from the latest UTXO
        # and announce it to the network
        witness_program = CScript([OP_TRUE])
        witness_hash = sha256(witness_program)
        script_pubkey = CScript([OP_0, witness_hash])

        tx = CTransaction()
        tx.vin.append(CTxIn(COutPoint(self.utxo[0].sha256, self.utxo[0].n), b""))
        tx.vout.append(CTxOut(self.utxo[0].nValue.getAmount() - 1000, script_pubkey))
        tx.vout.append(CTxOut(1000))
        tx.rehash()

        # Create a Segwit transaction
        tx2 = CTransaction()
        tx2.vin.append(CTxIn(COutPoint(tx.sha256, 0), b""))
        tx2.vout.append(CTxOut(tx.vout[0].nValue.getAmount() - 1000, script_pubkey))
        tx2.vout.append(CTxOut(1000))
        tx2.wit.vtxinwit.append(CTxInWitness())
        tx2.wit.vtxinwit[0].scriptWitness.stack = [witness_program]
        tx2.rehash()

        # Announce Segwit transaction with wtxid
        # and wait for getdata
        self.wtx_node.announce_tx_and_wait_for_getdata(tx2, use_wtxid=True)
        with mininode_lock:
            lgd = self.wtx_node.lastgetdata[:]
        assert_equal(lgd, [CInv(MSG_WTX, tx2.calc_sha256(True))])

        # Announce Segwit transaction from non wtxidrelay peer
        # and wait for getdata
        self.tx_node.announce_tx_and_wait_for_getdata(tx2, use_wtxid=False)
        with mininode_lock:
            lgd = self.tx_node.lastgetdata[:]
        assert_equal(lgd, [CInv(MSG_TX|MSG_WITNESS_FLAG, tx2.sha256)])

        # Send tx2 through; it's an orphan so won't be accepted
        with mininode_lock:
            self.wtx_node.last_message.pop("getdata", None)
        test_transaction_acceptance(self.nodes[0], self.wtx_node, tx2, with_witness=True, accepted=False)

        # Expect a request for parent (tx) by txid despite use of WTX peer
        self.wtx_node.wait_for_getdata([tx.sha256], 60)
        with mininode_lock:
            lgd = self.wtx_node.lastgetdata[:]
        assert_equal(lgd, [CInv(MSG_TX|MSG_WITNESS_FLAG, tx.sha256)])

        # Send tx through
        test_transaction_acceptance(self.nodes[0], self.wtx_node, tx, with_witness=False, accepted=True)

        # Check tx2 is there now
        assert_equal(tx2.hash in self.nodes[0].getrawmempool(), True)


if __name__ == '__main__':
    SegWitTest().main()<|MERGE_RESOLUTION|>--- conflicted
+++ resolved
@@ -1468,12 +1468,8 @@
             tx3.wit.vtxinwit.append(CTxInWitness())
             total_value += i.nValue
         tx3.wit.vtxinwit[-1].scriptWitness.stack = [witness_program]
-<<<<<<< HEAD
-        tx3.vout.append(CTxOut(total_value - 1000, CScript([OP_TRUE])))
+        tx3.vout.append(CTxOut(total_value - 1000, script_pubkey))
         tx3.vout.append(CTxOut(1000)) # fee
-=======
-        tx3.vout.append(CTxOut(total_value - 1000, script_pubkey))
->>>>>>> 6d854350
         tx3.rehash()
 
         # First we test this transaction against fRequireStandard=true node
