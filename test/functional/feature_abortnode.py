--- conflicted
+++ resolved
@@ -29,11 +29,7 @@
         datadir = get_datadir_path(self.options.tmpdir, 0)
 
         # Deleting the undo file will result in reorg failure
-<<<<<<< HEAD
-        os.unlink(os.path.join(datadir, 'elementsregtest', 'blocks', 'rev00000.dat'))
-=======
         os.unlink(os.path.join(datadir, self.chain, 'blocks', 'rev00000.dat'))
->>>>>>> f32564f0
 
         # Connecting to a node with a more work chain will trigger a reorg
         # attempt.
