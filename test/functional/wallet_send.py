--- conflicted
+++ resolved
@@ -261,15 +261,9 @@
         # ELEMENTS: we do not have the "fee" field, several lines are commented out here that should
         #  be revisited after #900
         self.log.info("Test setting explicit fee rate")
-<<<<<<< HEAD
-        #res1 = self.test_send(from_wallet=w0, to_wallet=w1, amount=1, arg_fee_rate=1, add_to_wallet=False)
-        #res2 = self.test_send(from_wallet=w0, to_wallet=w1, amount=1, fee_rate=1, add_to_wallet=False)
+        #res1 = self.test_send(from_wallet=w0, to_wallet=w1, amount=1, arg_fee_rate="1", add_to_wallet=False)
+        #res2 = self.test_send(from_wallet=w0, to_wallet=w1, amount=1, fee_rate="1", add_to_wallet=False)
         #assert_equal(self.nodes[1].decodepsbt(res1["psbt"])["fee"], self.nodes[1].decodepsbt(res2["psbt"])["fee"])
-=======
-        res1 = self.test_send(from_wallet=w0, to_wallet=w1, amount=1, arg_fee_rate="1", add_to_wallet=False)
-        res2 = self.test_send(from_wallet=w0, to_wallet=w1, amount=1, fee_rate="1", add_to_wallet=False)
-        assert_equal(self.nodes[1].decodepsbt(res1["psbt"])["fee"], self.nodes[1].decodepsbt(res2["psbt"])["fee"])
->>>>>>> 3fee499b
 
         res = self.test_send(from_wallet=w0, to_wallet=w1, amount=1, fee_rate=7, add_to_wallet=False)
         #fee = self.nodes[1].decodepsbt(res["psbt"])["fee"]
