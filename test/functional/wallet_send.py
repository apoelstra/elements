#!/usr/bin/env python3
# Copyright (c) 2020 The Bitcoin Core developers
# Distributed under the MIT software license, see the accompanying
# file COPYING or http://www.opensource.org/licenses/mit-license.php.
"""Test the send RPC command."""

from decimal import Decimal, getcontext
from itertools import product

from test_framework.authproxy import JSONRPCException
from test_framework.test_framework import BitcoinTestFramework
from test_framework.util import (
    assert_equal,
    assert_fee_amount,
    assert_greater_than,
    assert_raises_rpc_error,
)

class WalletSendTest(BitcoinTestFramework):
    def set_test_params(self):
        self.num_nodes = 2
        # whitelist all peers to speed up tx relay / mempool sync
        self.extra_args = [
            ["-whitelist=127.0.0.1","-walletrbf=1"],
            ["-whitelist=127.0.0.1","-walletrbf=1"],
        ]
        getcontext().prec = 8 # Satoshi precision for Decimal

    def skip_test_if_missing_module(self):
        self.skip_if_no_wallet()

    def test_send(self, from_wallet, to_wallet=None, amount=None, data=None,
                  arg_conf_target=None, arg_estimate_mode=None, arg_fee_rate=None,
                  conf_target=None, estimate_mode=None, fee_rate=None, add_to_wallet=None, psbt=None,
                  inputs=None, add_inputs=None, change_address=None, change_position=None, change_type=None,
                  include_watching=None, locktime=None, lock_unspents=None, replaceable=None, subtract_fee_from_outputs=None,
                  expect_error=None):
        assert (amount is None) != (data is None)

        from_balance_before = from_wallet.getbalance()['bitcoin']
        if to_wallet is None:
            assert amount is None
        else:
            to_untrusted_pending_before = to_wallet.getbalances()["mine"]["untrusted_pending"]['bitcoin']

        if amount:
            dest = to_wallet.getnewaddress()
            outputs = {dest: amount}
        else:
            outputs = {"data": data}

        # Construct options dictionary
        options = {}
        if add_to_wallet is not None:
            options["add_to_wallet"] = add_to_wallet
        else:
            if psbt:
                add_to_wallet = False
            else:
                add_to_wallet = from_wallet.getwalletinfo()["private_keys_enabled"] # Default value
        if psbt is not None:
            options["psbt"] = psbt
        if conf_target is not None:
            options["conf_target"] = conf_target
        if estimate_mode is not None:
            options["estimate_mode"] = estimate_mode
        if fee_rate is not None:
            options["fee_rate"] = fee_rate
        if inputs is not None:
            options["inputs"] = inputs
        if add_inputs is not None:
            options["add_inputs"] = add_inputs
        if change_address is not None:
            options["change_address"] = change_address
        if change_position is not None:
            options["change_position"] = change_position
        if change_type is not None:
            options["change_type"] = change_type
        if include_watching is not None:
            options["include_watching"] = include_watching
        if locktime is not None:
            options["locktime"] = locktime
        if lock_unspents is not None:
            options["lock_unspents"] = lock_unspents
        if replaceable is None:
            replaceable = True # default
        else:
            options["replaceable"] = replaceable
        if subtract_fee_from_outputs is not None:
            options["subtract_fee_from_outputs"] = subtract_fee_from_outputs

        if len(options.keys()) == 0:
            options = None

        if expect_error is None:
            res = from_wallet.send(outputs=outputs, conf_target=arg_conf_target, estimate_mode=arg_estimate_mode, fee_rate=arg_fee_rate, options=options)
        else:
            try:
                assert_raises_rpc_error(expect_error[0], expect_error[1], from_wallet.send,
                    outputs=outputs, conf_target=arg_conf_target, estimate_mode=arg_estimate_mode, fee_rate=arg_fee_rate, options=options)
            except AssertionError:
                # Provide debug info if the test fails
                self.log.error("Unexpected successful result:")
                self.log.error(arg_conf_target)
                self.log.error(arg_estimate_mode)
                self.log.error(arg_fee_rate)
                self.log.error(options)
                res = from_wallet.send(outputs=outputs, conf_target=arg_conf_target, estimate_mode=arg_estimate_mode, fee_rate=arg_fee_rate, options=options)
                self.log.error(res)
                if "txid" in res and add_to_wallet:
                    self.log.error("Transaction details:")
                    try:
                        tx = from_wallet.gettransaction(res["txid"])
                        self.log.error(tx)
                        self.log.error("testmempoolaccept (transaction may already be in mempool):")
                        self.log.error(from_wallet.testmempoolaccept([tx["hex"]]))
                    except JSONRPCException as exc:
                        self.log.error(exc)

                raise

            return

        if locktime:
            return res

        if from_wallet.getwalletinfo()["private_keys_enabled"] and not include_watching:
            assert_equal(res["complete"], True)
            assert "txid" in res
        else:
            assert_equal(res["complete"], False)
            assert not "txid" in res
            assert "psbt" in res

        if add_to_wallet and not include_watching:
            # Ensure transaction exists in the wallet:
            tx = from_wallet.gettransaction(res["txid"])
            assert tx
            assert_equal(tx["bip125-replaceable"], "yes" if replaceable else "no")
            # Ensure transaction exists in the mempool:
            tx = from_wallet.getrawtransaction(res["txid"], True)
            assert tx
            if amount:
                if subtract_fee_from_outputs:
                    assert_equal(from_balance_before - from_wallet.getbalance()['bitcoin'], amount)
                else:
                    assert_greater_than(from_balance_before - from_wallet.getbalance()['bitcoin'], amount)
            else:
                assert next((out for out in tx["vout"] if out["scriptPubKey"]["asm"] == "OP_RETURN 35"), None)
        else:
            assert_equal(from_balance_before, from_wallet.getbalance()['bitcoin'])

        if to_wallet:
            self.sync_mempools()
            if add_to_wallet:
                if not subtract_fee_from_outputs:
                    assert_equal(to_wallet.getbalances()["mine"]["untrusted_pending"]['bitcoin'], to_untrusted_pending_before + Decimal(amount if amount else 0))
            else:
                assert_equal(to_wallet.getbalances()["mine"]["untrusted_pending"]['bitcoin'], to_untrusted_pending_before)

        return res

    def run_test(self):
        self.log.info("Setup wallets...")
        # w0 is a wallet with coinbase rewards
        w0 = self.nodes[0].get_wallet_rpc(self.default_wallet_name)
        # w1 is a regular wallet
        self.nodes[1].createwallet(wallet_name="w1")
        w1 = self.nodes[1].get_wallet_rpc("w1")
        # w2 contains the private keys for w3
        self.nodes[1].createwallet(wallet_name="w2")
        w2 = self.nodes[1].get_wallet_rpc("w2")
        # w3 is a watch-only wallet, based on w2
        self.nodes[1].createwallet(wallet_name="w3", disable_private_keys=True)
        w3 = self.nodes[1].get_wallet_rpc("w3")
        for _ in range(3):
            a2_receive = w2.getnewaddress()
            a2_change = w2.getrawchangeaddress() # doesn't actually use change derivation
            res = w3.importmulti([{
                "desc": w2.getaddressinfo(a2_receive)["desc"],
                "timestamp": "now",
                "keypool": True,
                "watchonly": True
            },{
                "desc": w2.getaddressinfo(a2_change)["desc"],
                "timestamp": "now",
                "keypool": True,
                "internal": True,
                "watchonly": True
            }])
            assert_equal(res, [{"success": True}, {"success": True}])

        w0.sendtoaddress(a2_receive, 10) # fund w3
        self.nodes[0].generate(1)
        self.sync_blocks()

        # w4 has private keys enabled, but only contains watch-only keys (from w2)
        self.nodes[1].createwallet(wallet_name="w4", disable_private_keys=False)
        w4 = self.nodes[1].get_wallet_rpc("w4")
        for _ in range(3):
            a2_receive = w2.getnewaddress()
            res = w4.importmulti([{
                "desc": w2.getaddressinfo(a2_receive)["desc"],
                "timestamp": "now",
                "keypool": False,
                "watchonly": True
            }])
            assert_equal(res, [{"success": True}])

        w0.sendtoaddress(a2_receive, 10) # fund w4
        self.nodes[0].generate(1)
        self.sync_blocks()

        self.log.info("Send to address...")
        self.test_send(from_wallet=w0, to_wallet=w1, amount=1)
        self.test_send(from_wallet=w0, to_wallet=w1, amount=1, add_to_wallet=True)

        self.log.info("Don't broadcast...")
        res = self.test_send(from_wallet=w0, to_wallet=w1, amount=1, add_to_wallet=False)
        assert(res["hex"])

        self.log.info("Return PSBT...")
        res = self.test_send(from_wallet=w0, to_wallet=w1, amount=1, psbt=True)
        assert(res["psbt"])

        self.log.info("Create transaction that spends to address, but don't broadcast...")
        self.test_send(from_wallet=w0, to_wallet=w1, amount=1, add_to_wallet=False)
        # conf_target & estimate_mode can be set as argument or option
        res1 = self.test_send(from_wallet=w0, to_wallet=w1, amount=1, arg_conf_target=1, arg_estimate_mode="economical", add_to_wallet=False)
        res2 = self.test_send(from_wallet=w0, to_wallet=w1, amount=1, conf_target=1, estimate_mode="economical", add_to_wallet=False)
        # ELEMENTS: we do not have the "fee" field. After #900 we should uncomment all of this.
        #assert_equal(self.nodes[1].decodepsbt(res1["psbt"])["fee"],
        #             self.nodes[1].decodepsbt(res2["psbt"])["fee"])
        # but not at the same time
        for mode in ["unset", "economical", "conservative"]:
            self.test_send(from_wallet=w0, to_wallet=w1, amount=1, arg_conf_target=1, arg_estimate_mode="economical",
                conf_target=1, estimate_mode=mode, add_to_wallet=False,
                expect_error=(-8, "Pass conf_target and estimate_mode either as arguments or in the options object, but not both"))

        self.log.info("Create PSBT from watch-only wallet w3, sign with w2...")
        res = self.test_send(from_wallet=w3, to_wallet=w1, amount=1)
        res = w2.walletprocesspsbt(res["psbt"])
        assert res["complete"]

        self.log.info("Create PSBT from wallet w4 with watch-only keys, sign with w2...")
        self.test_send(from_wallet=w4, to_wallet=w1, amount=1, expect_error=(-4, "Insufficient funds"))
        res = self.test_send(from_wallet=w4, to_wallet=w1, amount=1, include_watching=True, add_to_wallet=False)
        res = w2.walletprocesspsbt(res["psbt"])
        assert res["complete"]

        self.log.info("Create OP_RETURN...")
        self.test_send(from_wallet=w0, to_wallet=w1, amount=1)
        self.test_send(from_wallet=w0, data="Hello World", expect_error=(-8, "Data must be hexadecimal string (not 'Hello World')"))
        self.test_send(from_wallet=w0, data="23")
        res = self.test_send(from_wallet=w3, data="23")
        res = w2.walletprocesspsbt(res["psbt"])
        assert res["complete"]

        self.log.info("Test setting explicit fee rate")
<<<<<<< HEAD
        res1 = self.test_send(from_wallet=w0, to_wallet=w1, amount=1, arg_conf_target=1, arg_estimate_mode="economical", add_to_wallet=False)
        res2 = self.test_send(from_wallet=w0, to_wallet=w1, amount=1, conf_target=1, estimate_mode="economical", add_to_wallet=False)
        #assert_equal(self.nodes[1].decodepsbt(res1["psbt"])["fee"], self.nodes[1].decodepsbt(res2["psbt"])["fee"])

        res = self.test_send(from_wallet=w0, to_wallet=w1, amount=1, conf_target=0.00007, estimate_mode="btc/kb", add_to_wallet=False)
        #fee = self.nodes[1].decodepsbt(res["psbt"])["fee"]
        #assert_fee_amount(fee, Decimal(len(res["hex"]) / 2), Decimal("0.00007"))

        res = self.test_send(from_wallet=w0, to_wallet=w1, amount=1, conf_target=2, estimate_mode="sat/b", add_to_wallet=False)
        # ELEMENTS: we do not have the "fee" field
        #fee = self.nodes[1].decodepsbt(res["psbt"])["fee"]
        #assert_fee_amount(fee, Decimal(len(res["hex"]) / 2), Decimal("0.00002"))

        res = self.test_send(from_wallet=w0, to_wallet=w1, amount=1, arg_conf_target=0.00004531, arg_estimate_mode="btc/kb", add_to_wallet=False)
        #fee = self.nodes[1].decodepsbt(res["psbt"])["fee"]
        #assert_fee_amount(fee, Decimal(len(res["hex"]) / 2), Decimal("0.00004531"))

        res = self.test_send(from_wallet=w0, to_wallet=w1, amount=1, arg_conf_target=3, arg_estimate_mode="sat/b", add_to_wallet=False)
        #fee = self.nodes[1].decodepsbt(res["psbt"])["fee"]
        #assert_fee_amount(fee, Decimal(len(res["hex"]) / 2), Decimal("0.00003"))
=======
        res1 = self.test_send(from_wallet=w0, to_wallet=w1, amount=1, arg_fee_rate=1, add_to_wallet=False)
        res2 = self.test_send(from_wallet=w0, to_wallet=w1, amount=1, fee_rate=1, add_to_wallet=False)
        assert_equal(self.nodes[1].decodepsbt(res1["psbt"])["fee"], self.nodes[1].decodepsbt(res2["psbt"])["fee"])

        # Passing conf_target 0, estimate_mode "" as placeholder arguments should allow fee_rate to apply.
        res = self.test_send(from_wallet=w0, to_wallet=w1, amount=1, conf_target=0, estimate_mode="", fee_rate=7, add_to_wallet=False)
        fee = self.nodes[1].decodepsbt(res["psbt"])["fee"]
        assert_fee_amount(fee, Decimal(len(res["hex"]) / 2), Decimal("0.00007"))

        res = self.test_send(from_wallet=w0, to_wallet=w1, amount=1, fee_rate=2, add_to_wallet=False)
        fee = self.nodes[1].decodepsbt(res["psbt"])["fee"]
        assert_fee_amount(fee, Decimal(len(res["hex"]) / 2), Decimal("0.00002"))

        # Passing conf_target 0, estimate_mode "" as placeholder arguments should allow fee_rate to apply.
        res = self.test_send(from_wallet=w0, to_wallet=w1, amount=1, arg_conf_target=0, arg_estimate_mode="", arg_fee_rate=4.531, add_to_wallet=False)
        fee = self.nodes[1].decodepsbt(res["psbt"])["fee"]
        assert_fee_amount(fee, Decimal(len(res["hex"]) / 2), Decimal("0.00004531"))

        res = self.test_send(from_wallet=w0, to_wallet=w1, amount=1, arg_fee_rate=3, add_to_wallet=False)
        fee = self.nodes[1].decodepsbt(res["psbt"])["fee"]
        assert_fee_amount(fee, Decimal(len(res["hex"]) / 2), Decimal("0.00003"))
>>>>>>> 80e32e12

        # Test that passing fee_rate as both an argument and an option raises.
        self.test_send(from_wallet=w0, to_wallet=w1, amount=1, arg_fee_rate=1, fee_rate=1, add_to_wallet=False,
                       expect_error=(-8, "Pass the fee_rate either as an argument, or in the options object, but not both"))

        assert_raises_rpc_error(-8, "Use fee_rate (sat/vB) instead of feeRate", w0.send, {w1.getnewaddress(): 1}, 6, "conservative", 1, {"feeRate": 0.01})

        assert_raises_rpc_error(-3, "Unexpected key totalFee", w0.send, {w1.getnewaddress(): 1}, 6, "conservative", 1, {"totalFee": 0.01})

        for target, mode in product([-1, 0, 1009], ["economical", "conservative"]):
            self.test_send(from_wallet=w0, to_wallet=w1, amount=1, conf_target=target, estimate_mode=mode,
                expect_error=(-8, "Invalid conf_target, must be between 1 and 1008"))  # max value of 1008 per src/policy/fees.h
        msg = 'Invalid estimate_mode parameter, must be one of: "unset", "economical", "conservative"'
        for target, mode in product([-1, 0], ["btc/kb", "sat/b"]):
            self.test_send(from_wallet=w0, to_wallet=w1, amount=1, conf_target=target, estimate_mode=mode, expect_error=(-8, msg))
        for mode in ["", "foo", Decimal("3.141592")]:
            self.test_send(from_wallet=w0, to_wallet=w1, amount=1, conf_target=0.1, estimate_mode=mode, expect_error=(-8, msg))
            self.test_send(from_wallet=w0, to_wallet=w1, amount=1, arg_conf_target=0.1, arg_estimate_mode=mode, expect_error=(-8, msg))
            assert_raises_rpc_error(-8, msg, w0.send, {w1.getnewaddress(): 1}, 0.1, mode)

        for mode in ["economical", "conservative", "btc/kb", "sat/b"]:
            self.log.debug("{}".format(mode))
            for k, v in {"string": "true", "object": {"foo": "bar"}}.items():
                self.test_send(from_wallet=w0, to_wallet=w1, amount=1, conf_target=v, estimate_mode=mode,
                    expect_error=(-3, "Expected type number for conf_target, got {}".format(k)))

        # Test setting explicit fee rate just below the minimum.
        self.log.info("Explicit fee rate raises RPC error 'fee rate too low' if fee_rate of 0.99999999 is passed")
        self.test_send(from_wallet=w0, to_wallet=w1, amount=1, fee_rate=0.99999999,
            expect_error=(-4, "Fee rate (0.999 sat/vB) is lower than the minimum fee rate setting (1.000 sat/vB)"))

        # TODO: Return hex if fee rate is below -maxmempool
        # res = self.test_send(from_wallet=w0, to_wallet=w1, amount=1, conf_target=0.1, estimate_mode="sat/b", add_to_wallet=False)
        # assert res["hex"]
        # hex = res["hex"]
        # res = self.nodes[0].testmempoolaccept([hex])
        # assert not res[0]["allowed"]
        # assert_equal(res[0]["reject-reason"], "...") # low fee
        # assert_fee_amount(fee, Decimal(len(res["hex"]) / 2), Decimal("0.000001"))

        self.log.info("If inputs are specified, do not automatically add more...")
        res = self.test_send(from_wallet=w0, to_wallet=w1, amount=51, inputs=[], add_to_wallet=False)
        assert res["complete"]
        utxo1 = w0.listunspent()[0]
        assert_equal(utxo1["amount"], 50)
        self.test_send(from_wallet=w0, to_wallet=w1, amount=51, inputs=[utxo1],
                       expect_error=(-4, "Insufficient funds"))
        self.test_send(from_wallet=w0, to_wallet=w1, amount=51, inputs=[utxo1], add_inputs=False,
                       expect_error=(-4, "Insufficient funds"))
        res = self.test_send(from_wallet=w0, to_wallet=w1, amount=51, inputs=[utxo1], add_inputs=True, add_to_wallet=False)
        assert res["complete"]

        self.log.info("Manual change address and position...")
        self.test_send(from_wallet=w0, to_wallet=w1, amount=1, change_address="not an address",
                       expect_error=(-5, "Change address must be a valid address"))
        change_address = w0.getnewaddress()
        self.test_send(from_wallet=w0, to_wallet=w1, amount=1, add_to_wallet=False, change_address=change_address)
        assert res["complete"]
        res = self.test_send(from_wallet=w0, to_wallet=w1, amount=1, add_to_wallet=False, change_address=change_address, change_position=0)
        assert res["complete"]
        assert_equal(self.nodes[0].decodepsbt(res["psbt"])["tx"]["vout"][0]["scriptPubKey"]["addresses"], [change_address])
        res = self.test_send(from_wallet=w0, to_wallet=w1, amount=1, add_to_wallet=False, change_type="legacy", change_position=0)
        assert res["complete"]
        change_address = self.nodes[0].decodepsbt(res["psbt"])["tx"]["vout"][0]["scriptPubKey"]["addresses"][0]
        assert_equal(change_address[0], "2")

        self.log.info("Set lock time...")
        height = self.nodes[0].getblockchaininfo()["blocks"]
        res = self.test_send(from_wallet=w0, to_wallet=w1, amount=1, locktime=height + 1)
        assert res["complete"]
        assert res["txid"]
        txid = res["txid"]
        # Although the wallet finishes the transaction, it can't be added to the mempool yet:
        hex = self.nodes[0].gettransaction(res["txid"])["hex"]
        res = self.nodes[0].testmempoolaccept([hex])
        assert not res[0]["allowed"]
        assert_equal(res[0]["reject-reason"], "non-final")
        # It shouldn't be confirmed in the next block
        self.nodes[0].generate(1)
        assert_equal(self.nodes[0].gettransaction(txid)["confirmations"], 0)
        # The mempool should allow it now:
        res = self.nodes[0].testmempoolaccept([hex])
        assert res[0]["allowed"]
        # Don't wait for wallet to add it to the mempool:
        res = self.nodes[0].sendrawtransaction(hex)
        self.nodes[0].generate(1)
        assert_equal(self.nodes[0].gettransaction(txid)["confirmations"], 1)
        self.sync_all()

        self.log.info("Lock unspents...")
        utxo1 = w0.listunspent()[0]
        assert_greater_than(utxo1["amount"], 1)
        res = self.test_send(from_wallet=w0, to_wallet=w1, amount=1, inputs=[utxo1], add_to_wallet=False, lock_unspents=True)
        assert res["complete"]
        locked_coins = w0.listlockunspent()
        assert_equal(len(locked_coins), 1)
        # Locked coins are automatically unlocked when manually selected
        res = self.test_send(from_wallet=w0, to_wallet=w1, amount=1, inputs=[utxo1], add_to_wallet=False)
        assert res["complete"]

        self.log.info("Replaceable...")
        res = self.test_send(from_wallet=w0, to_wallet=w1, amount=1, add_to_wallet=True, replaceable=True)
        assert res["complete"]
        assert_equal(self.nodes[0].gettransaction(res["txid"])["bip125-replaceable"], "yes")
        res = self.test_send(from_wallet=w0, to_wallet=w1, amount=1, add_to_wallet=True, replaceable=False)
        assert res["complete"]
        assert_equal(self.nodes[0].gettransaction(res["txid"])["bip125-replaceable"], "no")

        self.log.info("Subtract fee from output")
        self.test_send(from_wallet=w0, to_wallet=w1, amount=1, subtract_fee_from_outputs=[0])


if __name__ == '__main__':
    WalletSendTest().main()<|MERGE_RESOLUTION|>--- conflicted
+++ resolved
@@ -256,51 +256,30 @@
         res = w2.walletprocesspsbt(res["psbt"])
         assert res["complete"]
 
+        # ELEMENTS: we do not have the "fee" field, several lines are commented out here that should
+        #  be revisited after #900
         self.log.info("Test setting explicit fee rate")
-<<<<<<< HEAD
-        res1 = self.test_send(from_wallet=w0, to_wallet=w1, amount=1, arg_conf_target=1, arg_estimate_mode="economical", add_to_wallet=False)
-        res2 = self.test_send(from_wallet=w0, to_wallet=w1, amount=1, conf_target=1, estimate_mode="economical", add_to_wallet=False)
+        res1 = self.test_send(from_wallet=w0, to_wallet=w1, amount=1, arg_fee_rate=1, add_to_wallet=False)
+        res2 = self.test_send(from_wallet=w0, to_wallet=w1, amount=1, fee_rate=1, add_to_wallet=False)
         #assert_equal(self.nodes[1].decodepsbt(res1["psbt"])["fee"], self.nodes[1].decodepsbt(res2["psbt"])["fee"])
 
-        res = self.test_send(from_wallet=w0, to_wallet=w1, amount=1, conf_target=0.00007, estimate_mode="btc/kb", add_to_wallet=False)
+        # Passing conf_target 0, estimate_mode "" as placeholder arguments should allow fee_rate to apply.
+        res = self.test_send(from_wallet=w0, to_wallet=w1, amount=1, conf_target=0, estimate_mode="", fee_rate=7, add_to_wallet=False)
         #fee = self.nodes[1].decodepsbt(res["psbt"])["fee"]
         #assert_fee_amount(fee, Decimal(len(res["hex"]) / 2), Decimal("0.00007"))
 
-        res = self.test_send(from_wallet=w0, to_wallet=w1, amount=1, conf_target=2, estimate_mode="sat/b", add_to_wallet=False)
-        # ELEMENTS: we do not have the "fee" field
+        res = self.test_send(from_wallet=w0, to_wallet=w1, amount=1, fee_rate=2, add_to_wallet=False)
         #fee = self.nodes[1].decodepsbt(res["psbt"])["fee"]
         #assert_fee_amount(fee, Decimal(len(res["hex"]) / 2), Decimal("0.00002"))
 
-        res = self.test_send(from_wallet=w0, to_wallet=w1, amount=1, arg_conf_target=0.00004531, arg_estimate_mode="btc/kb", add_to_wallet=False)
+        # Passing conf_target 0, estimate_mode "" as placeholder arguments should allow fee_rate to apply.
+        res = self.test_send(from_wallet=w0, to_wallet=w1, amount=1, arg_conf_target=0, arg_estimate_mode="", arg_fee_rate=4.531, add_to_wallet=False)
         #fee = self.nodes[1].decodepsbt(res["psbt"])["fee"]
         #assert_fee_amount(fee, Decimal(len(res["hex"]) / 2), Decimal("0.00004531"))
 
-        res = self.test_send(from_wallet=w0, to_wallet=w1, amount=1, arg_conf_target=3, arg_estimate_mode="sat/b", add_to_wallet=False)
+        res = self.test_send(from_wallet=w0, to_wallet=w1, amount=1, arg_fee_rate=3, add_to_wallet=False)
         #fee = self.nodes[1].decodepsbt(res["psbt"])["fee"]
         #assert_fee_amount(fee, Decimal(len(res["hex"]) / 2), Decimal("0.00003"))
-=======
-        res1 = self.test_send(from_wallet=w0, to_wallet=w1, amount=1, arg_fee_rate=1, add_to_wallet=False)
-        res2 = self.test_send(from_wallet=w0, to_wallet=w1, amount=1, fee_rate=1, add_to_wallet=False)
-        assert_equal(self.nodes[1].decodepsbt(res1["psbt"])["fee"], self.nodes[1].decodepsbt(res2["psbt"])["fee"])
-
-        # Passing conf_target 0, estimate_mode "" as placeholder arguments should allow fee_rate to apply.
-        res = self.test_send(from_wallet=w0, to_wallet=w1, amount=1, conf_target=0, estimate_mode="", fee_rate=7, add_to_wallet=False)
-        fee = self.nodes[1].decodepsbt(res["psbt"])["fee"]
-        assert_fee_amount(fee, Decimal(len(res["hex"]) / 2), Decimal("0.00007"))
-
-        res = self.test_send(from_wallet=w0, to_wallet=w1, amount=1, fee_rate=2, add_to_wallet=False)
-        fee = self.nodes[1].decodepsbt(res["psbt"])["fee"]
-        assert_fee_amount(fee, Decimal(len(res["hex"]) / 2), Decimal("0.00002"))
-
-        # Passing conf_target 0, estimate_mode "" as placeholder arguments should allow fee_rate to apply.
-        res = self.test_send(from_wallet=w0, to_wallet=w1, amount=1, arg_conf_target=0, arg_estimate_mode="", arg_fee_rate=4.531, add_to_wallet=False)
-        fee = self.nodes[1].decodepsbt(res["psbt"])["fee"]
-        assert_fee_amount(fee, Decimal(len(res["hex"]) / 2), Decimal("0.00004531"))
-
-        res = self.test_send(from_wallet=w0, to_wallet=w1, amount=1, arg_fee_rate=3, add_to_wallet=False)
-        fee = self.nodes[1].decodepsbt(res["psbt"])["fee"]
-        assert_fee_amount(fee, Decimal(len(res["hex"]) / 2), Decimal("0.00003"))
->>>>>>> 80e32e12
 
         # Test that passing fee_rate as both an argument and an option raises.
         self.test_send(from_wallet=w0, to_wallet=w1, amount=1, arg_fee_rate=1, fee_rate=1, add_to_wallet=False,
