#!/usr/bin/env python3
# Copyright (c) 2017-2019 The Bitcoin Core developers
# Distributed under the MIT software license, see the accompanying
# file COPYING or http://www.opensource.org/licenses/mit-license.php.
"""Test that the wallet can send and receive using all combinations of address types.

There are 5 nodes-under-test:
    - node0 uses legacy addresses
    - node1 uses p2sh/segwit addresses
    - node2 uses p2sh/segwit addresses and bech32 addresses for change
    - node3 uses bech32 addresses
    - node4 uses a p2sh/segwit addresses for change

node5 exists to generate new blocks.

## Multisig address test

Test that adding a multisig address with:
    - an uncompressed pubkey always gives a legacy address
    - only compressed pubkeys gives the an `-addresstype` address

## Sending to address types test

A series of tests, iterating over node0-node4. In each iteration of the test, one node sends:
    - 10/101th of its balance to itself (using getrawchangeaddress for single key addresses)
    - 20/101th to the next node
    - 30/101th to the node after that
    - 40/101th to the remaining node
    - 1/101th remains as fee+change

Iterate over each node for single key addresses, and then over each node for
multisig addresses.

Repeat test, but with explicit address_type parameters passed to getnewaddress
and getrawchangeaddress:
    - node0 and node3 send to p2sh.
    - node1 sends to bech32.
    - node2 sends to legacy.

As every node sends coins after receiving, this also
verifies that spending coins sent to all these address types works.

## Change type test

Test that the nodes generate the correct change address type:
    - node0 always uses a legacy change address.
    - node1 uses a bech32 addresses for change if any destination address is bech32.
    - node2 always uses a bech32 address for change
    - node3 always uses a bech32 address for change
    - node4 always uses p2sh/segwit output for change.
"""

from decimal import Decimal
import itertools

from test_framework.test_framework import BitcoinTestFramework
from test_framework.descriptors import (
    descsum_create,
    descsum_check,
)
from test_framework.util import (
    assert_equal,
    assert_greater_than,
    assert_raises_rpc_error,
    connect_nodes,
)
from test_framework.segwit_addr import (
    encode,
    decode,
)

class AddressTypeTest(BitcoinTestFramework):
    def set_test_params(self):
        self.num_nodes = 6
        self.extra_args = [
            ["-addresstype=legacy"],
            ["-addresstype=p2sh-segwit"],
            ["-addresstype=p2sh-segwit", "-changetype=bech32"],
            ["-addresstype=bech32"],
            ["-changetype=p2sh-segwit"],
            [],
        ]
        # whitelist all peers to speed up tx relay / mempool sync
        for args in self.extra_args:
            args.append("-whitelist=noban@127.0.0.1")
        self.supports_cli = False

    def skip_test_if_missing_module(self):
        self.skip_if_no_wallet()

    def setup_network(self):
        self.setup_nodes()

        # Fully mesh-connect nodes for faster mempool sync
        for i, j in itertools.product(range(self.num_nodes), repeat=2):
            if i > j:
                connect_nodes(self.nodes[i], j)
        self.sync_all()

<<<<<<< HEAD
    def get_balances(self, confirmed=True):
        """Return a list of confirmed or unconfirmed balances."""
        if confirmed:
            return [self.nodes[i].getbalance()['bitcoin'] for i in range(4)]
        else:
            return [self.nodes[i].getunconfirmedbalance()['bitcoin'] for i in range(4)]
=======
    def get_balances(self, key='trusted'):
        """Return a list of balances."""
        return [self.nodes[i].getbalances()['mine'][key] for i in range(4)]
>>>>>>> 6110ae83

    # Quick test of python bech32 implementation
    def test_python_bech32(self, addr):
        hrp = addr[:3]
        assert_equal(hrp, "ert")
        (witver, witprog) = decode(hrp, addr)
        assert_equal(encode(hrp, witver, witprog), addr)

    def test_address(self, node, address, multisig, typ):
        """Run sanity checks on an address."""
        info = self.nodes[node].getaddressinfo(address)
        assert self.nodes[node].validateaddress(address)['isvalid']
        assert_equal(info.get('solvable'), True)

        if not multisig and typ == 'legacy':
            # P2PKH
            assert not info['isscript']
            assert not info['iswitness']
            assert 'pubkey' in info
        elif not multisig and typ == 'p2sh-segwit':
            # P2SH-P2WPKH
            assert info['isscript']
            assert not info['iswitness']
            assert_equal(info['script'], 'witness_v0_keyhash')
            assert 'pubkey' in info
        elif not multisig and typ == 'bech32':
            # P2WPKH
            assert not info['isscript']
            assert info['iswitness']
            assert_equal(info['witness_version'], 0)
            assert_equal(len(info['witness_program']), 40)
            assert 'pubkey' in info
            self.test_python_bech32(info["address"])
        elif typ == 'legacy':
            # P2SH-multisig
            assert info['isscript']
            assert_equal(info['script'], 'multisig')
            assert not info['iswitness']
            assert 'pubkeys' in info
        elif typ == 'p2sh-segwit':
            # P2SH-P2WSH-multisig
            assert info['isscript']
            assert_equal(info['script'], 'witness_v0_scripthash')
            assert not info['iswitness']
            assert info['embedded']['isscript']
            assert_equal(info['embedded']['script'], 'multisig')
            assert info['embedded']['iswitness']
            assert_equal(info['embedded']['witness_version'], 0)
            assert_equal(len(info['embedded']['witness_program']), 64)
            assert 'pubkeys' in info['embedded']
        elif typ == 'bech32':
            # P2WSH-multisig
            assert info['isscript']
            assert_equal(info['script'], 'multisig')
            assert info['iswitness']
            assert_equal(info['witness_version'], 0)
            assert_equal(len(info['witness_program']), 64)
            assert 'pubkeys' in info
            self.test_python_bech32(info["address"])
        else:
            # Unknown type
            assert False

    def test_desc(self, node, address, multisig, typ, utxo):
        """Run sanity checks on a descriptor reported by getaddressinfo."""
        info = self.nodes[node].getaddressinfo(address)
        assert 'desc' in info
        assert_equal(info['desc'], utxo['desc'])
        assert self.nodes[node].validateaddress(address)['isvalid']

        # Use a ridiculously roundabout way to find the key origin info through
        # the PSBT logic. However, this does test consistency between the PSBT reported
        # fingerprints/paths and the descriptor logic.
        psbt = self.nodes[node].createpsbt([{'txid':utxo['txid'], 'vout':utxo['vout']}],[{address:0.00010000}])
        psbt = self.nodes[node].walletprocesspsbt(psbt, False, "ALL", True)
        decode = self.nodes[node].decodepsbt(psbt['psbt'])
        key_descs = {}
        for deriv in decode['inputs'][0]['bip32_derivs']:
            assert_equal(len(deriv['master_fingerprint']), 8)
            assert_equal(deriv['path'][0], 'm')
            key_descs[deriv['pubkey']] = '[' + deriv['master_fingerprint'] + deriv['path'][1:] + ']' + deriv['pubkey']

        # Verify the descriptor checksum against the Python implementation
        assert descsum_check(info['desc'])
        # Verify that stripping the checksum and recreating it using Python roundtrips
        assert info['desc'] == descsum_create(info['desc'][:-9])
        # Verify that stripping the checksum and feeding it to getdescriptorinfo roundtrips
        assert info['desc'] == self.nodes[0].getdescriptorinfo(info['desc'][:-9])['descriptor']
        assert_equal(info['desc'][-8:], self.nodes[0].getdescriptorinfo(info['desc'][:-9])['checksum'])
        # Verify that keeping the checksum and feeding it to getdescriptorinfo roundtrips
        assert info['desc'] == self.nodes[0].getdescriptorinfo(info['desc'])['descriptor']
        assert_equal(info['desc'][-8:], self.nodes[0].getdescriptorinfo(info['desc'])['checksum'])

        if not multisig and typ == 'legacy':
            # P2PKH
            assert_equal(info['desc'], descsum_create("pkh(%s)" % key_descs[info['pubkey']]))
        elif not multisig and typ == 'p2sh-segwit':
            # P2SH-P2WPKH
            assert_equal(info['desc'], descsum_create("sh(wpkh(%s))" % key_descs[info['pubkey']]))
        elif not multisig and typ == 'bech32':
            # P2WPKH
            assert_equal(info['desc'], descsum_create("wpkh(%s)" % key_descs[info['pubkey']]))
        elif typ == 'legacy':
            # P2SH-multisig
            assert_equal(info['desc'], descsum_create("sh(multi(2,%s,%s))" % (key_descs[info['pubkeys'][0]], key_descs[info['pubkeys'][1]])))
        elif typ == 'p2sh-segwit':
            # P2SH-P2WSH-multisig
            assert_equal(info['desc'], descsum_create("sh(wsh(multi(2,%s,%s)))" % (key_descs[info['embedded']['pubkeys'][0]], key_descs[info['embedded']['pubkeys'][1]])))
        elif typ == 'bech32':
            # P2WSH-multisig
            assert_equal(info['desc'], descsum_create("wsh(multi(2,%s,%s))" % (key_descs[info['pubkeys'][0]], key_descs[info['pubkeys'][1]])))
        else:
            # Unknown type
            assert False

    def test_change_output_type(self, node_sender, destinations, expected_type):
        txid = self.nodes[node_sender].sendmany(dummy="", amounts=dict.fromkeys(destinations, 0.001))
        raw_tx = self.nodes[node_sender].getrawtransaction(txid)
        tx = self.nodes[node_sender].decoderawtransaction(raw_tx)

        # Make sure the transaction has change:
        assert_equal(len(tx["vout"]), len(destinations) + 2)

        # Make sure the destinations are included, and remove them:
        output_addresses = [vout['scriptPubKey']['addresses'][0] for vout in tx["vout"] if vout["scriptPubKey"]["type"] != "fee"]
        unconfidential_destinations = [self.nodes[node_sender].getaddressinfo(addr)["unconfidential"] for addr in destinations]
        change_addresses = [d for d in output_addresses if d not in unconfidential_destinations]
        assert_equal(len(change_addresses), 1)

        self.log.debug("Check if change address " + change_addresses[0] + " is " + expected_type)
        self.test_address(node_sender, change_addresses[0], multisig=False, typ=expected_type)

    def run_test(self):
        # Mine 101 blocks on node5 to bring nodes out of IBD and make sure that
        # no coinbases are maturing for the nodes-under-test during the test
        self.nodes[5].generate(101)
        self.sync_blocks()

        uncompressed_1 = "0496b538e853519c726a2c91e61ec11600ae1390813a627c66fb8be7947be63c52da7589379515d4e0a604f8141781e62294721166bf621e73a82cbf2342c858ee"
        uncompressed_2 = "047211a824f55b505228e4c3d5194c1fcfaa15a456abdf37f9b9d97a4040afc073dee6c89064984f03385237d92167c13e236446b417ab79a0fcae412ae3316b77"
        compressed_1 = "0296b538e853519c726a2c91e61ec11600ae1390813a627c66fb8be7947be63c52"
        compressed_2 = "037211a824f55b505228e4c3d5194c1fcfaa15a456abdf37f9b9d97a4040afc073"

        # addmultisigaddress with at least 1 uncompressed key should return a legacy address.
        for node in range(4):
            self.test_address(node, self.nodes[node].addmultisigaddress(2, [uncompressed_1, uncompressed_2])['address'], True, 'legacy')
            self.test_address(node, self.nodes[node].addmultisigaddress(2, [compressed_1, uncompressed_2])['address'], True, 'legacy')
            self.test_address(node, self.nodes[node].addmultisigaddress(2, [uncompressed_1, compressed_2])['address'], True, 'legacy')
        # addmultisigaddress with all compressed keys should return the appropriate address type (even when the keys are not ours).
        self.test_address(0, self.nodes[0].addmultisigaddress(2, [compressed_1, compressed_2])['address'], True, 'legacy')
        self.test_address(1, self.nodes[1].addmultisigaddress(2, [compressed_1, compressed_2])['address'], True, 'p2sh-segwit')
        self.test_address(2, self.nodes[2].addmultisigaddress(2, [compressed_1, compressed_2])['address'], True, 'p2sh-segwit')
        self.test_address(3, self.nodes[3].addmultisigaddress(2, [compressed_1, compressed_2])['address'], True, 'bech32')

        for explicit_type, multisig, from_node in itertools.product([False, True], [False, True], range(4)):
            address_type = None
            if explicit_type and not multisig:
                if from_node == 1:
                    address_type = 'bech32'
                elif from_node == 0 or from_node == 3:
                    address_type = 'p2sh-segwit'
                else:
                    address_type = 'legacy'
            self.log.info("Sending from node {} ({}) with{} multisig using {}".format(from_node, self.extra_args[from_node], "" if multisig else "out", "default" if address_type is None else address_type))
            old_balances = self.get_balances()
            self.log.debug("Old balances are {}".format(old_balances))
            to_send = (old_balances[from_node] / 101).quantize(Decimal("0.00000001"))
            sends = {}
            addresses = {}

            self.log.debug("Prepare sends")
            for n, to_node in enumerate(range(from_node, from_node + 4)):
                to_node %= 4
                change = False
                if not multisig:
                    if from_node == to_node:
                        # When sending non-multisig to self, use getrawchangeaddress
                        address = self.nodes[to_node].getrawchangeaddress(address_type=address_type)
                        change = True
                    else:
                        address = self.nodes[to_node].getnewaddress(address_type=address_type)
                else:
                    addr1 = self.nodes[to_node].getnewaddress()
                    addr2 = self.nodes[to_node].getnewaddress()
                    address = self.nodes[to_node].addmultisigaddress(2, [addr1, addr2])['address']

                # Do some sanity checking on the created address
                if address_type is not None:
                    typ = address_type
                elif to_node == 0:
                    typ = 'legacy'
                elif to_node == 1 or (to_node == 2 and not change):
                    typ = 'p2sh-segwit'
                else:
                    typ = 'bech32'
                self.test_address(to_node, address, multisig, typ)

                # Output entry
                sends[address] = to_send * 10 * (1 + n)
                addresses[to_node] = (address, typ)

            self.log.debug("Sending: {}".format(sends))
            self.nodes[from_node].sendmany("", sends)
            self.sync_mempools()

            unconf_balances = self.get_balances('untrusted_pending')
            self.log.debug("Check unconfirmed balances: {}".format(unconf_balances))
            assert_equal(unconf_balances[from_node], 0)
            for n, to_node in enumerate(range(from_node + 1, from_node + 4)):
                to_node %= 4
                assert_equal(unconf_balances[to_node], to_send * 10 * (2 + n))

            # node5 collects fee and block subsidy to keep accounting simple
            self.nodes[5].generate(1)
            self.sync_blocks()

            # Verify that the receiving wallet contains a UTXO with the expected address, and expected descriptor
            for n, to_node in enumerate(range(from_node, from_node + 4)):
                to_node %= 4
                found = False
                for utxo in self.nodes[to_node].listunspent():
                    if utxo['address'] == addresses[to_node][0]:
                        found = True
                        #TODO(gwillen) turn back on after PSBT
                        #self.test_desc(to_node, addresses[to_node][0], multisig, addresses[to_node][1], utxo)
                        # remove this too: it's like this because the dead code linter complaints otherwise
                        if not found:
                            self.test_desc(1, 2, 3, 4, 5)
                        break
                assert found

            new_balances = self.get_balances()
            self.log.debug("Check new balances: {}".format(new_balances))
            # We don't know what fee was set, so we can only check bounds on the balance of the sending node
            assert_greater_than(new_balances[from_node], to_send * 10)
            assert_greater_than(to_send * 11, new_balances[from_node])
            for n, to_node in enumerate(range(from_node + 1, from_node + 4)):
                to_node %= 4
                assert_equal(new_balances[to_node], old_balances[to_node] + to_send * 10 * (2 + n))

        # Get one p2sh/segwit address from node2 and two bech32 addresses from node3:
        to_address_p2sh = self.nodes[2].getnewaddress()
        to_address_bech32_1 = self.nodes[3].getnewaddress()
        to_address_bech32_2 = self.nodes[3].getnewaddress()

        # Fund node 4:
        self.nodes[5].sendtoaddress(self.nodes[4].getnewaddress(), Decimal("1"))
        self.nodes[5].generate(1)
        self.sync_blocks()
        assert_equal(self.nodes[4].getbalance()['bitcoin'], 1)

        self.log.info("Nodes with addresstype=legacy never use a P2WPKH change output (unless changetype is set otherwise):")
        self.test_change_output_type(0, [to_address_bech32_1], 'legacy')

        self.log.info("Nodes with addresstype=p2sh-segwit only use a P2WPKH change output if any destination address is bech32:")
        self.test_change_output_type(1, [to_address_p2sh], 'p2sh-segwit')
        self.test_change_output_type(1, [to_address_bech32_1], 'bech32')
        self.test_change_output_type(1, [to_address_p2sh, to_address_bech32_1], 'bech32')
        self.test_change_output_type(1, [to_address_bech32_1, to_address_bech32_2], 'bech32')

        self.log.info("Nodes with change_type=bech32 always use a P2WPKH change output:")
        self.test_change_output_type(2, [to_address_bech32_1], 'bech32')
        self.test_change_output_type(2, [to_address_p2sh], 'bech32')

        self.log.info("Nodes with addresstype=bech32 always use a P2WPKH change output (unless changetype is set otherwise):")
        self.test_change_output_type(3, [to_address_bech32_1], 'bech32')
        self.test_change_output_type(3, [to_address_p2sh], 'bech32')

        self.log.info('getrawchangeaddress defaults to addresstype if -changetype is not set and argument is absent')
        self.test_address(3, self.nodes[3].getrawchangeaddress(), multisig=False, typ='bech32')

        self.log.info('test invalid address type arguments')
        assert_raises_rpc_error(-5, "Unknown address type ''", self.nodes[3].addmultisigaddress, 2, [compressed_1, compressed_2], None, '')
        assert_raises_rpc_error(-5, "Unknown address type ''", self.nodes[3].getnewaddress, None, '')
        assert_raises_rpc_error(-5, "Unknown address type ''", self.nodes[3].getrawchangeaddress, '')
        assert_raises_rpc_error(-5, "Unknown address type 'bech23'", self.nodes[3].getrawchangeaddress, 'bech23')

        self.log.info("Nodes with changetype=p2sh-segwit never use a P2WPKH change output")
        self.test_change_output_type(4, [to_address_bech32_1], 'p2sh-segwit')
        self.test_address(4, self.nodes[4].getrawchangeaddress(), multisig=False, typ='p2sh-segwit')
        self.log.info("Except for getrawchangeaddress if specified:")
        self.test_address(4, self.nodes[4].getrawchangeaddress(), multisig=False, typ='p2sh-segwit')
        self.test_address(4, self.nodes[4].getrawchangeaddress('bech32'), multisig=False, typ='bech32')

        # test blech32 addresses
        info_unblinded = self.nodes[0].getaddressinfo(self.nodes[0].getnewaddress("", "bech32"))
        assert(len(info_unblinded["confidential_key"]) == 0)
        # getnewaddress
        info1 = self.nodes[0].getaddressinfo(self.nodes[0].getnewaddress("", "blech32"))
        assert(len(info1["confidential_key"]) > 0)
        # getrawchangeaddress
        info2 = self.nodes[0].getaddressinfo(self.nodes[0].getrawchangeaddress("blech32"))
        assert(len(info2["confidential_key"]) > 0)

if __name__ == '__main__':
    AddressTypeTest().main()<|MERGE_RESOLUTION|>--- conflicted
+++ resolved
@@ -97,18 +97,9 @@
                 connect_nodes(self.nodes[i], j)
         self.sync_all()
 
-<<<<<<< HEAD
-    def get_balances(self, confirmed=True):
-        """Return a list of confirmed or unconfirmed balances."""
-        if confirmed:
-            return [self.nodes[i].getbalance()['bitcoin'] for i in range(4)]
-        else:
-            return [self.nodes[i].getunconfirmedbalance()['bitcoin'] for i in range(4)]
-=======
     def get_balances(self, key='trusted'):
         """Return a list of balances."""
-        return [self.nodes[i].getbalances()['mine'][key] for i in range(4)]
->>>>>>> 6110ae83
+        return [self.nodes[i].getbalances()['mine'][key]['bitcoin'] for i in range(4)]
 
     # Quick test of python bech32 implementation
     def test_python_bech32(self, addr):
