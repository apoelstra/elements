--- conflicted
+++ resolved
@@ -331,13 +331,8 @@
         # Fund node 4:
         self.nodes[5].sendtoaddress(self.nodes[4].getnewaddress(), Decimal("1"))
         self.nodes[5].generate(1)
-<<<<<<< HEAD
-        sync_blocks(self.nodes)
+        self.sync_blocks()
         assert_equal(self.nodes[4].getbalance()['bitcoin'], 1)
-=======
-        self.sync_blocks()
-        assert_equal(self.nodes[4].getbalance(), 1)
->>>>>>> 0e9cb2d2
 
         self.log.info("Nodes with addresstype=legacy never use a P2WPKH change output")
         self.test_change_output_type(0, [to_address_bech32_1], 'legacy')
