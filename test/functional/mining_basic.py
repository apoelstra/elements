--- conflicted
+++ resolved
@@ -9,11 +9,6 @@
 - submitblock"""
 
 import copy
-<<<<<<< HEAD
-from binascii import b2a_hex
-=======
-from decimal import Decimal
->>>>>>> 8aa9badf
 
 from test_framework.blocktools import create_coinbase
 from test_framework.messages import (
