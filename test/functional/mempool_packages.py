#!/usr/bin/env python3
# Copyright (c) 2014-2019 The Bitcoin Core developers
# Distributed under the MIT software license, see the accompanying
# file COPYING or http://www.opensource.org/licenses/mit-license.php.
"""Test descendant package tracking code."""

from decimal import Decimal

from test_framework.messages import COIN
from test_framework.test_framework import BitcoinTestFramework
from test_framework.util import (
    assert_equal,
    assert_raises_rpc_error,
    satoshi_round,
<<<<<<< HEAD
    assert_greater_than,
=======
    wait_until,
>>>>>>> 16150439
)
import time

# default limits
MAX_ANCESTORS = 25
MAX_DESCENDANTS = 25

# custom limits for node1
MAX_ANCESTORS_CUSTOM = 5
MAX_DESCENDANTS_CUSTOM = 10
assert MAX_DESCENDANTS_CUSTOM >= MAX_ANCESTORS_CUSTOM

class MempoolPackagesTest(BitcoinTestFramework):
    def set_test_params(self):
        self.num_nodes = 2
        self.extra_args = [
            [
                "-maxorphantx=1000",
                "-whitelist=noban@127.0.0.1",  # immediate tx relay
            ],
            [
                "-maxorphantx=1000",
                "-limitancestorcount={}".format(MAX_ANCESTORS_CUSTOM),
                "-limitdescendantcount={}".format(MAX_DESCENDANTS_CUSTOM),
            ],
        ]

    def skip_test_if_missing_module(self):
        self.skip_if_no_wallet()

    # Build a transaction that spends parent_txid:vout
    # Return amount sent
    def chain_transaction(self, node, parent_txid, vout, value, fee, num_outputs):
        send_value = satoshi_round((value - fee)/num_outputs)
        inputs = [ {'txid' : parent_txid, 'vout' : vout} ]
        outputs = {}
        for i in range(num_outputs):
            outputs[node.getnewaddress()] = send_value
        outputs["fee"] = value - (num_outputs * send_value)
        rawtx = node.createrawtransaction(inputs, outputs)
        signedtx = node.signrawtransactionwithwallet(rawtx)
        txid = node.sendrawtransaction(signedtx['hex'])
        fulltx = node.getrawtransaction(txid, 1)
        assert len(fulltx['vout']) == num_outputs + 1  # make sure we didn't generate a change output
        return (txid, send_value)

    def run_test(self):

        # Create transaction with 3-second block delay, should fail to enter the template
        txid = self.nodes[0].sendtoaddress(self.nodes[0].getnewaddress(), 1)
        block = self.nodes[0].getnewblockhex(min_tx_age=3)
        self.nodes[0].submitblock(block)
        assert txid in self.nodes[0].getrawmempool()
        time.sleep(3)
        block = self.nodes[0].getnewblockhex(min_tx_age=3)
        self.nodes[0].submitblock(block)
        assert txid not in self.nodes[0].getrawmempool()
        # Once more with no delay (default is 0, just testing default arg)
        txid = self.nodes[0].sendtoaddress(self.nodes[0].getnewaddress(), 1)
        block = self.nodes[0].getnewblockhex(min_tx_age=0)
        self.nodes[0].submitblock(block)
        assert txid not in self.nodes[0].getrawmempool()
        assert_raises_rpc_error(-8, "min_tx_age must be non-negative.", self.nodes[0].getnewblockhex, -1)

        # Mine some blocks and have them mature.
        self.nodes[0].generate(101)
        utxos = []
        for utxo in self.nodes[0].listunspent(10):
            # Skip change/fees we scooped up
            if utxo['amount'] != Decimal(50):
                continue
            utxos.append(utxo)
        assert_greater_than(len(utxos), 1)

        txid = utxos[0]['txid']
        vout = utxos[0]['vout']
        value = utxos[0]['amount']

        fee = Decimal("0.0001")
        # MAX_ANCESTORS transactions off a confirmed tx should be fine
        chain = []
        for i in range(MAX_ANCESTORS):
            (txid, sent_value) = self.chain_transaction(self.nodes[0], txid, 0, value, fee, 1)
            value = sent_value
            chain.append(txid)

        # Check mempool has MAX_ANCESTORS transactions in it, and descendant and ancestor
        # count and fees should look correct
        mempool = self.nodes[0].getrawmempool(True)
        assert_equal(len(mempool), MAX_ANCESTORS)
        descendant_count = 1
        descendant_fees = 0
        descendant_vsize = 0

        ancestor_vsize = sum([mempool[tx]['vsize'] for tx in mempool])
        ancestor_count = MAX_ANCESTORS
        ancestor_fees = sum([mempool[tx]['fee'] for tx in mempool])

        descendants = []
        ancestors = list(chain)
        for x in reversed(chain):
            # Check that getmempoolentry is consistent with getrawmempool
            entry = self.nodes[0].getmempoolentry(x)
            assert_equal(entry, mempool[x])

            # Check that the descendant calculations are correct
            assert_equal(mempool[x]['descendantcount'], descendant_count)
            descendant_fees += mempool[x]['fee']
            assert_equal(mempool[x]['modifiedfee'], mempool[x]['fee'])
            assert_equal(mempool[x]['fees']['base'], mempool[x]['fee'])
            assert_equal(mempool[x]['fees']['modified'], mempool[x]['modifiedfee'])
            assert_equal(mempool[x]['descendantfees'], descendant_fees * COIN)
            assert_equal(mempool[x]['fees']['descendant'], descendant_fees)
            descendant_vsize += mempool[x]['vsize']
            assert_equal(mempool[x]['descendantsize'], descendant_vsize)
            descendant_count += 1

            # Check that ancestor calculations are correct
            assert_equal(mempool[x]['ancestorcount'], ancestor_count)
            assert_equal(mempool[x]['ancestorfees'], ancestor_fees * COIN)
            assert_equal(mempool[x]['ancestorsize'], ancestor_vsize)
            ancestor_vsize -= mempool[x]['vsize']
            ancestor_fees -= mempool[x]['fee']
            ancestor_count -= 1

            # Check that parent/child list is correct
            assert_equal(mempool[x]['spentby'], descendants[-1:])
            assert_equal(mempool[x]['depends'], ancestors[-2:-1])

            # Check that getmempooldescendants is correct
            assert_equal(sorted(descendants), sorted(self.nodes[0].getmempooldescendants(x)))

            # Check getmempooldescendants verbose output is correct
            for descendant, dinfo in self.nodes[0].getmempooldescendants(x, True).items():
                assert_equal(dinfo['depends'], [chain[chain.index(descendant)-1]])
                if dinfo['descendantcount'] > 1:
                    assert_equal(dinfo['spentby'], [chain[chain.index(descendant)+1]])
                else:
                    assert_equal(dinfo['spentby'], [])
            descendants.append(x)

            # Check that getmempoolancestors is correct
            ancestors.remove(x)
            assert_equal(sorted(ancestors), sorted(self.nodes[0].getmempoolancestors(x)))

            # Check that getmempoolancestors verbose output is correct
            for ancestor, ainfo in self.nodes[0].getmempoolancestors(x, True).items():
                assert_equal(ainfo['spentby'], [chain[chain.index(ancestor)+1]])
                if ainfo['ancestorcount'] > 1:
                    assert_equal(ainfo['depends'], [chain[chain.index(ancestor)-1]])
                else:
                    assert_equal(ainfo['depends'], [])


        # Check that getmempoolancestors/getmempooldescendants correctly handle verbose=true
        v_ancestors = self.nodes[0].getmempoolancestors(chain[-1], True)
        assert_equal(len(v_ancestors), len(chain)-1)
        for x in v_ancestors.keys():
            assert_equal(mempool[x], v_ancestors[x])
        assert chain[-1] not in v_ancestors.keys()

        v_descendants = self.nodes[0].getmempooldescendants(chain[0], True)
        assert_equal(len(v_descendants), len(chain)-1)
        for x in v_descendants.keys():
            assert_equal(mempool[x], v_descendants[x])
        assert chain[0] not in v_descendants.keys()

        # Check that ancestor modified fees includes fee deltas from
        # prioritisetransaction
        self.nodes[0].prioritisetransaction(txid=chain[0], fee_delta=1000)
        mempool = self.nodes[0].getrawmempool(True)
        ancestor_fees = 0
        for x in chain:
            ancestor_fees += mempool[x]['fee']
            assert_equal(mempool[x]['fees']['ancestor'], ancestor_fees + Decimal('0.00001'))
            assert_equal(mempool[x]['ancestorfees'], ancestor_fees * COIN + 1000)

        # Undo the prioritisetransaction for later tests
        self.nodes[0].prioritisetransaction(txid=chain[0], fee_delta=-1000)

        # Check that descendant modified fees includes fee deltas from
        # prioritisetransaction
        self.nodes[0].prioritisetransaction(txid=chain[-1], fee_delta=1000)
        mempool = self.nodes[0].getrawmempool(True)

        descendant_fees = 0
        for x in reversed(chain):
            descendant_fees += mempool[x]['fee']
            assert_equal(mempool[x]['fees']['descendant'], descendant_fees + Decimal('0.00001'))
            assert_equal(mempool[x]['descendantfees'], descendant_fees * COIN + 1000)

        # Adding one more transaction on to the chain should fail.
        assert_raises_rpc_error(-26, "too-long-mempool-chain", self.chain_transaction, self.nodes[0], txid, vout, value, fee, 1)

        # Check that prioritising a tx before it's added to the mempool works
        # First clear the mempool by mining a block.
        self.nodes[0].generate(1)
        self.sync_blocks()
        assert_equal(len(self.nodes[0].getrawmempool()), 0)
        # Prioritise a transaction that has been mined, then add it back to the
        # mempool by using invalidateblock.
        self.nodes[0].prioritisetransaction(txid=chain[-1], fee_delta=2000)
        self.nodes[0].invalidateblock(self.nodes[0].getbestblockhash())
        # Keep node1's tip synced with node0
        self.nodes[1].invalidateblock(self.nodes[1].getbestblockhash())

        # Now check that the transaction is in the mempool, with the right modified fee
        mempool = self.nodes[0].getrawmempool(True)

        descendant_fees = 0
        for x in reversed(chain):
            descendant_fees += mempool[x]['fee']
            if (x == chain[-1]):
                assert_equal(mempool[x]['modifiedfee'], mempool[x]['fee']+satoshi_round(0.00002))
                assert_equal(mempool[x]['fees']['modified'], mempool[x]['fee']+satoshi_round(0.00002))
            assert_equal(mempool[x]['descendantfees'], descendant_fees * COIN + 2000)
            assert_equal(mempool[x]['fees']['descendant'], descendant_fees+satoshi_round(0.00002))

        # Check that node1's mempool is as expected (-> custom ancestor limit)
        mempool0 = self.nodes[0].getrawmempool(False)
        mempool1 = self.nodes[1].getrawmempool(False)
        assert_equal(len(mempool1), MAX_ANCESTORS_CUSTOM)
        assert set(mempool1).issubset(set(mempool0))
        for tx in chain[:MAX_ANCESTORS_CUSTOM]:
            assert tx in mempool1
        # TODO: more detailed check of node1's mempool (fees etc.)

        # TODO: test ancestor size limits

        # Now test descendant chain limits
        txid = utxos[1]['txid']
        value = utxos[1]['amount']
        vout = utxos[1]['vout']

        transaction_package = []
        tx_children = []
        # First create one parent tx with 10 children
        (txid, sent_value) = self.chain_transaction(self.nodes[0], txid, vout, value, fee, 10)
        parent_transaction = txid
        for i in range(10):
            transaction_package.append({'txid': txid, 'vout': i, 'amount': sent_value})

        # Sign and send up to MAX_DESCENDANT transactions chained off the parent tx
        chain = [] # save sent txs for the purpose of checking node1's mempool later (see below)
        for i in range(MAX_DESCENDANTS - 1):
            utxo = transaction_package.pop(0)
            (txid, sent_value) = self.chain_transaction(self.nodes[0], utxo['txid'], utxo['vout'], utxo['amount'], fee, 10)
            chain.append(txid)
            if utxo['txid'] is parent_transaction:
                tx_children.append(txid)
            for j in range(10):
                transaction_package.append({'txid': txid, 'vout': j, 'amount': sent_value})

        mempool = self.nodes[0].getrawmempool(True)
        assert_equal(mempool[parent_transaction]['descendantcount'], MAX_DESCENDANTS)
        assert_equal(sorted(mempool[parent_transaction]['spentby']), sorted(tx_children))

        for child in tx_children:
            assert_equal(mempool[child]['depends'], [parent_transaction])

        # Sending one more chained transaction will fail
        utxo = transaction_package.pop(0)
        assert_raises_rpc_error(-26, "too-long-mempool-chain", self.chain_transaction, self.nodes[0], utxo['txid'], utxo['vout'], utxo['amount'], fee, 10)

        # Check that node1's mempool is as expected, containing:
        # - txs from previous ancestor test (-> custom ancestor limit)
        # - parent tx for descendant test
        # - txs chained off parent tx (-> custom descendant limit)
        wait_until(lambda: len(self.nodes[1].getrawmempool(False)) ==
                           MAX_ANCESTORS_CUSTOM + 1 + MAX_DESCENDANTS_CUSTOM, timeout=10)
        mempool0 = self.nodes[0].getrawmempool(False)
        mempool1 = self.nodes[1].getrawmempool(False)
        assert set(mempool1).issubset(set(mempool0))
        assert parent_transaction in mempool1
        for tx in chain[:MAX_DESCENDANTS_CUSTOM]:
            assert tx in mempool1
        for tx in chain[MAX_DESCENDANTS_CUSTOM:]:
            assert tx not in mempool1
        # TODO: more detailed check of node1's mempool (fees etc.)

        # TODO: test descendant size limits

        # Test reorg handling
        # First, the basics:
        self.nodes[0].generate(1)
        self.sync_blocks()
        self.nodes[1].invalidateblock(self.nodes[0].getbestblockhash())
        self.nodes[1].reconsiderblock(self.nodes[0].getbestblockhash())

        # Now test the case where node1 has a transaction T in its mempool that
        # depends on transactions A and B which are in a mined block, and the
        # block containing A and B is disconnected, AND B is not accepted back
        # into node1's mempool because its ancestor count is too high.

        # Create 8 transactions, like so:
        # Tx0 -> Tx1 (vout0)
        #   \--> Tx2 (vout1) -> Tx3 -> Tx4 -> Tx5 -> Tx6 -> Tx7
        #
        # Mine them in the next block, then generate a new tx8 that spends
        # Tx1 and Tx7, and add to node1's mempool, then disconnect the
        # last block.

        # Create tx0 with 2 outputs
        utxo = self.nodes[0].listunspent()
        txid = utxo[0]['txid']
        value = utxo[0]['amount']
        vout = utxo[0]['vout']

        send_value = satoshi_round((value - fee)/2)
        inputs = [ {'txid' : txid, 'vout' : vout} ]
        outputs = {}
        for i in range(2):
            outputs[self.nodes[0].getnewaddress()] = send_value
        outputs["fee"] = fee
        rawtx = self.nodes[0].createrawtransaction(inputs, outputs)
        signedtx = self.nodes[0].signrawtransactionwithwallet(rawtx)
        txid = self.nodes[0].sendrawtransaction(signedtx['hex'])
        tx0_id = txid
        value = send_value

        # Create tx1
        tx1_id, _ = self.chain_transaction(self.nodes[0], tx0_id, 0, value, fee, 1)

        # Create tx2-7
        vout = 1
        txid = tx0_id
        for i in range(6):
            (txid, sent_value) = self.chain_transaction(self.nodes[0], txid, vout, value, fee, 1)
            vout = 0
            value = sent_value

        # Mine these in a block
        self.nodes[0].generate(1)
        self.sync_all()

        # Now generate tx8, with a big fee
        inputs = [ {'txid' : tx1_id, 'vout': 0}, {'txid' : txid, 'vout': 0} ]
        outputs = { self.nodes[0].getnewaddress() : send_value + value - 4*fee }
        outputs["fee"] = 3*fee
        rawtx = self.nodes[0].createrawtransaction(inputs, outputs)
        signedtx = self.nodes[0].signrawtransactionwithwallet(rawtx)
        txid = self.nodes[0].sendrawtransaction(signedtx['hex'])
        self.sync_mempools()

        # Now try to disconnect the tip on each node...
        self.nodes[1].invalidateblock(self.nodes[1].getbestblockhash())
        self.nodes[0].invalidateblock(self.nodes[0].getbestblockhash())
        self.sync_blocks()

if __name__ == '__main__':
    MempoolPackagesTest().main()<|MERGE_RESOLUTION|>--- conflicted
+++ resolved
@@ -10,13 +10,10 @@
 from test_framework.test_framework import BitcoinTestFramework
 from test_framework.util import (
     assert_equal,
+    assert_greater_than,
     assert_raises_rpc_error,
     satoshi_round,
-<<<<<<< HEAD
-    assert_greater_than,
-=======
     wait_until,
->>>>>>> 16150439
 )
 import time
 
