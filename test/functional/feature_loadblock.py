--- conflicted
+++ resolved
@@ -38,11 +38,7 @@
         cfg_file = os.path.join(data_dir, "linearize.cfg")
         bootstrap_file = os.path.join(self.options.tmpdir, "bootstrap.dat")
         genesis_block = self.nodes[0].getblockhash(0)
-<<<<<<< HEAD
-        blocks_dir = os.path.join(data_dir, "elementsregtest", "blocks")
-=======
         blocks_dir = os.path.join(data_dir, self.chain, "blocks")
->>>>>>> f32564f0
         hash_list = tempfile.NamedTemporaryFile(dir=data_dir,
                                                 mode='w',
                                                 delete=False,
