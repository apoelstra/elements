--- conflicted
+++ resolved
@@ -216,11 +216,7 @@
     'rpc_uptime.py',
     'wallet_resendwallettransactions.py',
     'wallet_fallbackfee.py',
-<<<<<<< HEAD
-=======
     'rpc_dumptxoutset.py',
-    'feature_minchainwork.py',
->>>>>>> b05b2818
     'rpc_getblockstats.py',
     'wallet_create_tx.py',
     'p2p_fingerprint.py',
