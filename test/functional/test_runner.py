--- conflicted
+++ resolved
@@ -71,6 +71,7 @@
     # Longest test should go first, to favor running tests in parallel
     'feature_pruning.py',
     'feature_dbcrash.py',
+    'feature_fee_estimation.py',
 ]
 
 BASE_SCRIPTS = [
@@ -93,12 +94,6 @@
     'feature_initial_reissuance_token.py',
     'feature_progress.py',
     # Longest test should go first, to favor running tests in parallel
-<<<<<<< HEAD
-    # ELEMENTS: pruning test fails, I am not sure why --asp
-    #'feature_pruning.py',
-=======
-    'feature_fee_estimation.py',
->>>>>>> f19a3b2d
     'wallet_hd.py',
     'wallet_backup.py',
     # vv Tests less than 5m vv
@@ -230,17 +225,6 @@
     # Put them in a random line within the section that fits their approximate run-time
 ]
 
-<<<<<<< HEAD
-EXTENDED_SCRIPTS = [
-    # These tests are not run by the travis build process.
-    # Longest test should go first, to favor running tests in parallel
-    'feature_dbcrash.py',
-    'feature_fee_estimation.py',
-
-]
-
-=======
->>>>>>> f19a3b2d
 # Place EXTENDED_SCRIPTS first since it has the 3 longest running tests
 ALL_SCRIPTS = EXTENDED_SCRIPTS + BASE_SCRIPTS
 
