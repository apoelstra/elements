#!/usr/bin/env python3
# Copyright (c) 2014-2020 The Bitcoin Core developers
# Distributed under the MIT software license, see the accompanying
# file COPYING or http://www.opensource.org/licenses/mit-license.php.
"""Test the wallet backup features.

Test case is:
4 nodes. 1 2 and 3 send transactions between each other,
fourth node is a miner.
1 2 3 each mine a block to start, then
Miner creates 100 blocks so 1 2 3 each have 50 mature
coins to spend.
Then 5 iterations of 1/2/3 sending coins amongst
themselves to get transactions in the wallets,
and the miner mining one block.

Wallets are backed up using dumpwallet/backupwallet.
Then 5 more iterations of transactions and mining a block.

Miner then generates 101 more blocks, so any
transaction fees paid mature.

Sanity check:
  Sum(1,2,3,4 balances) == 114*50

1/2/3 are shutdown, and their wallets erased.
Then restore using wallet.dat backup. And
confirm 1/2/3/4 balances are same as before.

Shutdown again, restore using importwallet,
and confirm again balances are correct.
"""
from decimal import Decimal
import os
from random import randint
import shutil

from test_framework.test_framework import BitcoinTestFramework
from test_framework.util import (
    assert_equal,
    assert_raises_rpc_error,
    connect_nodes,
)


class WalletBackupTest(BitcoinTestFramework):
    def set_test_params(self):
        self.num_nodes = 4
        self.setup_clean_chain = True
        # nodes 1, 2,3 are spenders, let's give them a keypool=100
        # whitelist all peers to speed up tx relay / mempool sync
        self.extra_args = [
            ["-whitelist=noban@127.0.0.1", "-keypool=100"],
            ["-whitelist=noban@127.0.0.1", "-keypool=100"],
            ["-whitelist=noban@127.0.0.1", "-keypool=100"],
            ["-whitelist=noban@127.0.0.1"],
        ]
        self.rpc_timeout = 120

    def skip_test_if_missing_module(self):
        self.skip_if_no_wallet()

    def setup_network(self):
        self.setup_nodes()
        connect_nodes(self.nodes[0], 3)
        connect_nodes(self.nodes[1], 3)
        connect_nodes(self.nodes[2], 3)
        connect_nodes(self.nodes[2], 0)
        self.sync_all()

    def one_send(self, from_node, to_address):
        if (randint(1,2) == 1):
            amount = Decimal(randint(1,10)) / Decimal(10)
            self.nodes[from_node].sendtoaddress(to_address, amount)

    def do_one_round(self):
        a0 = self.nodes[0].getnewaddress()
        a1 = self.nodes[1].getnewaddress()
        a2 = self.nodes[2].getnewaddress()

        self.one_send(0, a1)
        self.one_send(0, a2)
        self.one_send(1, a0)
        self.one_send(1, a2)
        self.one_send(2, a0)
        self.one_send(2, a1)

        # Have the miner (node3) mine a block.
        # Must sync mempools before mining.
        self.sync_mempools()
        self.nodes[3].generate(1)
        self.sync_blocks()

    # As above, this mirrors the original bash test.
    def start_three(self):
        self.start_node(0)
        self.start_node(1)
        self.start_node(2)
        connect_nodes(self.nodes[0], 3)
        connect_nodes(self.nodes[1], 3)
        connect_nodes(self.nodes[2], 3)
        connect_nodes(self.nodes[2], 0)

    def stop_three(self):
        self.stop_node(0)
        self.stop_node(1)
        self.stop_node(2)

    def erase_three(self):
        os.remove(os.path.join(self.nodes[0].datadir, self.chain, 'wallets', self.default_wallet_name, self.wallet_data_filename))
        os.remove(os.path.join(self.nodes[1].datadir, self.chain, 'wallets', self.default_wallet_name, self.wallet_data_filename))
        os.remove(os.path.join(self.nodes[2].datadir, self.chain, 'wallets', self.default_wallet_name, self.wallet_data_filename))

    def run_test(self):
        self.log.info("Generating initial blockchain")
        self.nodes[0].generate(1)
        self.sync_blocks()
        self.nodes[1].generate(1)
        self.sync_blocks()
        self.nodes[2].generate(1)
        self.sync_blocks()
        self.nodes[3].generate(100)
        self.sync_blocks()

        assert_equal(self.nodes[0].getbalance()['bitcoin'], 50)
        assert_equal(self.nodes[1].getbalance()['bitcoin'], 50)
        assert_equal(self.nodes[2].getbalance()['bitcoin'], 50)
        assert_equal(self.nodes[3].getbalance()['bitcoin'], 0)

        self.log.info("Creating transactions")
        # Five rounds of sending each other transactions.
        for _ in range(5):
            self.do_one_round()

        self.log.info("Backing up")

        self.nodes[0].backupwallet(os.path.join(self.nodes[0].datadir, 'wallet.bak'))
        self.nodes[1].backupwallet(os.path.join(self.nodes[1].datadir, 'wallet.bak'))
        self.nodes[2].backupwallet(os.path.join(self.nodes[2].datadir, 'wallet.bak'))

        if not self.options.descriptors:
            self.nodes[0].dumpwallet(os.path.join(self.nodes[0].datadir, 'wallet.dump'))
            self.nodes[1].dumpwallet(os.path.join(self.nodes[1].datadir, 'wallet.dump'))
            self.nodes[2].dumpwallet(os.path.join(self.nodes[2].datadir, 'wallet.dump'))

        self.log.info("More transactions")
        for _ in range(5):
            self.do_one_round()

        # Generate 101 more blocks, so any fees paid mature
        self.nodes[3].generate(101)
        self.sync_all()

        balance0 = self.nodes[0].getbalance()['bitcoin']
        balance1 = self.nodes[1].getbalance()['bitcoin']
        balance2 = self.nodes[2].getbalance()['bitcoin']
        balance3 = self.nodes[3].getbalance()['bitcoin']
        total = balance0 + balance1 + balance2 + balance3

        # At this point, there are 214 blocks (103 for setup, then 10 rounds, then 101.)
        # 114 are mature, so the sum of all wallets should be 114 * 50 = 5700.
        assert_equal(total, 5700)

        ##
        # Test restoring spender wallets from backups
        ##
        self.log.info("Restoring using wallet.dat")
        self.stop_three()
        self.erase_three()

        # Start node2 with no chain
        shutil.rmtree(os.path.join(self.nodes[2].datadir, self.chain, 'blocks'))
        shutil.rmtree(os.path.join(self.nodes[2].datadir, self.chain, 'chainstate'))

        # Restore wallets from backup
        shutil.copyfile(os.path.join(self.nodes[0].datadir, 'wallet.bak'), os.path.join(self.nodes[0].datadir, self.chain, 'wallets', self.default_wallet_name, self.wallet_data_filename))
        shutil.copyfile(os.path.join(self.nodes[1].datadir, 'wallet.bak'), os.path.join(self.nodes[1].datadir, self.chain, 'wallets', self.default_wallet_name, self.wallet_data_filename))
        shutil.copyfile(os.path.join(self.nodes[2].datadir, 'wallet.bak'), os.path.join(self.nodes[2].datadir, self.chain, 'wallets', self.default_wallet_name, self.wallet_data_filename))

        self.log.info("Re-starting nodes")
        self.start_three()
        self.sync_blocks()

        assert_equal(self.nodes[0].getbalance()['bitcoin'], balance0)
        assert_equal(self.nodes[1].getbalance()['bitcoin'], balance1)
        assert_equal(self.nodes[2].getbalance()['bitcoin'], balance2)

        if not self.options.descriptors:
            self.log.info("Restoring using dumped wallet")
            self.stop_three()
            self.erase_three()

            #start node2 with no chain
            shutil.rmtree(os.path.join(self.nodes[2].datadir, self.chain, 'blocks'))
            shutil.rmtree(os.path.join(self.nodes[2].datadir, self.chain, 'chainstate'))

            self.start_three()

<<<<<<< HEAD
        assert_equal(self.nodes[0].getbalance()['bitcoin'], 0)
        assert_equal(self.nodes[1].getbalance()['bitcoin'], 0)
        assert_equal(self.nodes[2].getbalance()['bitcoin'], 0)
=======
            assert_equal(self.nodes[0].getbalance(), 0)
            assert_equal(self.nodes[1].getbalance(), 0)
            assert_equal(self.nodes[2].getbalance(), 0)
>>>>>>> 8ed37f6c

            self.nodes[0].importwallet(os.path.join(self.nodes[0].datadir, 'wallet.dump'))
            self.nodes[1].importwallet(os.path.join(self.nodes[1].datadir, 'wallet.dump'))
            self.nodes[2].importwallet(os.path.join(self.nodes[2].datadir, 'wallet.dump'))

            self.sync_blocks()

<<<<<<< HEAD
        assert_equal(self.nodes[0].getbalance()['bitcoin'], balance0)
        assert_equal(self.nodes[1].getbalance()['bitcoin'], balance1)
        assert_equal(self.nodes[2].getbalance()['bitcoin'], balance2)
=======
            assert_equal(self.nodes[0].getbalance(), balance0)
            assert_equal(self.nodes[1].getbalance(), balance1)
            assert_equal(self.nodes[2].getbalance(), balance2)
>>>>>>> 8ed37f6c

        # Backup to source wallet file must fail
        sourcePaths = [
            os.path.join(self.nodes[0].datadir, self.chain, 'wallets', self.default_wallet_name, self.wallet_data_filename),
            os.path.join(self.nodes[0].datadir, self.chain, '.', 'wallets', self.default_wallet_name, self.wallet_data_filename),
            os.path.join(self.nodes[0].datadir, self.chain, 'wallets', self.default_wallet_name),
            os.path.join(self.nodes[0].datadir, self.chain, 'wallets')]

        for sourcePath in sourcePaths:
            assert_raises_rpc_error(-4, "backup failed", self.nodes[0].backupwallet, sourcePath)


if __name__ == '__main__':
    WalletBackupTest().main()<|MERGE_RESOLUTION|>--- conflicted
+++ resolved
@@ -196,15 +196,9 @@
 
             self.start_three()
 
-<<<<<<< HEAD
-        assert_equal(self.nodes[0].getbalance()['bitcoin'], 0)
-        assert_equal(self.nodes[1].getbalance()['bitcoin'], 0)
-        assert_equal(self.nodes[2].getbalance()['bitcoin'], 0)
-=======
-            assert_equal(self.nodes[0].getbalance(), 0)
-            assert_equal(self.nodes[1].getbalance(), 0)
-            assert_equal(self.nodes[2].getbalance(), 0)
->>>>>>> 8ed37f6c
+            assert_equal(self.nodes[0].getbalance()['bitcoin'], 0)
+            assert_equal(self.nodes[1].getbalance()['bitcoin'], 0)
+            assert_equal(self.nodes[2].getbalance()['bitcoin'], 0)
 
             self.nodes[0].importwallet(os.path.join(self.nodes[0].datadir, 'wallet.dump'))
             self.nodes[1].importwallet(os.path.join(self.nodes[1].datadir, 'wallet.dump'))
@@ -212,15 +206,9 @@
 
             self.sync_blocks()
 
-<<<<<<< HEAD
-        assert_equal(self.nodes[0].getbalance()['bitcoin'], balance0)
-        assert_equal(self.nodes[1].getbalance()['bitcoin'], balance1)
-        assert_equal(self.nodes[2].getbalance()['bitcoin'], balance2)
-=======
-            assert_equal(self.nodes[0].getbalance(), balance0)
-            assert_equal(self.nodes[1].getbalance(), balance1)
-            assert_equal(self.nodes[2].getbalance(), balance2)
->>>>>>> 8ed37f6c
+            assert_equal(self.nodes[0].getbalance()['bitcoin'], balance0)
+            assert_equal(self.nodes[1].getbalance()['bitcoin'], balance1)
+            assert_equal(self.nodes[2].getbalance()['bitcoin'], balance2)
 
         # Backup to source wallet file must fail
         sourcePaths = [
