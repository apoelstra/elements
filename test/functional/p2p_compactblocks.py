--- conflicted
+++ resolved
@@ -265,15 +265,9 @@
         if use_witness_address:
             # Want at least one segwit spend, so move all funds to
             # a witness address.
-<<<<<<< HEAD
-            address = node.addwitnessaddress(address)
+            address = node.getnewaddress(address_type='bech32')
             value_to_send = node.getbalance()['bitcoin']
-            node.sendtoaddress(address, satoshi_round(value_to_send-Decimal(0.1)))
-=======
-            address = node.getnewaddress(address_type='bech32')
-            value_to_send = node.getbalance()
             node.sendtoaddress(address, satoshi_round(value_to_send - Decimal(0.1)))
->>>>>>> f617e05c
             node.generate(1)
 
         segwit_tx_generated = False
