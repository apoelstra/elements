#!/usr/bin/env python3
# Copyright (c) 2014-2019 The Bitcoin Core developers
# Distributed under the MIT software license, see the accompanying
# file COPYING or http://www.opensource.org/licenses/mit-license.php.
"""Base class for RPC testing."""

import configparser
from enum import Enum
import argparse
import logging
import os
import pdb
import random
import re
import shutil
import subprocess
import sys
import tempfile
import time

from .authproxy import JSONRPCException
from . import coverage
from .test_node import TestNode
from .mininode import NetworkThread
from .util import (
    MAX_NODES,
    PortSeed,
    assert_equal,
    check_json_precision,
    connect_nodes,
    disconnect_nodes,
    get_datadir_path,
    initialize_datadir,
    sync_blocks,
    sync_mempools,
)


class TestStatus(Enum):
    PASSED = 1
    FAILED = 2
    SKIPPED = 3

TEST_EXIT_PASSED = 0
TEST_EXIT_FAILED = 1
TEST_EXIT_SKIPPED = 77

TMPDIR_PREFIX = "bitcoin_func_test_"


class SkipTest(Exception):
    """This exception is raised to skip a test"""

    def __init__(self, message):
        self.message = message


class BitcoinTestMetaClass(type):
    """Metaclass for BitcoinTestFramework.

    Ensures that any attempt to register a subclass of `BitcoinTestFramework`
    adheres to a standard whereby the subclass overrides `set_test_params` and
    `run_test` but DOES NOT override either `__init__` or `main`. If any of
    those standards are violated, a ``TypeError`` is raised."""

    def __new__(cls, clsname, bases, dct):
        if not clsname == 'BitcoinTestFramework':
            if not ('run_test' in dct and 'set_test_params' in dct):
                raise TypeError("BitcoinTestFramework subclasses must override "
                                "'run_test' and 'set_test_params'")
            if '__init__' in dct or 'main' in dct:
                raise TypeError("BitcoinTestFramework subclasses may not override "
                                "'__init__' or 'main'")

        return super().__new__(cls, clsname, bases, dct)


class BitcoinTestFramework(metaclass=BitcoinTestMetaClass):
    """Base class for a bitcoin test script.

    Individual bitcoin test scripts should subclass this class and override the set_test_params() and run_test() methods.

    Individual tests can also override the following methods to customize the test setup:

    - add_options()
    - setup_chain()
    - setup_network()
    - setup_nodes()

    The __init__() and main() methods should not be overridden.

    This class also contains various public and private helper methods."""

    def __init__(self):
        """Sets test framework defaults. Do not override this method. Instead, override the set_test_params() method"""
        self.chain = 'elementsregtest'
        self.setup_clean_chain = False
        self.nodes = []
        self.network_thread = None
        self.rpc_timeout = 60  # Wait for up to 60 seconds for the RPC server to respond
        self.supports_cli = True
        self.bind_to_localhost_only = True
        self.set_test_params()
        self.parse_args()
        if self.options.timeout_factor == 0 :
            self.options.timeout_factor = 99999
        self.rpc_timeout = int(self.rpc_timeout * self.options.timeout_factor) # optionally, increase timeout by a factor

    def main(self):
        """Main function. This should not be overridden by the subclass test scripts."""

        assert hasattr(self, "num_nodes"), "Test must set self.num_nodes in set_test_params()"

        try:
            self.setup()
            self.run_test()
        except JSONRPCException:
            self.log.exception("JSONRPC error")
            self.success = TestStatus.FAILED
        except SkipTest as e:
            self.log.warning("Test Skipped: %s" % e.message)
            self.success = TestStatus.SKIPPED
        except AssertionError:
            self.log.exception("Assertion failed")
            self.success = TestStatus.FAILED
        except KeyError:
            self.log.exception("Key error")
            self.success = TestStatus.FAILED
        except subprocess.CalledProcessError as e:
            self.log.exception("Called Process failed with '{}'".format(e.output))
            self.success = TestStatus.FAILED
        except Exception:
            self.log.exception("Unexpected exception caught during testing")
            self.success = TestStatus.FAILED
        except KeyboardInterrupt:
            self.log.warning("Exiting after keyboard interrupt")
            self.success = TestStatus.FAILED
        finally:
            exit_code = self.shutdown()
            sys.exit(exit_code)

    def parse_args(self):
        previous_releases_path = os.getenv("PREVIOUS_RELEASES_DIR") or os.getcwd() + "/releases"
        parser = argparse.ArgumentParser(usage="%(prog)s [options]")
        parser.add_argument("--nocleanup", dest="nocleanup", default=False, action="store_true",
                            help="Leave bitcoinds and test.* datadir on exit or error")
        parser.add_argument("--noshutdown", dest="noshutdown", default=False, action="store_true",
                            help="Don't stop bitcoinds after the test execution")
        parser.add_argument("--cachedir", dest="cachedir", default=os.path.abspath(os.path.dirname(os.path.realpath(__file__)) + "/../../cache"),
                            help="Directory for caching pregenerated datadirs (default: %(default)s)")
        parser.add_argument("--tmpdir", dest="tmpdir", help="Root directory for datadirs")
        parser.add_argument("-l", "--loglevel", dest="loglevel", default="INFO",
                            help="log events at this level and higher to the console. Can be set to DEBUG, INFO, WARNING, ERROR or CRITICAL. Passing --loglevel DEBUG will output all logs to console. Note that logs at all levels are always written to the test_framework.log file in the temporary test directory.")
        parser.add_argument("--tracerpc", dest="trace_rpc", default=False, action="store_true",
                            help="Print out all RPC calls as they are made")
        parser.add_argument("--portseed", dest="port_seed", default=os.getpid(), type=int,
                            help="The seed to use for assigning port numbers (default: current process id)")
        parser.add_argument("--previous-releases", dest="prev_releases", action="store_true",
                            default=os.path.isdir(previous_releases_path) and bool(os.listdir(previous_releases_path)),
                            help="Force test of previous releases (default: %(default)s)")
        parser.add_argument("--coveragedir", dest="coveragedir",
                            help="Write tested RPC commands into this directory")
        parser.add_argument("--configfile", dest="configfile",
                            default=os.path.abspath(os.path.dirname(os.path.realpath(__file__)) + "/../../config.ini"),
                            help="Location of the test framework config file (default: %(default)s)")
        parser.add_argument("--pdbonfailure", dest="pdbonfailure", default=False, action="store_true",
                            help="Attach a python debugger if test fails")
        parser.add_argument("--usecli", dest="usecli", default=False, action="store_true",
                            help="use bitcoin-cli instead of RPC for all commands")
        parser.add_argument("--perf", dest="perf", default=False, action="store_true",
                            help="profile running nodes with perf for the duration of the test")
        parser.add_argument("--valgrind", dest="valgrind", default=False, action="store_true",
                            help="run nodes under the valgrind memory error detector: expect at least a ~10x slowdown, valgrind 3.14 or later required")
        parser.add_argument("--randomseed", type=int,
                            help="set a random seed for deterministically reproducing a previous test run")
        parser.add_argument("--descriptors", default=False, action="store_true",
                            help="Run test using a descriptor wallet")
        parser.add_argument('--timeout-factor', dest="timeout_factor", type=float, default=1.0, help='adjust test timeouts by a factor. Setting it to 0 disables all timeouts')
        self.add_options(parser)
        self.options = parser.parse_args()
        self.options.previous_releases_path = previous_releases_path

    def setup(self):
        """Call this method to start up the test framework object with options set."""

        PortSeed.n = self.options.port_seed

        check_json_precision()

        self.options.cachedir = os.path.abspath(self.options.cachedir)

        config = configparser.ConfigParser()
        config.read_file(open(self.options.configfile))
        self.config = config
        fname_bitcoind = os.path.join(
            config["environment"]["BUILDDIR"],
            "src",
<<<<<<< HEAD
            "elementsd" + config["environment"]["EXEEXT"]
=======
            "bitcoind" + config["environment"]["EXEEXT"],
>>>>>>> b5c423c4
        )
        fname_bitcoincli = os.path.join(
            config["environment"]["BUILDDIR"],
            "src",
<<<<<<< HEAD
            "elements-cli" + config["environment"]["EXEEXT"]
=======
            "bitcoin-cli" + config["environment"]["EXEEXT"],
>>>>>>> b5c423c4
        )
        self.options.bitcoind = os.getenv("BITCOIND", default=fname_bitcoind)
        self.options.bitcoincli = os.getenv("BITCOINCLI", default=fname_bitcoincli)

        os.environ['PATH'] = os.pathsep.join([
            os.path.join(config['environment']['BUILDDIR'], 'src'),
            os.path.join(config['environment']['BUILDDIR'], 'src', 'qt'), os.environ['PATH']
        ])

        # Set up temp directory and start logging
        if self.options.tmpdir:
            self.options.tmpdir = os.path.abspath(self.options.tmpdir)
            os.makedirs(self.options.tmpdir, exist_ok=False)
        else:
            self.options.tmpdir = tempfile.mkdtemp(prefix=TMPDIR_PREFIX)
        self._start_logging()

        # Seed the PRNG. Note that test runs are reproducible if and only if
        # a single thread accesses the PRNG. For more information, see
        # https://docs.python.org/3/library/random.html#notes-on-reproducibility.
        # The network thread shouldn't access random. If we need to change the
        # network thread to access randomness, it should instantiate its own
        # random.Random object.
        seed = self.options.randomseed

        if seed is None:
            seed = random.randrange(sys.maxsize)
        else:
            self.log.debug("User supplied random seed {}".format(seed))

        random.seed(seed)
        self.log.debug("PRNG seed is: {}".format(seed))

        self.log.debug('Setting up network thread')
        self.network_thread = NetworkThread()
        self.network_thread.start()

        if self.options.usecli:
            if not self.supports_cli:
                raise SkipTest("--usecli specified but test does not support using CLI")
            self.skip_if_no_cli()
        self.skip_test_if_missing_module()
        self.setup_chain()
        self.setup_network()

        self.success = TestStatus.PASSED

    def shutdown(self):
        """Call this method to shut down the test framework object."""

        if self.success == TestStatus.FAILED and self.options.pdbonfailure:
            print("Testcase failed. Attaching python debugger. Enter ? for help")
            pdb.set_trace()

        self.log.debug('Closing down network thread')
        self.network_thread.close()
        if not self.options.noshutdown:
            self.log.info("Stopping nodes")
            if self.nodes:
                self.stop_nodes()
        else:
            for node in self.nodes:
                node.cleanup_on_exit = False
            self.log.info("Note: bitcoinds were not stopped and may still be running")

        should_clean_up = (
            not self.options.nocleanup and
            not self.options.noshutdown and
            self.success != TestStatus.FAILED and
            not self.options.perf
        )
        if should_clean_up:
            self.log.info("Cleaning up {} on exit".format(self.options.tmpdir))
            cleanup_tree_on_exit = True
        elif self.options.perf:
            self.log.warning("Not cleaning up dir {} due to perf data".format(self.options.tmpdir))
            cleanup_tree_on_exit = False
        else:
            self.log.warning("Not cleaning up dir {}".format(self.options.tmpdir))
            cleanup_tree_on_exit = False

        if self.success == TestStatus.PASSED:
            self.log.info("Tests successful")
            exit_code = TEST_EXIT_PASSED
        elif self.success == TestStatus.SKIPPED:
            self.log.info("Test skipped")
            exit_code = TEST_EXIT_SKIPPED
        else:
            self.log.error("Test failed. Test logging available at %s/test_framework.log", self.options.tmpdir)
            self.log.error("Hint: Call {} '{}' to consolidate all logs".format(os.path.normpath(os.path.dirname(os.path.realpath(__file__)) + "/../combine_logs.py"), self.options.tmpdir))
            exit_code = TEST_EXIT_FAILED
        # Logging.shutdown will not remove stream- and filehandlers, so we must
        # do it explicitly. Handlers are removed so the next test run can apply
        # different log handler settings.
        # See: https://docs.python.org/3/library/logging.html#logging.shutdown
        for h in list(self.log.handlers):
            h.flush()
            h.close()
            self.log.removeHandler(h)
        rpc_logger = logging.getLogger("BitcoinRPC")
        for h in list(rpc_logger.handlers):
            h.flush()
            rpc_logger.removeHandler(h)
        if cleanup_tree_on_exit:
            shutil.rmtree(self.options.tmpdir)

        self.nodes.clear()
        return exit_code

    # Methods to override in subclass test scripts.
    def set_test_params(self):
        """Tests must this method to change default values for number of nodes, topology, etc"""
        raise NotImplementedError

    def add_options(self, parser):
        """Override this method to add command-line options to the test"""
        pass

    def skip_test_if_missing_module(self):
        """Override this method to skip a test if a module is not compiled"""
        pass

    def setup_chain(self):
        """Override this method to customize blockchain setup"""
        self.log.info("Initializing test directory " + self.options.tmpdir)
        if self.setup_clean_chain:
            self._initialize_chain_clean()
        else:
            self._initialize_chain()

    def setup_network(self):
        """Override this method to customize test network topology"""
        self.setup_nodes()

        # Connect the nodes as a "chain".  This allows us
        # to split the network between nodes 1 and 2 to get
        # two halves that can work on competing chains.
        #
        # Topology looks like this:
        # node0 <-- node1 <-- node2 <-- node3
        #
        # If all nodes are in IBD (clean chain from genesis), node0 is assumed to be the source of blocks (miner). To
        # ensure block propagation, all nodes will establish outgoing connections toward node0.
        # See fPreferredDownload in net_processing.
        #
        # If further outbound connections are needed, they can be added at the beginning of the test with e.g.
        # connect_nodes(self.nodes[1], 2)
        for i in range(self.num_nodes - 1):
            connect_nodes(self.nodes[i + 1], i)
        self.sync_all()

    def setup_nodes(self):
        """Override this method to customize test node setup"""
        extra_args = [[]] * self.num_nodes
        wallets = [[]] * self.num_nodes
        if hasattr(self, "extra_args"):
            extra_args = self.extra_args
            wallets = [[x for x in eargs if x.startswith('-wallet=')] for eargs in extra_args]
        extra_args = [x + ['-nowallet'] for x in extra_args]
        self.add_nodes(self.num_nodes, extra_args)
        self.start_nodes()
        for i, n in enumerate(self.nodes):
            n.extra_args.pop()
            if '-wallet=0' in n.extra_args or '-nowallet' in n.extra_args or '-disablewallet' in n.extra_args or not self.is_wallet_compiled():
                continue
            if '-wallet=' not in wallets[i] and not any([x.startswith('-wallet=') for x in wallets[i]]):
                wallets[i].append('-wallet=')
            for w in wallets[i]:
                wallet_name = w.split('=', 1)[1]
                n.createwallet(wallet_name=wallet_name, descriptors=self.options.descriptors)
        self.import_deterministic_coinbase_privkeys()
        if not self.setup_clean_chain:
            for n in self.nodes:
                assert_equal(n.getblockchaininfo()["blocks"], 199)
            # To ensure that all nodes are out of IBD, the most recent block
            # must have a timestamp not too old (see IsInitialBlockDownload()).
            self.log.debug('Generate a block with current time')
            block_hash = self.nodes[0].generate(1)[0]
            block = self.nodes[0].getblock(blockhash=block_hash, verbosity=0)
            for n in self.nodes:
                n.submitblock(block)
                chain_info = n.getblockchaininfo()
                assert_equal(chain_info["blocks"], 200)
                assert_equal(chain_info["initialblockdownload"], False)

    def import_deterministic_coinbase_privkeys(self):
        for n in self.nodes:
            try:
                n.getwalletinfo()
            except JSONRPCException as e:
                assert str(e).startswith('Method not found')
                continue

            n.importprivkey(privkey=n.get_deterministic_priv_key().key, label='coinbase')

    def run_test(self):
        """Tests must override this method to define test logic"""
        raise NotImplementedError

    # Public helper methods. These can be accessed by the subclass test scripts.

    def add_nodes(self, num_nodes, extra_args=None, *, rpchost=None, chain=None, binary=None, binary_cli=None, versions=None, chain_in_args=None):
        """Instantiate TestNode objects.

        Should only be called once after the nodes have been specified in
        set_test_params()."""
        def get_bin_from_version(version, bin_name, bin_default):
            if not version:
                return bin_default
            return os.path.join(
                self.options.previous_releases_path,
                re.sub(
                    r'\.0$',
                    '',  # remove trailing .0 for point releases
                    'v{}.{}.{}.{}'.format(
                        (version % 100000000) // 1000000,
                        (version % 1000000) // 10000,
                        (version % 10000) // 100,
                        (version % 100) // 1,
                    ),
                ),
                'bin',
                bin_name,
            )

        if self.bind_to_localhost_only:
            extra_confs = [["bind=127.0.0.1"]] * num_nodes
        else:
            extra_confs = [[]] * num_nodes
        if extra_args is None:
            extra_args = [[]] * num_nodes
        if versions is None:
            versions = [None] * num_nodes
        if binary is None:
            binary = [get_bin_from_version(v, 'elementsd', self.options.bitcoind) for v in versions]
        if binary_cli is None:
            binary_cli = [get_bin_from_version(v, 'elements-cli', self.options.bitcoincli) for v in versions]
        if chain is None:
            chain = [self.chain] * num_nodes
        if chain_in_args is None:
            chain_in_args = [True] * num_nodes
        assert_equal(len(extra_confs), num_nodes)
        assert_equal(len(extra_args), num_nodes)
        assert_equal(len(versions), num_nodes)
        assert_equal(len(binary), num_nodes)
        assert_equal(len(binary_cli), num_nodes)
        assert_equal(len(chain), num_nodes)
        for i in range(num_nodes):
            numnode = len(self.nodes)
            self.nodes.append(TestNode(
                numnode,
                get_datadir_path(self.options.tmpdir, numnode),
                chain=chain[i],
                rpchost=rpchost,
                timewait=self.rpc_timeout,
                timeout_factor=self.options.timeout_factor,
                bitcoind=binary[i],
                bitcoin_cli=binary_cli[i],
                version=versions[i],
                coverage_dir=self.options.coveragedir,
                cwd=self.options.tmpdir,
                extra_conf=extra_confs[i],
                extra_args=extra_args[i],
                use_cli=self.options.usecli,
                start_perf=self.options.perf,
                chain_in_args=chain_in_args[i],
                use_valgrind=self.options.valgrind,
                descriptors=self.options.descriptors,
            ))

    def start_node(self, i, *args, **kwargs):
        """Start a bitcoind"""

        node = self.nodes[i]

        node.start(*args, **kwargs)
        node.wait_for_rpc_connection()

        if self.options.coveragedir is not None:
            coverage.write_all_rpc_commands(self.options.coveragedir, node.rpc)

    def start_nodes(self, extra_args=None, *args, **kwargs):
        """Start multiple bitcoinds"""

        if extra_args is None:
            extra_args = [None] * self.num_nodes
        assert_equal(len(extra_args), self.num_nodes)
        try:
            for i, node in enumerate(self.nodes):
                node.start(extra_args[i], *args, **kwargs)
            for node in self.nodes:
                node.wait_for_rpc_connection()
        except:
            # If one node failed to start, stop the others
            self.stop_nodes()
            raise

        if self.options.coveragedir is not None:
            for node in self.nodes:
                coverage.write_all_rpc_commands(self.options.coveragedir, node.rpc)

    def stop_node(self, i, expected_stderr='', wait=0):
        """Stop a bitcoind test node"""
        self.nodes[i].stop_node(expected_stderr, wait=wait)
        self.nodes[i].wait_until_stopped()

    def stop_nodes(self, wait=0):
        """Stop multiple bitcoind test nodes"""
        for node in self.nodes:
            # Issue RPC to stop nodes
            node.stop_node(wait=wait)

        for node in self.nodes:
            # Wait for nodes to stop
            node.wait_until_stopped()

    def restart_node(self, i, extra_args=None):
        """Stop and start a test node"""
        self.stop_node(i)
        self.start_node(i, extra_args)

    def wait_for_node_exit(self, i, timeout):
        self.nodes[i].process.wait(timeout)

    def split_network(self):
        """
        Split the network of four nodes into nodes 0/1 and 2/3.
        """
        disconnect_nodes(self.nodes[1], 2)
        disconnect_nodes(self.nodes[2], 1)
        self.sync_all(self.nodes[:2])
        self.sync_all(self.nodes[2:])

    def join_network(self):
        """
        Join the (previously split) network halves together.
        """
        connect_nodes(self.nodes[1], 2)
        self.sync_all()

    def sync_blocks(self, nodes=None, **kwargs):
        sync_blocks(nodes or self.nodes, **kwargs)

    def sync_mempools(self, nodes=None, **kwargs):
        sync_mempools(nodes or self.nodes, **kwargs)

    def sync_all(self, nodes=None, **kwargs):
        self.sync_blocks(nodes, **kwargs)
        self.sync_mempools(nodes, **kwargs)

    # Private helper methods. These should not be accessed by the subclass test scripts.

    def _start_logging(self):
        # Add logger and logging handlers
        self.log = logging.getLogger('TestFramework')
        self.log.setLevel(logging.DEBUG)
        # Create file handler to log all messages
        fh = logging.FileHandler(self.options.tmpdir + '/test_framework.log', encoding='utf-8')
        fh.setLevel(logging.DEBUG)
        # Create console handler to log messages to stderr. By default this logs only error messages, but can be configured with --loglevel.
        ch = logging.StreamHandler(sys.stdout)
        # User can provide log level as a number or string (eg DEBUG). loglevel was caught as a string, so try to convert it to an int
        ll = int(self.options.loglevel) if self.options.loglevel.isdigit() else self.options.loglevel.upper()
        ch.setLevel(ll)
        # Format logs the same as bitcoind's debug.log with microprecision (so log files can be concatenated and sorted)
        formatter = logging.Formatter(fmt='%(asctime)s.%(msecs)03d000Z %(name)s (%(levelname)s): %(message)s', datefmt='%Y-%m-%dT%H:%M:%S')
        formatter.converter = time.gmtime
        fh.setFormatter(formatter)
        ch.setFormatter(formatter)
        # add the handlers to the logger
        self.log.addHandler(fh)
        self.log.addHandler(ch)

        if self.options.trace_rpc:
            rpc_logger = logging.getLogger("BitcoinRPC")
            rpc_logger.setLevel(logging.DEBUG)
            rpc_handler = logging.StreamHandler(sys.stdout)
            rpc_handler.setLevel(logging.DEBUG)
            rpc_logger.addHandler(rpc_handler)

    def _initialize_chain(self):
        """Initialize a pre-mined blockchain for use by the test.

        Create a cache of a 199-block-long chain
        Afterward, create num_nodes copies from the cache."""

        CACHE_NODE_ID = 0  # Use node 0 to create the cache for all other nodes
        cache_node_dir = get_datadir_path(self.options.cachedir, CACHE_NODE_ID)
        assert self.num_nodes <= MAX_NODES

        if not os.path.isdir(cache_node_dir):
            self.log.debug("Creating cache directory {}".format(cache_node_dir))

            initialize_datadir(self.options.cachedir, CACHE_NODE_ID, self.chain)
            self.nodes.append(
                TestNode(
                    CACHE_NODE_ID,
                    cache_node_dir,
                    chain=self.chain,
                    extra_conf=["bind=127.0.0.1"],
                    extra_args=['-disablewallet'],
                    rpchost=None,
                    timewait=self.rpc_timeout,
                    timeout_factor=self.options.timeout_factor,
                    bitcoind=self.options.bitcoind,
                    bitcoin_cli=self.options.bitcoincli,
                    coverage_dir=None,
                    cwd=self.options.tmpdir,
                    descriptors=self.options.descriptors,
                ))
            self.start_node(CACHE_NODE_ID)
            cache_node = self.nodes[CACHE_NODE_ID]

            # Wait for RPC connections to be ready
            cache_node.wait_for_rpc_connection()

            # Set a time in the past, so that blocks don't end up in the future
            cache_node.setmocktime(cache_node.getblockheader(cache_node.getbestblockhash())['time'])

            # Create a 199-block-long chain; each of the 4 first nodes
            # gets 25 mature blocks and 25 immature.
            # The 4th node gets only 24 immature blocks so that the very last
            # block in the cache does not age too much (have an old tip age).
            # This is needed so that we are out of IBD when the test starts,
            # see the tip age check in IsInitialBlockDownload().
            for i in range(8):
                cache_node.generatetoaddress(
                    nblocks=25 if i != 7 else 24,
                    address=TestNode.PRIV_KEYS[i % 4].address,
                )

            assert_equal(cache_node.getblockchaininfo()["blocks"], 199)

            # Shut it down, and clean up cache directories:
            self.stop_nodes()
            self.nodes = []

            def cache_path(*paths):
                return os.path.join(cache_node_dir, self.chain, *paths)

            os.rmdir(cache_path('wallets'))  # Remove empty wallets dir
            for entry in os.listdir(cache_path()):
                if entry not in ['chainstate', 'blocks']:  # Only keep chainstate and blocks folder
                    os.remove(cache_path(entry))

        for i in range(self.num_nodes):
            self.log.debug("Copy cache directory {} to node {}".format(cache_node_dir, i))
            to_dir = get_datadir_path(self.options.tmpdir, i)
            shutil.copytree(cache_node_dir, to_dir)
            initialize_datadir(self.options.tmpdir, i, self.chain)  # Overwrite port/rpcport in bitcoin.conf

    def _initialize_chain_clean(self):
        """Initialize empty blockchain for use by the test.

        Create an empty blockchain and num_nodes wallets.
        Useful if a test case wants complete control over initialization."""
        for i in range(self.num_nodes):
            initialize_datadir(self.options.tmpdir, i, self.chain)

    def skip_if_no_py3_zmq(self):
        """Attempt to import the zmq package and skip the test if the import fails."""
        try:
            import zmq  # noqa
        except ImportError:
            raise SkipTest("python3-zmq module not available.")

    def skip_if_no_bitcoind_zmq(self):
        """Skip the running test if bitcoind has not been compiled with zmq support."""
        if not self.is_zmq_compiled():
            raise SkipTest("bitcoind has not been built with zmq enabled.")

    def skip_if_no_wallet(self):
        """Skip the running test if wallet has not been compiled."""
        if not self.is_wallet_compiled():
            raise SkipTest("wallet has not been compiled.")

    def skip_if_no_wallet_tool(self):
        """Skip the running test if bitcoin-wallet has not been compiled."""
        if not self.is_wallet_tool_compiled():
            raise SkipTest("bitcoin-wallet has not been compiled")

    def skip_if_no_cli(self):
        """Skip the running test if bitcoin-cli has not been compiled."""
        if not self.is_cli_compiled():
            raise SkipTest("bitcoin-cli has not been compiled.")

    def skip_if_no_previous_releases(self):
        """Skip the running test if previous releases are not available."""
        if not self.has_previous_releases():
            raise SkipTest("previous releases not available or disabled")

    def has_previous_releases(self):
        """Checks whether previous releases are present and enabled."""
        if not os.path.isdir(self.options.previous_releases_path):
            if self.options.prev_releases:
                raise AssertionError("Force test of previous releases but releases missing: {}".format(
                    self.options.previous_releases_path))
        return self.options.prev_releases

    def is_cli_compiled(self):
        """Checks whether bitcoin-cli was compiled."""
        return self.config["components"].getboolean("ENABLE_CLI")

    def is_wallet_compiled(self):
        """Checks whether the wallet module was compiled."""
        return self.config["components"].getboolean("ENABLE_WALLET")

    def is_wallet_tool_compiled(self):
        """Checks whether bitcoin-wallet was compiled."""
        return self.config["components"].getboolean("ENABLE_WALLET_TOOL")

    def is_zmq_compiled(self):
        """Checks whether the zmq module was compiled."""
        return self.config["components"].getboolean("ENABLE_ZMQ")<|MERGE_RESOLUTION|>--- conflicted
+++ resolved
@@ -195,20 +195,12 @@
         fname_bitcoind = os.path.join(
             config["environment"]["BUILDDIR"],
             "src",
-<<<<<<< HEAD
-            "elementsd" + config["environment"]["EXEEXT"]
-=======
-            "bitcoind" + config["environment"]["EXEEXT"],
->>>>>>> b5c423c4
+            "elementsd" + config["environment"]["EXEEXT"],
         )
         fname_bitcoincli = os.path.join(
             config["environment"]["BUILDDIR"],
             "src",
-<<<<<<< HEAD
-            "elements-cli" + config["environment"]["EXEEXT"]
-=======
-            "bitcoin-cli" + config["environment"]["EXEEXT"],
->>>>>>> b5c423c4
+            "elements-cli" + config["environment"]["EXEEXT"],
         )
         self.options.bitcoind = os.getenv("BITCOIND", default=fname_bitcoind)
         self.options.bitcoincli = os.getenv("BITCOINCLI", default=fname_bitcoincli)
