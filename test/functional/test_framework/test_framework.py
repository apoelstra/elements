--- conflicted
+++ resolved
@@ -410,11 +410,7 @@
 
     # Public helper methods. These can be accessed by the subclass test scripts.
 
-<<<<<<< HEAD
-    def add_nodes(self, num_nodes, extra_args=None, *, rpchost=None, chain=None, binary=None, binary_cli=None, versions=None, chain_in_args=None):
-=======
-    def add_nodes(self, num_nodes: int, extra_args=None, *, rpchost=None, binary=None, binary_cli=None, versions=None):
->>>>>>> 234fabab
+    def add_nodes(self, num_nodes: int, extra_args=None, *, rpchost=None, chain=None, binary=None, binary_cli=None, versions=None, chain_in_args=None):
         """Instantiate TestNode objects.
 
         Should only be called once after the nodes have been specified in
