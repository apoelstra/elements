#!/usr/bin/env python3
# Copyright (c) 2014-2019 The Bitcoin Core developers
# Distributed under the MIT software license, see the accompanying
# file COPYING or http://www.opensource.org/licenses/mit-license.php.
"""Helpful routines for regression testing."""

from base64 import b64encode
from binascii import unhexlify
from decimal import Decimal, ROUND_DOWN
import hashlib
import inspect
import json
import logging
import os
import random
import re
from subprocess import CalledProcessError
import time

from . import coverage
from .authproxy import AuthServiceProxy, JSONRPCException
from io import BytesIO

logger = logging.getLogger("TestFramework.utils")

BITCOIN_ASSET = "b2e15d0d7a0c94e4e2ce0fe6e8691b9e451377f6e46e8045a86f7c4b5d4f0f23"
BITCOIN_ASSET_BYTES = bytearray.fromhex(BITCOIN_ASSET)
BITCOIN_ASSET_BYTES.reverse()
BITCOIN_ASSET_OUT = b"\x01"+BITCOIN_ASSET_BYTES

# This variable should be set to the node being used for CalcFastMerkleRoot calls
node_fastmerkle = None

def calcfastmerkleroot(leaves):
    global node_fastmerkle
    return node_fastmerkle.calcfastmerkleroot(leaves)

# Assert functions
##################

def assert_fee_amount(fee, tx_size, fee_per_kB):
    """Assert the fee was in range"""
    target_fee = round(tx_size * fee_per_kB / 1000, 8)
    if fee < target_fee:
        raise AssertionError("Fee of %s BTC too low! (Should be %s BTC)" % (str(fee), str(target_fee)))
    # allow the wallet's estimation to be at most 2 bytes off
    if fee > (tx_size + 2) * fee_per_kB / 1000:
        raise AssertionError("Fee of %s BTC too high! (Should be %s BTC)" % (str(fee), str(target_fee)))

def assert_equal(thing1, thing2, *args):
    if thing1 != thing2 or any(thing1 != arg for arg in args):
        raise AssertionError("not(%s)" % " == ".join(str(arg) for arg in (thing1, thing2) + args))

def assert_greater_than(thing1, thing2):
    if thing1 <= thing2:
        raise AssertionError("%s <= %s" % (str(thing1), str(thing2)))

def assert_greater_than_or_equal(thing1, thing2):
    if thing1 < thing2:
        raise AssertionError("%s < %s" % (str(thing1), str(thing2)))

def assert_raises(exc, fun, *args, **kwds):
    assert_raises_message(exc, None, fun, *args, **kwds)

def assert_raises_message(exc, message, fun, *args, **kwds):
    try:
        fun(*args, **kwds)
    except JSONRPCException:
        raise AssertionError("Use assert_raises_rpc_error() to test RPC failures")
    except exc as e:
        if message is not None and message not in e.error['message']:
            raise AssertionError("Expected substring not found:" + e.error['message'])
    except Exception as e:
        raise AssertionError("Unexpected exception raised: " + type(e).__name__)
    else:
        raise AssertionError("No exception raised")

def assert_raises_process_error(returncode, output, fun, *args, **kwds):
    """Execute a process and asserts the process return code and output.

    Calls function `fun` with arguments `args` and `kwds`. Catches a CalledProcessError
    and verifies that the return code and output are as expected. Throws AssertionError if
    no CalledProcessError was raised or if the return code and output are not as expected.

    Args:
        returncode (int): the process return code.
        output (string): [a substring of] the process output.
        fun (function): the function to call. This should execute a process.
        args*: positional arguments for the function.
        kwds**: named arguments for the function.
    """
    try:
        fun(*args, **kwds)
    except CalledProcessError as e:
        if returncode != e.returncode:
            raise AssertionError("Unexpected returncode %i" % e.returncode)
        if output not in e.output:
            raise AssertionError("Expected substring not found:" + e.output)
    else:
        raise AssertionError("No exception raised")

def assert_raises_rpc_error(code, message, fun, *args, **kwds):
    """Run an RPC and verify that a specific JSONRPC exception code and message is raised.

    Calls function `fun` with arguments `args` and `kwds`. Catches a JSONRPCException
    and verifies that the error code and message are as expected. Throws AssertionError if
    no JSONRPCException was raised or if the error code/message are not as expected.

    Args:
        code (int), optional: the error code returned by the RPC call (defined
            in src/rpc/protocol.h). Set to None if checking the error code is not required.
        message (string), optional: [a substring of] the error string returned by the
            RPC call. Set to None if checking the error string is not required.
        fun (function): the function to call. This should be the name of an RPC.
        args*: positional arguments for the function.
        kwds**: named arguments for the function.
    """
    assert try_rpc(code, message, fun, *args, **kwds), "No exception raised"

def try_rpc(code, message, fun, *args, **kwds):
    """Tries to run an rpc command.

    Test against error code and message if the rpc fails.
    Returns whether a JSONRPCException was raised."""
    try:
        fun(*args, **kwds)
    except JSONRPCException as e:
        # JSONRPCException was thrown as expected. Check the code and message values are correct.
        if (code is not None) and (code != e.error["code"]):
            raise AssertionError("Unexpected JSONRPC error code %i" % e.error["code"])
        if (message is not None) and (message not in e.error['message']):
            raise AssertionError("Expected substring not found:" + e.error['message'])
        return True
    except Exception as e:
        raise AssertionError("Unexpected exception raised: " + type(e).__name__)
    else:
        return False

def assert_is_hex_string(string):
    try:
        int(string, 16)
    except Exception as e:
        raise AssertionError(
            "Couldn't interpret %r as hexadecimal; raised: %s" % (string, e))

def assert_is_hash_string(string, length=64):
    if not isinstance(string, str):
        raise AssertionError("Expected a string, got type %r" % type(string))
    elif length and len(string) != length:
        raise AssertionError(
            "String of length %d expected; got %d" % (length, len(string)))
    elif not re.match('[abcdef0-9]+$', string):
        raise AssertionError(
            "String %r contains invalid characters for a hash." % string)

def assert_array_result(object_array, to_match, expected, should_not_find=False):
    """
        Pass in array of JSON objects, a dictionary with key/value pairs
        to match against, and another dictionary with expected key/value
        pairs.
        If the should_not_find flag is true, to_match should not be found
        in object_array
        """
    if should_not_find:
        assert_equal(expected, {})
    num_matched = 0
    for item in object_array:
        all_match = True
        for key, value in to_match.items():
            if item[key] != value:
                all_match = False
        if not all_match:
            continue
        elif should_not_find:
            num_matched = num_matched + 1
        for key, value in expected.items():
            if item[key] != value:
                raise AssertionError("%s : expected %s=%s" % (str(item), str(key), str(value)))
            num_matched = num_matched + 1
    if num_matched == 0 and not should_not_find:
        raise AssertionError("No objects matched %s" % (str(to_match)))
    if num_matched > 0 and should_not_find:
        raise AssertionError("Objects were found %s" % (str(to_match)))

# Utility functions
###################

def check_json_precision():
    """Make sure json library being used does not lose precision converting BTC values"""
    n = Decimal("20000000.00000003")
    satoshis = int(json.loads(json.dumps(float(n))) * 1.0e8)
    if satoshis != 2000000000000003:
        raise RuntimeError("JSON encode/decode loses precision")

def count_bytes(hex_string):
    return len(bytearray.fromhex(hex_string))

def hash256(byte_str):
    sha256 = hashlib.sha256()
    sha256.update(byte_str)
    sha256d = hashlib.sha256()
    sha256d.update(sha256.digest())
    return sha256d.digest()[::-1]

def hex_str_to_bytes(hex_str):
    return unhexlify(hex_str.encode('ascii'))

def str_to_b64str(string):
    return b64encode(string.encode('utf-8')).decode('ascii')

def satoshi_round(amount):
    return Decimal(amount).quantize(Decimal('0.00000001'), rounding=ROUND_DOWN)

def wait_until(predicate, *, attempts=float('inf'), timeout=float('inf'), lock=None):
    if attempts == float('inf') and timeout == float('inf'):
        timeout = 60
    attempt = 0
    time_end = time.time() + timeout

    while attempt < attempts and time.time() < time_end:
        if lock:
            with lock:
                if predicate():
                    return
        else:
            if predicate():
                return
        attempt += 1
        time.sleep(0.05)

    # Print the cause of the timeout
    predicate_source = "''''\n" + inspect.getsource(predicate) + "'''"
    logger.error("wait_until() failed. Predicate: {}".format(predicate_source))
    if attempt >= attempts:
        raise AssertionError("Predicate {} not true after {} attempts".format(predicate_source, attempts))
    elif time.time() >= time_end:
        raise AssertionError("Predicate {} not true after {} seconds".format(predicate_source, timeout))
    raise RuntimeError('Unreachable')

# RPC/P2P connection constants and functions
############################################

# The maximum number of nodes a single test can spawn
MAX_NODES = 12
# Don't assign rpc or p2p ports lower than this
PORT_MIN = 11000
# The number of ports to "reserve" for p2p and rpc, each
PORT_RANGE = 5000

class PortSeed:
    # Must be initialized with a unique integer for each process
    n = None

def get_rpc_proxy(url, node_number, timeout=None, coveragedir=None):
    """
    Args:
        url (str): URL of the RPC server to call
        node_number (int): the node number (or id) that this calls to

    Kwargs:
        timeout (int): HTTP timeout in seconds

    Returns:
        AuthServiceProxy. convenience object for making RPC calls.

    """
    proxy_kwargs = {}
    if timeout is not None:
        proxy_kwargs['timeout'] = timeout

    proxy = AuthServiceProxy(url, **proxy_kwargs)
    proxy.url = url  # store URL on proxy for info

    coverage_logfile = coverage.get_filename(
        coveragedir, node_number) if coveragedir else None

    return coverage.AuthServiceProxyWrapper(proxy, coverage_logfile)

def p2p_port(n):
    assert n <= MAX_NODES
    return PORT_MIN + n + (MAX_NODES * PortSeed.n) % (PORT_RANGE - 1 - MAX_NODES)

def rpc_port(n):
    return PORT_MIN + PORT_RANGE + n + (MAX_NODES * PortSeed.n) % (PORT_RANGE - 1 - MAX_NODES)

<<<<<<< HEAD
def rpc_url(datadir, i, chain, rpchost=None):
=======
def rpc_url(datadir, i, chain, rpchost):
>>>>>>> d5ea8f4b
    rpc_u, rpc_p = get_auth_cookie(datadir, chain)
    host = '127.0.0.1'
    port = rpc_port(i)
    if rpchost:
        parts = rpchost.split(':')
        if len(parts) == 2:
            host, port = parts
        else:
            host = rpchost
    return "http://%s:%s@%s:%d" % (rpc_u, rpc_p, host, int(port))

# Node functions
################

<<<<<<< HEAD
def get_datadir_path(dirname, n):
    return os.path.join(dirname, "node" + str(n))

=======
>>>>>>> d5ea8f4b
def initialize_datadir(dirname, n, chain):
    datadir = get_datadir_path(dirname, n)
    if not os.path.isdir(datadir):
        os.makedirs(datadir)
<<<<<<< HEAD
    with open(os.path.join(datadir, "elements.conf"), 'w', encoding='utf8') as f:
        f.write("chain=%s\n" % chain)
        f.write("[%s]\n" % chain)
=======
    with open(os.path.join(datadir, "bitcoin.conf"), 'w', encoding='utf8') as f:
        f.write("{}=1\n".format(chain))
        f.write("[{}]\n".format(chain))
>>>>>>> d5ea8f4b
        f.write("port=" + str(p2p_port(n)) + "\n")
        f.write("rpcport=" + str(rpc_port(n)) + "\n")
        f.write("server=1\n")
        f.write("keypool=1\n")
        f.write("discover=0\n")
        f.write("listenonion=0\n")
        f.write("printtoconsole=0\n")
        # Elements:
        f.write("validatepegin=0\n")
        f.write("con_parent_pegged_asset=" + BITCOIN_ASSET + "\n")
        f.write("con_blocksubsidy=5000000000\n")
        f.write("con_connect_genesis_outputs=0\n")
        f.write("anyonecanspendaremine=0\n")
        f.write("walletrbf=0\n") # Default is 1 in Elements
        f.write("con_bip34height=500\n")
        f.write("con_bip65height=1351\n")
        f.write("con_bip66height=1251\n")
        f.write("con_csv_deploy_start=0\n") # Enhance tests if removing this line
        f.write("blindedaddresses=0\n") # Set to minimize broken tests in favor of custom
        #f.write("pubkeyprefix=111\n")
        #f.write("scriptprefix=196\n")
        #f.write("bech32_hrp=bcrt\n")
        os.makedirs(os.path.join(datadir, 'stderr'), exist_ok=True)
        os.makedirs(os.path.join(datadir, 'stdout'), exist_ok=True)
    return datadir

def append_config(datadir, options):
    with open(os.path.join(datadir, "elements.conf"), 'a', encoding='utf8') as f:
        for option in options:
            f.write(option + "\n")

def get_auth_cookie(datadir, chain):
    user = None
    password = None
    if os.path.isfile(os.path.join(datadir, "elements.conf")):
        with open(os.path.join(datadir, "elements.conf"), 'r', encoding='utf8') as f:
            for line in f:
                if line.startswith("rpcuser="):
                    assert user is None  # Ensure that there is only one rpcuser line
                    user = line.split("=")[1].strip("\n")
                if line.startswith("rpcpassword="):
                    assert password is None  # Ensure that there is only one rpcpassword line
                    password = line.split("=")[1].strip("\n")
    try:
        with open(os.path.join(datadir, chain, ".cookie"), 'r', encoding="ascii") as f:
            userpass = f.read()
            split_userpass = userpass.split(':')
            user = split_userpass[0]
            password = split_userpass[1]
    except OSError:
        pass
    if user is None or password is None:
        raise ValueError("No RPC credentials")
    return user, password

# If a cookie file exists in the given datadir, delete it.
def delete_cookie_file(datadir, chain):
    if os.path.isfile(os.path.join(datadir, chain, ".cookie")):
        logger.debug("Deleting leftover cookie file")
        os.remove(os.path.join(datadir, chain, ".cookie"))

def get_bip9_status(node, key):
    info = node.getblockchaininfo()
    return info['bip9_softforks'][key]

def set_node_times(nodes, t):
    for node in nodes:
        node.setmocktime(t)

def disconnect_nodes(from_connection, node_num):
    for peer_id in [peer['id'] for peer in from_connection.getpeerinfo() if "testnode%d" % node_num in peer['subver']]:
        try:
            from_connection.disconnectnode(nodeid=peer_id)
        except JSONRPCException as e:
            # If this node is disconnected between calculating the peer id
            # and issuing the disconnect, don't worry about it.
            # This avoids a race condition if we're mass-disconnecting peers.
            if e.error['code'] != -29: # RPC_CLIENT_NODE_NOT_CONNECTED
                raise

    # wait to disconnect
    wait_until(lambda: [peer['id'] for peer in from_connection.getpeerinfo() if "testnode%d" % node_num in peer['subver']] == [], timeout=5)

def connect_nodes(from_connection, node_num):
    ip_port = "127.0.0.1:" + str(p2p_port(node_num))
    from_connection.addnode(ip_port, "onetry")
    # poll until version handshake complete to avoid race conditions
    # with transaction relaying
    wait_until(lambda:  all(peer['version'] != 0 for peer in from_connection.getpeerinfo()))

def connect_nodes_bi(nodes, a, b):
    connect_nodes(nodes[a], b)
    connect_nodes(nodes[b], a)

def sync_blocks(rpc_connections, *, wait=1, timeout=60):
    """
    Wait until everybody has the same tip.

    sync_blocks needs to be called with an rpc_connections set that has least
    one node already synced to the latest, stable tip, otherwise there's a
    chance it might return before all nodes are stably synced.
    """
    stop_time = time.time() + timeout
    while time.time() <= stop_time:
        best_hash = [x.getbestblockhash() for x in rpc_connections]
        if best_hash.count(best_hash[0]) == len(rpc_connections):
            return
        time.sleep(wait)
    raise AssertionError("Block sync timed out:{}".format("".join("\n  {!r}".format(b) for b in best_hash)))

def sync_mempools(rpc_connections, *, wait=1, timeout=60, flush_scheduler=True):
    """
    Wait until everybody has the same transactions in their memory
    pools
    """
    stop_time = time.time() + timeout
    while time.time() <= stop_time:
        pool = [set(r.getrawmempool()) for r in rpc_connections]
        if pool.count(pool[0]) == len(rpc_connections):
            if flush_scheduler:
                for r in rpc_connections:
                    r.syncwithvalidationinterfacequeue()
            return
        time.sleep(wait)
    raise AssertionError("Mempool sync timed out:{}".format("".join("\n  {!r}".format(m) for m in pool)))

# Transaction/Block functions
#############################

def find_output(node, txid, amount, *, blockhash=None):
    """
    Return index to output of txid with value amount
    Raises exception if there is none.
    """
    txdata = node.getrawtransaction(txid, 1, blockhash)
    for i in range(len(txdata["vout"])):
        if txdata["vout"][i].get("value") == amount:
            return i
    raise RuntimeError("find_output txid %s : %s not found" % (txid, str(amount)))

def gather_inputs(from_node, amount_needed, confirmations_required=1):
    """
    Return a random set of unspent txouts that are enough to pay amount_needed
    """
    assert confirmations_required >= 0
    utxo = from_node.listunspent(confirmations_required)
    random.shuffle(utxo)
    inputs = []
    total_in = Decimal("0.00000000")
    while total_in < amount_needed and len(utxo) > 0:
        t = utxo.pop()
        total_in += t["amount"]
        inputs.append({"txid": t["txid"], "vout": t["vout"], "address": t["address"]})
    if total_in < amount_needed:
        raise RuntimeError("Insufficient funds: need %d, have %d" % (amount_needed, total_in))
    return (total_in, inputs)

def make_change(from_node, amount_in, amount_out, fee):
    """
    Create change output(s), return them
    """
    outputs = {}
    amount = amount_out + fee
    change = amount_in - amount
    if change > amount * 2:
        # Create an extra change output to break up big inputs
        change_address = from_node.getnewaddress()
        # Split change in two, being careful of rounding:
        outputs[change_address] = Decimal(change / 2).quantize(Decimal('0.00000001'), rounding=ROUND_DOWN)
        change = amount_in - amount - outputs[change_address]
    if change > 0:
        outputs[from_node.getnewaddress()] = change
    return outputs

def random_transaction(nodes, amount, min_fee, fee_increment, fee_variants):
    """
    Create a random transaction.
    Returns (txid, hex-encoded-transaction-data, fee)
    """
    from_node = random.choice(nodes)
    to_node = random.choice(nodes)
    fee = min_fee + fee_increment * random.randint(0, fee_variants)

    (total_in, inputs) = gather_inputs(from_node, amount + fee)
    outputs = make_change(from_node, total_in, amount, fee)
    outputs[to_node.getnewaddress()] = float(amount)

    rawtx = from_node.createrawtransaction(inputs, outputs)
    signresult = from_node.signrawtransactionwithwallet(rawtx)
    txid = from_node.sendrawtransaction(signresult["hex"], 0)

    return (txid, signresult["hex"], fee)

# Helper to create at least "count" utxos
# Pass in a fee that is sufficient for relay and mining new transactions.
def create_confirmed_utxos(fee, node, count):
    to_generate = int(0.5 * count) + 101
    while to_generate > 0:
        node.generate(min(25, to_generate))
        to_generate -= 25
    utxos = node.listunspent()
    iterations = count - len(utxos)
    addr1 = node.getnewaddress()
    addr2 = node.getnewaddress()
    if iterations <= 0:
        return utxos
    for i in range(iterations):
        t = utxos.pop()
        inputs = []
        inputs.append({"txid": t["txid"], "vout": t["vout"]})
        outputs = {}
        send_value = t['amount'] - fee
        outputs[addr1] = satoshi_round(send_value / 2)
        outputs[addr2] = satoshi_round(send_value / 2)
        outputs["fee"] = fee
        raw_tx = node.createrawtransaction(inputs, outputs)
        signed_tx = node.signrawtransactionwithwallet(raw_tx)["hex"]
        node.sendrawtransaction(signed_tx)

    while (node.getmempoolinfo()['size'] > 0):
        node.generate(1)

    utxos = node.listunspent()
    assert len(utxos) >= count
    return utxos

# Create large OP_RETURN txouts that can be appended to a transaction
# to make it large (helper for constructing large transactions).
def gen_return_txouts():
    # Some pre-processing to create a bunch of OP_RETURN txouts to insert into transactions we create
    # So we have big transactions (and therefore can't fit very many into each block)
    # create one script_pubkey
    script_pubkey = "6a4d0200"  # OP_RETURN OP_PUSH2 512 bytes
    for i in range(512):
        script_pubkey = script_pubkey + "01"
    # concatenate 128 txouts of above script_pubkey which we'll insert before the txout for change
    txouts = []
    from .messages import CTxOut, CTxOutValue
    txout = CTxOut()
    txout.nValue = 0
    txout.scriptPubKey = hex_str_to_bytes(script_pubkey)
    for k in range(128):
        txout = CTxOut()
        txout.nValue = CTxOutValue(0)
        txout.scriptPubKey = hex_str_to_bytes(script_pubkey)
        txouts.append(txout)
    return txouts

# Create a spend of each passed-in utxo, splicing in "txouts" to each raw
# transaction to make it large.  See gen_return_txouts() above.
def create_lots_of_big_transactions(node, txouts, utxos, num, fee):
    addr = node.getnewaddress()
    txids = []
    from .messages import CTransaction
    for _ in range(num):
        t = utxos.pop()
        inputs = [{"txid": t["txid"], "vout": t["vout"]}]
        outputs = {}
        change = t['amount'] - fee
        outputs[addr] = satoshi_round(change)
        outputs["fee"] = fee
        rawtx = node.createrawtransaction(inputs, outputs)
        tx = CTransaction()
        tx.deserialize(BytesIO(hex_str_to_bytes(rawtx)))
        for txout in txouts:
            tx.vout.append(txout)
        newtx = tx.serialize().hex()
        signresult = node.signrawtransactionwithwallet(newtx, None, "NONE")
        txid = node.sendrawtransaction(signresult["hex"], 0)
        txids.append(txid)
    return txids

def mine_large_block(node, utxos=None):
    # generate a 66k transaction,
    # and 14 of them is close to the 1MB block limit
    num = 14
    txouts = gen_return_txouts()
    utxos = utxos if utxos is not None else []
    if len(utxos) < num:
        utxos.clear()
        utxos.extend(node.listunspent())
    fee = 100 * node.getnetworkinfo()["relayfee"]
    create_lots_of_big_transactions(node, txouts, utxos, num, fee=fee)
    node.generate(1)

def find_vout_for_address(node, txid, addr):
    """
    Locate the vout index of the given transaction sending to the
    given address. Raises runtime error exception if not found.
    """
    tx = node.getrawtransaction(txid, True)
    unblind_addr = node.validateaddress(addr)["unconfidential"]
    for i in range(len(tx["vout"])):
        if tx["vout"][i]["scriptPubKey"]["type"] == "fee":
            continue
        if any([unblind_addr == a for a in tx["vout"][i]["scriptPubKey"]["addresses"]]):
            return i
    raise RuntimeError("Vout not found for address: txid=%s, addr=%s" % (txid, addr))<|MERGE_RESOLUTION|>--- conflicted
+++ resolved
@@ -283,11 +283,7 @@
 def rpc_port(n):
     return PORT_MIN + PORT_RANGE + n + (MAX_NODES * PortSeed.n) % (PORT_RANGE - 1 - MAX_NODES)
 
-<<<<<<< HEAD
-def rpc_url(datadir, i, chain, rpchost=None):
-=======
 def rpc_url(datadir, i, chain, rpchost):
->>>>>>> d5ea8f4b
     rpc_u, rpc_p = get_auth_cookie(datadir, chain)
     host = '127.0.0.1'
     port = rpc_port(i)
@@ -302,25 +298,16 @@
 # Node functions
 ################
 
-<<<<<<< HEAD
 def get_datadir_path(dirname, n):
     return os.path.join(dirname, "node" + str(n))
 
-=======
->>>>>>> d5ea8f4b
 def initialize_datadir(dirname, n, chain):
     datadir = get_datadir_path(dirname, n)
     if not os.path.isdir(datadir):
         os.makedirs(datadir)
-<<<<<<< HEAD
     with open(os.path.join(datadir, "elements.conf"), 'w', encoding='utf8') as f:
-        f.write("chain=%s\n" % chain)
-        f.write("[%s]\n" % chain)
-=======
-    with open(os.path.join(datadir, "bitcoin.conf"), 'w', encoding='utf8') as f:
-        f.write("{}=1\n".format(chain))
+        f.write("chain={}\n".format(chain))
         f.write("[{}]\n".format(chain))
->>>>>>> d5ea8f4b
         f.write("port=" + str(p2p_port(n)) + "\n")
         f.write("rpcport=" + str(rpc_port(n)) + "\n")
         f.write("server=1\n")
