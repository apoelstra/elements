#!/usr/bin/env python3
# Copyright (c) 2014-2020 The Bitcoin Core developers
# Distributed under the MIT software license, see the accompanying
# file COPYING or http://www.opensource.org/licenses/mit-license.php.
"""Helpful routines for regression testing."""

from base64 import b64encode
from binascii import unhexlify
from decimal import Decimal, ROUND_DOWN
from subprocess import CalledProcessError
import inspect
import json
import logging
import os
import random
import re
import time

from . import coverage
from .authproxy import AuthServiceProxy, JSONRPCException
from io import BytesIO

logger = logging.getLogger("TestFramework.utils")

BITCOIN_ASSET = "b2e15d0d7a0c94e4e2ce0fe6e8691b9e451377f6e46e8045a86f7c4b5d4f0f23"
BITCOIN_ASSET_BYTES = bytearray.fromhex(BITCOIN_ASSET)
BITCOIN_ASSET_BYTES.reverse()
BITCOIN_ASSET_OUT = b"\x01"+BITCOIN_ASSET_BYTES

# This variable should be set to the node being used for CalcFastMerkleRoot calls
node_fastmerkle = None

def calcfastmerkleroot(leaves):
    global node_fastmerkle
    return node_fastmerkle.calcfastmerkleroot(leaves)

# Assert functions
##################


def assert_approx(v, vexp, vspan=0.00001):
    """Assert that `v` is within `vspan` of `vexp`"""
    if v < vexp - vspan:
        raise AssertionError("%s < [%s..%s]" % (str(v), str(vexp - vspan), str(vexp + vspan)))
    if v > vexp + vspan:
        raise AssertionError("%s > [%s..%s]" % (str(v), str(vexp - vspan), str(vexp + vspan)))


def assert_fee_amount(fee, tx_size, fee_per_kB):
    """Assert the fee was in range"""
    target_fee = round(tx_size * fee_per_kB / 1000, 8)
    if fee < target_fee:
        raise AssertionError("Fee of %s BTC too low! (Should be %s BTC)" % (str(fee), str(target_fee)))
    # allow the wallet's estimation to be at most 2 bytes off
    if fee > (tx_size + 2) * fee_per_kB / 1000:
        raise AssertionError("Fee of %s BTC too high! (Should be %s BTC)" % (str(fee), str(target_fee)))


def assert_equal(thing1, thing2, *args):
    if thing1 != thing2 or any(thing1 != arg for arg in args):
        raise AssertionError("not(%s)" % " == ".join(str(arg) for arg in (thing1, thing2) + args))


def assert_greater_than(thing1, thing2):
    if thing1 <= thing2:
        raise AssertionError("%s <= %s" % (str(thing1), str(thing2)))


def assert_greater_than_or_equal(thing1, thing2):
    if thing1 < thing2:
        raise AssertionError("%s < %s" % (str(thing1), str(thing2)))


def assert_raises(exc, fun, *args, **kwds):
    assert_raises_message(exc, None, fun, *args, **kwds)


def assert_raises_message(exc, message, fun, *args, **kwds):
    try:
        fun(*args, **kwds)
    except JSONRPCException:
        raise AssertionError("Use assert_raises_rpc_error() to test RPC failures")
    except exc as e:
        if message is not None and message not in e.error['message']:
            raise AssertionError(
                "Expected substring not found in error message:\nsubstring: '{}'\nerror message: '{}'.".format(
                    message, e.error['message']))
    except Exception as e:
        raise AssertionError("Unexpected exception raised: " + type(e).__name__)
    else:
        raise AssertionError("No exception raised")


def assert_raises_process_error(returncode, output, fun, *args, **kwds):
    """Execute a process and asserts the process return code and output.

    Calls function `fun` with arguments `args` and `kwds`. Catches a CalledProcessError
    and verifies that the return code and output are as expected. Throws AssertionError if
    no CalledProcessError was raised or if the return code and output are not as expected.

    Args:
        returncode (int): the process return code.
        output (string): [a substring of] the process output.
        fun (function): the function to call. This should execute a process.
        args*: positional arguments for the function.
        kwds**: named arguments for the function.
    """
    try:
        fun(*args, **kwds)
    except CalledProcessError as e:
        if returncode != e.returncode:
            raise AssertionError("Unexpected returncode %i" % e.returncode)
        if output not in e.output:
            raise AssertionError("Expected substring not found:" + e.output)
    else:
        raise AssertionError("No exception raised")


def assert_raises_rpc_error(code, message, fun, *args, **kwds):
    """Run an RPC and verify that a specific JSONRPC exception code and message is raised.

    Calls function `fun` with arguments `args` and `kwds`. Catches a JSONRPCException
    and verifies that the error code and message are as expected. Throws AssertionError if
    no JSONRPCException was raised or if the error code/message are not as expected.

    Args:
        code (int), optional: the error code returned by the RPC call (defined
            in src/rpc/protocol.h). Set to None if checking the error code is not required.
        message (string), optional: [a substring of] the error string returned by the
            RPC call. Set to None if checking the error string is not required.
        fun (function): the function to call. This should be the name of an RPC.
        args*: positional arguments for the function.
        kwds**: named arguments for the function.
    """
    assert try_rpc(code, message, fun, *args, **kwds), "No exception raised"


def try_rpc(code, message, fun, *args, **kwds):
    """Tries to run an rpc command.

    Test against error code and message if the rpc fails.
    Returns whether a JSONRPCException was raised."""
    try:
        fun(*args, **kwds)
    except JSONRPCException as e:
        # JSONRPCException was thrown as expected. Check the code and message values are correct.
        if (code is not None) and (code != e.error["code"]):
            raise AssertionError("Unexpected JSONRPC error code %i" % e.error["code"])
        if (message is not None) and (message not in e.error['message']):
            raise AssertionError(
                "Expected substring not found in error message:\nsubstring: '{}'\nerror message: '{}'.".format(
                    message, e.error['message']))
        return True
    except Exception as e:
        raise AssertionError("Unexpected exception raised: " + type(e).__name__)
    else:
        return False


def assert_is_hex_string(string):
    try:
        int(string, 16)
    except Exception as e:
        raise AssertionError("Couldn't interpret %r as hexadecimal; raised: %s" % (string, e))


def assert_is_hash_string(string, length=64):
    if not isinstance(string, str):
        raise AssertionError("Expected a string, got type %r" % type(string))
    elif length and len(string) != length:
        raise AssertionError("String of length %d expected; got %d" % (length, len(string)))
    elif not re.match('[abcdef0-9]+$', string):
        raise AssertionError("String %r contains invalid characters for a hash." % string)


def assert_array_result(object_array, to_match, expected, should_not_find=False):
    """
        Pass in array of JSON objects, a dictionary with key/value pairs
        to match against, and another dictionary with expected key/value
        pairs.
        If the should_not_find flag is true, to_match should not be found
        in object_array
        """
    if should_not_find:
        assert_equal(expected, {})
    num_matched = 0
    for item in object_array:
        all_match = True
        for key, value in to_match.items():
            if item[key] != value:
                all_match = False
        if not all_match:
            continue
        elif should_not_find:
            num_matched = num_matched + 1
        for key, value in expected.items():
            if item[key] != value:
                raise AssertionError("%s : expected %s=%s" % (str(item), str(key), str(value)))
            num_matched = num_matched + 1
    if num_matched == 0 and not should_not_find:
        raise AssertionError("No objects matched %s" % (str(to_match)))
    if num_matched > 0 and should_not_find:
        raise AssertionError("Objects were found %s" % (str(to_match)))


# Utility functions
###################


def check_json_precision():
    """Make sure json library being used does not lose precision converting BTC values"""
    n = Decimal("20000000.00000003")
    satoshis = int(json.loads(json.dumps(float(n))) * 1.0e8)
    if satoshis != 2000000000000003:
        raise RuntimeError("JSON encode/decode loses precision")


def EncodeDecimal(o):
    if isinstance(o, Decimal):
        return str(o)
    raise TypeError(repr(o) + " is not JSON serializable")


def count_bytes(hex_string):
    return len(bytearray.fromhex(hex_string))


def hex_str_to_bytes(hex_str):
    return unhexlify(hex_str.encode('ascii'))


def str_to_b64str(string):
    return b64encode(string.encode('utf-8')).decode('ascii')


def satoshi_round(amount):
    return Decimal(amount).quantize(Decimal('0.00000001'), rounding=ROUND_DOWN)


def wait_until(predicate, *, attempts=float('inf'), timeout=float('inf'), lock=None, timeout_factor=1.0):
    if attempts == float('inf') and timeout == float('inf'):
        timeout = 60
    timeout = timeout * timeout_factor
    attempt = 0
    time_end = time.time() + timeout

    while attempt < attempts and time.time() < time_end:
        if lock:
            with lock:
                if predicate():
                    return
        else:
            if predicate():
                return
        attempt += 1
        time.sleep(0.05)

    # Print the cause of the timeout
    predicate_source = "''''\n" + inspect.getsource(predicate) + "'''"
    logger.error("wait_until() failed. Predicate: {}".format(predicate_source))
    if attempt >= attempts:
        raise AssertionError("Predicate {} not true after {} attempts".format(predicate_source, attempts))
    elif time.time() >= time_end:
        raise AssertionError("Predicate {} not true after {} seconds".format(predicate_source, timeout))
    raise RuntimeError('Unreachable')


# RPC/P2P connection constants and functions
############################################

# The maximum number of nodes a single test can spawn
MAX_NODES = 12
# Don't assign rpc or p2p ports lower than this
PORT_MIN = int(os.getenv('TEST_RUNNER_PORT_MIN', default=11000))
# The number of ports to "reserve" for p2p and rpc, each
PORT_RANGE = 5000


class PortSeed:
    # Must be initialized with a unique integer for each process
    n = None


def get_rpc_proxy(url, node_number, *, timeout=None, coveragedir=None):
    """
    Args:
        url (str): URL of the RPC server to call
        node_number (int): the node number (or id) that this calls to

    Kwargs:
        timeout (int): HTTP timeout in seconds
        coveragedir (str): Directory

    Returns:
        AuthServiceProxy. convenience object for making RPC calls.

    """
    proxy_kwargs = {}
    if timeout is not None:
        proxy_kwargs['timeout'] = int(timeout)

    proxy = AuthServiceProxy(url, **proxy_kwargs)
    proxy.url = url  # store URL on proxy for info

    coverage_logfile = coverage.get_filename(coveragedir, node_number) if coveragedir else None

    return coverage.AuthServiceProxyWrapper(proxy, coverage_logfile)


def p2p_port(n):
    assert n <= MAX_NODES
    return PORT_MIN + n + (MAX_NODES * PortSeed.n) % (PORT_RANGE - 1 - MAX_NODES)


def rpc_port(n):
    return PORT_MIN + PORT_RANGE + n + (MAX_NODES * PortSeed.n) % (PORT_RANGE - 1 - MAX_NODES)


def rpc_url(datadir, i, chain, rpchost):
    rpc_u, rpc_p = get_auth_cookie(datadir, chain)
    host = '127.0.0.1'
    port = rpc_port(i)
    if rpchost:
        parts = rpchost.split(':')
        if len(parts) == 2:
            host, port = parts
        else:
            host = rpchost
    return "http://%s:%s@%s:%d" % (rpc_u, rpc_p, host, int(port))


# Node functions
################

def get_datadir_path(dirname, n):
    return os.path.join(dirname, "node" + str(n))

def initialize_datadir(dirname, n, chain):
    datadir = get_datadir_path(dirname, n)
    if not os.path.isdir(datadir):
        os.makedirs(datadir)
    with open(os.path.join(datadir, "elements.conf"), 'w', encoding='utf8') as f:
        f.write("chain={}\n".format(chain))
        f.write("[{}]\n".format(chain))
        f.write("port=" + str(p2p_port(n)) + "\n")
        f.write("rpcport=" + str(rpc_port(n)) + "\n")
        f.write("fallbackfee=0.0002\n")
        f.write("server=1\n")
        f.write("keypool=1\n")
        f.write("discover=0\n")
        f.write("dnsseed=0\n")
        f.write("listenonion=0\n")
        f.write("printtoconsole=0\n")
        f.write("upnp=0\n")
        f.write("shrinkdebugfile=0\n")
        # Elements:
        f.write("validatepegin=0\n")
        f.write("con_parent_pegged_asset=" + BITCOIN_ASSET + "\n")
        f.write("con_blocksubsidy=5000000000\n")
        f.write("con_connect_genesis_outputs=0\n")
        f.write("anyonecanspendaremine=0\n")
        f.write("walletrbf=0\n") # Default is 1 in Elements
        f.write("con_bip34height=500\n")
        f.write("con_bip65height=1351\n")
        f.write("con_bip66height=1251\n")
        f.write("blindedaddresses=0\n") # Set to minimize broken tests in favor of custom
        f.write("con_dyna_deploy_start="+str(2**31)+"\n") # Never starts unless overridden
        f.write("minrelaytxfee=0.00001\n")
        #f.write("pubkeyprefix=111\n")
        #f.write("scriptprefix=196\n")
        #f.write("bech32_hrp=bcrt\n")
        os.makedirs(os.path.join(datadir, 'stderr'), exist_ok=True)
        os.makedirs(os.path.join(datadir, 'stdout'), exist_ok=True)
    return datadir


def append_config(datadir, options):
    with open(os.path.join(datadir, "elements.conf"), 'a', encoding='utf8') as f:
        for option in options:
            f.write(option + "\n")


def get_auth_cookie(datadir, chain):
    user = None
    password = None
    if os.path.isfile(os.path.join(datadir, "elements.conf")):
        with open(os.path.join(datadir, "elements.conf"), 'r', encoding='utf8') as f:
            for line in f:
                if line.startswith("rpcuser="):
                    assert user is None  # Ensure that there is only one rpcuser line
                    user = line.split("=")[1].strip("\n")
                if line.startswith("rpcpassword="):
                    assert password is None  # Ensure that there is only one rpcpassword line
                    password = line.split("=")[1].strip("\n")
    try:
        with open(os.path.join(datadir, chain, ".cookie"), 'r', encoding="ascii") as f:
            userpass = f.read()
            split_userpass = userpass.split(':')
            user = split_userpass[0]
            password = split_userpass[1]
    except OSError:
        pass
    if user is None or password is None:
        raise ValueError("No RPC credentials")
    return user, password


# If a cookie file exists in the given datadir, delete it.
def delete_cookie_file(datadir, chain):
    if os.path.isfile(os.path.join(datadir, chain, ".cookie")):
        logger.debug("Deleting leftover cookie file")
        os.remove(os.path.join(datadir, chain, ".cookie"))


def softfork_active(node, key):
    """Return whether a softfork is active."""
    return node.getblockchaininfo()['softforks'][key]['active']


def set_node_times(nodes, t):
    for node in nodes:
        node.setmocktime(t)


def disconnect_nodes(from_connection, node_num):
    def get_peer_ids():
        result = []
        for peer in from_connection.getpeerinfo():
            if "testnode{}".format(node_num) in peer['subver']:
                result.append(peer['id'])
        return result

    peer_ids = get_peer_ids()
    if not peer_ids:
        logger.warning("disconnect_nodes: {} and {} were not connected".format(
            from_connection.index,
            node_num,
        ))
        return
    for peer_id in peer_ids:
        try:
            from_connection.disconnectnode(nodeid=peer_id)
        except JSONRPCException as e:
            # If this node is disconnected between calculating the peer id
            # and issuing the disconnect, don't worry about it.
            # This avoids a race condition if we're mass-disconnecting peers.
            if e.error['code'] != -29:  # RPC_CLIENT_NODE_NOT_CONNECTED
                raise

    # wait to disconnect
    wait_until(lambda: not get_peer_ids(), timeout=5)


def connect_nodes(from_connection, node_num):
    ip_port = "127.0.0.1:" + str(p2p_port(node_num))
    from_connection.addnode(ip_port, "onetry")
    # poll until version handshake complete to avoid race conditions
    # with transaction relaying
    # See comments in net_processing:
    # * Must have a version message before anything else
    # * Must have a verack message before anything else
    wait_until(lambda: all(peer['version'] != 0 for peer in from_connection.getpeerinfo()))
    wait_until(lambda: all(peer['bytesrecv_per_msg'].pop('verack', 0) == 24 for peer in from_connection.getpeerinfo()))


# Transaction/Block functions
#############################


def find_output(node, txid, amount, *, blockhash=None):
    """
    Return index to output of txid with value amount
    Raises exception if there is none.
    """
    txdata = node.getrawtransaction(txid, 1, blockhash)
    for i in range(len(txdata["vout"])):
        if txdata["vout"][i].get("value") == amount:
            return i
    raise RuntimeError("find_output txid %s : %s not found" % (txid, str(amount)))


def gather_inputs(from_node, amount_needed, confirmations_required=1):
    """
    Return a random set of unspent txouts that are enough to pay amount_needed
    """
    assert confirmations_required >= 0
    utxo = from_node.listunspent(confirmations_required)
    random.shuffle(utxo)
    inputs = []
    total_in = Decimal("0.00000000")
    while total_in < amount_needed and len(utxo) > 0:
        t = utxo.pop()
        total_in += t["amount"]
        inputs.append({"txid": t["txid"], "vout": t["vout"], "address": t["address"]})
    if total_in < amount_needed:
        raise RuntimeError("Insufficient funds: need %d, have %d" % (amount_needed, total_in))
    return (total_in, inputs)


def make_change(from_node, amount_in, amount_out, fee):
    """
    Create change output(s), return them
    """
    outputs = {}
    amount = amount_out + fee
    change = amount_in - amount
    if change > amount * 2:
        # Create an extra change output to break up big inputs
        change_address = from_node.getnewaddress()
        # Split change in two, being careful of rounding:
        outputs[change_address] = Decimal(change / 2).quantize(Decimal('0.00000001'), rounding=ROUND_DOWN)
        change = amount_in - amount - outputs[change_address]
    if change > 0:
        outputs[from_node.getnewaddress()] = change
    return outputs


def random_transaction(nodes, amount, min_fee, fee_increment, fee_variants):
    """
    Create a random transaction.
    Returns (txid, hex-encoded-transaction-data, fee)
    """
    from_node = random.choice(nodes)
    to_node = random.choice(nodes)
    fee = min_fee + fee_increment * random.randint(0, fee_variants)

    (total_in, inputs) = gather_inputs(from_node, amount + fee)
    outputs = make_change(from_node, total_in, amount, fee)
    outputs[to_node.getnewaddress()] = float(amount)

    rawtx = from_node.createrawtransaction(inputs, outputs)
    signresult = from_node.signrawtransactionwithwallet(rawtx)
    txid = from_node.sendrawtransaction(signresult["hex"], 0)

    return (txid, signresult["hex"], fee)


# Helper to create at least "count" utxos
# Pass in a fee that is sufficient for relay and mining new transactions.
def create_confirmed_utxos(fee, node, count):
    to_generate = int(0.5 * count) + 101
    while to_generate > 0:
        node.generate(min(25, to_generate))
        to_generate -= 25
    utxos = node.listunspent()
    iterations = count - len(utxos)
    addr1 = node.getnewaddress()
    addr2 = node.getnewaddress()
    if iterations <= 0:
        return utxos
    for _ in range(iterations):
        t = utxos.pop()
        inputs = []
        inputs.append({"txid": t["txid"], "vout": t["vout"]})
        outputs = {}
        send_value = t['amount'] - fee
        outputs[addr1] = satoshi_round(send_value / 2)
        outputs[addr2] = satoshi_round(send_value / 2)
        outputs["fee"] = fee
        raw_tx = node.createrawtransaction(inputs, outputs)
        signed_tx = node.signrawtransactionwithwallet(raw_tx)["hex"]
        node.sendrawtransaction(signed_tx)

    while (node.getmempoolinfo()['size'] > 0):
        node.generate(1)

    utxos = node.listunspent()
    assert len(utxos) >= count
    return utxos


# Create large OP_RETURN txouts that can be appended to a transaction
# to make it large (helper for constructing large transactions).
def gen_return_txouts():
    # Some pre-processing to create a bunch of OP_RETURN txouts to insert into transactions we create
    # So we have big transactions (and therefore can't fit very many into each block)
    # create one script_pubkey
    script_pubkey = "6a4d0200"  # OP_RETURN OP_PUSH2 512 bytes
    for _ in range(512):
        script_pubkey = script_pubkey + "01"
    # concatenate 128 txouts of above script_pubkey which we'll insert before the txout for change
    txouts = []
    from .messages import CTxOut, CTxOutValue
    txout = CTxOut()
    txout.nValue = 0
    txout.scriptPubKey = hex_str_to_bytes(script_pubkey)
<<<<<<< HEAD
    for k in range(128):
        txout = CTxOut()
        txout.nValue = CTxOutValue(0)
        txout.scriptPubKey = hex_str_to_bytes(script_pubkey)
=======
    for _ in range(128):
>>>>>>> cb1ee155
        txouts.append(txout)
    return txouts


# Create a spend of each passed-in utxo, splicing in "txouts" to each raw
# transaction to make it large.  See gen_return_txouts() above.
def create_lots_of_big_transactions(node, txouts, utxos, num, fee):
    addr = node.getnewaddress()
    txids = []
    from .messages import CTransaction
    for _ in range(num):
        t = utxos.pop()
        inputs = [{"txid": t["txid"], "vout": t["vout"]}]
        outputs = {}
        change = t['amount'] - fee
        outputs[addr] = satoshi_round(change)
        outputs["fee"] = fee
        rawtx = node.createrawtransaction(inputs, outputs)
        tx = CTransaction()
        tx.deserialize(BytesIO(hex_str_to_bytes(rawtx)))
        for txout in txouts:
            tx.vout.append(txout)
        newtx = tx.serialize().hex()
        signresult = node.signrawtransactionwithwallet(newtx, None, "NONE")
        txid = node.sendrawtransaction(signresult["hex"], 0)
        txids.append(txid)
    return txids


def mine_large_block(node, utxos=None):
    # generate a 66k transaction,
    # and 14 of them is close to the 1MB block limit
    num = 14
    txouts = gen_return_txouts()
    utxos = utxos if utxos is not None else []
    if len(utxos) < num:
        utxos.clear()
        utxos.extend(node.listunspent())
    fee = 100 * node.getnetworkinfo()["relayfee"]
    create_lots_of_big_transactions(node, txouts, utxos, num, fee=fee)
    node.generate(1)


def find_vout_for_address(node, txid, addr):
    """
    Locate the vout index of the given transaction sending to the
    given address. Raises runtime error exception if not found.
    """
    tx = node.getrawtransaction(txid, True)
    unblind_addr = addr
    if node.getblockchaininfo()['chain'] == 'elementsregtest':
        unblind_addr = node.validateaddress(addr)["unconfidential"]
    for i in range(len(tx["vout"])):
        if tx["vout"][i]["scriptPubKey"]["type"] == "fee":
            continue
        if any([unblind_addr == a for a in tx["vout"][i]["scriptPubKey"]["addresses"]]):
            return i
    raise RuntimeError("Vout not found for address: txid=%s, addr=%s" % (txid, addr))<|MERGE_RESOLUTION|>--- conflicted
+++ resolved
@@ -584,14 +584,10 @@
     txout = CTxOut()
     txout.nValue = 0
     txout.scriptPubKey = hex_str_to_bytes(script_pubkey)
-<<<<<<< HEAD
-    for k in range(128):
+    for _ in range(128):
         txout = CTxOut()
         txout.nValue = CTxOutValue(0)
         txout.scriptPubKey = hex_str_to_bytes(script_pubkey)
-=======
-    for _ in range(128):
->>>>>>> cb1ee155
         txouts.append(txout)
     return txouts
 
