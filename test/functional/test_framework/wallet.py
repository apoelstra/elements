--- conflicted
+++ resolved
@@ -46,29 +46,16 @@
 
     def send_self_transfer(self, *, fee_rate=Decimal("0.003"), from_node, utxo_to_spend=None):
         """Create and send a tx with the specified fee_rate. Fee may be exact or at most one satoshi higher than needed."""
-<<<<<<< HEAD
-        self._utxos = sorted(self._utxos, key=lambda k: -k['value'])
-        largest_utxo = self._utxos.pop()  # Pick the largest utxo and hope it covers the fee
-        vsize = Decimal(177)
-        send_value = satoshi_round(largest_utxo['value'] - fee_rate * (vsize / 1000))
-        fee = largest_utxo['value'] - send_value
-        assert (send_value > 0)
-
-        tx = CTransaction()
-        tx.vin = [CTxIn(COutPoint(int(largest_utxo['txid'], 16), largest_utxo['vout']))]
-        tx.vout = [CTxOut(int(send_value * COIN), self._scriptPubKey), CTxOut(int(fee * COIN))]
-=======
         self._utxos = sorted(self._utxos, key=lambda k: k['value'])
         utxo_to_spend = utxo_to_spend or self._utxos.pop()  # Pick the largest utxo (if none provided) and hope it covers the fee
-        vsize = Decimal(96)
+        vsize = Decimal(177)
         send_value = satoshi_round(utxo_to_spend['value'] - fee_rate * (vsize / 1000))
         fee = utxo_to_spend['value'] - send_value
         assert send_value > 0
 
         tx = CTransaction()
         tx.vin = [CTxIn(COutPoint(int(utxo_to_spend['txid'], 16), utxo_to_spend['vout']))]
-        tx.vout = [CTxOut(int(send_value * COIN), self._scriptPubKey)]
->>>>>>> f2d99343
+        tx.vout = [CTxOut(int(send_value * COIN), self._scriptPubKey), CTxOut(int(fee * COIN))]
         tx.wit.vtxinwit = [CTxInWitness()]
         tx.wit.vtxinwit[0].scriptWitness.stack = [CScript([OP_TRUE])]
         tx_hex = tx.serialize().hex()
