--- conflicted
+++ resolved
@@ -31,10 +31,7 @@
 from .script import (
     CScript,
     CScriptNum,
-<<<<<<< HEAD
-=======
     CScriptOp,
->>>>>>> 62117f9f
     OP_0,
     OP_1,
     OP_CHECKMULTISIG,
@@ -56,7 +53,10 @@
 
 # Assumes a BIP34 valid commitment exists
 def get_coinbase_height(coinbase):
-    return CScriptNum.decode(coinbase.vin[0].scriptSig)
+    if CScriptOp.is_small_int(coinbase.vin[0].scriptSig[0]):
+        return CScriptOp.decode_op_n(coinbase.vin[0].scriptSig[0])
+    else:
+        return CScriptNum.decode(coinbase.vin[0].scriptSig)
 
 def create_block(hashprev, coinbase, ntime=None, *, version=1):
     """Create a block (with regtest difficulty)."""
